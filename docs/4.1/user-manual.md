--- conflicted
+++ resolved
@@ -88,20 +88,6 @@
 ssh_proxy_port     | the SSH port the proxy is listening to (defaults to 3023).
 
 
-<<<<<<< HEAD
-The login command retrieves a user's certificate and stores it
-in `~/.tsh` directory as well as in the [ssh agent](https://en.wikipedia.org/wiki/Ssh-agent),
-if there is one running.
-
-This allows you authenticate just once, maybe at the beginning of the day.
-Subsequent `tsh ssh` commands will run without asking for credentials
-until the temporary certificate expires. By default, Teleport issues user
-certificates with a TTL (time to live) of 12 hours.
-
-!!! tip "Tip":
-    It is recommended to always use `tsh login` before using any other `tsh` commands.
-    This allows users to omit `--proxy` flag in subsequent tsh commands. For example
-=======
 The login command retrieves a user's certificate and stores it in `~/.tsh`
 directory as well as in the [ssh
 agent](https://en.wikipedia.org/wiki/Ssh-agent), if there is one running.
@@ -115,7 +101,6 @@
     It is recommended to always use [`tsh login`](./cli-docs/#tsh-login) before
     using any other `tsh` commands. This
     allows users to omit `--proxy` flag in subsequent tsh commands. For example
->>>>>>> 1f8fd92e
     `tsh ssh user@host` will work.
 
 A Teleport cluster can be configured for multiple user identity sources. For
@@ -153,12 +138,8 @@
 ### SSH Agent Support
 
 If there is an [ssh agent](https://en.wikipedia.org/wiki/Ssh-agent) running,
-<<<<<<< HEAD
-`tsh login` will store the user certificate in the agent. This can be verified via:
-=======
 `tsh login` will store the user certificate in the agent. This can be verified
 via:
->>>>>>> 1f8fd92e
 
 ```bash
 $ ssh-add -L
@@ -183,12 +164,8 @@
 
 By default, `--out` flag will create an identity file suitable for `tsh -i` but
 if compatibility with OpenSSH is needed, `--format=openssh` must be specified.
-<<<<<<< HEAD
-In this case the identity will be saved into two files: `joe` and `joe-cert.pub`:
-=======
 In this case the identity will be saved into two files: `joe` and
 `joe-cert.pub`:
->>>>>>> 1f8fd92e
 
 ```bash
 $ tsh login --proxy=proxy.example.com --out=joe --format=openssh
@@ -257,50 +234,6 @@
 
 ## Interactive Shell
 
-<<<<<<< HEAD
-To launch an interactive shell on a remote node or to execute a command, use `tsh ssh`
-command:
-
-```bash
-$ tsh ssh --help
-
-usage: tsh ssh [<flags>] <[user@]host> [<command>...]
-
-Run shell or execute a command on a remote SSH node
-
-Flags:
-  -l, --login               Remote host login
-      --proxy               SSH proxy address
-      --user                SSH proxy user [admin]
-      --ttl                 Minutes to live for a SSH session
-  -i, --identity            Identity file
-      --cert-format         SSH certificate format
-      --insecure            Do not verify server’s certificate and host name. Use only in test environments
-      --auth                Specify the type of authentication connector to use.
-      --skip-version-check  Skip version checking between server and client.
-  -d, --debug               Verbose logging to stdout
-  -J, --jumphost            SSH jumphost
-  -p, --port                SSH port on a remote host
-  -A, --forward-agent       Forward agent to target node
-  -L, --forward             Forward localhost connections to remote server
-  -D, --dynamic-forward     Forward localhost connections to remote server using SOCKS5
-      --local               Execute command on localhost after connecting to SSH node
-  -t, --tty                 Allocate TTY
-      --cluster             Specify the cluster to connect
-  -o, --option              OpenSSH options in the format used in the configuration file
-
-Args:
-  <[user@]host>  Remote hostname and the login to use
-  [<command>]    Command to execute on a remote host
-
-Aliases:
-```
-
-`tsh` tries to mimic the `ssh` experience as much as possible, so it supports the most popular `ssh`
-flags like `-p`, `-l` or `-L`. For example, if you have the following alias defined in your
-~/.bashrc: `alias ssh="tsh ssh"` then you can continue
-using familiar SSH syntax:
-=======
 To launch an interactive shell on a remote node or to execute a command, use
 `tsh ssh`
 
@@ -308,7 +241,6 @@
 the most popular `ssh` flags like `-p`, `-l` or `-L`. For example, if you have
 the following alias defined in your ~/.bashrc: `alias ssh="tsh ssh"` then you
 can continue using familiar SSH syntax:
->>>>>>> 1f8fd92e
 
 ```bash
 # Have this alias configured, perhaps via ~/.bashrc
@@ -357,14 +289,6 @@
 $ tsh ssh -L 5000:web.remote:80 node
 ```
 
-<<<<<<< HEAD
-This will connect to remote server `node` via `proxy.example.com`, then it will open
-a listening socket on `localhost:5000` and will forward all incoming connections
-to `web.remote:80` via this SSH tunnel.
-
-It is often convenient to establish port forwarding, execute a local command which uses such
-connection and disconnect. You can do this with the `--local` flag.
-=======
 This will connect to remote server `node` via `proxy.example.com`, then it will
 open a listening socket on `localhost:5000` and will forward all incoming
 connections to `web.remote:80` via this SSH tunnel.
@@ -372,7 +296,6 @@
 It is often convenient to establish port forwarding, execute a local command
 which uses such connection and disconnect. You can do this with the `--local`
 flag.
->>>>>>> 1f8fd92e
 
 Example:
 
@@ -384,8 +307,8 @@
 
 1. Connects to `node`
 2. Binds the local port 5000 to port 80 on google.com
-<<<<<<< HEAD
-3. Executes `curl` command locally, which results in `curl` hitting google.com:80 via `node`
+3. Executes `curl` command locally, which results in `curl` hitting
+   google.com:80 via `node`
 
 
 ### SSH Jumphost
@@ -402,10 +325,6 @@
 - When `tsh ssh -J user@proxy` is used, it overrides the SSH proxy defined in the tsh
 profile and port forwarding is used instead of the existing Teleport proxy subsystem.
 
-=======
-3. Executes `curl` command locally, which results in `curl` hitting
-   google.com:80 via `node`
->>>>>>> 1f8fd92e
 
 ### Resolving Node Names
 
@@ -442,13 +361,8 @@
 $ tsh --ttl=1 login
 ```
 
-<<<<<<< HEAD
-You will be logged out after one minute, but if you want to log out immediately, you can
-always do:
-=======
 You will be logged out after one minute, but if you want to log out immediately,
 you can always do:
->>>>>>> 1f8fd92e
 
 ```bash
 $ tsh logout
@@ -472,15 +386,6 @@
 
 ## Sharing Sessions
 
-<<<<<<< HEAD
-Suppose you are trying to troubleshoot a problem on a remote server. Sometimes it makes sense
-to ask another team member for help. Traditionally, this could be done by letting them know which
-node you're on, having them SSH in, start a terminal multiplexer like `screen` and join a
-session there.
-
-Teleport makes this a bit more convenient. Let's log into a server named "luna" and ask Teleport for our
-current session status:
-=======
 Suppose you are trying to troubleshoot a problem on a remote server. Sometimes
 it makes sense to ask another team member for help. Traditionally, this could be
 done by letting them know which node you're on, having them SSH in, start a
@@ -488,7 +393,6 @@
 
 Teleport makes this a bit more convenient. Let's log into a server named "luna"
 and ask Teleport for our current session status:
->>>>>>> 1f8fd92e
 
 ```bash
 $ tsh ssh luna
@@ -499,14 +403,9 @@
 Session URL: https://work:3080/web/sessions/7645d523-60cb-436d-b732-99c5df14b7c4
 ```
 
-<<<<<<< HEAD
-Now you can invite another user account to the "work" cluster. You can share the URL for access through a web browser.
-Or you can share the session ID and she can join you through her terminal by typing:
-=======
 Now you can invite another user account to the "work" cluster. You can share the
 URL for access through a web browser. Or you can share the session ID and she
 can join you through her terminal by typing:
->>>>>>> 1f8fd92e
 
 ```bash
 $ tsh join 7645d523-60cb-436d-b732-99c5df14b7c4
@@ -514,16 +413,6 @@
 
 ## Connecting to SSH Clusters behind Firewalls
 
-<<<<<<< HEAD
-Teleport supports creating clusters of servers located behind firewalls **without
-any open listening TCP ports**.  This works by creating reverse SSH tunnels from
-behind-firewall environments into a Teleport proxy you have access to. This
-feature is called "Trusted Clusters".
-
-This chapter explains how to a user may connect to a trusted cluster.
-Refer to [the admin manual](admin-guide/#trusted-clusters) to learn how a trusted
-cluster can be configured.
-=======
 Teleport supports creating clusters of servers located behind firewalls
 **without any open listening TCP ports**.  This works by creating reverse SSH
 tunnels from behind-firewall environments into a Teleport proxy you have access
@@ -532,7 +421,6 @@
 This chapter explains how to a user may connect to a trusted cluster. Refer to
 [the admin manual](admin-guide/#trusted-clusters) to learn how a trusted cluster
 can be configured.
->>>>>>> 1f8fd92e
 
 Assuming the "work" Teleport proxy server is configured with a few trusted
 clusters, a user may use `tsh clusters` command to see a list of them:
@@ -571,16 +459,10 @@
 
 ## Web UI
 
-<<<<<<< HEAD
-Teleport proxy serves the web UI on `https://proxyhost:3080`. The UI allows you to see the list of
-online nodes in a cluster, open a web-based Terminal to them, see recorded sessions and replay them.
-You can also join other users in active sessions.
-=======
 Teleport proxy serves the web UI on `https://proxyhost:3080`. The UI allows you
 to see the list of online nodes in a cluster, open a web-based Terminal to them,
 see recorded sessions and replay them. You can also join other users in active
 sessions.
->>>>>>> 1f8fd92e
 
 ## Using OpenSSH Client
 
@@ -592,19 +474,6 @@
     the current proxy will be saved in your `~/.tsh` profile and won't be needed
     for other `tsh` commands.
 
-<<<<<<< HEAD
-* `tsh ssh` operates _two_ usernames: one for the cluster and another for the node you
-  are trying to log into. See [User Identities](#user-identities) section below.
-  For convenience, `tsh` assumes `$USER` for both by default. But again, if you
-  use `tsh login` before `tsh ssh`, your Teleport username will be stored in
-  `~/.tsh`
-
-!!! tip "Tip":
-    To avoid typing `tsh ssh user@host` when logging into servers, you can
-    create a symlink `ssh -> tsh` and execute the symlink. It will behave exactly
-    like a standard `ssh` command, i.e. `ssh login@host`. This is helpful with other
-    tools that expect `ssh` to just work.
-=======
 * `tsh ssh` operates _two_ usernames: one for the cluster and another for the
    node you are trying to log into. See [User Identities](#user-identities)
    section below. For convenience, `tsh` assumes `$USER` for both by default.
@@ -616,7 +485,6 @@
     you can create a symlink `ssh -> tsh` and execute the symlink. It will
     behave exactly like a standard `ssh` command, i.e. `ssh login@host`. This is
     helpful with other tools that expect `ssh` to just work.
->>>>>>> 1f8fd92e
 
 Teleport is built using standard SSH constructs: keys, certificates and
 protocols. This means that a Teleport system is 100% compatible with both
@@ -631,12 +499,8 @@
 ### SSH Proxy Configuration
 
 To configure `ssh` to use a Teleport proxy on `proxy.example.com`, a user must
-<<<<<<< HEAD
-update the `/etc/ssh/ssh_config` or `~/.ssh/config`. A few examples are shown below:
-=======
 update the `/etc/ssh/ssh_config` or `~/.ssh/config`. A few examples are shown
 below:
->>>>>>> 1f8fd92e
 
 ```bash
 # When "ssh db" is executed, OpenSSH will connect to proxy.example.com on port 3023
@@ -673,19 +537,12 @@
 
 ### Passing Teleport SSH Certificate to OpenSSH Client
 
-<<<<<<< HEAD
-If a user does not want to use an SSH agent or if the agent is not available, the certificate
-must be passed to `ssh` via `IdentityFile` option (see `man ssh_config`). Consider this example:
-the Teleport user "joe" wants to login into the proxy named "lab.example.com".
-He executes `tsh login` command:
-=======
 If a user does not want to use an SSH agent or if the agent is not available,
 the certificate must be passed to `ssh` via `IdentityFile` option (see `man
 ssh_config`). Consider this example: the Teleport user "joe" wants to login into
 the proxy named "lab.example.com".
 
 He executes [`tsh login`](./cli-docs/#tsh-login) command:
->>>>>>> 1f8fd92e
 
 ```bash
 $ tsh --proxy=lab.example.com login --user=joe
@@ -722,10 +579,5 @@
 Github](https://github.com/gravitational/teleport/issues). Alternatively, you
 can reach through the contact form on our [website](https://gravitational.com/).
 
-<<<<<<< HEAD
-For commercial support, custom features or to try our [Enterprise edition of Teleport](/enterprise/),
-please reach out to us: `sales@gravitational.com`.
-=======
 For commercial support, custom features or to try our [Enterprise edition of
-Teleport](/enterprise/), please reach out to us: `sales@gravitational.com`.
->>>>>>> 1f8fd92e
+Teleport](/enterprise/), please reach out to us: `sales@gravitational.com`.