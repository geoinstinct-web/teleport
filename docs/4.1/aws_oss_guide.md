# Running Teleport on AWS

We've created this guide to give customers a high level overview of how to use Teleport
on Amazon Web Services (AWS). This guide provides a high level introduction leading to
a deep dive into how to setup and run Teleport in production.

We have split this guide into:

- [Teleport on AWS FAQ](#teleport-on-aws-faq)
- [Setting up Teleport OSS on AWS](#setting-up-teleport-oss-on-aws)
- [Setting up Teleport Enterprise on AWS](#running-teleport-enterprise-on-aws)
- [Teleport AWS Tips & Tricks](#teleport-aws-tips-tricks)

### Teleport on AWS FAQ
**Why would you want to use Teleport with AWS?**

At some point you'll want to log into the system using SSH
to help test, debug and troubleshoot a problem box. For EC2, AWS recommends creating
['Key Pairs'](https://docs.aws.amazon.com/AWSEC2/latest/UserGuide/ec2-key-pairs.html)
and has a range of [other tips for securing EC2 instances](https://aws.amazon.com/articles/tips-for-securing-your-ec2-instance/).

This approach has a number of limitations:

1. As your organization grows, keeping track of end users' public/private keys becomes
  an administrative nightmare.
2. Using SSH public/private keys has a number of limitations. Read why [SSH Certificates are better](https://gravitational.com/blog/ssh-key-management/).
3. Once a machine has been bootstrapped with SSH Keys, there isn't an easy way to
  add new keys and delegate access.

**Which Services can I use Teleport with?**

You can use Teleport for all the services that you would SSH into. This guide is focused
on EC2. We have a short blog post on using Teleport with [EKS](https://gravitational.com/blog/teleport-aws-eks/). We plan to expand the guide based on feedback but will plan to add instructions
for the below.

- RDS
- Detailed EKS
- Lightsail
- Fargate
- AWS ECS

## Teleports Introduction

This guide will cover how to setup, configure and run Teleport on [AWS](https://aws.amazon.com/).

#### AWS Services required to run Teleport in HA

- [EC2 / Autoscale](#ec2-autoscale)
- [DynamoDB](#dynamodb)
- [S3](#s3)
- [Route53](#route53)
- [NLB](#nlb-network-load-balancer)
- [IAM](#iam)
- [ACM](#acm)
- [SSM](#aws-systems-manager-parameter-store)

We recommend setting up Teleport in high availability mode (HA). In HA mode DynamoDB
stores the state of the system and S3 will store audit logs.

![AWS Intro Image](img/aws/aws-intro.png)

### EC2 / Autoscale
To run Teleport in a HA configuration we recommend using m4.large instances. It's best practice to separate the proxy and authentication server, using autoscaling groups for both machines. We have pre-built AMIs for both Teleport OSS and Enterprise editions. Instructions on using these [AMIs are below](#single-oss-teleport-amis-manual-gui-setup).

### DynamoDB
DynamoDB is a key-value and document database that delivers single-digit millisecond
performance at any scale. For large clusters you can provision usage but for smaller
deployments you can leverage DynamoDB's autoscaling.

Teleport 4.0 leverages [DynamoDB's streaming feature](
https://github.com/gravitational/teleport/issues/2430). When turning this on, you'll need
to specify `New Image` from the streaming options. DynamoDB back-end supports two
types of Teleport data:

* Cluster state

See [DynamoDB Admin Guide for more information](https://gravitational.com/teleport/docs/admin-guide/#using-dynamodb)

![AWS DynamoDB Tables](img/aws/dynamodb-tables.png)
![Setting Streams](img/aws/setting-stream.png)
Setting Stream to `NEW IMAGE`

For maintainability and ease of use, we recommend following our [Terraform example](https://github.com/gravitational/teleport/blob/master/examples/aws/terraform/dynamo.tf)
but below are high level definitions for the tables required to run Teleport.

Cluster State:

| Table name            | teleport-cluster-name |
|-----------------------|-----------------------|
| Primary partition key | HashKey (String)      |
| Primary sort key      | FullPath (String)     |



### S3
Amazon Simple Storage Service (Amazon S3) is an object storage service that offers
industry-leading scalability, data availability, security, and performance. In this
Teleport setup, S3 will provide storage for recorded sessions.


We recommend using Amazon S3 Standard.

!!! tip "Tip":
    S3 provides [Amazon S3 Object Lock](https://docs.aws.amazon.com/AmazonS3/latest/dev/object-lock.html),
    which is useful for customers deploying Teleport in regulated environments.

### Route53
Route53 is a highly available Domain Name System (DNS) provided by AWS. It'll be
needed to setup a URL for the proxy - we recommend using a subdomain.

e.g. `teleport.acmeinc.com`

### NLB: Network Load Balancer
AWS provides many different load balancers. To setup Teleport, we recommend
using a Network Load Balancer.  Network Load Balancers provides TLS for the Teleport
proxy and provides the TCP connections needed for Teleport proxy SSH connections.

### IAM
IAM is the recommended tool for creating service access. This guide will follow the
best practice of principle of least privilege (PoLP).

#### IAM for Amazon S3

In order to grant an IAM user in your AWS account access to one of your buckets, `example.s3.bucket` you will need to grant the following permissions: `s3:ListBucket`, `s3:ListBucketVersions`, `s3:PutObject`, `s3:GetObject`, `s3:GetObjectVersion`

An example policy is shown below:

```
{
   "Version": "2012-10-17",
   "Statement": [
     {
       "Effect": "Allow",
       "Action": [
         "s3:ListBucket",
         "s3:ListBucketVersions"
        ],
       "Resource": ["arn:aws:s3:::example.s3.bucket"]
     },
     {
       "Effect": "Allow",
       "Action": [
         "s3:PutObject",
         "s3:GetObject",
         "s3:GetObjectVersion"
       ],
       "Resource": ["arn:aws:s3:::example.s3.bucket/*"]
     }
   ]
 }
```
!!! note "Note":
    `example.s3.bucket` will need to be replaced with your bucket name.

#### IAM for DynamoDB

In order to grant an IAM user access to DynamoDB make sure that the IAM role assigned to Teleport is configured with proper permissions.

An example policy is shown below:

```
{
    "Version": "2012-10-17",
    "Statement": [
        {
            "Sid": "AllAPIActionsOnTeleportAuth",
            "Effect": "Allow",
            "Action": "dynamodb:*",
            "Resource": "arn:aws:dynamodb:eu-west-1:123456789012:table/prod.teleport.auth"
        },
        {
            "Sid": "AllAPIActionsOnTeleportStreams",
            "Effect": "Allow",
            "Action": "dynamodb:*",
            "Resource": "arn:aws:dynamodb:eu-west-1:123456789012:table/prod.teleport.auth/stream/*"
        }
    ]
}
```
!!! note "Note":
    `eu-west-1:123456789012:table/prod.teleport.auth` will need to be replaced with your DynamoDB instance.

#### IAM for Amazon S3

In order to grant an IAM user in your AWS account access to one of your buckets, `example.s3.bucket` you will need to grant the following permissions: `s3:ListBucket`, `s3:ListBucketVersions`, `s3:PutObject`, `s3:GetObject`, `s3:GetObjectVersion`

An example policy is shown below:

```
{
   "Version": "2012-10-17",
   "Statement": [
     {
       "Effect": "Allow",
       "Action": [
         "s3:ListBucket",
         "s3:ListBucketVersions"
        ],
       "Resource": ["arn:aws:s3:::example.s3.bucket"]
     },
     {
       "Effect": "Allow",
       "Action": [
         "s3:PutObject",
         "s3:GetObject",
         "s3:GetObjectVersion"
       ],
       "Resource": ["arn:aws:s3:::example.s3.bucket/*"]
     }
   ]
 }
```
!!! note "Note":
    `example.s3.bucket` will need to be replaced with your bucket name.

#### IAM for DynamoDB

In order to grant an IAM user access to DynamoDB make sure that the IAM role assigned to Teleport is configured with proper permissions.

An example policy is shown below:

```
{
    "Version": "2012-10-17",
    "Statement": [
        {
            "Sid": "AllAPIActionsOnTeleportAuth",
            "Effect": "Allow",
            "Action": "dynamodb:*",
            "Resource": "arn:aws:dynamodb:eu-west-1:123456789012:table/prod.teleport.auth"
        },
        {
            "Sid": "AllAPIActionsOnTeleportStreams",
            "Effect": "Allow",
            "Action": "dynamodb:*",
            "Resource": "arn:aws:dynamodb:eu-west-1:123456789012:table/prod.teleport.auth/stream/*"
        }
    ]
}
```
!!! note "Note":
    `eu-west-1:123456789012:table/prod.teleport.auth` will need to be replaced with your DynamoDB instance.

<<<<<<< HEAD
#### IAM for Amazon S3

In order to grant an IAM user in your AWS account access to one of your buckets, `example.s3.bucket` you will need to grant the following permissions: `s3:ListBucket`, `s3:ListBucketVersions`, `s3:PutObject`, `s3:GetObject`, `s3:GetObjectVersion`

An example policy is shown below:

```
{
   "Version": "2012-10-17",
   "Statement": [
     {
       "Effect": "Allow",
       "Action": [
         "s3:ListBucket",
         "s3:ListBucketVersions"
        ],
       "Resource": ["arn:aws:s3:::example.s3.bucket"]
     },
     {
       "Effect": "Allow",
       "Action": [
         "s3:PutObject",
         "s3:GetObject",
         "s3:GetObjectVersion"
       ],
       "Resource": ["arn:aws:s3:::example.s3.bucket/*"]
     }
   ]
 }
```
!!! note "Note":
    `example.s3.bucket` will need to be replaced with your bucket name. 

#### IAM for DynamoDB

In order to grant an IAM user access to DynamoDB make sure that the IAM role assigned to Teleport is configured with proper permissions. 

An example policy is shown below:

```
{
    "Version": "2012-10-17",
    "Statement": [
        {
            "Sid": "AllAPIActionsOnTeleportAuth",
            "Effect": "Allow",
            "Action": "dynamodb:*",
            "Resource": "arn:aws:dynamodb:eu-west-1:123456789012:table/prod.teleport.auth"
        },
        {
            "Sid": "AllAPIActionsOnTeleportStreams",
            "Effect": "Allow",
            "Action": "dynamodb:*",
            "Resource": "arn:aws:dynamodb:eu-west-1:123456789012:table/prod.teleport.auth/stream/*"
        }
    ]
}
```
!!! note "Note":
    `eu-west-1:123456789012:table/prod.teleport.auth` will need to be replaced with your DynamoDB instance.

### ACM 
=======
### ACM
>>>>>>> ee86869e
With AWS Certificate Manager, you can quickly request SSL/TLS certificates.

- TLS Cert: Used to provide SSL for the proxy.
- SSH Certs (not in ACM): Created and self signed by the `authentication server` and are used to
  delegate access to Teleport nodes.

### AWS Systems Manager Parameter Store
To add new nodes to a Teleport Cluster, we recommend using a [strong static token](https://gravitational.com/teleport/docs/admin-guide/#example-configuration). SSM can be also used to store the
enterprise licence.


## Setting up a HA Teleport Cluster
Teleport's config based setup offers a wide range of customization for customers.
This guide offers a range of setup options for AWS. If you have a very large account,
multiple accounts, or over 10k users we would recommend getting in touch. We are
more than happy to help you architect, setup and deploy Teleport into your environment.

We have these options for you.

- [Using AWS Marketplace (Manual Setup)](#single-oss-teleport-amis-manual-gui-setup)
- [Deploying with CloudFormation](#deploying-with-cloudformation)
- [Deploying with Terraform HA + Monitoring](#deploying-with-terraform)


### Single OSS Teleport AMIs (Manual / GUI Setup)
This guide provides instructions on deploying Teleport using AMIs, the below instructions
are designed for using the AMI and GUI. It doesn't setup Teleport in HA, so we recommend
this as a starting point, but then look at the more advanced sections.

### Prerequisites

- Obtain a SSL/TLS Certificate using ACM.

Prerequisites setup.

1. Generate and issue a certificate in [ACM](https://console.aws.amazon.com/acm/home?#)
for `teleport.acmeinc.com`, use email or DNS validation as appropriate and make sure
it’s approved successfully.

#### Step 1: Subscribe to Teleport Community Edition
Subscribe to the Teleport Community Edition on the [AWS Marketplace](https://aws.amazon.com/marketplace/pp/B07FYTZB9B).

1. Select 'Continue to Subscribe'
2. Review the Terms and Conditions, and click `Continue to Configuration'
3. Configure this software. Keep options as set, you might want to change region
to be in the same place as the rest of your infrastructure. Click Continue to Launch
4. _Launch this software_ Under Choose Action, select Launch through EC2.


![AWS Marketplace Subscribe](img/aws/aws-marketplace-subscribe.png)
![AWS Launch via EC2](img/aws/launch-through-ec2.png)

5. Launch through EC2. At this point AWS will take you from the marketplace and drop
you into the EC2 panel. [Link: Shortcut to EC2 Wizard](https://console.aws.amazon.com/ec2/v2/home?region=us-east-1#LaunchInstanceWizard:ami=ami-04e79542e3e5fbf02;product=92c3dc07-bdfa-4e88-8c8b-e6187dac50af)


#### Step 2: Build instance
We recommend using an `m4.large`, but a `t2.medium` should be good for POC testing.

![AWS Instance Size ](img/aws/aws-pick-instance-size.png)


4. Make sure to write appropriate values to `/etc/teleport.d/conf` via user-data
    (using something like this):

```json
#!/bin/bash
cat >/etc/teleport.d/conf <<EOF
USE_ACM="true"
TELEPORT_DOMAIN_NAME="teleport.acmeinc.com"
TELEPORT_EXTERNAL_HOSTNAME="teleport.acmeinc.com"
TELEPORT_EXTERNAL_PORT="443"
TELEPORT_PROXY_SERVER_LB="test-nlb.acmeinc.com:3025"
EOF
```

Screenshot of where to put it in via AWS console.

![Config Instance Details](img/aws/adding-user-data.png)

!!! note "Note":
    `TELEPORT_DOMAIN_NAME` and `TELEPORT_EXTERNAL_HOSTNAME` are more or less the
    same thing but we keep them separate just in case you want to use a load balancer
    on a different hostname.

The CA certificates for the server will be generated to have `TELEPORT_EXTERNAL_HOSTNAME` as a CN,
assuming it's set when the server starts.

#### Step 3: Create the Load Balancers
2.  When using ACM you must use an [application load balancer](https://console.aws.amazon.com/ec2/v2/home?region=us-east-1#LoadBalancers:sort=loadBalancerName) (ALB) as this will terminate SSL.
    1. Add the ACM certificate that you approved for `teleport.acmeinc.com`
    - Add a listener on the ALB for HTTPS on `443/tcp`
    - Target group will point to your instance - point to HTTP on `3080/tcp`
    - Create a http health check, point to `/webapi/ping`.
    - Create a DNS record for `teleport.acmeinc.com`
    - Point this to the public A record of the ALB as provided by Amazon.

![Summary for AWS Load Balancer](img/aws/loadbalancer-review.png)


3. You also need to set up a network load balancer (NLB) for the auth traffic:
    1. Set up a listener on `3025/tcp`
    - Target group will point to your instance - point to `3025/tcp`
    - Create a DNS record for `teleport-nlb.acmeinc.com`
    - Point this to the public A record of the NLB as provided by Amazon
    - Make sure that your DNS record is also reflected in `TELEPORT_PROXY_SERVER_LB` in the user data
    - Launch the instance (you can also use an already-running instance if you
    follow the instructions at the bottom of this section)

#### Step 4: Create Teleport user
1. We are going to use `tctl` command to create a user for Teleport. The first step
is to SSH into the newly created OSS Teleport box.

`ssh -i id_rsa ec2-user@52.87.213.96`

^ Replace with IP given available from the EC2 instance list.

```xml
➜  ~ ssh -i id_rsa ec2-user@52.87.213.96
Warning: Identity file id_rsa not accessible: No such file or directory.
The authenticity of host '52.87.213.96 (52.87.213.96)' can't be established.
ECDSA key fingerprint is SHA256:YnTAP29shPpaAbLasfwazkIx7qFsKVWP3Pw40ehiHKg.
Are you sure you want to continue connecting (yes/no/[fingerprint])? yes
Warning: Permanently added '52.87.213.96' (ECDSA) to the list of known hosts.
Enter passphrase for key '/Users/benarent/.ssh/id_rsa':
Last login: Tue Jun 18 00:07:25 2019 from 13.88.188.155

       __|  __|_  )
       _|  (     /   Amazon Linux 2 AMI
      ___|\___|___|

https://aws.amazon.com/amazon-linux-2/
No packages needed for security; 7 packages available
Run "sudo yum update" to apply all updates.
[ec2-user@ip-172-30-0-111 ~]$
```

2. Apply Updates `sudo yum update`
3. Create a new admin user `sudo tctl users add teleport-admin ec2-user`
```xml
[ec2-user@ip-172-30-0-111 ~]$ sudo tctl users add teleport-admin ec2-user
Signup token has been created and is valid for 1 hours. Share this URL with the user:
https://teleport.acme.com:443/web/newuser/cea9871a42e780dff86528fa1b53f382

NOTE: Make sure teleport.acme.com:443 points at a Teleport proxy which users can access.
```
![Summary for AWS Load Balancer](img/aws/teleport-admin.png)

Step 5: Finish
You've now successfully setup a simple Teleport AMI, that uses local storage and
has itself as a node. Next we'll look at using HA services to create a more scalable
Teleport install.

![Summary for AWS Load Balancer](img/aws/teleport-setup.png)


#### Reconfiguring/using a pre-existing instance

To reconfigure any of this, or to do it on a running instance:

1. Make the appropriate changes to /etc/teleport.d/conf

* `rm -f /etc/teleport.yaml`

* `systemctl restart teleport-generate-config.service`

* `systemctl restart teleport-acm.service`


If you have changed the external hostname, you may need to delete `/var/lib/teleport` and start again.


## Deploying with CloudFormation
We are currently working on an updated CloudFormation guide but you can start with our
[AWS Marketplace example](https://github.com/gravitational/teleport/tree/master/assets/marketplace/cloudformation#teleport-aws-quickstart-guide-cloudformation). It requires a VPC, but
we expect customers to deploy within an already existing VPC.

## Deploying with Terraform
To deploy Teleport in AWS using Terraform look at our [AWS Guide](https://github.com/gravitational/teleport/tree/master/examples/aws/terraform#terraform-based-provisioning-example-amazon-single-ami).


### Installing Teleport to EC2 Server
Customers run many workloads within EC2 and depending on how you work there are many
ways to integrate Teleport onto your servers. We recommend looking at our [Admin manual](https://gravitational.com/teleport/docs/admin-guide/#installing).

In short, to add new nodes / EC2 servers that you can "SSH into" you'll need to
1. [Install the Teleport Binary on the Server](https://gravitational.com/teleport/docs/admin-guide/#installing)
- [Run Teleport, we recommend using SystemD](https://gravitational.com/teleport/docs/admin-guide/#systemd-unit-file)
- [Set the correct settings in /etc/teleport.yaml](https://gravitational.com/teleport/docs/admin-guide/#configuration-file)
- [Add EC2 nodes to the Teleport cluster](https://gravitational.com/teleport/docs/admin-guide/#adding-nodes-to-the-cluster)

## Using Teleport with EKS
We are working on a step by step guide for working with EKS. This [blog post](https://gravitational.com/blog/teleport-aws-eks/) is a good place to start.

## Upgrading

To upgrade to a newer version of Teleport:

- Back up `/etc/teleport.yaml`, `/etc/teleport.d/` and the contents of `/var/lib/teleport`
- Launch a new instance with the correct AMI for a newer version of Teleport
- Copy `/etc/teleport.yaml`, `/etc/teleport.d/` and `/var/lib/teleport` to the new instance, overwriting anything that already exists
- Copy  and its contents should also be backed up and copied over to the new instance.
- Either restart the instance, or log in via SSH and run `sudo systemctl restart teleport.service`

# Running Teleport Enterprise on AWS
Most of this guide has been designed for OSS Teleport. Most of this guide also applies to Teleport Enterprise
with a few extra notes around adding a license and getting the correct binary. If you would
like help setting up Teleport Enterprise on AWS, please mail us at info@gravitational.com

# Teleport AWS Tips & Tricks

### Generating labels from AWS tags
Labels can be a useful addition to the Teleport UI.  Simply add some or all of the
below to Teleport Nodes in `etc/teleport.yaml` to have helpful labels in the Teleport UI.

```yaml
    commands:
      - name: arch
        command: [uname, -p]
        period: 1h0m0s
      - name: kernel
        command: [uname, -r]
        period: 1h0m0s
      - name: uptime
        command: [uptime, -p]
        period: 1h0m0s
      - name: internal
        command: [curl, "http://169.254.169.254/latest/meta-data/local-ipv4"]
        period: 1h0m0s
      - name: external
        command: [curl, "http://169.254.169.254/latest/meta-data/public-ipv4"]
        period: 1h0m0s
```

Create labels based on [EC2 Tags](https://github.com/gravitational/teleport/issues/1346).<|MERGE_RESOLUTION|>--- conflicted
+++ resolved
@@ -241,7 +241,6 @@
 !!! note "Note":
     `eu-west-1:123456789012:table/prod.teleport.auth` will need to be replaced with your DynamoDB instance.
 
-<<<<<<< HEAD
 #### IAM for Amazon S3
 
 In order to grant an IAM user in your AWS account access to one of your buckets, `example.s3.bucket` you will need to grant the following permissions: `s3:ListBucket`, `s3:ListBucketVersions`, `s3:PutObject`, `s3:GetObject`, `s3:GetObjectVersion`
@@ -304,9 +303,7 @@
     `eu-west-1:123456789012:table/prod.teleport.auth` will need to be replaced with your DynamoDB instance.
 
 ### ACM 
-=======
-### ACM
->>>>>>> ee86869e
+
 With AWS Certificate Manager, you can quickly request SSL/TLS certificates.
 
 - TLS Cert: Used to provide SSL for the proxy.
