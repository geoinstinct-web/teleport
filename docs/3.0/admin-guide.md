# Teleport Admin Manual

This manual covers the installation and configuration of Teleport and the ongoing
management of a Teleport cluster. It assumes that the reader has good understanding
of Linux administration.

## Installing

To install, download the official binaries from the [Teleport Downloads](https://gravitational.com/teleport/download/)
section on our web site and run:

```
$ tar -xzf teleport-binary-release.tar.gz
$ sudo make install
```

### Installing from Source

Gravitational Teleport is written in Go language. It requires Golang v1.8.3 or
newer.

```yaml
# get the source & build:
$ mkdir -p $GOPATH/src/github.com/gravitational
$ cd $GOPATH/src/github.com/gravitational
$ git clone https://github.com/gravitational/teleport.git
$ cd teleport
$ make full

# create the default data directory before starting:
$ sudo mkdir -p /var/lib/teleport
```

## Definitions

Before diving into configuring and running Teleport, it helps to take a look at the [Teleport Architecture](/architecture)
and review the key concepts this document will be referring to:

|Concept   | Description
|----------|------------
|Node      | Synonym to "server" or "computer", something one can "SSH to". A node must be running the `teleport` daemon with "node" role/service turned on.
|Certificate Authority (CA) | A pair of public/private keys Teleport uses to manage access. A CA can sign a public key of a user or node, establishing their cluster membership.
|Teleport Cluster | A Teleport Auth Service contains two CAs. One is used to sign user keys and the other signs node keys. A collection of nodes connected to the same CA is called a "cluster".
|Cluster Name | Every Teleport cluster must have a name. If a name is not supplied via `teleport.yaml` configuration file, a GUID will be generated. **IMPORTANT:** renaming a cluster invalidates its keys and all certificates it had created.
|Trusted Cluster | Teleport Auth Service can allow 3rd party users or nodes to connect if their public keys are signed by a trusted CA. A "trusted cluster" is a pair of public keys of the trusted CA. It can be configured via `teleport.yaml` file.

## Teleport Daemon

The Teleport daemon is called `teleport` and it supports the following commands:

|Command     | Description
|------------|-------------------------------------------------------
|start       | Starts the Teleport daemon.
|configure   | Dumps a sample configuration file in YAML format into standard output.
|version     | Shows the Teleport version.
|status      | Shows the status of a Teleport connection. This command is only available from inside of an active SSH session.
|help        | Shows help.

When experimenting, you can quickly start `teleport` with verbose logging by typing
`teleport start -d`.

!!! danger "WARNING":
    Teleport stores data in `/var/lib/teleport`. Make sure that regular/non-admin users do not
    have access to this folder on the Auth server.

### Systemd Unit File

In production, we recommend starting teleport daemon via an init system like
`systemd`. Here's the recommended Teleport service unit file for systemd:

```yaml
[Unit]
Description=Teleport SSH Service
After=network.target

[Service]
Type=simple
Restart=on-failure
ExecStart=/usr/local/bin/teleport start --config=/etc/teleport.yaml --pid-file=/var/run/teleport.pid
ExecReload=/bin/kill -HUP $MAINPID
PIDFile=/var/run/teleport.pid

[Install]
WantedBy=multi-user.target
```

### Graceful Restarts

If using the systemd service unit file above, executing `systemctl reload teleport`
will perform a graceful restart, i.e. the Teleport daemon will fork a new
process to handle new incoming requests, leaving the old daemon process running
until existing clients disconnect.

!!! warning "Version warning":
    Graceful restarts only work if Teleport is deployed using network-based storage
    like DynamoDB or etcd 3.3+. Future versions of Teleport will not have this limitation.

You can also perform restarts/upgrades by sending `kill` signals
to a Teleport daemon manually.

| Signal                  | Teleport Daemon Behavior
|-------------------------|---------------------------------------
| `USR1`                  | Dumps diagnostics/debugging information into syslog.
| `TERM`, `INT` or `KILL` | Immediate non-graceful shutdown. All existing connections will be dropped.
| `USR2`                  | Forks a new Teleport daemon to serve new connections.
| `HUP`                   | Forks a new Teleport daemon to serve new connections **and** initiates the graceful shutdown of the existing process when there are no more clients connected to it.

### Ports

Teleport services listen on several ports. This table shows the default port numbers.

|Port      | Service    | Description
|----------|------------|-------------------------------------------
|3022      | Node       | SSH port. This is Teleport's equivalent of port `#22` for SSH.
|3023      | Proxy      | SSH port clients connect to. A proxy will forward this connection to port `#3022` on the destination node.
|3024      | Proxy      | SSH port used to create "reverse SSH tunnels" from behind-firewall environments into a trusted proxy server.
|3025      | Auth       | SSH port used by the Auth Service to serve its API to other nodes in a cluster.
|3080      | Proxy      | HTTPS connection to authenticate `tsh` users and web users into the cluster. The same connection is used to serve a Web UI.
|3026      | Kubernetes Proxy      | HTTPS Kubernetes proxy (if enabled)

### Filesystem Layout

By default, a Teleport node has the following files present. The location of all of them is configurable.

Full path                    | Purpose
-----------------------------|---------------------------
`/etc/teleport.yaml`         | Teleport configuration file (optional).
`/usr/local/bin/teleport`    | Teleport daemon binary.
`/usr/local/bin/tctl`        | Teleport admin tool. It is only needed for auth servers.
`/var/lib/teleport`          | Teleport data directory. Nodes keep their keys and certificates there. Auth servers store the audit log and the cluster keys there, but the audit log storage can be further configured via `auth_service` section in the config file.

## Configuration

You should use a [configuration file](#configuration-file) to configure the `teleport` daemon.
For simple experimentation, you can use command line flags with the `teleport start`
command:

```bsh
$ teleport start --help
usage: teleport start [<flags>]
Flags:
  -d, --debug            Enable verbose logging to stderr
      --insecure-no-tls  Disable TLS for the web socket
  -r, --roles            Comma-separated list of roles to start with [proxy,node,auth]
      --pid-file         Full path to the PID file. By default no PID file will be created
      --advertise-ip     IP to advertise to clients if running behind NAT
  -l, --listen-ip        IP address to bind to [0.0.0.0]
      --auth-server      Address of the auth server [127.0.0.1:3025]
      --token            Invitation token to join a cluster [none]
      --nodename         Name of this node, defaults to hostname
  -c, --config           Path to a configuration file [/etc/teleport.yaml]
      --labels           List of labels for this node
      --permit-user-env  Enables reading of ~/.tsh/environment when creating a session
```

### Configuration Flags

Let's cover some of these flags in more detail:

* `--insecure-no-tls` flag tells Teleport proxy to not generate default self-signed TLS
  certificates. This is useful when running Teleport on kubernetes (behind reverse
  proxy) or behind things like AWS ELB, where SSL termination is provided externally.
  The possible values are `true` or  `false`. The default value is `false`.

* `--roles` flag tells Teleport which services to start. It is a comma-separated
  list of roles. The possible values are `auth`, `node` and `proxy`. The default
  value is `auth,node,proxy`. These roles are explained in the
  [Teleport Architecture](architecture.md) document.

* `--advertise-ip` flag can be used when Teleport nodes are running behind NAT and
  their externally routable IP cannot be automatically determined.
  For example, assume that a host "foo" can be reached via `10.0.0.10` but there is
  no `A` DNS record for "foo", so you cannot connect to it via `tsh ssh foo`. If
  you start teleport on "foo" with `--advertise-ip=10.0.0.10`, it will automatically
  tell Teleport proxy to use that IP when someone tries to connect
  to "foo". This is also useful when connecting to Teleport nodes using their labels.

* `--nodename` flag lets you assign an alternative name for the node which can be used
  by clients to login. By default it's equal to the value returned by `hostname`
  command.

* `--listen-ip` should be used to tell `teleport` daemon to bind to a specific network
  interface. By default it listens on all.

* `--labels` flag assigns a set of labels to a node. See the explanation
  of labeling mechanism in the [Labeling Nodes](#labeling-nodes) section below.

* `--pid-file` flag creates a PID file if a path is given.

* `--permit-user-env` flag reads in environment variables from `~/.tsh/environment`
  when creating a session.

### Configuration File

Teleport uses the YAML file format for configuration. A sample configuration file is shown below. By default, it is stored in `/etc/teleport.yaml`

!!! note "IMPORTANT":
    When editing YAML configuration, please pay attention to how your editor
    handles white space. YAML requires consistent handling of tab characters.

```yaml
# By default, this file should be stored in /etc/teleport.yaml

# This section of the configuration file applies to all teleport
# services.
teleport:
    # nodename allows to assign an alternative name this node can be reached by.
    # by default it's equal to hostname
    nodename: graviton

    # Data directory where Teleport daemon keeps its data.
    # See "Filesystem Layout" section above for more details.
    data_dir: /var/lib/teleport

    # Invitation token used to join a cluster. it is not used on
    # subsequent starts
    auth_token: xxxx-token-xxxx

    # When running in multi-homed or NATed environments Teleport nodes need
    # to know which IP it will be reachable at by other nodes
    #
    # This value can be specified as FQDN e.g. host.example.com
    advertise_ip: 10.1.0.5

    # list of auth servers in a cluster. you will have more than one auth server
    # if you configure teleport auth to run in HA configuration
    auth_servers:
        - 10.1.0.5:3025
        - 10.1.0.6:3025

    # Teleport throttles all connections to avoid abuse. These settings allow
    # you to adjust the default limits
    connection_limits:
        max_connections: 1000
        max_users: 250

    # Logging configuration. Possible output values are 'stdout', 'stderr' and
    # 'syslog'. Possible severity values are INFO, WARN and ERROR (default).
    log:
        output: stderr
        severity: ERROR

    # Type of storage used for keys. You need to configure this to use etcd or
    # a DynamoDB backend if you want to run Teleport in HA configuration.
    storage:
        # By default teleport uses the `data_dir` directory on a local filesystem
        type: dir

        # Array of locations where the audit log events will be stored. by
        # default they are stored in `/var/lib/teleport/log`
        audit_events_uri: [file:///var/lib/teleport/log, dynamodb://events_table_name]

        # Use this setting to configure teleport to store the recorded sessions in
        # an AWS S3 bucket. see "Using Amazon S3" chapter for more information.
        audit_sessions_uri: s3://name-of-s3-bucket

    # Cipher algorithms that the server supports. This section only needs to be
    # set if you want to override the defaults.
    ciphers:
      - aes128-ctr
      - aes192-ctr
      - aes256-ctr
      - aes128-gcm@openssh.com
      - arcfour256
      - arcfour128

    # Key exchange algorithms that the server supports. This section only needs
    # to be set if you want to override the defaults.
    kex_algos:
      - curve25519-sha256@libssh.org
      - ecdh-sha2-nistp256
      - ecdh-sha2-nistp384
      - ecdh-sha2-nistp521
      - diffie-hellman-group14-sha1
      - diffie-hellman-group1-sha1

    # Message authentication code (MAC) algorithms that the server supports.
    # This section only needs to be set if you want to override the defaults.
    mac_algos:
      - hmac-sha2-256-etm@openssh.com
      - hmac-sha2-256
      - hmac-sha1
      - hmac-sha1-96

    # List of the supported ciphersuites. If this section is not specified,
    # only the default ciphersuites are enabled.
    ciphersuites:
       - tls-rsa-with-aes-128-cbc-sha # default
       - tls-rsa-with-aes-256-cbc-sha # default
       - tls-rsa-with-aes-128-cbc-sha256
       - tls-rsa-with-aes-128-gcm-sha256
       - tls-rsa-with-aes-256-gcm-sha384
       - tls-ecdhe-ecdsa-with-aes-128-cbc-sha
       - tls-ecdhe-ecdsa-with-aes-256-cbc-sha
       - tls-ecdhe-rsa-with-aes-128-cbc-sha
       - tls-ecdhe-rsa-with-aes-256-cbc-sha
       - tls-ecdhe-ecdsa-with-aes-128-cbc-sha256
       - tls-ecdhe-rsa-with-aes-128-cbc-sha256
       - tls-ecdhe-rsa-with-aes-128-gcm-sha256
       - tls-ecdhe-ecdsa-with-aes-128-gcm-sha256
       - tls-ecdhe-rsa-with-aes-256-gcm-sha384
       - tls-ecdhe-ecdsa-with-aes-256-gcm-sha384
       - tls-ecdhe-rsa-with-chacha20-poly1305
       - tls-ecdhe-ecdsa-with-chacha20-poly1305


# This section configures the 'auth service':
auth_service:
    # Turns 'auth' role on. Default is 'yes'
    enabled: yes

    # A cluster name is used as part of a signature in certificates
    # generated by this CA.
    #
    # We strongly recommend to explicitly set it to something meaningful as it
    # becomes important when configuring trust between multiple clusters.
    #
    # By default an automatically generated name is used (not recommended)
    #
    # IMPORTANT: if you change cluster_name, it will invalidate all generated
    # certificates and keys (may need to wipe out /var/lib/teleport directory)
    cluster_name: "main"

    authentication:
        # default authentication type. possible values are 'local', 'oidc' and 'saml'
        # only local authentication (Teleport's own user DB) is supported in the open
        # source version
        type: local
        # second_factor can be off, otp, or u2f
        second_factor: otp
        # this section is used if second_factor is set to 'u2f'
        u2f:
            # app_id must point to the URL of the Teleport Web UI (proxy) accessible
            # by the end users
            app_id: https://localhost:3080
            # facets must list all proxy servers if there are more than one deployed
            facets:
            - https://localhost:3080

    # IP and the port to bind to. Other Teleport nodes will be connecting to
    # this port (AKA "Auth API" or "Cluster API") to validate client
    # certificates
    listen_addr: 0.0.0.0:3025

    # The optional DNS name the auth server if locataed behind a load balancer.
    # (see public_addr section below)
    public_addr: auth.example.com:3025

    # Pre-defined tokens for adding new nodes to a cluster. Each token specifies
    # the role a new node will be allowed to assume. The more secure way to
    # add nodes is to use `ttl node add --ttl` command to generate auto-expiring
    # tokens.
    #
    # We recommend to use tools like `pwgen` to generate sufficiently random
    # tokens of 32+ byte length.
    tokens:
        - "proxy,node:xxxxx"
        - "auth:yyyy"

    # Optional setting for configuring session recording. Possible values are:
    #    "node"  : sessions will be recorded on the node level  (the default)
    #    "proxy" : recording on the proxy level, see "recording proxy mode" section.
    #    "off"   : session recording is turned off
    session_recording: "node"

    # This setting determines if a Teleport proxy performs strict host key checks.
    # Only applicable if session_recording=proxy, see "recording proxy mode" for details.
    proxy_checks_host_keys: yes

    # Determines if SSH sessions to cluster nodes are forcefully terminated
    # after no activity from a client (idle client).
    # Examples: "30m", "1h" or "1h30m"
    client_idle_timeout: never

    # Determines if the clients will be forcefully disconnected when their
    # certificates expire in the middle of an active SSH session. (default is 'no')
    disconnect_expired_cert: no

    # License file to start auth server with. Note that this setting is ignored
    # in open-source Teleport and is required only for Teleport Pro, Business
    # and Enterprise subscription plans.
    #
    # The path can be either absolute or relative to the configured `data_dir`
    # and should point to the license file obtained from Teleport Download Portal.
    #
    # If not set, by default Teleport will look for the `license.pem` file in
    # the configured `data_dir`.
    license_file: /var/lib/teleport/license.pem

    # If the auth service is deployed outside Kubernetes, but Kubernetes integration
    # is required, you have to specify a valid kubeconfig credentials:
    kubeconfig_file: /path/to/kubeconfig

# This section configures the 'node service':
ssh_service:
    # Turns 'ssh' role on. Default is 'yes'
    enabled: yes

    # IP and the port for SSH service to bind to.
    listen_addr: 0.0.0.0:3022

    # The optional public address the SSH service. This is useful if administrators
    # want to allow users to connect to nodes directly, bypassing a Teleport proxy
    # (see public_addr section below)
    public_addr: node.example.com:3022

    # See explanation of labels in "Labeling Nodes" section below
    labels:
        role: master
        type: postgres

    # List of the commands to periodically execute. Their output will be used as node labels.
    # See "Labeling Nodes" section below for more information.
    commands:
    - name: arch             # this command will add a label like 'arch=x86_64' to a node
      command: [uname, -p]
      period: 1h0m0s

    # enables reading ~/.tsh/environment before creating a session. by default
    # set to false, can be set true here or as a command line flag.
    permit_user_env: false

    # configures PAM integration. see below for more details.
    pam:
        enabled: no
        service_name: teleport

# This section configures the 'proxy servie'
proxy_service:
    # Turns 'proxy' role on. Default is 'yes'
    enabled: yes

    # SSH forwarding/proxy address. Command line (CLI) clients always begin their
    # SSH sessions by connecting to this port
    listen_addr: 0.0.0.0:3023

    # Reverse tunnel listening address. An auth server (CA) can establish an
    # outbound (from behind the firewall) connection to this address.
    # This will allow users of the outside CA to connect to behind-the-firewall
    # nodes.
    tunnel_listen_addr: 0.0.0.0:3024

    # The HTTPS listen address to serve the Web UI and also to authenticate the
    # command line (CLI) users via password+HOTP
    web_listen_addr: 0.0.0.0:3080

    # The DNS name the proxy server is accessible by cluster users. Defaults to
    # the proxy's hostname if not specified. If running multiple proxies behind
    # a load balancer, this name must point to the load balancer
    # (see public_addr section below)
    public_addr: proxy.example.com:3080

    # TLS certificate for the HTTPS connection. Configuring these properly is
    # critical for Teleport security.
    https_key_file: /var/lib/teleport/webproxy_key.pem
    https_cert_file: /var/lib/teleport/webproxy_cert.pem
```

#### Public Addr

Notice that all three Teleport sevices (proxy, auth, node) have an optional
`public_addr` property. The public address can take an IP or a DNS name.
It can also be a list of values:

```yaml
public_addr: ["proxy-one.example.com", "proxy-two.example.com"]
```

Specifying a public address for a Teleport service may be useful in the following use cases:

* You have multiple identical services, like proxies, behind a load balancer.
* You want Teleport to issue SSH certificate for the service with the
  additional principals, e.g. host names.

## Authentication

Teleport uses the concept of "authentication connectors" to authenticate users when
they execute `tsh login` command. There are three types of authentication connectors:

### Local Connector

Local authentication is used to authenticate against a local Teleport user database. This database
is managed by `tctl users` command. Teleport also supports second factor authentication
(2FA) for the local connector. There are three possible values (types) of 2FA:

  * `otp` is the default. It implements [TOTP](https://en.wikipedia.org/wiki/Time-based_One-time_Password_Algorithm)
     standard. You can use [Google Authenticator](https://en.wikipedia.org/wiki/Google_Authenticator) or
    [Authy](https://www.authy.com/) or any other TOTP client.
  * `u2f` implements [U2F](https://en.wikipedia.org/wiki/Universal_2nd_Factor) standard for utilizing hardware (USB)
    keys for second factor.
  * `off` turns off second factor authentication.

Here is an example of this setting in the `teleport.yaml`:

```yaml
auth_service:
  authentication:
    type: local
    second_factor: u2f
```

### Github OAuth 2.0 Connector

This connector implements Github OAuth 2.0 authentication flow. Please refer
to Github documentation on [Creating an OAuth App](https://developer.github.com/apps/building-oauth-apps/creating-an-oauth-app/)
to learn how to create and register an OAuth app.

Here is an example of this setting in the `teleport.yaml`:

```yaml
auth_service:
  authentication:
    type: github
```

See [Github OAuth 2.0](#github-oauth-20) for details on how to configure it.

### SAML

This connector type implements SAML authentication. It can be configured
against any external identity manager like Okta or Auth0. This feature is
only available for Teleport Enterprise.

Here is an example of this setting in the `teleport.yaml`:

```yaml
auth_service:
  authentication:
    type: saml
```

### OIDC

Teleport implements OpenID Connect (OIDC) authentication, which is similar to
SAML in principle. This feature is only available for Teleport Enterprise.

Here is an example of this setting in the `teleport.yaml`:

```yaml
auth_service:
  authentication:
    type: oidc
```


### FIDO U2F

Teleport supports [FIDO U2F](https://www.yubico.com/about/background/fido/)
hardware keys as a second authentication factor. By default U2F is disabled. To start using U2F:

* Enable U2F in Teleport configuration `teleport.yaml`.
* For CLI-based logins you have to install [u2f-host](https://developers.yubico.com/libu2f-host/) utility.
* For web-based logins you have to use Google Chrome, as it is the only browser supporting U2F at this time.


For single-proxy setups, the `app_id` setting can be equal to the domain name of the
proxy, but this will prevent you from adding more proxies without changing the
`app_id`. For multi-proxy setups, the `app_id` should be an HTTPS URL pointing to
a JSON file that mirrors `facets` in the auth config.

!!! warning "Warning":
    The `app_id` must never change in the lifetime of the cluster. If the App ID
    changes, all existing U2F key registrations will become invalid and all users
    who use U2F as the second factor will need to re-register.
	When adding a new proxy server, make sure to add it to the list of "facets"
	in the configuration file, but also to the JSON file referenced by `app_id`

**Logging in with U2F**

For logging in via the CLI, you must first install [u2f-host](https://developers.yubico.com/libu2f-host/).
Installing:

```yaml
# OSX:
$ brew install libu2f-host

# Ubuntu 16.04 LTS:
$ apt-get install u2f-host
```

Then invoke `tsh ssh` as usual to authenticate:

```
tsh --proxy <proxy-addr> ssh <hostname>
```

!!! tip "Version Warning":
    External user identities are only supported in [Teleport Enterprise](/enterprise/). Please reach
    out to `sales@gravitational.com` for more information.

## Adding and Deleting Users

This section covers internal user identities, i.e. user accounts created and
stored in Teleport's internal storage. Most production users of Teleport use
_external_ users via [Github](#github-oauth-20) or [Okta](ssh_okta) or any
other SSO provider (Teleport Enterprise supports any SAML or OIDC compliant
identity provider).

A user identity in Teleport exists in the scope of a cluster. The member nodes
of a cluster have multiple OS users on them. A Teleport administrator creates Teleport user accounts and maps them to the allowed OS user logins they can use.

Let's look at this table:

|Teleport User | Allowed OS Logins | Description
|------------------|---------------|-----------------------------
|joe    | joe,root | Teleport user 'joe' can login into member nodes as OS user 'joe' or 'root'
|bob    | bob      | Teleport user 'bob' can login into member nodes only as OS user 'bob'
|ross   |          | If no OS login is specified, it defaults to the same name as the Teleport user.

To add a new user to Teleport, you have to use the `tctl` tool on the same node where
the auth server is running, i.e. `teleport` was started with `--roles=auth`.

```bsh
$ tctl users add joe joe,root
```

Teleport generates an auto-expiring token (with a TTL of 1 hour) and prints the token
URL which must be used before the TTL expires.

```bsh
Signup token has been created. Share this URL with the user:
https://<proxy>:3080/web/newuser/xxxxxxxxxxxx

NOTE: make sure the <proxy> host is accessible.
```

The user completes registration by visiting this URL in their web browser, picking a password and
configuring the 2nd factor authentication. If the credentials are correct, the auth
server generates and signs a new certificate and the client stores this key and will use
it for subsequent logins. The key will automatically expire after 12 hours by default after which
the user will need to log back in with her credentials. This TTL can be configured to a different value. Once authenticated, the account will become visible via `tctl`:

```bsh
$ tctl users ls

User           Allowed Logins
----           --------------
admin          admin,root
ross           ross
joe            joe,root
```

Joe would then use the `tsh` client tool to log in to member node "luna" via
bastion "work" _as root_:

```yaml
$ tsh --proxy=work --user=joe root@luna
```

To delete this user:

```yaml
$ tctl users rm joe
```

## Editing Users

Users entries can be manipulated using the generic [resource commands](#resources)
via `tctl`. For example, to see the full list of user records, an administrator
can execute:

```yaml
$ tctl get users
```

To edit the user "joe":

```yaml
# dump the user definition into a file:
$ tctl get user/joe > joe.yaml
# ... edit the contents of joe.yaml

# update the user record:
$ tctl create -f joe.yaml
```

Some fields in the user record are reserved for internal use. Some of them
will be finalized and documented in the future versions. Fields like
`is_locked` or `traits/logins` can be used starting in version 2.3

## Adding Nodes to the Cluster

Teleport is a "clustered" system, meaning it only allows
access to nodes (servers) that had been previously granted cluster membership.

A cluster membership means that a node receives its own host certificate signed
by the cluster's auth server. To receive a host certificate upon joining a cluster,
a new Teleport host must present an "invite token". An invite token also defines
which role a new host can assume within a cluster: `auth`, `proxy` or `node`.

There are two ways to create invitation tokens:

* **Static Tokens** are easy to use and somewhat less secure.
* **Dynamic Tokens** are more secure but require more planning.

### Static Tokens

Static tokens are defined ahead of time by an administrator and stored
in the auth server's config file:

```yaml
# Config section in `/etc/teleport/teleport.yaml` file for the auth server
auth_service:
    enabled: true
    tokens:
    # This static token allows new hosts to join the cluster as "proxy" or "node"
    - "proxy,node:secret-token-value"
    # A token can also be stored in a file. In this example the token for adding
    # new auth servers is stored in /path/to/tokenfile
    - "auth:/path/to/tokenfile"
```

### Short-lived Tokens

A more secure way to add nodes to a cluster is to generate tokens as they are
needed. Such token can be used multiple times until its time to live (TTL)
expires.

Use the `tctl` tool to register a new invitation token (or it can also generate a new token
for you). In the following example a new token is created with a TTL of 5 minutes:

```bsh
$ tctl nodes add --ttl=5m --roles=node,proxy --token=secret-value
The invite token: secret-value
```

If `--token` is not provided, `tctl` will generate one:

```bsh
# generate a short-lived invitation token for a new node:
$ tctl nodes add --ttl=5m --roles=node,proxy
The invite token: e94d68a8a1e5821dbd79d03a960644f0

# you can also list all generated non-expired tokens:
$ tctl tokens ls
Token                            Type            Expiry Time
---------------                  -----------     ---------------
e94d68a8a1e5821dbd79d03a960644f0 Node            25 Sep 18 00:21 UTC

# ... or revoke an invitation before it's used:
$ tctl tokens rm e94d68a8a1e5821dbd79d03a960644f0
```

### Using Node Invitation Tokens

Both static and short-lived tokens are used the same way. Execute the
following command on a new node to add it to a cluster:

```bsh
# adding a new regular SSH node to the cluster:
$ teleport start --roles=node --token=secret-token-value --auth-server=10.0.10.5

# adding a new proxy service on the cluster:
$ teleport start --roles=proxy --token=secret-token-value --auth-server=10.0.10.5
```

As new nodes come online, they start sending ping requests every few seconds
to the CA of the cluster. This allows users to explore cluster membership
and size:

```bsh
$ tctl nodes ls

Node Name     Node ID                                  Address            Labels
---------     -------                                  -------            ------
turing        d52527f9-b260-41d0-bb5a-e23b0cfe0f8f     10.1.0.5:3022      distro:ubuntu
dijkstra      c9s93fd9-3333-91d3-9999-c9s93fd98f43     10.1.0.6:3022      distro:debian
```

### Untrusted Auth Servers

Teleport nodes use the HTTPS protocol to offer the join tokens to the auth server
running on `10.0.10.5` in the example above. In a zero-trust environment, you
must assume that an attacker can highjack the IP address of the auth server
e.g. `10.0.10.5`. To prevent this from happening, you need to distribute the CA
certificate of the auth server to the node prior to adding it:

```bsh
# on the auth server:
$ tctl auth export --type=tls > ca.cert

# on the new node, prior to calling 'teleport start'
$ mkdir -p /var/lib/teleport
$ cp ca.cert /var/lib/teleport/ca.cert
```

## Revoking Invitations

As you have seen above, Teleport uses tokens to invite users to a cluster (sign-up tokens) or
to add new nodes to it (provisioning tokens).

Both types of tokens can be revoked before they can be used. To see a list of outstanding tokens,
run this command:

```bsh
$ tctl tokens ls

Token                                Role       Expiry Time (UTC)
-----                                ----       -----------------
eoKoh0caiw6weoGupahgh6Wuo7jaTee2     Proxy      never
696c0471453e75882ff70a761c1a8bfa     Node       17 May 16 03:51 UTC
6fc5545ab78c2ea978caabef9dbd08a5     Signup     17 May 16 04:24 UTC
```

In this example, the first token has a "never" expiry date because it is a static token configured via a config file.

The 2nd token with "Node" role was generated to invite a new node to this cluster. And the
3rd token was generated to invite a new user.

The latter two tokens can be deleted (revoked) via `tctl tokens del` command:

```yaml
$ tctl tokens del 696c0471453e75882ff70a761c1a8bfa
Token 696c0471453e75882ff70a761c1a8bfa has been deleted
```

## Labeling Nodes

In addition to specifying a custom nodename, Teleport also allows for the application of arbitrary
key:value pairs to each node, called labels. There are two kinds of labels:

1. `static labels` never change while the `teleport` process is running. You may want
   to label nodes with their physical location, the Linux distribution, etc.

2. `label commands` or "dynamic labels" allow you to execute an external
   command on a node at a configurable frequency. The output of that command becomes
   the value of such label. Examples include reporting a kernel version, load averages,
   time after reboot, etc.

Labels can be configured in a configuration file or the `--labels` flag as shown below:

```yaml
$ teleport start --labels uptime=[1m:"uptime -p"],kernel=[1h:"uname -r"]
```

Obviously, the kernel version is not going to change often, so this example runs
`uname` once an hour. When this node starts and reports its labels into the cluster,
users will see:

```yaml
$ tctl nodes ls

Node Name     Node ID          Address         Labels
---------     -------          -------         ------
turing        d52527f9-b260    10.1.0.5:3022   kernel=3.19.0-56,uptime=up 1 hour, 15 minutes
```

## Audit Log

Teleport logs every SSH event into its audit log. There are two components of the audit log:

1. **SSH Events:** Teleport logs events like successful user logins along with
   the metadata like remote IP address, time and the sesion ID.
2. **Recorded Sessions:** Every SSH shell session is recorded and can be replayed
   later. The recording is done by the nodes themselves, by default, but can be configured
   to be done by the proxy.

Refer to the ["Audit Log" chapter in the Teleport Architecture](architecture#audit-log)
to learn more about how the audit Log and session recording are designed.

### SSH Events

Teleport supports multiple storage back-ends for storing the SSH events. The section below
uses the `dir` backend as an example. `dir` backend uses the local filesystem of an
auth server using the configurable `data_dir` directory.

For highly available (HA) configuration users can refer to [DynamoDB](#using-dynamodb) or [etcd](#using-etcd)
chapters on how to configure the SSH events and recorded sessions to be stored
on network storage. It is even possible to store the audit log in multiple places at the same time,
see `audit_events_uri` setting in the sample configuration file above for how to do that.

Let's examing the Teleport audit log using the `dir` backend. The event log is
stored in `data_dir` under `log` directory, usually `/var/lib/teleport/log`.
Each day is represented as a file:

```yaml
$ ls -l /var/lib/teleport/log/
total 104
-rw-r----- 1 root root  31638 Jan 22 20:00 2017-01-23.00:00:00.log
-rw-r----- 1 root root  91256 Jan 31 21:00 2017-02-01.00:00:00.log
-rw-r----- 1 root root  15815 Feb 32 22:54 2017-02-03.00:00:00.log
```

The log files use JSON format. They are human-readable but can also be programmatically parsed.
Each line represents an event and has the following format:

```js
{
   // Event type. See below for the list of all possible event types
   "event"      : "session.start",
   // Teleport user name
   "user"       : "ekontsevoy",
   // OS login
   "login"      : "root",
   // Server namespace. This field is reserved for future use.
   "namespace"  : "default",
   // Unique server ID.
   "server_id"  : "f84f7386-5e22-45ff-8f7d-b8079742e63f",
   // Session ID. Can be used to replay the sesssion.
   "sid"        : "8d3895b6-e9dd-11e6-94de-40167e68e931",
   // Address of the SSH node
   "addr.local" : "10.5.l.15:3022",
   // Address of the connecting client (user)
   "addr.remote": "73.223.221.14:42146",
   // Terminal size
   "size"       : "80:25",
   // Timestamp
   "time"       : "2017-02-03T06:54:05Z"
}
```

The possible event types are:

Event Type      | Description
----------------|----------------
auth            | Authentication attempt. Adds the following fields: `{"success": "false", "error": "access denied"}`
session.start   | Started an interactive shell session.
session.end     | An interactive shell session has ended.
session.join    | A new user has joined the existing interactive shell session.
session.leave   | A user has left the session.
exec            | Remote command has been executed via SSH, like `tsh ssh root@node ls /`. The following fields will be logged: `{"command": "ls /", "exitCode": 0, "exitError": ""}`
scp             | Remote file copy has been executed. The following fields will be logged: `{"path": "/path/to/file.txt", "len": 32344, "action": "read" }`
resize          | Terminal has been resized.
user.login      | A user logged into web UI or via tsh. The following fields will be logged: `{"user": "alice@example.com", "method": "local"}`.

### Recorded Sessions

In addition to logging `session.start` and `session.end` events, Teleport also records the entire
stream of bytes going to/from standard input and standard output of an SSH session.

Teleport can store the recorded sessions in an [AWS S3 bucket](#using-dynamodb) or in a local
filesystem (including NFS).

The recorded sessions are stored as raw bytes in the `sessions` directory under `log`.
Each session consists of two files, both are named after the session ID:

1. `.bytes` file represents the raw session bytes and is somewhat
    human-readable, although you are better off using `tsh play` or
    the Web UI to replay it.
2. `.log` file contains the copies of the event log entries that are related
   to this session.

```yaml
$ ls /var/lib/teleport/log/sessions/default
-rw-r----- 1 root root 506192 Feb 4 00:46 4c146ec8-eab6-11e6-b1b3-40167e68e931.session.bytes
-rw-r----- 1 root root  44943 Feb 4 00:46 4c146ec8-eab6-11e6-b1b3-40167e68e931.session.log
```

To replay this session via CLI:

```yaml
$ tsh --proxy=proxy play 4c146ec8-eab6-11e6-b1b3-40167e68e931
```

### Recording Proxy Mode

See [Audit Log Architecture](architecture/#audit-log) to understand how the session
recording works. By default, the recording is not
available if a cluster runs `sshd` (the OpenSSH daemon) on the nodes.

To enable session recording for `sshd` nodes, the cluster must be switched to
"recording proxy" mode. In this mode, the recording will be done on the proxy level:

```yaml
# snippet from /etc/teleport.yaml
auth_service:
   session_recording: "proxy"  # can also be "off" and "node" (default)
```

Next, `sshd` must be told to allow users to log in with certificates generated by the
Teleport User CA. Start by exporting the Teleport CA public key:

```yaml
$ tctl auth export --type=user
```

To allow access to a single user, copy the above output to `~/.ssh/authorized_keys`. To apply this for all users, remove "cert-authority" from the start of `tctl` output and
copy it to `/etc/ssh/teleport_user_ca.pub`.

Add the following line to `/etc/ssh/sshd_config`:

```yaml
TrustedUserCAKeys /etc/ssh/teleport_user_ca.pub
```

Now `sshd` will trust users who present a Teleport-issued certificate. The next step
is to configure host authentication.

When in recording mode, Teleport will check that the host certificate of the
node a user connects to is signed by a Teleport CA. By default this is a strict
check. If the node presents just a key, or a certificate signed by a different
CA, Teleport will reject this connection with the error message saying
_"ssh: handshake failed: remote host presented a public key, expected a host certificate"_

You can disable strict host checks as shown below. However, this opens the possibility for
Man-in-the-Middle (MITM) attacks and is not recommended.

```yaml
# snippet from /etc/teleport.yaml
auth_service:
  proxy_checks_host_keys: no
```

The recommended solution is to ask Teleport to issue valid host certificates for all OpenSSH
nodes. To generate a host certificate run this on your auth server:

```yaml
$ tctl auth sign \
      --host=node.example.com \
      --format=openssh
```

Then add the following lines to `/etc/ssh/sshd_config` and restart sshd.

```yaml
HostKey /etc/ssh/teleport_host_key
HostCertificate /etc/ssh/teleport_host_key-cert.pub
```

Now you can use `tsh ssh user@host.example.com` to login into any `sshd` node in the cluster
and the session will be recorded. If you want to use OpenSSH `ssh` client for logging
into `sshd` servers behind a proxy in "recording mode", you have to tell the `ssh` client
to use the jump host and enable the agent forwarding, otherwise a recording proxy will not
be able to terminate the SSH connection to record it:

```bsh
# Note that agent forwarding is enabled twice: one from a client to a proxy
# (mandatory if using a recording proxy), and then optionally from a proxy
# to the end server if you want your agent running on the end server or not
ssh -o "ForwardAgent yes" \
    -o "ProxyCommand ssh -o 'ForwardAgent yes' -p 3023 %r@p.example.com -s proxy:%h:%p" \
    user@host.example.com
```

!!! tip "Tip":
    To avoid typing all this and use the usual `ssh user@host.example.com`, users can update their
    `~/.ssh/config` file. See "Using Teleport with OpenSSH" chapter for more examples.

**IMPORTANT**

It's important to remember that SSH agent forwarding must be enabled on the client.
Verify that a Teleport certificate is loaded into the agent after logging in:

```bsh
# Login as Joe
$ tsh login --proxy=proxy.example.com joe
# see if the certificate is present (look for "teleport:joe") at the end of the cert
$ ssh-add -L
```

!!! warning "GNOME Keyring SSH Agent":
    It is well-known that Gnome Keyring SSH agent, used by many popular Linux
    desktops like Ubuntu, does not support SSH certificates. We recommend using
    the `ssh-agent` command from `openssh-client` package.

### OpenSSH Rate Limiting

When using a Teleport proxy in "recording mode", be aware of
OpenSSH built-in rate limiting. On large number of proxy connections you may encounter errors like:

```bsh
channel 0: open failed: connect failed: ssh: handshake failed: EOF
```

See `MaxStartups` setting in `man sshd_config`. This setting means that by
default OpenSSH only allows 10 unauthenticated connections at a time and starts
dropping connections 30% of the time when the number of connections goes over
10 and when it hits 100 authentication connections, all new connections are
dropped.

To increase the concurrency level, increase the value to something like
MaxStartups 50:30:100. This allows 50 concurrent connections and a max of 100.

## Resources

A Teleport administrator has two tools to configure a Teleport cluster:

- The [configuration file](#configuration) is used for static configuration like the cluster name.
- The `tctl` admin tool is used for manipulating dynamic records
like Teleport users.

`tctl` has convenient subcommands for dynamic configuration, like `tctl users` or `tctl nodes`.
However, for dealing with more advanced topics, like connecting clusters together or
troubleshooting trust, `tctl` offers the more powerful, although lower-level
CLI interface called `resources`.

The concept is borrowed from the REST programming pattern. A cluster is composed
of different objects (aka, resources) and there are just four common operations
that can be performed on them: `get`, `create`, `remove`.

A resource is defined as a [YAML](https://en.wikipedia.org/wiki/YAML) file. Every resource in Teleport has three required fields:

* `Kind` - The type of resource
* `Name` - A required field in the `metadata` to uniquely identify the resource
* `Version` - The version of the resource format

Everything else is resource-specific and any component of a Teleport cluster can be
manipulated with just 3 CLI commands:

Command         | Description | Examples
----------------|-------------|----------
`tctl get`      | Get one or multipe resources           | `tctl get users` or `tctl get user/joe`
`tctl rm`       | Delete a resource by type/name         | `tctl rm user/joe`
`tctl create`   | Create a new resource from a YAML file. Use `-f` to overide / update | `tctl create -f joe.yaml`

!!! warning "YAML Format":
    By default Teleport uses [YAML format](https://en.wikipedia.org/wiki/YAML)
    to describe resources. YAML is a wonderful and very human-readable
    alternative to JSON or XML, but it's sensitive to white space. Pay
    attention to spaces vs tabs!

Here's an example how the YAML resource definition for a user Joe might look like.
It can be retreived by executing `tctl get user/joe`

```yaml
kind: user
version: v2
metadata:
  name: joe
spec:
  roles:
  - admin
  status:
    # users can be temporarily locked in a Teleport system, but this
    # functionality is reserved for internal use for now.
    is_locked: false
    lock_expires: 0001-01-01T00:00:00Z
    locked_time: 0001-01-01T00:00:00Z
  traits:
    # these are "allowed logins" which are usually specified as the
    # last argument to `tctl users add`
    logins:
    - joe
    - root
  # any resource in Teleport can automatically expire.
  expires: 0001-01-01T00:00:00Z
  # for internal use only
  created_by:
    time: 0001-01-01T00:00:00Z
    user:
      name: builtin-Admin
```

!!! tip "Note":
    Some of the fields you will see when printing resources are used only
    internally and are not meant to be changed.  Others are reserved for future
    use.

Here's the list of resources currently exposed via `tctl`:

Resource Kind   | Description
----------------|--------------
user            | A user record in the internal Teleport user DB.
node            | A registered SSH node. The same record is displayed via `tctl nodes ls`
cluster         | A trusted cluster. See [here](#trusted-clusters) for more details on connecting clusters together.
role            | A role assumed by users. The open source Teleport only includes one role: "admin", but Enterprise teleport users can define their own roles.
saml            | A SAML auth connector. ([Teleport Enterprise](ssh_sso/) only).
oidc            | An OIDC auth connector. ([Teleport Enterprise](ssh_sso/) only).
github          | A Github auth connector. See [here](#github-auth-connector) for details on configuring it.


**Examples:**

```yaml
# list all SAML connectors:
$ tctl get saml

# dump a SAML connector called "okta":
$ tctl get saml/okta

# delete a SAML connector called "okta":
$ tctl rm saml/okta

# delete a local user called "admin":
$ tctl rm users/admin
```

## Trusted Clusters

As explained in the [architecture document](architecture/#core-concepts),
Teleport can partition compute infrastructure into multiple clusters.
A cluster is a group of nodes connected to the cluster's auth server,
acting as a certificate authority (CA) for all users and nodes.

To retrieve an SSH certificate, users must authenticate with a cluster through a
proxy server. So, if users want to connect to nodes belonging to different
clusters, they would normally have to use a different `--proxy` flag for each
cluster. This is not always convenient.

The concept of trusted clusters allows Teleport administrators to connect
multiple clusters together and establish trust between them. Trusted clusters
allow users of one cluster to seamlessly SSH into the nodes of another cluster
without having to "hop" between proxy servers. Moreover, users don't even need
to have a direct connection to other clusters' proxy servers. Trusted clusters also have their own restrictions on user access. The user
experience looks like this:

```yaml
# login using the "main" cluster credentials:
$ tsh login --proxy=main.example.com

# SSH into some host inside the "main" cluster:
$ tsh ssh host

# SSH into the host located in another cluster called "east"
# The connection is established through main.example.com:
$ tsh --cluster=east ssh host

# See what other clusters are available
$ tsh clusters
```

### Selecting the Default Cluster

To avoid using `--cluster` switch with `tsh` commands, you can also specify
which trusted cluster you want to become the default from the start:

```yaml
# login into "main" but request "east" to be the default for subsequent
# tsh commands:
$ tsh login --proxy=main.example.com east
```

### Connectivity

The design of trusted clusters allows Teleport users to connect to compute
infrastructure located behind firewalls without any open TCP ports. The real
world usage examples of this capability include:

* Managed service providers (MSP) remotely managing infrastructure of their clients.
* Device manufacturers remotely maintaining computing appliances
  deployed on premises.
* Large cloud software vendors manage multiple data centers using a common proxy.

Let's take a look at how a connection is established between the "main" cluster and the "east" cluster:

![Tunnels](img/tunnel.svg)

This setup works as follows:

1. The "east" creates an outbound reverse SSH tunnel to "main" and keeps the tunnel open.
2. **Accessibility only works in one direction.** The "east" cluster allows users from "main" to access its nodes but users in the "east" cluster can not access the "main" cluster.
3. When a user tries to connect to a node inside "east" using main's proxy, the reverse tunnel from step 1 is used to establish this connection shown as the green line above.

!!! tip "Load Balancers":
    The scheme above also works even if the "main" cluster uses multiple
    proxies behind a load balancer (LB) or a DNS entry with multiple values.
    This works by "east" establishing a tunnel to _every_ proxy in "main",
    assuming that an LB uses round-robin or a similar non-sticky balancing
    algorithm.

### Example Configuration

Connecting two clusters together is similar to [adding nodes](#adding-nodes-to-the-cluster):

1. Generate an invitation token on "main" cluster, or use a pre-defined static token.
2. On the "east" side, create a trusted cluster [resource](#resources).

**Creating a Cluster Join Token**

Just like with adding nodes, you can use either a static cluster token defined
in `/etc/teleport.yaml` or you can generate an auto-expiring token:

To define a static cluster join token using the configuration file on "main":

```yaml
# fragment of /etc/teleport.yaml:
auth_service:
  enabled: true
  tokens:
  - trusted_cluster:secret-token-to-add-new-clusters
```

If you wish to use auto-expiring cluster tokens, execute this CLI command on
the "main" side:

```yaml
$ tctl tokens add --type=trusted_cluster
The cluster invite token: generated-token-to-add-new-clusters
```

**Using a Cluster Join Token**

Now, the administrator of "east" must create the following resource file:

```yaml
# cluster.yaml
kind: trusted_cluster
version: v2
metadata:
  # the trusted cluster name MUST match the 'cluster_name' setting of the
  # cluster
  name: main
spec:
  # this field allows to create tunnels that are disabled, but can be enabled later.
  enabled: true
  # the token expected by the "main" cluster:
  token: secret-token-to-add-new-clusters
  # the address in 'host:port' form of the reverse tunnel listening port on the
  # "main" proxy server:
  tunnel_addr: main.example.com:3024
  # the address in 'host:port' form of the web listening port on the
  # "main" proxy server:
  web_proxy_addr: main.example.com:3080
  # the role mapping allows to map user roles from one cluster to another
  # (enterprise editions of Teleport only)
  role_map:
    - remote: "admin"    # users who have "admin" role on "main"
      local: ["auditor"] # will be assigned "auditor" role when logging into "east"
```

Then, use `tctl create` to add the file:

```yaml
$ tctl create cluster.yaml
```

At this point the users of the main cluster should be able to see "east" in the
list of available clusters.

!!! warning "HTTPS configuration":
    If the `web_proxy_addr` endpoint of the main cluster uses a self-signed or
    invalid HTTPS certificate, you will get an error: _"the trusted cluster
    uses misconfigured HTTP/TLS certificate"_. For ease of testing the teleport
    daemon of "east" can be started with `--insecure` CLI flag to accept
    self-signed certificates. Make sure to configure HTTPS properly and remove
    the insecure flag for production use.

### Using Trusted Clusters

As mentioned above, accessibility is only granted in one direction. So, only users from the "main" (trusted cluster) can now access nodes in the "east" (trusting cluster). Users in the "east" cluster will not be able to access the "main" cluster.

```bsh
# login into the main cluster:
$ tsh --proxy=proxy.main login joe

# see the list of available clusters
$ tsh clusters

Cluster Name   Status
------------   ------
main           online
east           online

# see the list of machines (nodes) behind the eastern cluster:
$ tsh --cluster=east ls

Node Name Node ID            Address        Labels
--------- ------------------ -------------- -----------
db1.east  cf7cc5cd-935e-46f1 10.0.5.2:3022  role=db-master
db2.east  3879d133-fe81-3212 10.0.5.3:3022  role=db-slave

# SSH into any node in "east":
$ tsh --cluster=east ssh root@db1.east
```

### Disabling Trust

To temporarily disable trust between clusters, i.e. to disconnect the "east"
cluster from "main", edit the YAML definition of the trusted cluster resource
and set `enabled` to "false", then update it:

```yaml
$ tctl create --force cluster.yaml
```

If you want to _permanently_ disconnect one cluster from the other:

```yaml
# execute this command on "main" side to disconnect "east":
$ tctl rm tc/east
```

While accessibility is only granted in one direction, trust is granted in both directions. If you remote "east" from "main", the following will happen:

* Two clusters will be disconnected, becase "main" will drop the inbound SSH tunnel connection from "east" and will not allow a new one.
* "main" will stop trusting certificates issued by "east".
* "east" will continue to trust certificates issued by "main".

If you wish to permanently remove all trust relationships and the connections between both clusters:

```yaml
# execute on "main":
$ tctl rm tc/east
# execute on "east":
$ tctl rm tc/main
```

### Advanced Configuration

Take a look at [Trusted Clusters Guide](trustedclusters) to learn more about
advanced topics:

* Using dynamic cluster join tokens instead of pre-defined static tokens for
  enhanced security.
* Defining role-mapping between clusters (Teleport Enterprise only).

## Github OAuth 2.0

Teleport supports authentication and authorization via external identity
providers such as Github. First, the Teleport auth service must be configured
to use Github for authentication:

```yaml
# snippet from /etc/teleport.yaaml
auth_service:
  authentication:
      type: github
```

Next step is to define a Github connector:

```yaml
# Create a file called github.yaml:
kind: github
version: v3
metadata:
  # connector name that will be used with `tsh --auth=github login`
  name: github
spec:
  # client ID of Github OAuth app
  client_id: <client-id>
  # client secret of Github OAuth app
  client_secret: <client-secret>
  # connector display name that will be shown on web UI login screen
  display: Github
  # callback URL that will be called after successful authentication
  redirect_url: https://<proxy-address>/v1/webapi/github/callback
  # mapping of org/team memberships onto allowed logins and roles
  teams_to_logins:
    - organization: octocats # Github organization name
      team: admins # Github team name within that organization
      # allowed logins for users in this org/team
      logins:
        - root

      # List of Kubernetes groups this Github team is allowed to connect to
      # (see Kubernetes integration for more information)
      kubernetes_groups: ["system:masters"]
```

!!! note
    For open-source Teleport the `logins` field contains a list of allowed OS
    logins. For the commercial Teleport Enterprise offering, which supports
    role-based access control, the same field is treated as a list of _roles_
    that users from the matching org/team assume after going through the
    authorization flow.

To obtain client ID and client secret, please follow Github documentation
on how to [create and register an OAuth app](https://developer.github.com/apps/building-oauth-apps/creating-an-oauth-app/).
Be sure to set the "Authorization callback URL" to the same value as `redirect_url`
in the resource spec.

Finally, create the connector using `tctl` [resource](#resources) management command:

```yaml
$ tctl create github.yaml
```

!!! tip
    When going through the Github authentication flow for the first time,
    the application must be granted the access to all organizations that
    are present in the "teams to logins" mapping, otherwise Teleport will
    not be able to determine team memberships for these orgs.

## HTTP CONNECT Proxies

Some networks funnel all connections through a proxy server where they can be
audited and access control rules are applied. For these scenarios Teleport supports
HTTP CONNECT tunneling.

To use HTTP CONNECT tunneling, simply set either the `HTTPS_PROXY` or
`HTTP_PROXY` environment variables and when Teleport builds and establishes the
reverse tunnel to the main cluster, it will funnel all traffic though the proxy.
Specifically, if using the default configuration, Teleport will tunnel ports
`3024` (SSH, reverse tunnel) and `3080` (HTTPS, establishing trust) through the
proxy.

The value of `HTTPS_PROXY` or `HTTP_PROXY` should be in the format
`scheme://host:port` where scheme is either `https` or `http`. If the
value is `host:port`, Teleport will prepend `http`.

!!! tip "Note":
    `localhost` and `127.0.0.1` are invalid values for the proxy host. If for
    some reason your proxy runs locally, you'll need to provide some other DNS
    name or a private IP address for it.

## PAM Integration

Teleport SSH daemon can be configured to integrate with [PAM](https://en.wikipedia.org/wiki/Linux_PAM).
This allows Teleport to create user sessions using PAM session profiles.

To enable PAM on a given Linux machine, update `/etc/teleport.yaml` with:

```yaml
teleport:
   ssh_service:
      pam:
         # "no" by default
         enabled: yes
         # use /etc/pam.d/sshd configuration (the default)
         service_name: "sshd"
```

Please note that most Linux distributions come with a number of PAM services in
`/etc/pam.d` and Teleport will try to use `sshd` by default, which will be
removed if you uninstall `openssh-server` package. We recommend creating your
own PAM service file like `/etc/pam.d/teleport` and specifying it as
`service_name` above.


## Using Teleport with OpenSSH

Teleport is a standards-compliant SSH proxy and it can work in environments with
existing SSH implementations, such as OpenSSH. This section will cover:

* Configuring OpenSSH client `ssh` to login into nodes inside a Teleport cluster.
* Configuring OpenSSH server `sshd` to join a Teleport cluster.

### Using OpenSSH Client

It is possible to use the OpenSSH client `ssh` to connect to nodes within a Teleport
cluster. Teleport supports SSH subsystems and includes a `proxy` subsystem that
can be used like `netcat` is with `ProxyCommand` to connect through a jump host.

First, you need to export the public keys of cluster members. This has to be done
on a node which runs Teleport auth server:

```yaml
$ tctl auth export --type=host > cluster_node_keys
```

On your client machine, you need to import these keys. It will allow your OpenSSH client
to verify that host's certificates are signed by the trusted CA key:

```yaml
$ cat cluster_node_keys >> ~/.ssh/known_hosts
```

Make sure you are running OpenSSH's `ssh-agent`, and have logged in to the Teleport proxy:

```yaml
$ eval `ssh-agent`
$ tsh --proxy=work.example.com login
```

`ssh-agent` will print environment variables into the console. Either `eval` the output
as in the example above, or copy and paste the output into the shell you will be using to
connect to a Teleport node. The output exports the `SSH_AUTH_SOCK` and `SSH_AGENT_PID`
environment variables that allow OpenSSH clients to find the SSH agent.

Lastly, configure the OpenSSH client to use the Teleport proxy when connecting
to nodes with matching names. Edit `~/.ssh/config` for your user or
`/etc/ssh/ssh_config` for global changes:

```bsh
# work.example.com is the jump host (proxy). credentials will be obtained from the
# openssh agent.
Host work.example.com
    HostName 192.168.1.2
    Port 3023

# connect to nodes in the work.example.com cluster through the jump
# host (proxy) using the same. credentials will be obtained from the
# openssh agent.
Host *.work.example.com
    HostName %h
    Port 3022
    ProxyCommand ssh -p 3023 %r@work.example.com -s proxy:%h:%p

# when connecting to a node within a trusted cluster with name "remote-cluster",
# add the name of the cluster to the invocation of the proxy subsystem.
Host *.remote-cluster.example.com
   HostName %h
   Port 3022
   ProxyCommand ssh -p 3023 %r@work.example.com -s proxy:%h:%p@remote-cluster
```

When everything is configured properly, you can use ssh to connect to any node
behind `work.example.com`:

```bsh
$ ssh root@database.work.example.com
```

!!! tip "NOTE":
    Teleport uses OpenSSH certificates instead of keys which means you can not connect
    to a Teleport node by IP address. You have to connect by DNS name. This is because
    OpenSSH ensures the DNS name of the node you are connecting is listed under
    the `Principals` section of the OpenSSH certificate to verify you are connecting
    to the correct node.

### Integrating with OpenSSH Servers

Existing `sshd` servers can be added to a Teleport cluster. For that to work, you
have to configure `sshd` to trust the Teleport CA.

Export the Teleport CA certificate into a file:

```bsh
$ tctl auth export --type=user > teleport-user-ca.pub
```

To allow access per-user, append the contents of `teleport-user-ca.pub` to
  `~/.ssh/authorized_keys`.

To allow access for all users:

  * Edit `teleport-user-ca.pub` and remove `cert-authority` from the start of line.
  * Copy `teleport-user-ca.pub` to `/etc/ssh/teleport-user-ca.pub`
  * Update `sshd` configuration (usually `/etc/ssh/sshd_config`) to point to this
  file: `TrustedUserCAKeys /etc/ssh/teleport-user-ca.pub`

## Certificate Rotation

Take a look at the [Certificates chapter](architecture.md#certificates) in the
architecture document to learn how the certificate rotation works. This section
will show you how to implement certificate rotation in practice.

The easiest way to start the rotation is to execute this command on a cluster's
_auth server_:

```bsh
$ tctl auth rotate
```

This will trigger a rotation process for both hosts and users whith a _grace
period_ of 48 hours.

This can be customized, i.e.

```bsh
# rotate only user certificates with a grace period of 200 hours:
$ tctl auth rotate --type=user --grace-period=200h

# rotate only host certificates with a grace period of 8 hours:
$ tctl auth rotate --type=host --grace-period=8h
```

The rotation takes time, especially for hosts, because each node in a cluster
needs to be notified that a rotation is taking place and request a new
<<<<<<< HEAD
certificate for itself before the grace period ends. If the grace period is
set to "0h" (zero hours) it means that all previously issued certificates
become invalid immediately.
=======
certificate for itself before the grace period ends.
>>>>>>> d60be270

!!! warning "Warning":
    Be careful when choosing a grace period when rotating host certificates.
    The grace period needs to be long enough for all nodes in a cluster to
    request a new certificate. If some nodes go offline during the rotation and
    come back only after the grace period has ended, they will be forced to
    leave the cluster, i.e. users will no longer be allowed to SSH into
    them.

To check the status of certificate rotation:

```bsh
$ tctl status
```

!!! danger "Version Warning":
    Certificate rotation can only be used with clusters running version 2.6 of
    Teleport or newer. If trusted clusters are used, make sure _all_ connected
    clusters are running version 2.6+. If one of the trusted clusters is running
    an older version of Teleport the trust/connection to that cluster will be
    lost.

## Ansible Integration

Ansible uses the OpenSSH client by default. This makes it compatible with Teleport without any extra work, except configuring OpenSSH client to work with Teleport Proxy:

* configure your OpenSSH to connect to Teleport proxy and use `ssh-agent` socket
* enable scp mode in the Ansible config file (default is `/etc/ansible/ansible.cfg`):

```bsh
scp_if_ssh = True
```

## Kubernetes Integration

Teleport 3.0+ can be configured as a compliance gateway for Kubernetes
clusters.  This allows users to authenticate against a Teleport proxy using
`tsh login` command to retreive credentials for both SSH and Kubernetes API.

Below is a high-level diagram of how Teleport can be deployed in front of
a Kubernetes cluster:

![teleport-kubernetes-integration](img/teleport-kube.png)

For more detailed information, please take a look at [Kubernetes Integration with SSH](architecture.md#kubernetes-integration)
section in the Architecture chapter.

In the scenario illustrated above a user would execute the following commands:

```bsh
# Authentication step to retreive the certificates. tsh login places the SSH
# certificate into `~/.tsh` as usual and updates kubeconfig with Kubernetes
# credentials:
$ tsh --proxy=teleport.example.com login

# Execute SSH commands to access SSH nodes:
$ tsh ssh login@ssh-node

# Execute any kubectl commands to access the Kubernetes cluster:
$ kubectl get pods
```

### Kubernetes/Teleport Configuration

To enable the the Kubernetes integration, first configure the Teleport proxy service as follows:

```yaml
# snippet from /etc/teleport.yaml on the Teleport proxy service:
proxy_service:
    # create the 'kubernetes' section and set enabled to "yes" (it's "no" by default):
    kubernetes:
        enabled: yes
        # public_addr can be a scalar or list. this is the address seen as
        # "Kubernetes API endpoint" from the outside. if you are using a load-balancer
        # in front of several proxies, you have to use LB's address here:
        public_addr: [teleport-k8s-proxy.example.com:3026]
        # the listen address is what Teleport/Kubernetes proxy will listen on:
        listen_addr: localhost:3026
```

Next, you have to configure the Teleport Auth service.

The Teleport auth service uses [Kubernetes certificate API](https://kubernetes.io/docs/tasks/tls/managing-tls-in-a-cluster/)
to issue Kubernetes certificates automatically every time a user requests
access to Kubernetes API.

To make this work, the auth server must be configured with access to a Kubernetes API endpoint.
This can be done either by:

* Deploying the auth server inside a Kubernetes pod.
* Deploying the auth server outside Kubernetes but supplying a valid `kubeconfig` file:

```yaml
# snippet from /etc/teleport.yaml on the auth service deployed outside k8s:
auth_service:
    kubeconfig_file: /path/to/kubeconfig
```

When adding new local users you have to specify which Kubernetes groups they belong to:

```bsh
$ tctl users add joe --k8s-groups="system:masters"
```

If using Teleport Community SSO with Github, Kubernetes groups can be assigned to Github teams with a
Teleport connector. See example above in [Github OAuth 2.0 Example](#github-oauth-20) for more
information on how to setup Github SSO with Teleport.

If using Teleport Enterprise SSO with enterprise-grade identity providers (using SAML, OIDC and Active Directory),
`kubernetes_groups` are assigned to Teleport Roles as shown in the Teleport Enterprise [RBAC](ssh_rbac.md#roles)
section.

### Multiple Kubernetes Clusters

You can take advantage of the [Trusted Clusters](#trusted-clusters) feature
of Teleport to federate trust across multiple Kubernetes clusters.

When multiple trusted clusters are present behind a Teleport proxy, the
`kubeconfig` generated by `tsh login` will contain the Kubernetes API endpoint
determined by the `<cluster>` argument to `tsh login`.

* There are three Teleport/Kubernetes clusters: "main", "east" and "west".
  These are the names set in `cluster_name` setting in their configuration
  files.
* The clusters "east" and "west" are trusted clusters for "main".
* Users always authenticate against "main" but use their certificates to
  access SSH nodes and Kubernetes API in all three clusters.
* The DNS name of the main proxy server is "main.example.com"

In this scenario, users usually login using this command:

```bsh
# Using login without arguments
$ tsh --proxy=main.example.com login

# user's `kubeconfig` now contains one entry for the main Kubernetes
# endpoint, i.e. `proxy.example.com`.

# Receive a certificate for "east":
$ tsh --proxy=main.example.com login east

# user's `kubeconfig` now contains the entry for the "east" Kubernetes
# endpoint, i.e. `east.proxy.example.com`.
```

## High Availability

!!! tip "Tip":
    Before continuing, please make sure to take a look at the [Cluster State section](architecture/#cluster-state)
    in the Teleport Architecture documentation.

Usually there are two ways to achieve high availability. You can "outsource"
this function to the infrastructure. For example, using a highly available
network-based disk volumes (similar to AWS EBS) and by migrating a failed VM to
a new host. In this scenario, there's nothing Teleport-specific to be done.

If high availability cannot be provided by the infrastructure (perhaps
you're running Teleport on a bare metal cluster), you can still configure Teleport
to run in a highly available fashion.

### Auth Server HA

In order to run multiple instances of Teleport Auth Server, you must switch to a highly available secrets back-end first.
Also, you must tell each node in a cluster that there is
more than one auth server available. There are two ways to do this:

  * Use a load balancer to create a single the auth API access point (AP) and
    specify this AP in `auth_servers` section of Teleport configuration for
    all nodes in a cluster.
  * If a load balancer is not an option, you must specify each instance of an
    auth server in `auth_servers` section of Teleport configuration.

**IMPORTANT:** with multiple instances of the auth servers running, special
attention needs to be paid to keeping their configuration identical. Settings
like `cluster_name`, `tokens`, `storage`, etc must be the same.

### Teleport Proxy HA

The Teleport Proxy is stateless which makes running multiple instances trivial.
If using the [default configuration](#ports), configure your load balancer to
forward ports `3023` and `3080` to the servers that run the Teleport proxy. If
you have configured your proxy to use non-default ports, you will need to
configure your load balancer to forward the ports you specified for
`listen_addr` and `web_listen_addr` in `teleport.yaml`.

If your load balancer supports health checks, configure it to hit the
`/webapi/ping` endpoint on the proxy. This endpoint will reply `200 OK` if the
proxy is running without problems.

!!! tip "NOTE":
    As the new auth servers get added to the cluster and the old servers get decommissioned, nodes and proxies will refresh the list of available auth servers and store it in their local cache `/var/lib/teleport/authservers.json`. The values from the cache file will take precedence over the configuration
    file.

We'll cover how to use `etcd` and `DynamoDB` storage back-ends to make Teleport
highly available below.

### Using etcd

Teleport can use [etcd](https://coreos.com/etcd/) as a storage backend to
achieve highly available deployments. You must take steps to protect access
to `etcd` in this configuration because that is where Teleport secrets like
keys and user records will be stored.

To configure Teleport for using etcd as a storage back-end:

* Make sure you are using **etcd version 3.3** or newer.
* Install etcd and configure peer and client TLS authentication using the
  [etcd security guide](https://coreos.com/etcd/docs/latest/security.html).
* Configure all Teleport Auth servers to use etcd in the "storage" section of
  the config file as shown below.
* Deploy several auth servers connected to etcd back-end.
* Deploy several proxy nodes that have `auth_servers` pointed to list of auth servers to connect to.

```yaml
teleport:
  storage:
     type: etcd

     # list of etcd peers to connect to:
     peers: ["https://172.17.0.1:4001", "https://172.17.0.2:4001"]

     # required path to TLS client certificate and key files to connect to etcd
     tls_cert_file: /var/lib/teleport/etcd-cert.pem
     tls_key_file: /var/lib/teleport/etcd-key.pem

     # optional file with trusted CA authority
     # file to authenticate etcd nodes
     tls_ca_file: /var/lib/teleport/etcd-ca.pem

     # etcd key (location) where teleport will be storing its state under:
     prefix: teleport

     # NOT RECOMMENDED: enables insecure etcd mode in which self-signed
     # certificate will be accepted
     insecure: false
```

### Using Amazon S3

!!! tip "Tip":
    Before continuing, please make sure to take a look at the [cluster state section](architecture/#cluster-state)
    in Teleport Architecture documentation.

S3 buckets can be used as a storage for the recorded sessions. S3 cannot store the audit log or the cluster state. Below is an example of how to configure a Teleport auth server to store the recorded sessions in an S3 bucket:

```yaml
teleport:
  storage:
      # These two settings instruct Teleport to use a specified
      # S3 bucket
      region: us-west-1
      audit_sessions_uri: s3://uri-of-the-bucket

      # Authentication settings are optional (see below)
      access_key: BKZA3H2LOKJ1QJ3YF21A
      secret_key: Oc20333k293SKwzraT3ah3Rv1G3/97POQb3eGziSZ
```

The AWS authentication settings above can be omitted if the machine itself is
running on an EC2 instance with an IAM role.

### Using DynamoDB

!!! tip "Tip":
    Before continuing, please make sure to take a look at the [cluster state section](architecture/#cluster-state)
    in Teleport Architecture documentation.

If you are running Teleport on AWS, you can use [DynamoDB](https://aws.amazon.com/dynamodb/)
as a storage back-end to achieve high availability. DynamoDB back-end supports two types
of Teleport data:

* Cluster state
* Audit log events

DynamoDB cannot store the recorded sessions. You are advised to use AWS S3 for that as shown above.
To configure Teleport to use DynamoDB:

* Make sure you have AWS access key and a secret key which give you access to
  DynamoDB account. If you're using (as recommended) an IAM role for this, the policy
  with necessary permissions is listed below.
* Configure all Teleport Auth servers to use DynamoDB back-end in the "storage" section
  of `teleport.yaml` as shown below.
* Deploy several auth servers connected to DynamoDB storage back-end.
* Deploy several proxy nodes.
* Make sure that all Teleport nodes have `auth_servers` configuration setting populated with the auth servers.

```yaml
teleport:
  storage:
    type: dynamodb
    region: eu-west-1

    # Authentication settings are optional (see below)
    access_key: BKZA3H2LOKJ1QJ3YF21A
    secret_key: Oc20333k293SKwzraT3ah3Rv1G3/97POQb3eGziSZ

    # This setting configures Teleport to send the audit events in two places: in a DynamoDB table
    # and also keep a copy on a local filesystem.
    audit_events_uri:  [file:///var/lib/teleport/audit/events, dynamodb://table_name]
    # This setting configures Teleport to save the recorded sessions in an S3 bucket:
    audit_sessions_uri: s3://example.com/teleport.events
```

* Replace `region` and `table_name` with your own settings. Teleport will
  create the table automatically.
* The AWS authentication setting above can be omitted if the machine itself is
  running on an EC2 instance with an IAM role.
* Audit log settings above are optional. If specified, Teleport will store the
  audit log in DyamoDB and the session recordings **must** be stored in an S3
  bucket, i.e. both `audit_xxx` settings must be present. If they are not set,
  Teleport will default to a local file system for the audit log, i.e.
  `/var/lib/teleport/log` on an auth server.
* If DynamoDB is used for the audit log, the logged events will be stored with
  a TTL of 1 year. Currently this TTL is not configurable.

!!! warning "Access to DynamoDB":
    Make sure that the IAM role assigned to Teleport is configured with the
    sufficient access to DynamoDB. Below is the example of the IAM policy you
    can use:


```js
{
    "Version": "2012-10-17",
    "Statement": [
        {
            "Sid": "AllAPIActionsOnTeleportAuth",
            "Effect": "Allow",
            "Action": "dynamodb:*",
            "Resource": "arn:aws:dynamodb:eu-west-1:123456789012:table/prod.teleport.auth"
        }
    ]
}
```

## Upgrading Teleport

Teleport is always a critical component of the infrastructure it runs on. This is why upgrading to a new version must be performed with caution.

Teleport is a much more capable system than a bare bones SSH server.
While it offers significant benefits on a cluster level, it also adds some complexity to cluster upgrades. To ensure robust operation Teleport administrators must follow the upgrade rules listed below.

### Production Releases

First of all, avoid running pre-releases (release candidates) in production
environments. Teleport development team uses [Semantic Versioning](https://semver.org/)
which makes it easy to tell if a specific version is recommended for production use.

### Component Compatibility

When running multiple binaries of Teleport within a cluster (nodes, proxies,
clients, etc), the following rules apply:

* Patch versions are always compatible, for example any 2.4.1 compoment will
  work with any 2.4.3 component.
* Other versions are always compatible with their **previous** release. This
  means you must not attempt to upgrade from 2.3 straight to 2.5. You must
  upgrade to 2.4 first.
* Teleport clients (`tsh` for users and `tctl` for admins) may not be compatible if older than the auth or the proxy server. They will print an error if there is an incompatibility.

### Upgrade Sequence

When upgrading a single Teleport cluster:

1. **Upgrade the auth server first**. The auth server keeps the cluster state and
    if there are data format changes introduced in the new version this will
    perform necessary migrations.
2. Then, upgrade the proxy servers. The proxy servers are stateless and can be upgraded
   in any sequence or at the same time.
3. Finally, upgrade the SSH nodes in any sequence or at the same time.

!!! warning "Warning":
        If several auth servers are running in HA configuration (for example, in AWS auto-scaling group) you have to shrink the group to **just one auth server** prior to performing an upgrade. While Teleport will attempt to perform any necessary migrations, we recommend users create a backup of their backend before upgrading the Auth Server, as a precaution. This allows for a safe rollback in case the migration itself fails.

When upgrading multiple clusters:

1. First, upgrade the main cluster, i.e. the one which other clusters trust.
2. Upgrade the clusters which trust the main trusted cluster.

### Daemon Restarts

As covered in the [Graceful Restarts](#graceful-restarts) section, Teleport supports
graceful restarts. To upgrade a host to a newer Teleport version, an administrator must:

1. Replace the Teleport binaries, usually `teleport` and `tctl`
2. Execute `systemctl restart teleport`

This will perform a graceful restart, i.e. the Teleport daemon will fork a new
process to handle new incoming requests, leaving the old daemon process running
until existing clients disconnect.

## License File

Commercial Teleport subscriptions require
a valid license. The license file can be downloaded from the [Teleport Customer
Portal](https://dashboard.gravitational.com).

The Teleport license file contains a X.509 certificate and the corresponding
private key in PEM format. Place the downloaded file on Auth servers and set
the `license_file` configuration parameter of your `teleport.yaml` to point to
the file location:

```yaml
auth_service:
    license_file: /var/lib/teleport/license.pem
```

The `license_file` path can be either absolute or relative to the configured
`data_dir`. If license file path is not set, Teleport will look for the
`license.pem` file in the configured `data_dir`.

!!! tip "NOTE":
    Only Auth servers require the license. Proxies and Nodes that do not also
    have Auth role enabled do not need the license.

## Troubleshooting

To diagnose problems you can configure `teleport` to run with verbose logging enabled
by passing it `-d` flag.

!!! tip "NOTE":
    It is not recommended to run Teleport in production with verbose logging
    as it generates a substantial amount of data.

Sometimes you may want to reset `teleport` to a clean state. This can be accomplished
by erasing everything under `"data_dir"` directory. Assuming the default location,
`rm -rf /var/lib/teleport/*` will do.

Teleport also supports HTTP endpoints for monitoring purposes. They are disabled
by default, but you can enable them:

```yaml
$ teleport start --diag-addr=127.0.0.1:3000
```

Now you can see the monitoring information by visiting several endpoints:

* `http://127.0.0.1:3000/metrics` is the list of internal metrics Teleport is tracking.
   It is compatible with [Prometheus](https://prometheus.io/) collectors.
* `http://127.0.0.1:3000/healthz` returns "OK" if the process is healthy or `503` otherwise.
* `http://127.0.0.1:3000/readyz` is similar to `/healthz`, but it returns "OK"
  _only after_ the node successfully joined the cluster, i.e. it draws the
  difference between "healthy" and "ready".
* `http://127.0.0.1:3000/debug/pprof/` is Golang's standard profiler. It's only
  available when `-d` flag is given in addition to `--diag-addr`

## Getting Help

Please open an [issue on Github](https://github.com/gravitational/teleport/issues).
Alternatively, you can reach through the contact form on our [website](https://gravitational.com/).

For commercial support, custom features or to try our commercial edition, [Teleport Enterprise](/enterprise/),
please reach out to us: `sales@gravitational.com`.<|MERGE_RESOLUTION|>--- conflicted
+++ resolved
@@ -1623,7 +1623,7 @@
 $ tctl auth rotate
 ```
 
-This will trigger a rotation process for both hosts and users whith a _grace
+This will trigger a rotation process for both hosts and users with a _grace
 period_ of 48 hours.
 
 This can be customized, i.e.
@@ -1638,13 +1638,7 @@
 
 The rotation takes time, especially for hosts, because each node in a cluster
 needs to be notified that a rotation is taking place and request a new
-<<<<<<< HEAD
-certificate for itself before the grace period ends. If the grace period is
-set to "0h" (zero hours) it means that all previously issued certificates
-become invalid immediately.
-=======
 certificate for itself before the grace period ends.
->>>>>>> d60be270
 
 !!! warning "Warning":
     Be careful when choosing a grace period when rotating host certificates.
