--- conflicted
+++ resolved
@@ -344,15 +344,9 @@
 
 This command:
 
-<<<<<<< HEAD
 1. Connects to `node`.
 2. Binds the local port `5000` to port `80` on `google.com`.
 3. Executes `curl` command locally, which results in `curl` hitting `google.com:80` via `node`.
-=======
-1. Connects to `node`
-2. Binds the local port `5000` to port `80` on `google.com`
-3. Executes `curl` command locally, which results in `curl` hitting `google.com:80` via `node`
->>>>>>> 427a3273
 
 ### SSH jumphost
 
@@ -515,14 +509,8 @@
 There are a few differences between Teleport's `tsh` and OpenSSH's `ssh` but
 most of them can be mitigated.
 
-<<<<<<< HEAD
 1. `tsh` always requires the `--proxy` flag because `tsh` needs to know which cluster you are connecting to. But if you execute `tsh --proxy=xxx login`, the current proxy will be saved in your `~/.tsh` profile and won't be needed for other `tsh` commands.
 2. `tsh ssh` operates *two* usernames: one for the cluster and another for the node you are trying to log into. See [User Identities](#user-identities) section below. For convenience, `tsh` assumes `$USER` for both by default. But again, if you use `tsh login` before `tsh ssh`, your Teleport username will be stored in `~/.tsh`.
-=======
-1. `tsh` always requires the `--proxy` flag because `tsh` needs to know which cluster you are connecting to. But if you execute `tsh --proxy=xxx login`,
-   the current proxy will be saved in your `~/.tsh` profile and won't be needed for other `tsh` commands.
-2. `tsh ssh` operates *two* usernames: one for the cluster and another for the node you are trying to log into. See [User Identities](#user-identities)
->>>>>>> 427a3273
 
 If you'd like to set the login name that should be used by default on the remote host, you can set the `TELEPORT_LOGIN` environment variable.
 
