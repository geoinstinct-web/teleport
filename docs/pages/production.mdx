--- conflicted
+++ resolved
@@ -51,15 +51,7 @@
 
 We have a detailed [installation guide](installation.mdx) which shows how to install all available binaries or [install from source](installation.mdx#installing-from-source). Reference that guide to learn the best way to install Teleport for your system, then return to finish your production install.
 
-<<<<<<< HEAD
-<Admonition type="warning" title="Warning">
-  The examples below may include the use of the `sudo` keyword to make following each step easier when creating resources from scratch. However, we generally discourage the use of `sudo` in customer-facing production environments per the *Principle of Least Privilege* (POLP). 
-</Admonition>
-
-### Filesystem Layout
-=======
 ### Filesystem layout
->>>>>>> 427a3273
 
 By default, a Teleport node has the following files present. The location of all
 of them is configurable.
@@ -76,25 +68,12 @@
 
 ### Systemd unit file
 
-<<<<<<< HEAD
 In production, we recommend starting teleport daemon via an init system like `systemd`. If `systemd` and unit files are new to you, check out [this helpful guide](https://www.digitalocean.com/community/tutorials/understanding-systemd-units-and-unit-files). Here's an example systemd unit file for the Teleport [Proxy, Node, and Auth Service](https://github.com/gravitational/teleport/tree/master/examples/systemd/production).
 
 There are a couple of important things to notice about this file:
 
 1. The start command in the unit file specifies `--config` as a file and there are very few flags passed to the `teleport` binary. Most of the configuration for Teleport should be done in the [configuration file](admin-guide.mdx#configuration).
 2. The **ExecReload** command allows admins to run `systemctl reload teleport`. This will attempt to perform a graceful restart of Teleport **but it only works if network-based backend storage like [DynamoDB](admin-guide.mdx#using-dynamodb) or [etc 3.3](admin-guide.mdx#using-etcd) is configured**. Graceful Restarts will fork a new process to handle new incoming requests and leave the old daemon process running until existing clients disconnect.
-=======
-In production, we recommend starting teleport daemon via an init system like
-`systemd`. If systemd and unit files are new to you, check out [this helpful guide](https://www.digitalocean.com/community/tutorials/understanding-systemd-units-and-unit-files). Here's an example systemd unit file for the Teleport [Proxy, Node, and Auth Service](https://github.com/gravitational/teleport/tree/master/examples/systemd/production).
-
-There are a couple of important things to notice about this file:
-
-1. The start command in the unit file specifies `--config` as a file and there are very few flags passed to the `teleport` binary. Most of the configuration
-2. The **ExecReload** command allows admins to run `systemctl reload teleport`.
-   This will attempt to perform a graceful restart of Teleport **but it only works if
-   network-based backend storage like [DynamoDB](admin-guide.mdx#using-dynamodb) or
-   [etc 3.3](admin-guide.mdx#using-etcd) is configured**. Graceful Restarts will fork a new process to handle new incoming requests and leave the old daemon process running until existing clients disconnect.
->>>>>>> 427a3273
 
 ### Start the Teleport service
 
