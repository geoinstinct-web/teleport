--- conflicted
+++ resolved
@@ -215,51 +215,8 @@
 - `endpoint=mys3.example.com` - connect to a custom S3 endpoint.
 - `insecure=true` - set to `true` or `false`. If `true`, TLS will be disabled.
 - `disablesse=true` - set to `true` or `false`. If `true`, S3 server-side encryption will be disabled. If `false`, aws:kms (Key Management Service) will be used for server-side encryption. Other SSE types are not supported at this time.
-<<<<<<< HEAD
+- `sse_kms_key=kms_key_id` - If set to a valid AWS KMS CMK key ID all objects uploaded to S3 will be encrypted with this key. Details can be found below.
 - `acl=private` - set the [canned ACL](https://docs.aws.amazon.com/AmazonS3/latest/userguide/acl-overview.html#canned-acl) to use.
-
-### ACL Example: Transferring Object Ownership
-
-If you are uploading from account `A` to a bucket owned by account `B` and want `A` to retain ownership of the objects, you can take one of two approaches.
-
-#### Without ACL
-
-If ACLs are disabled, object ownership will be set to `Bucket owner enforced` and no action is needed.
-
-#### With ACL
-
-- Set object ownership to `Bucket owner preferred` (under Permissions in the management console).
-- Add `acl=bucket-owner-full-control` to `audit_sessions_uri`.
-
-To enforce the ownership transfer, set `B`'s bucket's policy to only allow uploads that include the `bucket-owner-full-control` canned ACL.
-
-```json
-{
-    "Version": "2012-10-17",
-    "Id": "[id]",
-    "Statement": [
-        {
-            "Sid": "[sid]",
-            "Effect": "Allow",
-            "Principal": {
-                "AWS": "[ARN of account A]"
-            },
-            "Action": "s3:PutObject",
-            "Resource": "arn:aws:s3:::BucketName/*",
-            "Condition": {
-                "StringEquals": {
-                    "s3:x-amz-acl": "bucket-owner-full-control"
-                }
-            }
-        }
-    ]
-}
-
-```
-
-For more information, see the [AWS Docs](https://docs.aws.amazon.com/AmazonS3/latest/userguide/about-object-ownership.html).
-=======
-- `sse_kms_key=kms_key_id` - If set to a valid AWS KMS CMK key ID all objects uploaded to S3 will be encrypted with this key. Details can be found below.
 
 ### S3 Server Side Encryption
 
@@ -372,7 +329,47 @@
   ]
 }
 ```
->>>>>>> 4127f184
+
+### ACL Example: Transferring Object Ownership
+
+If you are uploading from account `A` to a bucket owned by account `B` and want `A` to retain ownership of the objects, you can take one of two approaches.
+
+#### Without ACL
+
+If ACLs are disabled, object ownership will be set to `Bucket owner enforced` and no action is needed.
+
+#### With ACL
+
+- Set object ownership to `Bucket owner preferred` (under Permissions in the management console).
+- Add `acl=bucket-owner-full-control` to `audit_sessions_uri`.
+
+To enforce the ownership transfer, set `B`'s bucket's policy to only allow uploads that include the `bucket-owner-full-control` canned ACL.
+
+```json
+{
+    "Version": "2012-10-17",
+    "Id": "[id]",
+    "Statement": [
+        {
+            "Sid": "[sid]",
+            "Effect": "Allow",
+            "Principal": {
+                "AWS": "[ARN of account A]"
+            },
+            "Action": "s3:PutObject",
+            "Resource": "arn:aws:s3:::BucketName/*",
+            "Condition": {
+                "StringEquals": {
+                    "s3:x-amz-acl": "bucket-owner-full-control"
+                }
+            }
+        }
+    ]
+}
+
+```
+
+For more information, see the [AWS Docs](https://docs.aws.amazon.com/AmazonS3/latest/userguide/about-object-ownership.html).
 
 ## DynamoDB
 
