--- conflicted
+++ resolved
@@ -109,12 +109,9 @@
 | `rx` | counter | Teleport | Number of bytes received. |
 | `server_interactive_sessions_total` | gauge | Teleport | Number of active sessions. |
 | `teleport_build_info` | gauge | Teleport | Provides build information of Teleport including gitref (git describe --long --tags), Go version, and Teleport version. The value of this gauge will always be 1. |
-<<<<<<< HEAD
-| `teleport_connected_resources` | gauge | Teleport Auth | Tracks the number and type of resources connected via keepalives. |
-=======
 | `teleport_cache_events` | counter | Teleport | Number of events received by a Teleport service cache. Teleport's Auth Service, Proxy Service, and other services cache incoming events related to their service. |
 | `teleport_cache_stale_events` | counter | Teleport | Number of stale events received by a Teleport service cache. A high percentage of stale events can indicate a degraded backend. |
->>>>>>> 55fbd562
+| `teleport_connected_resources` | gauge | Teleport Auth | Tracks the number and type of resources connected via keepalives. |
 | `teleport_registered_servers` | gauge | Teleport Auth | The number of Teleport servers (a server consists of one or more Teleport services) that have connected to the Teleport cluster, including the Teleport version. After disconnecting, a Teleport server has a TTL of 10 minutes, so this value will include servers that have recently disconnected but have not reached their TTL. |
 | `teleport_reverse_tunnels_connected` | gauge | Teleport Proxy | Number of reverse SSH tunnels connected to the Teleport Proxy Service by Teleport instances. |
 | `trusted_clusters` | gauge | Teleport | Number of tunnels per state. |
