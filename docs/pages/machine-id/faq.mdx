---
title: Machine ID FAQ
description: Frequently asked questions about Teleport Machine ID
---

<<<<<<< HEAD
## Which Teleport features are currently supported by Machine ID?

Machine ID aims to provide access to Teleport and all the resources it protects,
however access to certain types of resources and certain types of access are not
yet supported.

Broadly, Machine ID **does** support the following Teleport features:
 - [Server Access](./getting-started.mdx)
 - [Database Access](./guides/databases.mdx)
 - [Kubernetes Access](../kubernetes-access/introduction.mdx) (*in Teleport v10.1*)
 - [Application Access](../application-access/introduction.mdx) (*in Teleport v10.1*)
   - Note: [AWS Access](../application-access/guides/aws-console.mdx) is currently unsupported.
 - [Teleport API Access](../api/introduction.mdx)

These features are supported in Teleport OSS, Teleport Enterprise, and Teleport
Cloud.

The following features are **not** supported by Machine ID bots:
 - [Desktop Access](../desktop-access/introduction.mdx)
 - [User Impersonation](../access-controls/guides/impersonation.mdx): Machine 
   ID uses Role Impersonation which cannot be combined with User Impersonation
 - Multifactor authentication like [WebAuthn](../access-controls/guides/webauthn.mdx) and [Passwordless](../access-controls/guides/passwordless.mdx)
 - [AWS Access](../application-access/guides/aws-console.mdx)

=======
>>>>>>> bd8c2f7c
## Can Machine ID be used within CI/CD jobs?

Yes, however it depends on your CI/CD provider. It's currently a good fit in the
following situations:

 - Either short-lived or long-lived tasks run on AWS instances using AWS IAM
   joining.
 - Long-lived worker nodes, like self-hosted Jenkins workers, using token-based
   joining.

We are working to support SaaS-based CI/CD providers like GitHub Actions in the
the near future, but cannot currently recommend using Machine ID on these
providers.

## Can Machine ID be used with Trusted Clusters ?

Partially. We currently support SSH access to leaf clusters when using `tsh` to
make the connection. To do this, you will need to provide `tsh` with the generated identity file
output in the destination directory to `tsh`, for example:

```code
$ tsh -i /opt/machine-id/identity --proxy root-cluster.example.com ssh --cluster leaf-cluster.example.com root@node.leaf-cluster.example.com
```

We hope to introduce support for generating a `ssh_config` that is compatible
with leaf clusters for use with OpenSSH. You can track support for this on the 
[GitHub Machine ID Trusted Cluster Support issue](https://github.com/gravitational/teleport/issues/13792).

We currently do not support Application Access, Database Access or Kubernetes
Access to resources in leaf clusters.

## Should I define allowed logins as user traits or within roles?

When defining the logins that your bot will be allowed to use, there are two
options:

- Directly adding the login to the `logins` section of the role that your bot
  will impersonate.
- Adding the login to the logins trait of the bot user, and impersonating a role
  that includes the `{{ internal.logins }}` role variable. This is usually done
  by providing the `--logins` parameter when creating the bot.

For simpler scenarios, where you only expect to configure your bot with a single 
destination or role, it is permissible to add the login to the logins trait of 
the bot user. This will allow you to leverage existing roles like `access`.

For situations where your bot is producing certificates for different roles in
different destinations it is important to consider if using login traits will 
grant access to resources that you were not intending to grant. For this reason,
we recommend that in this situation you create bespoke roles that directly
include the logins that you wish to grant to the certificates output in that
destination.<|MERGE_RESOLUTION|>--- conflicted
+++ resolved
@@ -3,33 +3,6 @@
 description: Frequently asked questions about Teleport Machine ID
 ---
 
-<<<<<<< HEAD
-## Which Teleport features are currently supported by Machine ID?
-
-Machine ID aims to provide access to Teleport and all the resources it protects,
-however access to certain types of resources and certain types of access are not
-yet supported.
-
-Broadly, Machine ID **does** support the following Teleport features:
- - [Server Access](./getting-started.mdx)
- - [Database Access](./guides/databases.mdx)
- - [Kubernetes Access](../kubernetes-access/introduction.mdx) (*in Teleport v10.1*)
- - [Application Access](../application-access/introduction.mdx) (*in Teleport v10.1*)
-   - Note: [AWS Access](../application-access/guides/aws-console.mdx) is currently unsupported.
- - [Teleport API Access](../api/introduction.mdx)
-
-These features are supported in Teleport OSS, Teleport Enterprise, and Teleport
-Cloud.
-
-The following features are **not** supported by Machine ID bots:
- - [Desktop Access](../desktop-access/introduction.mdx)
- - [User Impersonation](../access-controls/guides/impersonation.mdx): Machine 
-   ID uses Role Impersonation which cannot be combined with User Impersonation
- - Multifactor authentication like [WebAuthn](../access-controls/guides/webauthn.mdx) and [Passwordless](../access-controls/guides/passwordless.mdx)
- - [AWS Access](../application-access/guides/aws-console.mdx)
-
-=======
->>>>>>> bd8c2f7c
 ## Can Machine ID be used within CI/CD jobs?
 
 Yes, however it depends on your CI/CD provider. It's currently a good fit in the
