---
title: Machine ID Guides
description: Teleport Machine ID guides.
layout: tocless-doc
---

<<<<<<< HEAD
<TileSet>
  <Tile icon="server" title="Using Teleport Machine ID with Ansible" href="./guides/ansible.mdx">
    How to integrate Teleport Machine ID with Ansible.
  </Tile>
  <Tile icon="server" title="Using Teleport Machine ID with Jenkins" href="./guides/jenkins.mdx">
    How to integrate Teleport Machine ID with Jenkins.
  </Tile>
  <Tile icon="database" title="Using Teleport Machine ID with Databases" href="./guides/databases.mdx">
How to use Machine ID to connect custom applications to your databases.
  </Tile>
  <Tile icon="kubernetes" title="Using Teleport Machine ID with Kubernetes" href="./guides/kubernetes.mdx">
    How to use Machine ID to connect to Kubernetes clusters.
  </Tile>
  <Tile icon="window" title="Using Teleport Machine ID with App Access" href="./guides/applications.mdx">
    How to use Machine ID to connect to web applications.
  </Tile>
</TileSet>
=======
- [Using Teleport Machine ID with Ansible](./guides/ansible.mdx): How to integrate Teleport Machine ID with Ansible.
- [Using Teleport Machine ID with Jenkins](./guides/jenkins.mdx): How to integrate Teleport Machine ID with Jenkins.
- [Using Teleport Machine ID with Databases](./guides/databases.mdx): How to use Machine ID to connect custom applications to your databases.
>>>>>>> f2dd7580
<|MERGE_RESOLUTION|>--- conflicted
+++ resolved
@@ -4,26 +4,8 @@
 layout: tocless-doc
 ---
 
-<<<<<<< HEAD
-<TileSet>
-  <Tile icon="server" title="Using Teleport Machine ID with Ansible" href="./guides/ansible.mdx">
-    How to integrate Teleport Machine ID with Ansible.
-  </Tile>
-  <Tile icon="server" title="Using Teleport Machine ID with Jenkins" href="./guides/jenkins.mdx">
-    How to integrate Teleport Machine ID with Jenkins.
-  </Tile>
-  <Tile icon="database" title="Using Teleport Machine ID with Databases" href="./guides/databases.mdx">
-How to use Machine ID to connect custom applications to your databases.
-  </Tile>
-  <Tile icon="kubernetes" title="Using Teleport Machine ID with Kubernetes" href="./guides/kubernetes.mdx">
-    How to use Machine ID to connect to Kubernetes clusters.
-  </Tile>
-  <Tile icon="window" title="Using Teleport Machine ID with App Access" href="./guides/applications.mdx">
-    How to use Machine ID to connect to web applications.
-  </Tile>
-</TileSet>
-=======
 - [Using Teleport Machine ID with Ansible](./guides/ansible.mdx): How to integrate Teleport Machine ID with Ansible.
 - [Using Teleport Machine ID with Jenkins](./guides/jenkins.mdx): How to integrate Teleport Machine ID with Jenkins.
 - [Using Teleport Machine ID with Databases](./guides/databases.mdx): How to use Machine ID to connect custom applications to your databases.
->>>>>>> f2dd7580
+- [Using Teleport Machine ID with Kubernetes](./guides/kubernetes.mdx): How to use Machine ID to connect automated services to Kubernetes clusters.
+- [Using Teleport Machine ID with Applications](./guides/applications.mdx): How to use Machine ID to connect automated services to applications.