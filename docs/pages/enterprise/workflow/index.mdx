---
title: Access Requests for SSH and Kubernetes Access
description: How to customize SSH and Kubernetes access using Teleport.
h1: Teleport Access Requests
---

#### Approving Requests using an External Integration

- [Integrating Teleport with Slack](ssh-approval-slack.mdx)
- [Integrating Teleport with Mattermost](ssh-approval-mattermost.mdx)
- [Integrating Teleport with Jira Cloud](ssh-approval-jira-cloud.mdx)
- [Integrating Teleport with Jira Server](ssh-approval-jira-server.mdx)
- [Integrating Teleport with PagerDuty](ssh-approval-pagerduty.mdx)

## Access Requests Setup

Teleport has the ability for users to request additional roles. The
Access Request API makes it easy to dynamically approve or deny these requests.

### Setup

**Contractor Role**
This role allows the contractor to request the role DBA.

```yaml
kind: role
metadata:
  name: contractor
spec:
  options:
    # ...
  allow:
    request:
      roles: ['dba']
    # ...
  deny:
    # ...
```

**DBA Role**
This role allows the contractor to request the role DBA.

```yaml
kind: role
metadata:
  name: dba
spec:
  options:
    # ...
    # Only allows the contractor to use this role for 1 hour from time of request.
    max_session_ttl: 1h
  allow:
    # ...
  deny:
    # ...
```

**Admin Role**
This role allows the admin to approve the contractor's request.

```yaml
kind: role
metadata:
  name: admin
spec:
  options:
    # ...
  allow:
    # ...
  deny:
    # ...
<<<<<<< HEAD
  # list of allow-rules, see
  # https://gravitational.com/teleport/docs/enterprise/ssh-rbac/
  rules:
      # Access Request is part of Access Workflows introduced in 4.2
      # `access_request` should only be given to Teleport Admins.
      - resources: [access_request]
        verbs: [list, read, update, delete]
=======
# list of allow-rules, see
# https://gravitational.com/teleport/docs/enterprise/ssh-rbac/
rules:
    # Access Request were introduced in 4.2
    # `access_request` should only be given to Teleport Admins.
    - resources: [access_request]
      verbs: [list, read, update, delete]
>>>>>>> 82185f23
```

```bash
$ tsh login teleport-cluster --request-roles=dba
Seeking request approval... (id: bc8ca931-fec9-4b15-9a6f-20c13c5641a9)
```

As a Teleport Administrator:

```bash
$ tctl request ls
Token                                Requestor Metadata       Created At (UTC)    Status
------------------------------------ --------- -------------- ------------------- -------
bc8ca931-fec9-4b15-9a6f-20c13c5641a9 alice     roles=dba      07 Nov 19 19:38 UTC PENDING
```

```bash
$ tctl request approve bc8ca931-fec9-4b15-9a6f-20c13c5641a9
```

Assuming access, `tsh` will automatically manage a certificate re-issued with
the newly requested roles applied. In this case `contractor` will now have have
the permission of the `dba`.

<Admonition type="warning">
  Granting a role with administrative abilities could allow a user to **permanently**
  upgrade their privileges (e.g. if contractor was granted admin for some reason).
  We recommend only escalating to the next role of least privilege vs jumping directly
  to "Super Admin" role.

  The `deny.request` block can help mitigate the risk of doing this by accident. See
  Example Below.
</Admonition>

```yaml
# Example role that explicitly denies a contractor from requesting the admin
# role.
kind: role
metadata:
name: contractor
spec:
options:
    # ...
allow:
    # ...
deny:
    request:
    roles: ['admin']
```

## Adding a Reason to Access Requests

When requesting a new role users can add provide a reason along with their request
`tsh login --request-roles="db" --request-reason="Need access to db"`.

By requiring a reason along with an access request, you can provide users with a default
unprivileged state where they must always go through the Access Requests API in order to
gain meaningful privilege.

Teams can leverage claims (traits) provided by external identity providers both when
determining which roles a user is allowed to request, and if a specific request
should be approved/denied.

### Example Setup

**Unprivileged User**<br/>
In this example we have an employee who isn't able to access any systems. When they
log in, they'll always need to provide a reason for access.

```yaml
kind: role
metadata:
  name: employee
spec:
  allow:
    request:
      # the `roles` list can now be a mixture of literals and wildcard matchers
      roles: ['common', 'dev-*']
      # the `claims_to_roles` mapping works the same as it does in
      # the OIDC connector, with the added benefit that the roles being mapped to
      # can also be matchers. the below mapping says that users with
      # the claims `groups: admins` can request any role in the system.
      claims_to_roles:
        - claim: groups
          value: admins
          roles: ['*']
      # Teleport can attach annotations to pending access requests. these
      # annotations may be literals, or be variable interpolation expressions,
      # effectively creating a means for propagating selected claims from an
      # external identity provider to the plugin system.
      annotations:
        foo: ['bar']
        groups: ['{{external.groups}}']
  options:
    # the `request_access` field can be set to 'always' or 'reason' to tell
    # tsh or the web UI to always create an access request on login. If it is
    # set to 'reason', the user will be required to indicate *why* they are
    # generating the access request.
    request_access: reason
    # the `request_prompt` field can be used to tell the user what should
    # be supplied in the request reason field.
    request_prompt: Please provide your ticket ID
version: v3
```

<Admonition
  type="tip"
  title="Wildcard and RegEx Tips"
>
  Teleport RBAC offers powerful wildcard and RegEx helpers. Below are a few examples.

  `dev-*` - Can request all dev clusters. e.g. dev-prod,dev-stg

  `^prod.*$` - Can request all `prod.*` clusters. e.g. prod.us-east

  `dev-{{regexp.match("us-*")}}` - Can request any dev cluster in the US. e.g. dev-us-east-a, dev-us-west-b

  `dev-{{regexp.not_match("beta")}}-prod` - Can request any cluster, apart from beta cluster. e.g. Can access dev-alpha-prod, cannot access dev-beta-prod.
</Admonition>

**Unprivileged User Login**<br/>

```bash
# Login: This will prompt the user to provide a reason in the UI.
tsh login
# Login: The user can provide a reason using tsh.
tsh login --request-reason="..."
```

<Admonition
  type="tip"
  title="Note"
>
  Notice that the above role does not specify any logins. If a users's roles specify no logins, Teleport will now generate the user's initial SSH certificates with an invalid dummy login of the form `-teleport-nologin-<random-suffix>` (e.g. `-teleport-nologin-1e02dbfd`).
</Admonition>

**Admin Flow: Approve/Deny**<br/>

A number of new parameters are now available that grant the plugin or administrator greater insight into approvals/denials:

```bash
$ tctl request deny --reason='Please be more specific' --annotations=method=cli,unix-user=${USER} 28a3fb86-0230-439d-ad88-11cfcb213193
```

Because automatically generated requests always include all roles that the user is allowed to request, approvers can now specify a smaller subset of the requested roles that should actually be applied, allowing for sub-selection in cases where full escalation is not a desirable default:

```bash
$ tctl request approve --roles=role-1,role-3 --reason='Approved, but not role-2 right now' 28a3fb86-0230-439d-ad88-11cfcb213193
```

### Other features of Access Requests

- Users can request multiple roles at one time. e.g `roles: ['dba','netsec','cluster-x']`
- Approved requests have no effect on Teleport's behavior outside of allowing additional
  roles on re-issue. This has the nice effect of making requests "compatible" with
  older versions of Teleport, since only the issuing Auth Server needs any particular
  knowledge of the feature.

## Integrating with an External Tool

| Integration | Feature | Type | Setup Instructions |
| - | - | - | - |
| Slack | | Chatbot | [Setup Slack](ssh-approval-slack.mdx) |
| Mattermost | | Chatbot | [Setup Mattermost](ssh-approval-mattermost.mdx) |
| Jira Server | | Project Board | [Setup Jira Server](ssh-approval-jira-server.mdx) |
| Jira Cloud | | Project Board | [Setup Jira Cloud](ssh-approval-jira-cloud.mdx) |
| PagerDuty | | Schedule | [Setup PagerDuty](ssh-approval-pagerduty.mdx) |<|MERGE_RESOLUTION|>--- conflicted
+++ resolved
@@ -69,7 +69,6 @@
     # ...
   deny:
     # ...
-<<<<<<< HEAD
   # list of allow-rules, see
   # https://gravitational.com/teleport/docs/enterprise/ssh-rbac/
   rules:
@@ -77,15 +76,6 @@
       # `access_request` should only be given to Teleport Admins.
       - resources: [access_request]
         verbs: [list, read, update, delete]
-=======
-# list of allow-rules, see
-# https://gravitational.com/teleport/docs/enterprise/ssh-rbac/
-rules:
-    # Access Request were introduced in 4.2
-    # `access_request` should only be given to Teleport Admins.
-    - resources: [access_request]
-      verbs: [list, read, update, delete]
->>>>>>> 82185f23
 ```
 
 ```bash
