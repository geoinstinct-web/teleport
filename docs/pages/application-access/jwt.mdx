---
title: Application Access JWT Authentication
description: Guides for using Teleport Application Access JWT authentication.
layout: tocless-doc
---

<<<<<<< HEAD
(!docs/pages/includes/application-access/intro-jwt-guides.mdx!)
=======
These guides explain how web apps behind Teleport Application Access can
leverage Teleport-signed JWT tokens to implement authentication and
authorization.

- [Introduction](./jwt/introduction.mdx): Introduction to JWT tokens with Application Access.
- [Elasticsearch](./jwt/elasticsearch.mdx): How to use JWT authentication with Elasticsearch.
>>>>>>> e65b9267
<|MERGE_RESOLUTION|>--- conflicted
+++ resolved
@@ -4,13 +4,9 @@
 layout: tocless-doc
 ---
 
-<<<<<<< HEAD
-(!docs/pages/includes/application-access/intro-jwt-guides.mdx!)
-=======
 These guides explain how web apps behind Teleport Application Access can
 leverage Teleport-signed JWT tokens to implement authentication and
 authorization.
 
 - [Introduction](./jwt/introduction.mdx): Introduction to JWT tokens with Application Access.
-- [Elasticsearch](./jwt/elasticsearch.mdx): How to use JWT authentication with Elasticsearch.
->>>>>>> e65b9267
+- [Elasticsearch](./jwt/elasticsearch.mdx): How to use JWT authentication with Elasticsearch.