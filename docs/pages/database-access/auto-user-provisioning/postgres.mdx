--- conflicted
+++ resolved
@@ -69,48 +69,7 @@
 Users created by Teleport will be placed in the `teleport-auto-user` group in
 the database, which will be created automatically if it doesn't exist.
 
-<<<<<<< HEAD
-Teleport will not delete the automatically created user at the end of the session.
-Instead, the user will be stripped of all roles, updated with `nologin` trait
-and reactivated during the next connection.
-
 (!docs/pages/includes/database-access/auto-user-provisioning/db-definition.mdx protocol="postgres" uri="localhost:5432" !)
-=======
-Next, enable the database admin on the Teleport database configuration:
-
-<Tabs>
-<TabItem label="Static config">
-```yaml
-db_service:
-  enabled: "yes"
-  databases:
-  - name: "example"
-    protocol: "postgres"
-    uri: "localhost:5432"
-    admin_user:
-      name: "teleport-admin"
-```
-</TabItem>
-<TabItem label="Dynamic resource">
-```yaml
-kind: db
-version: v3
-metadata:
-  name: example
-spec:
-  protocol: "postgres"
-  uri: "localhost:5432"
-  admin_user:
-    name: "teleport-admin"
-```
-</TabItem>
-</Tabs>
-
-<Admonition type="tip" title="Auto-discovered databases">
-For auto-discovered cloud databases, the name of the admin user is taken from
-the `teleport.dev/db-admin` label.
-</Admonition>
->>>>>>> a87be858
 
 ## Step 2/3. Configure Teleport role
 
