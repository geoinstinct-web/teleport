---
title: Role Access Requests
description: Use Just-in-time Access Requests to request new roles with elevated privileges.
h1: Teleport Role Access Requests
---

Teleport's Just-in-time Access Requests allow users to request access to
additional roles in order to elevate their privileges. Requests can be escalated
via ChatOps or anywhere else via our flexible Authorization Workflow API.

## Prerequisites

(!docs/pages/includes/commercial-prereqs-tabs.mdx!)

- (!docs/pages/includes/tctl.mdx!)

## RBAC Setup

In this example, we will define three roles:

- `contractor`: users with this role can request elevated access to the `dba` role
- `dba`: this role grants access to databases
- `approver`: users with this role can approve requests for access to the `dba` role

**Contractor Role**

Users with this role can request access to the `dba` role.

```yaml
kind: role
version: v5
metadata:
  name: contractor
spec:
  allow:
    request:
      roles: ['dba']
```

**DBA Role**

This role grants access to databases.

```yaml
kind: role
version: v5
metadata:
  name: dba
spec:
  allow:
    db_labels:
      '*': '*'
  options:
    # Only allows the contractor to use this role for 1 hour from time of request.
    max_session_ttl: 1h
```

**Approver Role**

This role allows users to approve requests for the `dba` role.

```yaml
kind: role
version: v5
metadata:
  name: approver
spec:
  allow:
    # `review_requests` permits the listed roles to be approved
    review_requests:
      roles:
      - 'dba'
```

<Admonition type="warning" title="Requires Teleport Enterprise">
Roles containing a `review_requests` rule can only be used in Teleport
Enterprise. In OSS Teleport, Access Requests must be approved by an admin
running `tctl` on the Auth Server.
</Admonition>

## Requesting Access

While Teleport Enterprise supports the same CLI-based workflows for requesting
access to roles, most users will prefer to request access via the web UI.

To request access to one or more roles, navigate to the access requests page.
You can find this page by selecting **Resources** on the side bar, expanding the
*Access Requests* menu, and selecting **New Request**.

From here, the dropdown will allow you to request access to roles or to specific
resources. Select roles in this dropdown and you will be presented with a list
of roles you are permitted to request access to.

Click **ADD TO REQUEST** to include a role in the pending request.

Note: Access Requests must either contain roles or a set of specific resources.
You can not mix the two. For more information on how to request access to
specific resources, see the
[Resource Access Requests Guide](./resource-requests.mdx).

![New Request](../../../img/access-requests/new-role-request.png)

When all desired roles have been added, click **PROCEED TO REQUEST**, where you
can review and submit the request.

![Submit Request](../../../img/access-requests/submit-request.png)

## Reviewing Access Requests via the Web UI

Reviewers can see a list of open requests by navigating to
**Management** > **Access Requests** > **Review Requests** in the web UI.

<Admonition type="warning">
Granting access to a role with the ability to edit other roles could allow a
user to **permanently** upgrade their privileges. When reviewing requests, it's
important to carefully consider the role(s) being requested and what permissions
will be applied to the user if the request is approved.
</Admonition>

## Reviewing Access Requests via `tsh`

Teleport Enterprise users with appropriate permissions can also approve requests
with the `tsh` command line:

```code
$ tsh request review --approve <request-id>
```

## Using an approved access request

Once a request has been approved, the requestor can elevate their access for
both command-line workflows and web UI workflows.

For command-line use, the requestor should log in using the approved request ID:

```code
# log in with an approved access request
$ tsh login --request-id=bc8ca931-fec9-4b15-9a6f-20c13c5641a9
```

In the web UI, the requestor can open their request on the **Review Requests**
page and click **ASSUME ROLES** to gain access to additional roles. Note:
role-based access requests are additive. The user will have access to their
standard role set in addition to the roles granted by the request.

![Approved Request](../../../img/access-requests/approved-request.png)

A banner will appear at the top of the page while the approved access request is
active. When elevated access is no longer necessary, click **Switch Back** to revert
to the original set of roles.

![Assumed Roles](../../../img/access-requests/role-assumed.png)

## Next Steps

### Integrating with an external tool

With Teleport's Access Request plugins, users can manage Access Requests from
within your organization's existing messaging and project management solutions.

(!docs/pages/includes/access-request-integrations.mdx!)

### Advanced RBAC

Teleport roles support a number of advanced features for further configuring
access requests. They are highlighted in the example role below.

```yaml
kind: role
version: v5
metadata:
  name: employee
spec:
  allow:
    request:
      # The `roles` list can be a mixture of literal roles and
      # wildcard matchers and/or regular expressions.
      roles:
        - 'common'   # the literal role named "common"
        - 'dev-*'    # a glob - any role beginning with 'dev-'
        - '^dev-.*$' # a regular expression (identical to the glob example above)

        # provides access to dev-alpha-prod, but not dev-beta-prod
        - 'dev-{{regexp.not_match("beta")}}-prod'

      # The `claims_to_roles` mapping works the same as it does in
      # the OIDC connector, with the added benefit that the roles being mapped to
      # can also be matchers. the below mapping says that users with
      # in the SSO provider's `admins` groups can request any role in the system.
      claims_to_roles:
        - claim: groups
          value: admins
          roles: ['*']

      # Teleport can attach annotations to pending Access Requests. these
      # annotations may be literals, or be variable interpolation expressions,
      # effectively creating a means for propagating selected claims from an
      # external identity provider to the plugin system.
      annotations:
        foo: ['bar']
        groups: ['{{external.groups}}']
  options:
    # The `request_access` field can be set to 'always' or 'reason' to tell
    # tsh or the web UI to always create an Access Request on login. If it is
    # set to 'reason', the user will be required to indicate *why* they are
    # generating the Access Request.
    request_access: reason

    # The `request_prompt` field can be used to customize the text that the
    # user sees when they are be prompted to enter a reason for the request.
    request_prompt: Please provide your ticket ID
```

### Using TTLs with Access Requests

Users can also create Access Requests with the `tsh request create` command.
`tsh request create` supports flags to control TTLs for the request and
elevated access. See the [CLI
<<<<<<< HEAD
Reference](../../reference/cli.mdx#tsh-request-create) for more
details.

## Next Steps
- Learn more about [Access Lists](../access-lists.mdx)
=======
Reference](../../reference/cli/tsh.mdx#tsh-request-create) for more
details.

### Max duration for Access Requests

By default, Teleport will allow users to request access to a role until the
current session expires. This can be overridden by setting the `max_duration`
when requesting access to a role. The `max_duration` option allows users to
extend their access up to 7 days. The `max_duration` can be set in the Web UI
or via the `--max-duration` flag when using the `tsh` CLI.

To enable the `max_duration` feature, the `max_duration` option must be set in
a user's role definition:
```yaml
kind: role
version: v5
metadata:
  name: contractor
spec:
  allow:
    request:
      # Allow access to role `dba` for up to 4 days.
      roles: ['dba']
      max_duration: 4d
```

Max duration extends access to a role for the specified duration, but each
session is still limited by the `max_session_ttl` option in the role definition.
For example, if the `max_session_ttl` is set to 1 hour, the user will be able
to request access to the role for up to 4 days, but each session will expire
after 1 hour. The user will need to assume the role again to continue using it.
If the `max_session_ttl` is not set, the session will expire after 12 hours.
>>>>>>> 40eabf7e
<|MERGE_RESOLUTION|>--- conflicted
+++ resolved
@@ -216,13 +216,6 @@
 Users can also create Access Requests with the `tsh request create` command.
 `tsh request create` supports flags to control TTLs for the request and
 elevated access. See the [CLI
-<<<<<<< HEAD
-Reference](../../reference/cli.mdx#tsh-request-create) for more
-details.
-
-## Next Steps
-- Learn more about [Access Lists](../access-lists.mdx)
-=======
 Reference](../../reference/cli/tsh.mdx#tsh-request-create) for more
 details.
 
@@ -255,4 +248,6 @@
 to request access to the role for up to 4 days, but each session will expire
 after 1 hour. The user will need to assume the role again to continue using it.
 If the `max_session_ttl` is not set, the session will expire after 12 hours.
->>>>>>> 40eabf7e
+
+## Next Steps
+- Learn more about [Access Lists](../access-lists.mdx)