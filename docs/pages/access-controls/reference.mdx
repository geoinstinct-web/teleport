---
title: Access Controls Reference Documentation
description: Access Controls reference documentation for role options and properties.
h1: Teleport Access Controls Reference
---

This document describes Teleport Roles, Role Options, and Role-Based Access Control (RBAC) for Teleport Access Controls.

## Roles

A Teleport `role` works by having two lists of rules: `allow` rules and `deny` rules.
When declaring access rules, keep in mind the following:

- Everything is denied by default.
- Deny rules get evaluated first and take priority.

A rule consists of two parts: the resources and verbs. Here's an example of an
`allow` rule describing a `list` verb applied to the SSH `sessions` resource.  It means "allow
users of this role to see a list of active SSH sessions".

```yaml
allow:
    - resources: [session]
      verbs: [list]
```

If this rule was declared in the `deny` section of a role definition, it effectively 
prohibits users from getting a list of trusted clusters and sessions. You can see
all of the available resources and verbs under the `allow` section in the `admin` role configuration
below.

To manage cluster roles, a Teleport administrator can use the Web UI or the command
line using [tctl resource commands](../admin-guide.mdx#resources). To see the list of
roles in a Teleport cluster, an administrator can execute:

```bash
tctl get roles
```

(!docs/pages/includes/backup-warning.mdx!)

By default there is always one role called `admin` which looks like this:

```yaml
kind: role
version: v3
metadata:
  name: admin
spec:
  # SSH options used for user sessions with default values:
  options:
    # max_session_ttl defines the TTL (time to live) of SSH certificates
    # issued to the users with this role.
    max_session_ttl: 8h
    # forward_agent controls whether SSH agent forwarding is allowed
    forward_agent: true
    # port_forwarding controls whether TCP port forwarding is allowed
    port_forwarding: true
    # client_idle_timeout determines if SSH sessions to cluster nodes are forcefully
    # terminated after no activity from a client (idle client). it overrides the
    # global cluster setting. examples: "30m", "1h" or "1h30m"
    client_idle_timeout: never
    # Determines if the clients will be forcefully disconnected when their
    # certificates expire in the middle of an active SSH session.
    # It overrides the global cluster setting.
    disconnect_expired_cert: no
    # Optional: max_connections Per-user limit of concurrent sessions within a
    # cluster.
    max_connections: 2
    # Optional: max_sessions total number of session channels that can be established
    # across a single connection. 10 will match OpenSSH default behavior.
    max_sessions: 10
    # permit_x11_forwarding allows users to use X11 forwarding with openssh clients and servers through the proxy
    permit_x11_forwarding: true

  # The allow section declares a list of resource/verb combinations that are
  # allowed for the users of this role. By default, nothing is allowed.
  allow:
    # The logins array defines the OS/UNIX logins a user is allowed to use.
    # a few special variables are supported here (see below)
    logins: [root, '{{internal.logins}}']
    # If kubernetes integration is enabled, this setting configures which 
    # kubernetes groups the users of this role will be assigned to.
    # Note that you can refer to a SAML/OIDC trait via the "external" property bag.
    # This allows you to specify Kubernetes group membership in an identity manager:
    kubernetes_groups: ["system:masters", "{{external.trait_name}}"]]

    # List of node labels a user will be allowed to connect to:
    node_labels:
      # A user can only connect to a node marked with 'test' label:
      'environment': 'test'
      # The wildcard ('*') means "any node"
      '*': '*'
      # Labels can be specified as a list:
      'environment': ['test', 'staging']
      # Regular expressions are also supported, for example, the equivalent
      # of the list example above can be expressed as:
      'environment': '^test|staging$'

    kubernetes_labels:
      # A user can only access prod enviroments
      'env': 'prod'
      # User can access any region in us-west, e.g us-west-1, us-west-2
      'region': 'us-west-*'
      'cluster_name': '^us.*\.example\.com$'

    # Defines roles that this user can request.
    # Needed for teleport's access request workflow
    # https://goteleport.com/teleport/docs/enterprise/workflow/
    request:
      roles:
      - dba

    # List of allow-rules. See below for more information.
    rules:
    - resources: [role]
      verbs: [list, create, read, update, delete]
    - resources: [auth_connector]
      verbs: [list, create, read, update, delete]
    - resources: [session]
      verbs: [list, read]
    - resources: [trusted_cluster]
      verbs: [list, create, read, update, delete]
    - resources: [event]
      verbs: [list, read]
    - resources: [user]
      verbs: [list,create,read,update,delete]
    - resources: [token]
      verbs: [list,create,read,update,delete]

  # The deny section uses the identical format as the 'allow' section.
  # The deny rules always override allow rules.
  deny: {}
```

The following variables can be used with `logins` field:

| Variable | Description |
| - | - |
| `{{internal.logins}}` | Substituted with "allowed logins" parameter used in `tctl users add [user] <allowed logins>` command. This applies only to users stored in Teleport's own local database. |
| `{{external.xyz}}` | Substituted with a value from an external [SSO provider](https://en.wikipedia.org/wiki/Single_sign-on). If using SAML, this will be expanded with "xyz" assertion value. For OIDC, this will be expanded a value of "xyz" claim. |

Both variables above are there to deliver the same benefit: they allow Teleport
administrators to define allowed OS logins via the user database, be it the
local DB, or an identity manager behind a SAML or OIDC endpoint.

### An example of a SAML assertion

Assuming you have the following SAML assertion attribute in your response:

```
<Attribute Name="http://schemas.microsoft.com/ws/2008/06/identity/claims/windowsaccountname">
        <AttributeValue>firstname.lastname</AttributeValue>
</Attribute>
```

... you can use the following format in your role:

```
logins:
   - '{{external["http://schemas.microsoft.com/ws/2008/06/identity/claims/windowsaccountname"]}}'
```

### Role options

As shown above, a role can define certain restrictions on SSH sessions initiated by users.
The table below documents the behavior of each option if multiple roles are assigned to a user.

| Option | Description | Multi-role behavior |
| - | - | - |
| `max_session_ttl` | Max. time to live (TTL) of a user's SSH certificates | The shortest TTL wins |
| `forward_agent` | Allow SSH agent forwarding | Logical "OR" i.e. if any role allows agent forwarding, it's allowed |
| `port_forwarding` | Allow TCP port forwarding | Logical "OR" i.e. if any role allows port forwarding, it's allowed |
| `client_idle_timeout` | Forcefully terminate active SSH sessions after an idle interval | The shortest timeout value wins, i.e. the most restrictive value is selected |
| `disconnect_expired_cert` | Forcefully terminate active SSH sessions when a client certificate expires | Logical "OR" i.e. evaluates to "yes" if at least one role requires session termination |
| `max_connections` | Limit on how many active SSH sessions can be started via Teleport | |
| `max_sessions` | Total number of session channels which can be established across a single SSH connection via Teleport | |

<<<<<<< HEAD
## Preset roles

Teleport provides several pre-defined roles out-of-the-box:

| Role | Description |
| --- | --- |
| `admin` | Allows complete control over cluster settings, resources, and events. |
| `editor` | Allows editing of cluster configuration settings. |
| `auditor`| Allows reading cluster events, audit logs, and playing back session records. | 
| `access`| Allows access to cluster resources. |
=======
### Role Versions

There are currently two supported role versions: `v3` and `v4`. `v4` roles are
completely backwards-compatible with `v3`, the only difference lies in the
default allow labels which will be applied to the role if they are not
explicitly set.

Label              | `v3` Default   | `v4` Default
------------------ | -------------- | ---------------
`node_labels`       | `[{"*": "*"}]` if the role has any logins, else `[]` | `[]`
`app_labels`        | `[{"*": "*"}]` | `[]`
`kubernetes_labels` | `[{"*": "*"}]` | `[]`
`database_labels`   | `[{"*": "*"}]` | `[]`
>>>>>>> 0ac73349

## RBAC for Hosts

A Teleport role can also define which hosts (nodes) a user can have access to.
This works by [labeling nodes](../admin-guide.mdx#labeling-nodes-and-applications) and listing
allow/deny labels in a role definition.

Consider the following use case:

The infrastructure is split into staging/production environments using labels
like `environment=production` and `environment=staging`. You can create roles
that only have access to one environment. Let's say you create an intern role with the allow rule for label `environment=staging`.

### Example

The role below allows access to all nodes labeled "env=stage" except those that
also have "workload=database" (these will always be denied).

Access to any other nodes will be denied:

```yaml
kind: role
version: v3
metadata:
  name: example-role
spec:
  allow:
    node_labels:
      'env': 'stage'

  deny:
    node_labels:
      # multiple labels are interpreted as an "or" operation.  in this case
      # Teleport will deny access to any node labeled as 'database' or 'backup'
      'workload': ['database', 'backup']
```

<Admonition
  type="tip"
  title="Dynamic RBAC"
>
  Node labels can be dynamic, i.e. determined at runtime by an output of an executable. In this case, you can implement "permissions follow workload"
  policies (eg., any server where PostgreSQL is running becomes *automatically*
  accessible only by the members of the "DBA" group and nobody else).
</Admonition>

### Extended Node labels syntax

Below are a few examples for more complex filtering using various regexes.

```yaml
kind: role
version: v3
metadata:
  name: example-role
spec:
  allow:
    node_labels:
      # literal strings:
      'environment': 'test'
      # the wildcard ('*') means "any node"
      '*': '*'
      # a list of alternative options:
      'environment': ['test', 'staging']
      # regular expressions are also supported, for example the equivalent
      # of the list example above can be expressed as:
      'environment': '^test|staging$'
```

## Teleport resources

RBAC lets teams limit what resources are available to Teleport users. This can be helpful if, for example,
you don't want regular users editing SSO (`auth_connector`) or creating and editing new roles
(`role`).

List of all rule options defined below.

```yaml
  allow:
    rules:
    # Role: CRUD options for managing Teleport Roles
    - resources:
      - role
      verbs: [list, create, read, update, delete]
    # Auth Connectors: CRUD options for managing SSO connectors
    - resources:
      - auth_connector
      verbs:  [list, create, read, update, delete]
    # Session: Provides access to Session Recordings.
    # e.g If session read is false, users can't play the recordings
    # It is possible to restrict "list" but to allow "read" (in this case a user will
    # be able to replay a session using `tsh play` if they know the session ID)
    - resources:
      - session
      verbs:  [list,read]
    # Trusted Clusters:  CRUD options for managing Trusted Clusters
    - resources:
      - trusted_cluster
      verbs: [list, create, read, update, delete]
    # Events: Can view the audit log and session recordings.
    - resources:
      - event
      verbs:  [list, read]
    # User: CRUD options for managing Teleport local users
    - resources: [user]
      verbs: [list,create,read,update,delete]
    # Tokens: CRUD options for managing tokens
    # Enterprise customer can enable app and node wizard enabling this resource
    - resources: [token]
      verbs: [list,create,read,update,delete]
```<|MERGE_RESOLUTION|>--- conflicted
+++ resolved
@@ -176,7 +176,6 @@
 | `max_connections` | Limit on how many active SSH sessions can be started via Teleport | |
 | `max_sessions` | Total number of session channels which can be established across a single SSH connection via Teleport | |
 
-<<<<<<< HEAD
 ## Preset roles
 
 Teleport provides several pre-defined roles out-of-the-box:
@@ -187,8 +186,8 @@
 | `editor` | Allows editing of cluster configuration settings. |
 | `auditor`| Allows reading cluster events, audit logs, and playing back session records. | 
 | `access`| Allows access to cluster resources. |
-=======
-### Role Versions
+
+### Role versions
 
 There are currently two supported role versions: `v3` and `v4`. `v4` roles are
 completely backwards-compatible with `v3`, the only difference lies in the
@@ -201,9 +200,8 @@
 `app_labels`        | `[{"*": "*"}]` | `[]`
 `kubernetes_labels` | `[{"*": "*"}]` | `[]`
 `database_labels`   | `[{"*": "*"}]` | `[]`
->>>>>>> 0ac73349
-
-## RBAC for Hosts
+
+## RBAC for hosts
 
 A Teleport role can also define which hosts (nodes) a user can have access to.
 This works by [labeling nodes](../admin-guide.mdx#labeling-nodes-and-applications) and listing
