--- conflicted
+++ resolved
@@ -24,26 +24,7 @@
 
 See our documentation on [data retention](./architecture.mdx#data-retention).
 
-<<<<<<< HEAD
-## Are upgrades times configurable for my Teleport Enterprise Cloud tenant?
-
-Yes, you can set the window start time that works best for your organization
-for upgrades. Teleport provides a scheduled maintenance time window for any
-upgrades, patches and other required updates for all tenants. An upgrade for
-your tenant will not start earlier than the window start time you set.
-
-To set the window start time select your username in the Web UI, then the Help
-& Support option from the drop-down. The Scheduled Upgrades section within that
-page allows you to configure the window start time.
-
-Teleport recommends subscribing to the Teleport Enterprise Cloud updates at
-[status.teleport.sh](https://status.teleport.sh) to keep up to date on
-scheduled maintenance.
-
-## If I start with Teleport Enterprise Cloud, can I move to Teleport Enterprise or Teleport Open Source, or do I need to start again?
-=======
 ### Is an independent security audit available?
->>>>>>> 165da1d0
 
 Security audits by independent third-parties are performed at least annually. You can request audit results and other
 related information on the [Teleport Trust Portal](https://trust.goteleport.com).
@@ -71,15 +52,10 @@
 change when we make infrastructure changes. This would make the maintenance of
 IP allowlists a cumbersome and brittle process for customers.
 
-<<<<<<< HEAD
-You can connect servers, Kubernetes clusters, databases and applications using
-[reverse tunnels](../../management/join-services-to-your-cluster.mdx).
-=======
 However, we do provide customers with a stable tenant DNS name backed with
 TLS certificates from [letsencrypt.org](https://letsencrypt.org) that can be
 utilized to verify the integrity of any outbound connections to Teleport
 Enterprise Cloud.
->>>>>>> 165da1d0
 
 ### Can I configure an allowlist of inbound IP addresses to Teleport Enterprise Cloud?
 
@@ -143,12 +119,7 @@
 
 ## Audit events and session recordings
 
-<<<<<<< HEAD
-After [connecting](#how-can-i-access-the-tctl-admin-tool) `tctl` to Teleport Enterprise Cloud, users can generate
-[dynamic tokens](../../management/join-services-to-your-cluster/join-token.mdx):
-=======
 ### Is there a way to forward Teleport Enterprise Cloud audit events to my company's internal Security Information and Event Management (SIEM)?
->>>>>>> 165da1d0
 
 Yes. We recommend Teleport's [event handler plugin](../../management/export-audit-events/fluentd.mdx) to export Teleport Enterprise Cloud audit events.
 
