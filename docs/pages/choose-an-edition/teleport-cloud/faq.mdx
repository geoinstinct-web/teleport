---
title: Teleport Enterprise Cloud FAQ
description: Teleport cloud frequently asked questions.
tocDepth: 3
---

## Billing and usage

### How does Cloud Billing work?

Please [reach out to sales](https://goteleport.com/signup/enterprise) to discuss pricing.

### Can a customer deploy multiple clusters in Teleport Enterprise Cloud?

[Reach out to sales](https://goteleport.com/signup/enterprise) to discuss pricing.

### If I start with Teleport Enterprise Cloud, can I move to Teleport Enterprise or Teleport Open Source, or do I need to start again?

If you plan to use S3 and DynamoDB as storage backends, we can provide data for you to import. But you should reach out to us first. If you use a different backend, you will need to start over.

## Security

### How long will Teleport Enterprise Cloud retain my data?

See our documentation on [data retention](./architecture.mdx#data-retention).

### Is an independent security audit available?

Security audits by independent third-parties are performed at least annually. You can request audit results and other
related information on the [Teleport Trust Portal](https://trust.goteleport.com).

### Does your SOC 2 report include Teleport Enterprise Cloud?

(!docs/pages/includes/soc2.mdx!)

### How do you store passwords?

Password hashes are generated using [bcrypt](https://pkg.go.dev/golang.org/x/crypto/bcrypt).

### Do you encrypt data at rest?

Each deployment is using at-rest encryption using AWS DynamoDB and S3 at-rest encryption
for customer data including session recordings and user records.

### Can I get a list of IP addresses to configure a firewall?

We do not have plans to offer a list of IP addresses for Teleport Enterprise
Cloud at the moment.

Teleport Enterprise Cloud infrastructure is elastic and IP addresses can and do
change when we make infrastructure changes. This would make the maintenance of
IP allowlists a cumbersome and brittle process for customers.

However, we do provide customers with a stable tenant DNS name backed with
TLS certificates from [letsencrypt.org](https://letsencrypt.org) that can be
utilized to verify the integrity of any outbound connections to Teleport
Enterprise Cloud.

### Can I configure an allowlist of inbound IP addresses to Teleport Enterprise Cloud?

We do not have plans to offer support for inbound connection IP allowlists.

We believe mTLS with strong user and [device identity](
../../access-controls/device-trust/guide.mdx) provides the best available
security for client authentication.

For customers that require IP-based control for compliance purposes, we do
support IP Pinning. For more information see `pin_source_ip` in our [Teleport
Access Controls Reference](../../access-controls/reference.mdx).

### Are internal connections encrypted / authenticated?

Teleport components communicate with themselves using mTLS, with a separate certificate authority for each tenant. Connections to AWS services, such as DynamoDB and
S3, are established using encryption provided by AWS, both at rest and in transit. Each tenant has its own credentials that isolate it to interacting with only its own data.
## Connecting resources

### How do I add resources to Teleport Enterprise Cloud?

You can connect servers, Kubernetes clusters, databases, desktops, and
applications using [reverse
tunnels](../../agents/join-services-to-your-cluster.mdx).

There is no need to open any ports on your infrastructure for inbound traffic.

### What is the maximum number of agents a customer can connect to their cluster?

If you plan on connecting more than 10,000 nodes or agents, please contact your account executive or customer support to ensure your tenant is properly scaled.

<<<<<<< HEAD
### Should we use Enterprise or Teleport Community Edition for connecting resources to our Teleport cluster?
=======
### Should we use Enterprise or Open Source Teleport for connecting resources to our Teleport cluster?
>>>>>>> d60dc195
(!docs/pages/includes/ent-vs-community-faq.mdx!)

### Are dynamic node tokens available?

After [connecting](#how-can-i-access-the-tctl-admin-tool) `tctl` to Teleport Enterprise Cloud, users can generate
[dynamic tokens](../../agents/join-services-to-your-cluster/join-token.mdx):

```code
$ tctl nodes add --ttl=5m --roles=node,proxy --token=$(uuid)
```

## Using `tctl`

### How can I access the `tctl` admin tool?

Find the appropriate download at [Teleport Enterprise Cloud Downloads](./downloads.mdx). Use the Enterprise version of `tctl`.

After downloading the tools, first log in to your cluster using `tsh`, then use `tctl` remotely:

```code
$ tsh login --proxy=myinstance.teleport.sh
$ tctl status
```

### Why am I getting `permission denied` errors when using `tctl`?

If you have a local file `/etc/teleport.yaml` on your machine `tctl` will attempt to use the local cluster. Set the environment variable `TELEPORT_CONFIG_FILE` to `""` so it will not attempt to use that Teleport configuration file.

```code
$ export TELEPORT_CONFIG_FILE=""
$ tctl tokens add --type=node
```

## Audit events and session recordings

### Is there a way to forward Teleport Enterprise Cloud audit events to my company's internal Security Information and Event Management (SIEM)?

Yes. We recommend Teleport's [event handler plugin](../../management/export-audit-events/fluentd.mdx) to export Teleport Enterprise Cloud audit events.

### Is it possible to enable proxy recording mode?

Proxy recording mode is disabled for cloud customers

### Is there a way to download session recordings for easy playback?

The ability to download recordings for offline viewing will be available in a future release.

## Upgrading

### Will Teleport be automatically upgraded with each release?

Teleport Cloud follows the Teleport [Upcoming
Releases](../../upcoming-releases.mdx) timelines.

- Major version upgrades for customer Auth and Proxy Servers occur after the
  first minor release (for example (=teleport.major_version=).1.0) of Teleport.
  This typically happens within one month of a new major release of Teleport
  becoming available.
- After the first minor release, subsequent minor and patch upgrades typically
  occur within a week.
- Your Teleport tenant will NOT be automatically upgraded to the next major version if any
  Teleport agents connected to the cluster are not compatible (> 1 major version behind).

### Are upgrades times configurable for my Teleport Enterprise Cloud tenant?

Yes, you can set the window start time that works best for your organization
for upgrades. Teleport provides a scheduled maintenance time window for any
upgrades, patches and other required updates for all tenants. An upgrade for
your tenant will not start earlier than the window start time you set.

To set the window start time select your username in the Web UI, then the Help
& Support option from the drop-down. The Scheduled Upgrades section within that
page allows you to configure the window start time.

Teleport recommends subscribing to the Teleport Enterprise Cloud updates at
[status.teleport.sh](https://status.teleport.sh) to keep up to date on
scheduled maintenance.

### How can I find version information on connected agents?

To find the version of Teleport agent is attached to your cluster, run the
following commands for the different protocols we support.

```code
$ tctl get nodes --format=text
$ tctl get kube_server --format=text
$ tctl get app_server --format=text
$ tctl get db_server --format=text
$ tctl get windows_desktop_service --format=text
```

Below you can see sample output of `tctl get nodes --format=text`. Note the
`Version` column will contain the version of the attached agent.

```code
$ tctl get nodes --format=text
Host     UUID                                 Public Address Labels Version
-------- ------------------------------------ -------------- ------ ----------
server01 46d8cad0-8967-4815-a01a-77aae62c34fe 127.0.0.1:3022        12.0.0
server02 c33b5513-a9eb-463b-8f1b-1f209afe5b4f 127.0.0.1:3122        12.0.0
```

## Architecture and networking

### Which Proxy Service ports are open on my Teleport Enterprise Cloud tenant?

Teleport Enterprise Cloud allocates a different set of ports to each tenant. To see which
ports are available for your Teleport Enterprise Cloud tenant, run a command similar to the
following, replacing `mytenant.teleport.sh` with your tenant domain:

```code
$ curl https://mytenant.teleport.sh/webapi/ping | jq '.proxy'
```

The output should resemble the following, including the unique ports assigned to
your tenant:

```json
{
  "kube": {
    "enabled": true,
    "public_addr": "mytenant.teleport.sh:11107",
    "listen_addr": "0.0.0.0:3026"
  },
  "ssh": {
    "listen_addr": "[::]:3023",
    "tunnel_listen_addr": "0.0.0.0:3024",
    "public_addr": "mytenant.teleport.sh:443",
    "ssh_public_addr": "mytenant.teleport.sh:11105",
    "ssh_tunnel_public_addr": "mytenant.teleport.sh:11106"
  },
  "db": {
    "postgres_public_addr": "mytenant.teleport.sh:11109",
    "mysql_listen_addr": "0.0.0.0:3036",
    "mysql_public_addr": "mytenant.teleport.sh:11108"
  },
  "tls_routing_enabled": true
}
```

This output also indicates whether TLS routing is enabled for your tenant. When
TLS routing is enabled, connections to a Teleport service (e.g., the Teleport
SSH Service) are routed through the Proxy Service's public web address, rather
than through a port allocated to that service.

In this case, you can see that TLS routing is enabled, and that the Proxy
Service's public web address (`ssh.public_addr`) is `mytenant.teleport.sh:443`.

Read more in our [TLS Routing](../../architecture/tls-routing.mdx) guide.

### How does Teleport manage web certificates? Can I upload my own?

Teleport uses [letsencrypt.org](https://letsencrypt.org/) to issue
certificates for every customer. It is not possible to upload a custom
certificate or use a custom domain name.

### Where does Teleport Enterprise Cloud run?

Teleport Enterprise Cloud is deployed within AWS, using S3 and DynamoDB for storage with AWS-managed encryption keys. All data is currently hosted in us-west-2.
Currently there is no option to select an alternative region for storage.

### Are you using AWS-managed encryption keys, or CMKs via KMS?

We use AWS-managed keys. Currently there is no option to provide your own key.

### Is this Teleport's S3 bucket, or my bucket based on my AWS credentials?

It's a Teleport-managed S3 bucket with AWS-managed keys.
Currently there is no way to provide your own bucket.

### Is IPv6 Supported for connections to Teleport Enterprise Cloud?

We don't currently support IPv6 connections to Teleport Enterprise Cloud.

### Can I change the domain name of my Cloud instance after it's been created?

We're currently researching whether this can be done, so please contact support at support@goteleport.com.

### Is FIPS mode an option?

FIPS is not currently an option for Teleport Enterprise Cloud clusters.


## Performance and reliability

### Can I use Teleport Enterprise Cloud in production?

Yes. Large organizations leverage Teleport Enterprise Cloud to manage the vast number of resources in their organization. Teleport Enterprise Cloud is audited regularly to ensure the most reliable and secure service possible is available to our customers.

### What is the Cloud SLA?

Teleport Enterprise Cloud commits to an SLA of (=cloud.sla.monthly_percentage=) of monthly uptime,
a maximum of (=cloud.sla.monthly_downtime=) of downtime per month. While we routinely exceed this SLA,
this number reflects risks in our architecture that we will improve over time.

### Is there a status page available?

[status.teleport.sh](https://status.teleport.sh)

### Can I get push notifications of Teleport Enterprise Cloud downtime?

Yes. Customers can subscribe to Teleport Enterprise Cloud updates at [status.teleport.sh](https://status.teleport.sh).

### Can I retrieve diagnostics from my hosted cluster?

We currently don't expose any metrics interfaces for a tenant.

For our own metrics collection, we're rolling out mTLS, so that only authorized internal clients may collect or scrape metrics from the running instances.
This design does not include a mechanism to issue mTLS certificates to external clients, while maintaining isolation guarantees that one tenant cannot interact with another tenant.

Teleport cloud tenants are made up of a cluster of processes, with designated processes sitting behind a load balancer. To scrape the entire cluster would require each component of
the Teleport cluster to be individually addressable and accessible from external sources. This could allow individual components to be selectively attacked, if an adversary is able to
address traffic to any individual software instance within the cluster.

### How do I set up recovery codes for my account so I don't lose access?

We have a [short step-by-step guide](https://github.com/gravitational/teleport/discussions/12379) on setting up recovery codes.<|MERGE_RESOLUTION|>--- conflicted
+++ resolved
@@ -86,11 +86,8 @@
 
 If you plan on connecting more than 10,000 nodes or agents, please contact your account executive or customer support to ensure your tenant is properly scaled.
 
-<<<<<<< HEAD
 ### Should we use Enterprise or Teleport Community Edition for connecting resources to our Teleport cluster?
-=======
-### Should we use Enterprise or Open Source Teleport for connecting resources to our Teleport cluster?
->>>>>>> d60dc195
+
 (!docs/pages/includes/ent-vs-community-faq.mdx!)
 
 ### Are dynamic node tokens available?
