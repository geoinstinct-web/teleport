--- conflicted
+++ resolved
@@ -165,11 +165,7 @@
   <Notice type="danger">
 
   The Teleport package in Homebrew is not maintained by Teleport and we can't
-<<<<<<< HEAD
-  guarantee its reliability or security. 
-=======
   guarantee its reliability or security.
->>>>>>> 165da1d0
 
   </Notice>
 
@@ -189,7 +185,6 @@
   ### Installing open source Teleport with Homebrew
 
   To install Teleport with Homebrew, run the following command:
-<<<<<<< HEAD
 
   ```code
   $ brew install teleport
@@ -209,27 +204,6 @@
 
 (!docs/pages/includes/enterprise/install-macos.mdx!)
 
-=======
-
-  ```code
-  $ brew install teleport
-  ```
-
-  If you choose to use Homebrew, you must verify that the versions of `tsh`
-  and `tctl` you run on your local machine are compatible with the versions
-  you run on your infrastructure. Homebrew usually ships the latest release of
-  Teleport, which may be incompatible with older versions. See our
-  [compatibility policy](management/operations/upgrading.mdx) for details.
-
-  To verify versions, log in to your cluster and compare the output of `tctl status`
-  against `tsh version` and `tctl version`.
-
-</TabItem>
-<TabItem label="Installer " options="Enterprise,Cloud"  scope={["enterprise", "cloud"]}>
-
-(!docs/pages/includes/enterprise/install-macos.mdx!)
-
->>>>>>> 165da1d0
 </TabItem>
 </Tabs>
 
