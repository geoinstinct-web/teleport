---
title: Enhanced Session Recording for SSH with BPF
description: How to record your SSH session commands using BPF.
h1: Enhanced Session Recording with BPF
---

Teleport's default [SSH and Kubernetes session recording](../../architecture/nodes.mdx#session-recording)
feature captures what is echoed to a terminal.

This has inherent advantages, for example, because no input is captured, Teleport
session recordings typically do not contain passwords that were entered into a terminal.

The disadvantage is that session recordings can be bypassed using several techniques:

- **Obfuscation**. For example, even though the command
  `echo Y3VybCBodHRwOi8vd3d3LmV4YW1wbGUuY29tCg== | base64 --decode | sh` does not contain
  `curl http://www.example.com`, when decoded, that is what is run.
- **Shell scripts**. For example, if a user uploads and executes a script, the commands run within the script are not captured, simply the output.
- **Terminal controls**. Terminals support a wide variety of controls including the ability for users to disable terminal echo. This is frequently used when requesting credentials. Disabling terminal echo allows commands to be run without being captured.

Furthermore, due to their unstructured nature, session recordings are difficult to
ingest and perform monitoring/alerting on.

<<<<<<< HEAD
Teleport Enhanced Session Recording mitigates all three concerns by providing advanced security, greater logging capabilities, and better correlates a user with their activities.
=======
Teleport Enhanced Session Recording mitigates all three concerns by providing advanced security, greater logging capabilities, and better correleates a user with their activities.
>>>>>>> d6e5c89e

## Prerequisites

Teleport 7.0+ with Enhanced Session Recording requires Linux kernel 5.8 (or above).

<Admonition type="tip">
  Our Standard Session Recording works with older Linux Kernels. View our [audit log docs](../../architecture/authentication.mdx#audit-log) for more details.
</Admonition>

You can check your kernel version using the `uname` command. The output should look
something like the following.

```bash
$ uname -r
5.8.17
```

### Linux distributions and supported kernels

<table>
<thead>
  <tr><td>Distro name</td><td>Distro version</td><td>Kernel version</td></tr>
</thead>
<tbody>
  <tr><td>Ubuntu "Groovy Gorilla"</td><td>20.10</td><td>5.8+</td></tr>
  <tr><td>Fedora</td><td>33</td><td>5.8+</td></tr>
  <tr><td>Archlinux</td><td>2020.09.01</td><td>5.8.5+</td></tr>
  <tr><td>Flatcar</td><td>2765.2.2</td><td>5.10.25+</td></tr>
</tbody>
</table>

## Step 1/3. Install and configure Teleport node

Follow our [installation instructions](../../installation.mdx) to install Teleport Auth, Proxy
and Nodes.

Set up the Teleport node with this `etc/teleport.yaml`. See our [configuration file setup](../../admin-guide.mdx#configuration) for more instructions.

```yaml
# Example config to be saved as etc/teleport.yaml
teleport:
  nodename: graviton-node
  auth_token: exampletoken
  auth_servers:
  # Replace with IP of Teleport Auth server.
  - 127.0.0.1:3025
  data_dir: /var/lib/teleport
proxy_service:
  enabled: false
auth_service:
  enabled: false
ssh_service:
  enabled: true
  enhanced_recording:
    # Enable or disable enhanced auditing for this node. Default value: false.
    enabled: true

    # Optional: command_buffer_size is optional with a default value of 8 pages.
    command_buffer_size: 8

    # Optional: disk_buffer_size is optional with default value of 128 pages.
    disk_buffer_size: 128

    # Optional: network_buffer_size is optional with default value of 8 pages.
    network_buffer_size: 8

    # Optional: Controls where cgroupv2 hierarchy is mounted. Default value:
    # /cgroup2.
    cgroup_path: /cgroup2
```

## Step 2/3. Test by logging into node via Teleport

**Session with Enhanced Session Recording will be marked as 'true' in the logs.**

```json
{
  "code": "T2004I",
  "ei": 23,
  "enhanced_recording": true,
  "event": "session.end",
  "interactive": true,
  "namespace": "default",
  "participants": [
    "benarent"
  ],
  "server_id": "585fc225-5cf9-4e9f-8ff6-1b0fd6885b09",
  "sid": "ca82b98d-1d30-11ea-8244-cafde5327a6c",
  "time": "2019-12-12T22:44:46.218Z",
  "uid": "83e67464-a93a-4c7c-8ce6-5a3d8802c3b2",
  "user": "benarent"
}
```

## Step 3/3. Inspect logs

The resulting enhanced session recording will be shown in [Teleport's Audit Log](../../architecture/authentication.mdx#audit-log).

```bash
$ teleport-auth ~:  tree /var/lib/teleport/log
/var/lib/teleport/log
├── 1048a649-8f3f-4431-9529-0c53339b65a5
│   ├── 2020-01-13.00:00:00.log
│   └── sessions
│       └── default
│           ├── fad07202-35bb-11ea-83aa-125400432324-0.chunks.gz
│           ├── fad07202-35bb-11ea-83aa-125400432324-0.events.gz
│           ├── fad07202-35bb-11ea-83aa-125400432324-0.session.command-events.gz
│           ├── fad07202-35bb-11ea-83aa-125400432324-0.session.network-events.gz
│           └── fad07202-35bb-11ea-83aa-125400432324.index
├── events.log -> /var/lib/teleport/log/1048a649-8f3f-4431-9529-0c53339b65a5/2020-01-13.00:00:00.log
├── playbacks
│   └── sessions
│       └── default
└── upload
    └── sessions
        └── default
```

To quickly check the status of the audit log, you can simply tail the logs with
`tail -f /var/lib/teleport/log/events.log`, the resulting capture from Teleport will
be a JSON log for each command and network request.

<Tabs>
  <TabItem label="json">
    ```json
    {"argv":["google.com"],"cgroup_id":4294968064,"code":"T4000I","ei":5,"event":"session.command","login":"root","namespace":"default","path":"/bin/ping","pid":2653,"ppid":2660,"program":"ping","return_code":0,"server_id":"96f2bed2-ebd1-494a-945c-2fd57de41644","sid":"44c6cea8-362f-11ea-83aa-125400432324","time":"2020-01-13T18:05:53.919Z","uid":"734930bb-00e6-4ee6-8798-37f1e9473fac","user":"benarent"}
    ```
  </TabItem>

  <TabItem label="json formatted">
    ```json
    {
      "argv":[
        "google.com"
        ],
      "cgroup_id":4294968064,
      "code":"T4000I",
      "ei":5,
      "event":"session.command",
      "login":"root",
      "namespace":"default",
      "path":"/bin/ping",
      "pid":2653,
      "ppid":2660,
      "program":"ping",
      "return_code":0,
      "server_id":"96f2bed2-ebd1-494a-945c-2fd57de41644",
      "sid":"44c6cea8-362f-11ea-83aa-125400432324",
      "time":"2020-01-13T18:05:53.919Z",
      "uid":"734930bb-00e6-4ee6-8798-37f1e9473fac",
      "user":"benarent"
    }
    ```
  </TabItem>
</Tabs><|MERGE_RESOLUTION|>--- conflicted
+++ resolved
@@ -21,11 +21,7 @@
 Furthermore, due to their unstructured nature, session recordings are difficult to
 ingest and perform monitoring/alerting on.
 
-<<<<<<< HEAD
 Teleport Enhanced Session Recording mitigates all three concerns by providing advanced security, greater logging capabilities, and better correlates a user with their activities.
-=======
-Teleport Enhanced Session Recording mitigates all three concerns by providing advanced security, greater logging capabilities, and better correleates a user with their activities.
->>>>>>> d6e5c89e
 
 ## Prerequisites
 
