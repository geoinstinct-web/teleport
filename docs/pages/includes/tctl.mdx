<<<<<<< HEAD
You can sign in to your Teleport cluster using `tsh` and can use `tctl`
remotely:
=======
Make sure you can connect to your Teleport cluster by authenticating with `tsh`
so you can execute commands with the `tctl` admin tool:
>>>>>>> aecb4f26

<Tabs>
<TabItem scope={["oss", "enterprise"]} label="Self-Hosted">

```code
$ tsh login --proxy=teleport.example.com --user=email@example.com
$ tctl status
# Cluster  teleport.example.com
# Version  (=teleport.version=)
# CA pin   (=presets.ca_pin=)
```

You can run subsequent `tctl` commands in this guide on your local machine.
<<<<<<< HEAD
For full privileges, you can also run `tctl` commands on your Teleport Auth Service host.
=======

For full privileges, you can also run `tctl` commands on your Teleport Auth
Service host.
>>>>>>> aecb4f26

</TabItem>
<TabItem scope={["cloud","team"]} label="Teleport Cloud">

```code
$ tsh login --proxy=myinstance.teleport.sh --user=email@example.com
$ tctl status
# Cluster  myinstance.teleport.sh
# Version  (=cloud.version=)
# CA pin   sha256:sha-hash-here
```

You must run subsequent `tctl` commands in this guide on your local machine.

</TabItem>
</Tabs>
<|MERGE_RESOLUTION|>--- conflicted
+++ resolved
@@ -1,10 +1,5 @@
-<<<<<<< HEAD
-You can sign in to your Teleport cluster using `tsh` and can use `tctl`
-remotely:
-=======
 Make sure you can connect to your Teleport cluster by authenticating with `tsh`
 so you can execute commands with the `tctl` admin tool:
->>>>>>> aecb4f26
 
 <Tabs>
 <TabItem scope={["oss", "enterprise"]} label="Self-Hosted">
@@ -18,13 +13,9 @@
 ```
 
 You can run subsequent `tctl` commands in this guide on your local machine.
-<<<<<<< HEAD
-For full privileges, you can also run `tctl` commands on your Teleport Auth Service host.
-=======
 
 For full privileges, you can also run `tctl` commands on your Teleport Auth
 Service host.
->>>>>>> aecb4f26
 
 </TabItem>
 <TabItem scope={["cloud","team"]} label="Teleport Cloud">
