--- conflicted
+++ resolved
@@ -90,26 +90,7 @@
 Now, create a SAML connector [resource](../../admin-guide.md#resources):
 
 ```yaml
-<<<<<<< HEAD
-# okta-connector.yaml
-kind: saml
-version: v2
-metadata:
-  name: OktaSAML
-spec:
-  # display allows to set the caption of the "login" button
-  # in the Web interface
-  display: "Okta"
-
-  acs: https://teleport-proxy.example.com:3080/v1/webapi/saml/acs
-  attributes_to_roles:
-    - {name: "groups", value: "okta-admin", roles: ["admin"]}
-    - {name: "groups", value: "okta-dev", roles: ["dev"]}
-  entity_descriptor: |
-    <paste SAML XML contents here>
-=======
 {!examples/resources/saml-connector.yaml!}
->>>>>>> 832392bf
 ```
 
 Create the connector using `tctl` tool:
