{
  "navigation": [
    {
      "icon": "home",
      "title": "Home",
      "entries": [
        {
          "title": "Introduction",
          "slug": "/"
        },
        {
          "title": "Core Concepts",
          "slug": "/core-concepts/"
        },
        {
          "title": "Adopters",
          "slug": "/adopters/"
        },
        {
          "title": "Installation",
          "slug": "/installation/"
        },
        {
          "title": "FAQ",
          "slug": "/faq/"
        },
        {
          "title": "Changelog",
          "slug": "/changelog/"
        }
      ]
    },
    {
      "icon": "play",
      "title": "Try out Teleport",
      "entries": [
        {
          "title": "Introduction",
          "slug": "/try-out-teleport/introduction/"
        },
        {
          "title": "Linux Server",
          "slug": "/try-out-teleport/linux-server/"
        },
        {
          "title": "Digital Ocean",
          "slug": "/try-out-teleport/digitalocean/"
        },
        {
          "title": "Browser Labs",
          "slug": "/try-out-teleport/browser-labs/"
        },
        {
          "title": "Docker Compose",
          "slug": "/try-out-teleport/docker-compose/"
        },
        {
          "title": "Local Kubernetes Lab",
          "slug": "/try-out-teleport/local-kubernetes/"
        }
      ]
    },
    {
      "icon": "success",
      "title": "Choose an Edition",
      "entries": [
        {
          "title": "Introduction",
          "slug": "/choose-an-edition/introduction/"
        },
        {
          "title": "Teleport Enterprise Cloud",
          "slug": "/choose-an-edition/teleport-cloud/introduction/",
          "forScopes": ["cloud"],
          "entries": [
            {
              "title": "Getting Started",
              "slug": "/choose-an-edition/teleport-cloud/getting-started/",
              "forScopes": ["cloud"]
            },
            {
              "title": "Architecture",
              "slug": "/choose-an-edition/teleport-cloud/architecture/",
              "forScopes": ["cloud"]
            },
            {
              "title": "Downloads",
              "slug": "/choose-an-edition/teleport-cloud/downloads/",
              "forScopes": ["cloud"]
            },
            {
              "title": "FAQ",
              "slug": "/choose-an-edition/teleport-cloud/faq/",
              "forScopes": ["cloud"]
            }
          ]
        },
        {
          "title": "Teleport Enterprise",
          "slug": "/choose-an-edition/teleport-enterprise/introduction/",
          "forScopes": ["enterprise"],
          "entries": [
            {
              "title": "Getting Started",
              "slug": "/choose-an-edition/teleport-enterprise/getting-started/",
              "forScopes": ["enterprise"]
            },
            {
              "title": "HSM",
              "slug": "/choose-an-edition/teleport-enterprise/hsm/",
              "forScopes": ["enterprise"]
            },
            {
              "title": "Google Cloud KMS",
              "slug": "/choose-an-edition/teleport-enterprise/gcp-kms/",
              "forScopes": ["enterprise"]
            },
            {
              "title": "Enterprise License File",
              "slug": "/choose-an-edition/teleport-enterprise/license/",
              "forScopes": ["enterprise"]
            }
          ]
        }
      ]
    },
    {
      "icon": "quickstart",
      "title": "Deploy a Cluster",
      "entries": [
        {
          "title": "Introduction",
          "slug": "/deploy-a-cluster/introduction/"
        },
        {
          "title": "High Availability Deployments",
          "slug": "/deploy-a-cluster/high-availability/",
          "forScopes": ["oss", "enterprise"]
        },
        {
          "title": "Deploy with Helm",
          "slug": "/deploy-a-cluster/helm-deployments/",
          "forScopes": ["oss", "enterprise"],
          "entries": [
            {
              "title": "Deploy Teleport on Kubernetes",
              "slug": "/deploy-a-cluster/helm-deployments/kubernetes-cluster/",
              "forScopes": ["oss", "enterprise"]
            },
            {
              "title": "AWS EKS Cluster",
              "slug": "/deploy-a-cluster/helm-deployments/aws/",
              "forScopes": ["oss", "enterprise"]
            },
            {
              "title": "Google Cloud GKE Cluster",
              "slug": "/deploy-a-cluster/helm-deployments/gcp/",
              "forScopes": ["oss", "enterprise"]
            },
            {
              "title": "DigitalOcean Kubernetes Cluster",
              "slug": "/deploy-a-cluster/helm-deployments/digitalocean/",
              "forScopes": ["oss", "enterprise"]
            },
            {
              "title": "Customize Deployment Config",
              "slug": "/deploy-a-cluster/helm-deployments/custom/",
              "forScopes": ["oss", "enterprise"]
            },
            {
              "title": "Migrating from v11 to v12",
              "slug": "/deploy-a-cluster/helm-deployments/migration-v12/",
              "forScopes": ["oss", "enterprise"]
            },
            {
              "title": "Kubernetes 1.25 and PSP removal",
              "slug": "/deploy-a-cluster/helm-deployments/migration-kubernetes-1-25-psp/",
              "forScopes": ["oss", "enterprise"]
            }
          ]
        },
        {
          "title": "Deploy to your Cloud",
          "slug": "/deploy-a-cluster/deployments/",
          "forScopes": ["oss", "enterprise"],
          "entries": [
            {
              "title": "AWS Terraform",
              "slug": "/deploy-a-cluster/deployments/aws-terraform/",
              "forScopes": ["oss", "enterprise"]
            },
            {
              "title": "GCP",
              "slug": "/deploy-a-cluster/deployments/gcp/",
              "forScopes": ["oss", "enterprise"]
            },
            {
              "title": "IBM",
              "slug": "/deploy-a-cluster/deployments/ibm/",
              "forScopes": ["oss", "enterprise"]
            }
          ]
        }
      ]
    },
    {
      "icon": "lock",
      "title": "Manage Access",
      "entries": [
        {
          "title": "Introduction",
          "slug": "/access-controls/introduction/"
        },
        {
          "title": "Getting Started",
          "slug": "/access-controls/getting-started/"
        },
        {
          "title": "Cluster Access and RBAC",
          "slug": "/access-controls/guides/",
          "entries": [
            {
              "title": "Role Templates",
              "slug": "/access-controls/guides/role-templates/"
            },
            {
              "title": "Session Locking",
              "slug": "/access-controls/guides/locking/"
            },
            {
              "title": "Passwordless",
              "slug": "/access-controls/guides/passwordless/"
            },
            {
              "title": "Second Factor - WebAuthn",
              "slug": "/access-controls/guides/webauthn/"
            },
            {
              "title": "Per-session MFA",
              "slug": "/access-controls/guides/per-session-mfa/"
            },
            {
              "title": "Dual Authorization",
              "slug": "/access-controls/guides/dual-authz/",
              "forScopes": ["enterprise", "cloud"]
            },
            {
              "title": "Impersonation",
              "slug": "/access-controls/guides/impersonation/"
            },
            {
              "title": "Moderated Sessions",
              "slug": "/access-controls/guides/moderated-sessions/",
              "forScopes": ["enterprise", "cloud"]
            },
            {
              "title": "Hardware Key Support (Preview)",
              "slug": "/access-controls/guides/hardware-key-support/",
              "forScopes": ["enterprise", "cloud"]
            },
            {
              "title": "Device Trust (Preview)",
              "slug": "/access-controls/guides/device-trust/",
              "forScopes": ["enterprise", "cloud"]
            }
          ]
        },
        {
          "title": "Single Sign-On (SSO)",
          "slug": "/access-controls/sso/",
          "forScopes": ["enterprise", "oss", "cloud"],
          "entries": [
            {
              "title": "GitHub SSO",
              "slug": "/access-controls/sso/github-sso/",
              "forScopes": ["enterprise", "cloud", "oss"]
            },
            {
              "title": "Azure Active Directory (AD)",
              "slug": "/access-controls/sso/azuread/",
              "forScopes": ["enterprise", "cloud"]
            },
            {
              "title": "Active Directory (ADFS)",
              "slug": "/access-controls/sso/adfs/",
              "forScopes": ["enterprise", "cloud"]
            },
            {
              "title": "Google Workspace",
              "slug": "/access-controls/sso/google-workspace/",
              "forScopes": ["enterprise", "cloud"]
            },
            {
              "title": "GitLab",
              "slug": "/access-controls/sso/gitlab/",
              "forScopes": ["enterprise", "cloud"]
            },
            {
              "title": "OneLogin",
              "slug": "/access-controls/sso/one-login/",
              "forScopes": ["enterprise", "cloud"]
            },
            {
              "title": "OIDC",
              "slug": "/access-controls/sso/oidc/",
              "forScopes": ["enterprise", "cloud"]
            },
            {
              "title": "Okta",
              "slug": "/access-controls/sso/okta/",
              "forScopes": ["enterprise", "cloud"]
            }
          ]
        },
        {
          "title": "Teleport as an IdP",
          "slug": "/access-controls/idps/",
          "forScopes": ["enterprise", "cloud"],
          "entries": [
            {
              "title": "SAML Identity Provider Guide",
              "slug": "/access-controls/idps/saml-guide/",
              "forScopes": ["enterprise", "cloud"]
            },
            {
              "title": "Authenticate to Grafana with Teleport SAML",
              "slug": "/access-controls/idps/saml-grafana/",
              "forScopes": ["enterprise", "cloud"]
            },
            {
              "title": "SAML Identity Provider Reference",
              "slug": "/access-controls/idps/saml-reference/",
              "forScopes": ["enterprise", "cloud"]
            }
          ]
        },
        {
          "title": "Login Rules",
          "slug": "/access-controls/login-rules/",
          "forScopes": ["enterprise", "oss", "cloud"],
          "entries": [
            {
              "title": "Set Up Login Rules",
              "slug": "/access-controls/login-rules/guide/",
              "forScopes": ["enterprise", "cloud"]
            },
            {
              "title": "Login Rules Reference",
              "slug": "/access-controls/login-rules/reference/",
              "forScopes": ["enterprise", "cloud"]
            }
          ]
        },
        {
          "title": "Access Requests",
          "slug": "/access-controls/access-requests/",
          "forScopes": ["oss", "enterprise", "cloud"],
          "entries": [
            {
              "title": "Role Requests",
              "slug": "/access-controls/access-requests/role-requests/"
            },
            {
              "title": "Resource Requests",
              "slug": "/access-controls/access-requests/resource-requests/",
              "forScopes": ["enterprise", "cloud"]
            },
            {
              "title": "Role Requests in OSS Teleport",
              "slug": "/access-controls/access-requests/oss-role-requests/",
              "forScopes": ["oss", "enterprise", "cloud"]
            }
          ]
        },
        {
          "title": "Access Request Plugins",
          "slug": "/access-controls/access-request-plugins/",
          "forScopes": ["enterprise", "cloud"],
          "entries": [
            {
              "title": "Mattermost",
              "slug": "/access-controls/access-request-plugins/ssh-approval-mattermost/",
              "forScopes": ["enterprise", "cloud"]
            },
            {
              "title": "Microsoft Teams",
              "slug": "/access-controls/access-request-plugins/ssh-approval-msteams/",
              "forScopes": ["enterprise", "cloud"]
            },
            {
              "title": "PagerDuty",
              "slug": "/access-controls/access-request-plugins/ssh-approval-pagerduty/",
              "forScopes": ["enterprise", "cloud"]
            },
            {
              "title": "Jira",
              "slug": "/access-controls/access-request-plugins/ssh-approval-jira/",
              "forScopes": ["enterprise", "cloud"]
            },
            {
              "title": "Slack",
              "slug": "/access-controls/access-request-plugins/ssh-approval-slack/",
              "forScopes": ["enterprise", "cloud"]
            },
            {
              "title": "Email",
              "slug": "/access-controls/access-request-plugins/ssh-approval-email/",
              "forScopes": ["enterprise", "cloud"]
            },
            {
              "title": "Discord",
              "slug": "/access-controls/access-request-plugins/ssh-approval-discord/",
              "forScopes": ["enterprise", "cloud"]
            }
          ]
        },
        {
          "title": "Compliance Frameworks",
          "slug": "/access-controls/compliance-frameworks/",
          "forScopes": ["enterprise", "cloud"],
          "entries": [
            {
              "title": "FedRAMP",
              "slug": "/access-controls/compliance-frameworks/fedramp/",
              "forScopes": ["enterprise"]
            },
            {
              "title": "SOC 2",
              "slug": "/access-controls/compliance-frameworks/soc2/",
              "forScopes": ["enterprise", "cloud"]
            }
          ]
        },

        {
          "title": "Reference",
          "slug": "/access-controls/reference/"
        },
        {
          "title": "FAQ",
          "slug": "/access-controls/faq/"
        }
      ]
    },
    {
      "icon": "wrench",
      "title": "Manage your Cluster",
      "entries": [
      	{
      	  "title": "Introduction",
      	  "slug": "/management/introduction/"
	},
        {
          "title": "Admin Guides",
          "slug": "/management/admin/",
          "entries": [
            {
              "title": "Adding Nodes",
              "slug": "/management/admin/adding-nodes/"
            },
            {
              "title": "Trusted Clusters",
              "slug": "/management/admin/trustedclusters/"
            },
            {
              "title": "Labels",
              "slug": "/management/admin/labels/"
            },
            {
              "title": "Local Users",
              "slug": "/management/admin/users/"
            },
            {
              "title": "Troubleshooting",
              "slug": "/management/admin/troubleshooting/",
              "forScopes": ["oss", "enterprise", "cloud"]
            },
            {
              "title": "Upgrading the Teleport Binary",
              "slug": "/management/admin/upgrading-the-teleport-binary/"
            },
            {
              "title": "Run Teleport as a Daemon",
              "slug": "/management/admin/daemon/"
            },
            {
              "title": "Run Teleport with Self-Signed Certificates",
              "slug": "/management/admin/self-signed-certs/"
            },
            {
              "title": "Uninstall Teleport",
              "slug": "/management/admin/uninstall-teleport/"
            }
          ]
        },
        {
          "title": "Operations",
          "slug": "/management/operations/",
          "entries": [
            {
              "title": "Scaling",
              "slug": "/management/operations/scaling/",
              "forScopes": ["oss", "enterprise"]
            },
            {
              "title": "Upgrading a Cluster",
              "slug": "/management/operations/upgrading/"
            },
            {
              "title": "Backup and Restore",
              "slug": "/management/operations/backup-restore/",
              "forScopes": ["oss", "enterprise"]
            },
            {
              "title": "Cert Authority Rotation",
              "slug": "/management/operations/ca-rotation/"
            },
            {
              "title": "TLS Routing Migration",
              "slug": "/management/operations/tls-routing/",
              "forScopes": ["oss", "enterprise"]
            },
            {
              "title": "Proxy Peering Migration (Preview)",
              "slug": "/management/operations/proxy-peering/",
              "forScopes": ["enterprise"]
            }
          ]
        },
        {
          "title": "Security",
          "slug": "/management/security/",
          "entries": [
            {
              "title": "Reducing the Blast Radius of Attacks",
              "slug": "/management/security/reduce-blast-radius/"
            }
          ]
        },
        {
          "title": "Integrations",
          "slug": "/management/guides/",
          "entries": [
            {
              "title": "Kubernetes Operator (Preview)",
              "slug": "/management/guides/teleport-operator/"
            },
            {
              "title": "Terraform Provider",
              "slug": "/management/guides/terraform-provider/"
            },
            {
              "title": "Docker",
              "slug": "/management/guides/docker/"
            },
            {
              "title": "EC2 Tags",
              "slug": "/management/guides/ec2-tags/"
            },
            {
              "title": "Joining Nodes via AWS IAM",
              "slug": "/management/guides/joining-nodes-aws-iam/"
            },
            {
              "title": "Joining Nodes via AWS EC2",
              "slug": "/management/guides/joining-nodes-aws-ec2/",
              "forScopes": ["oss", "enterprise"]
            },
            {
              "title": "Using Teleport's CA with GitHub",
              "slug": "/management/guides/ssh-key-extensions/"
            }
          ]
        },
        {
          "title": "Diagnostics",
          "slug": "/management/diagnostics/",
          "entries": [
            {
              "title": "Health Monitoring",
              "slug": "/management/diagnostics/monitoring/",
              "forScopes": ["oss", "enterprise", "cloud"]
            },
            {
              "title": "Metrics",
              "slug": "/management/diagnostics/metrics/",
              "forScopes": ["oss", "enterprise", "cloud"]
            },
            {
              "title": "Collecting Profiles",
              "slug": "/management/diagnostics/profiles/",
              "forScopes": ["oss", "enterprise", "cloud"]
            },
            {
              "title": "Distributed Tracing",
              "slug": "/management/diagnostics/tracing/",
              "forScopes": ["oss", "enterprise", "cloud"]
            }
          ]
        },
        {
          "title": "Exporting Audit Events",
          "slug": "/management/export-audit-events/",
          "entries": [
            {
              "title": "Export Audit Events to Fluentd",
              "slug": "/management/export-audit-events/fluentd/",
              "forScopes": ["enterprise", "cloud"]
            },
            {
              "title": "Export Audit Events to Datadog",
              "slug": "/management/export-audit-events/datadog/",
              "forScopes": ["enterprise", "cloud"]
            },
            {
              "title": "Export Audit Events to the Elastic Stack",
              "slug": "/management/export-audit-events/elastic-stack/",
              "forScopes": ["enterprise", "cloud"]
            },
            {
              "title": "Export Audit Events to Splunk",
              "slug": "/management/export-audit-events/splunk/",
              "forScopes": ["enterprise", "cloud"]
            }
          ]
        }
      ]
    },
    {
      "icon": "connect",
      "title": "Connect your Client",
      "entries": [
        {
          "title": "Introduction",
          "slug": "/connect-your-client/introduction/"
        },
        {
          "title": "Using tsh",
          "slug": "/connect-your-client/tsh/"
        },
        {
          "title": "Using Teleport Connect",
          "slug": "/connect-your-client/teleport-connect/"
        },

        {
          "title": "Database GUI Clients",
          "slug": "/connect-your-client/gui-clients/"
        }
      ]
    },
    {
      "icon": "window",
      "title": "Application Access",
      "entries": [
        {
          "title": "Introduction",
          "slug": "/application-access/introduction/"
        },
        {
          "title": "Getting Started",
          "slug": "/application-access/getting-started/"
        },
        {
          "title": "Securing Cloud Provider APIs",
          "slug": "/application-access/cloud-apis/",
          "entries": [
            {
              "title": "Google Cloud CLI Access",
              "slug": "/application-access/cloud-apis/google-cloud/"
            },
            {
              "title": "AWS CLI and Console Access",
              "slug": "/application-access/cloud-apis/aws-console/"
            },
            {
              "title": "Azure CLI Access",
              "slug": "/application-access/cloud-apis/azure/"
            }
          ]
        },
        {
          "title": "Securing Internal Applications",
          "slug": "/application-access/guides/",
          "entries": [
            {
              "title": "Web App Access",
              "slug": "/application-access/guides/connecting-apps/"
            },
            {
              "title": "TCP App Access (Preview)",
              "slug": "/application-access/guides/tcp/"
            },
            {
              "title": "API Access",
              "slug": "/application-access/guides/api-access/"
            },
            {
              "title": "Dynamic Registration",
              "slug": "/application-access/guides/dynamic-registration/"
            },
            {
              "title": "AWS DynamoDB",
              "slug": "/application-access/guides/dynamodb/"
            },
            {
              "title": "High Availability",
              "slug": "/application-access/guides/ha/"
            }
          ]
        },
        {
          "title": "Using Teleport-Signed JWTs",
          "slug": "/application-access/jwt/",
          "entries": [
            {
              "title": "Introduction",
              "slug": "/application-access/jwt/introduction/"
            },
            {
              "title": "ElasticSearch",
              "slug": "/application-access/jwt/elasticsearch/"
            }
          ]
        },
        {
          "title": "Access Controls",
          "slug": "/application-access/controls/"
        },
        {
          "title": "Reference",
          "slug": "/application-access/reference/"
        }
      ]
    },
    {
      "icon": "server",
      "title": "Server Access",
      "entries": [
        {
          "title": "Introduction",
          "slug": "/server-access/introduction/"
        },
        {
          "title": "Getting Started",
          "slug": "/server-access/getting-started/"
        },
        {
          "title": "Guides",
          "slug": "/server-access/guides/",
          "entries": [
            {
              "title": "Using Teleport with PAM",
              "slug": "/server-access/guides/ssh-pam/"
            },
            {
              "title": "OpenSSH Guide",
              "slug": "/server-access/guides/openssh/"
            },
            {
              "title": "Recording Proxy Mode",
              "slug": "/server-access/guides/recording-proxy-mode/",
              "forScopes": ["oss", "enterprise"]
            },
            {
              "title": "BPF Session Recording",
              "slug": "/server-access/guides/bpf-session-recording/"
            },
            {
              "title": "Restricted Session",
              "slug": "/server-access/guides/restricted-session/"
            },
            {
              "title": "Visual Studio Code",
              "slug": "/server-access/guides/vscode/"
            },
            {
              "title": "JetBrains SFTP",
              "slug": "/server-access/guides/jetbrains-sftp/"
            },
            {
              "title": "Host User Creation",
              "slug": "/server-access/guides/host-user-creation/"
            },
            {
              "title": "Linux Auditing System",
              "slug": "/server-access/guides/auditd/"
            },
            {
              "title": "EC2 Instance Discovery (Preview)",
              "slug": "/server-access/guides/ec2-discovery/"
            },
            {
              "title": "Using Teleport with Ansible",
              "slug": "/server-access/guides/ansible/"
            }
          ]
        },
        {
          "title": "Access Controls",
          "slug": "/server-access/rbac/"
        }
      ]
    },
    {
      "icon": "kubernetes",
      "title": "Kubernetes Access",
      "entries": [
        {
          "title": "Introduction",
          "slug": "/kubernetes-access/introduction/"
        },
        {
          "title": "Getting Started",
          "slug": "/kubernetes-access/getting-started/"
        },
        {
          "title": "Kubernetes Discovery (Preview)",
          "slug": "/kubernetes-access/discovery/",
          "entries": [
            {
              "title": "AWS",
              "slug": "/kubernetes-access/discovery/aws/"
            },
            {
              "title": "Azure",
              "slug": "/kubernetes-access/discovery/azure/"
            },
            {
              "title": "Google Cloud",
              "slug": "/kubernetes-access/discovery/google-cloud/"
            }
          ]
        },
        {
          "title": "Manual Cluster Registration",
          "slug": "/kubernetes-access/register-clusters/",
          "entries": [
            {
              "title": "Register a Cluster by Deploying Teleport",
              "slug": "/kubernetes-access/register-clusters/register-via-deployment/"
            },
            {
              "title": "Register a Cluster with Static kubeconfigs",
              "slug": "/kubernetes-access/register-clusters/static-kubeconfig/"
            },
            {
              "title": "Register Clusters Dynamically",
              "slug": "/kubernetes-access/register-clusters/dynamic-registration/"
            }
          ]
        },
        {
          "title": "Configuring Access",
          "slug": "/kubernetes-access/manage-access/",
          "entries": [
            {
              "title": "Setting up Role-Based Access Controls",
              "slug": "/kubernetes-access/manage-access/rbac/"
            },
            {
              "title": "Federation",
              "slug": "/kubernetes-access/manage-access/federation/"
            }
          ]
        },
        {
          "title": "Access Controls Reference",
          "slug": "/kubernetes-access/controls/"
        }
      ]
    },
    {
      "icon": "database",
      "title": "Database Access",
      "entries": [
        {
          "title": "Introduction",
          "slug": "/database-access/introduction/"
        },
        {
          "title": "Getting Started",
          "slug": "/database-access/getting-started/"
        },
        {
          "title": "Guides",
          "slug": "/database-access/guides/",
          "entries": [
            {
               "title": "AWS DynamoDB",
               "slug": "/database-access/guides/aws-dynamodb/"
            },
            {
               "title": "AWS ElastiCache & MemoryDB",
               "slug": "/database-access/guides/redis-aws/"
            },
            {
               "title": "AWS Keyspaces (Apache Cassandra)",
               "slug": "/database-access/guides/aws-cassandra-keyspaces/"
            },
            {
               "title": "AWS RDS & Aurora",
               "slug": "/database-access/guides/rds/"
            },
            {
              "title": "AWS RDS Proxy",
              "slug": "/database-access/guides/rds-proxy/"
            },
            {
               "title": "AWS Redshift",
               "slug": "/database-access/guides/postgres-redshift/"
            },
            {
              "title": "AWS Redshift Serverless",
              "slug": "/database-access/guides/redshift-serverless/"
            },
            {
               "title": "Azure Cache for Redis",
               "slug": "/database-access/guides/azure-redis/"
            },
            {
               "title": "Azure PostgreSQL & MySQL",
               "slug": "/database-access/guides/azure-postgres-mysql/"
            },
            {
               "title": "Azure SQL Server (Preview)",
               "slug": "/database-access/guides/azure-sql-server-ad/"
            },
            {
               "title": "Dynamic Registration",
               "slug": "/database-access/guides/dynamic-registration/"
            },
            {
               "title": "GCP Cloud SQL MySQL",
               "slug": "/database-access/guides/mysql-cloudsql/"
            },
            {
               "title": "GCP Cloud SQL PostgreSQL",
               "slug": "/database-access/guides/postgres-cloudsql/"
            },
            {
               "title": "High Availability",
               "slug": "/database-access/guides/ha/"
            },
            {
               "title": "MongoDB Atlas",
               "slug": "/database-access/guides/mongodb-atlas/"
            },
            {
               "title": "SQL Server (Preview)",
               "slug": "/database-access/guides/sql-server-ad/"
            },
            {
               "title": "Self-Hosted Cassandra & ScyllaDB",
               "slug": "/database-access/guides/cassandra-self-hosted/"
            },
            {
               "title": "Self-Hosted CockroachDB",
               "slug": "/database-access/guides/cockroachdb-self-hosted/"
            },
            {
               "title": "Self-Hosted Elasticsearch",
               "slug": "/database-access/guides/elastic/"
            },
            {
               "title": "Self-Hosted MongoDB",
               "slug": "/database-access/guides/mongodb-self-hosted/"
            },
            {
               "title": "Self-Hosted MySQL/MariaDB",
               "slug": "/database-access/guides/mysql-self-hosted/"
            },
            {
               "title": "Self-Hosted PostgreSQL",
               "slug": "/database-access/guides/postgres-self-hosted/"
            },
            {
               "title": "Self-Hosted Redis",
               "slug": "/database-access/guides/redis/"
            },
            {
               "title": "Self-Hosted Redis Cluster",
               "slug": "/database-access/guides/redis-cluster/"
            },
            {
               "title": "Snowflake (Preview)",
               "slug": "/database-access/guides/snowflake/"
            }
          ]
        },
        {
          "title": "Access Controls",
          "slug": "/database-access/rbac/"
        },
        {
          "title": "Architecture",
          "slug": "/database-access/architecture/"
        },
        {
          "title": "Reference",
          "slug": "/database-access/reference/",
          "entries": [
            {
              "title": "Configuration",
              "slug": "/database-access/reference/configuration/"
            },
            {
              "title": "CLI",
              "slug": "/database-access/reference/cli/"
            },
            {
              "title": "Audit Events",
              "slug": "/database-access/reference/audit/"
            },
            {
              "title": "AWS IAM",
              "slug": "/database-access/reference/aws/"
            }
          ]
        },
        {
          "title": "FAQ",
          "slug": "/database-access/faq/"
        },
        {
          "title": "Troubleshooting",
          "slug": "/database-access/troubleshooting/"
        }
      ]
    },
    {
      "icon": "desktop",
      "title": "Desktop Access",
      "entries": [
        {
          "title": "Introduction",
          "slug": "/desktop-access/introduction/"
        },
        {
          "title": "Getting Started",
          "slug": "/desktop-access/getting-started/"
        },
        {
          "title": "Active Directory",
          "slug": "/desktop-access/active-directory/"
        },
        {
          "title": "Active Directory (Manual)",
          "slug": "/desktop-access/active-directory-manual/"
        },
        {
          "title": "Access Controls",
          "slug": "/desktop-access/rbac/"
        },
        {
          "title": "Directory Sharing",
          "slug": "/desktop-access/directory-sharing/"
        },
        {
          "title": "Reference",
          "slug": "/desktop-access/reference/",
          "entries": [
            {
              "title": "Configuration",
              "slug": "/desktop-access/reference/configuration/"
            },
            {
              "title": "Audit Events",
              "slug": "/desktop-access/reference/audit/"
            },
            {
              "title": "Clipboard Sharing",
              "slug": "/desktop-access/reference/clipboard/"
            },
            {
              "title": "Session Recording",
              "slug": "/desktop-access/reference/sessions/"
            },
            {
              "title": "CLI",
              "slug": "/desktop-access/reference/cli/"
            }
          ]
        },
        {
          "title": "Troubleshooting",
          "slug": "/desktop-access/troubleshooting/"
        }
      ]
    },
    {
      "icon": "chip",
      "title": "Machine ID",
      "entries": [
        {
          "title": "Introduction",
          "slug": "/machine-id/introduction/"
        },
        {
          "title": "Getting Started",
          "slug": "/machine-id/getting-started/"
        },
        {
          "title": "Guides",
          "slug": "/machine-id/guides/",
          "entries": [
            {
              "title": "Ansible",
              "slug": "/machine-id/guides/ansible/"
            },
            {
              "title": "GitHub Actions",
              "slug": "/machine-id/guides/github-actions/"
            },
            {
              "title": "CircleCI",
              "slug": "/machine-id/guides/circleci/"
            },
            {
              "title": "GitHub Actions & Kubernetes",
              "slug": "/machine-id/guides/github-actions-kubernetes/"
            },
            {
              "title": "Jenkins",
              "slug": "/machine-id/guides/jenkins/"
            },
            {
              "title": "Databases",
              "slug": "/machine-id/guides/databases/"
            },
            {
              "title": "Kubernetes",
              "slug": "/machine-id/guides/kubernetes/"
            },
            {
              "title": "Applications",
              "slug": "/machine-id/guides/applications/"
            },
            {
              "title": "Host Certificates",
              "slug": "/machine-id/guides/host-certificate/"
            }
          ]
        },
        {
          "title": "Architecture",
          "slug": "/machine-id/architecture/"
        },
        {
          "title": "Reference",
          "slug": "/machine-id/reference/",
          "entries": [
            {
              "title": "Configuration",
              "slug": "/machine-id/reference/configuration/"
            },
            {
              "title": "GitHub Actions",
              "slug": "/machine-id/reference/github-actions/"
            },
            {
              "title": "Telemetry",
              "slug": "/machine-id/reference/telemetry/"
            }
          ]
        },
        {
          "title": "FAQ",
          "slug": "/machine-id/faq/"
        },
        {
          "title": "Troubleshooting",
          "slug": "/machine-id/troubleshooting/"
        }
      ]
    },
    {
      "icon": "list",
      "title": "API",
      "entries": [
        {
          "title": "Introduction",
          "slug": "/api/introduction/"
        },
        {
          "title": "Getting Started",
          "slug": "/api/getting-started/"
        },
        {
          "title": "Architecture",
          "slug": "/api/architecture/"
        },
        {
          "title": "How to Build an Access Request Plugin",
          "slug": "/api/access-plugin/"
        }
      ]
    },
    {
      "icon": "wand",
      "title": "Preview",
      "entries": [
        {
          "title": "Upcoming Releases",
          "slug": "/preview/upcoming-releases/"
        }
      ]
    },
    {
      "icon": "book",
      "title": "Reference",
      "entries": [
        {
	  "title": "Introduction",
	  "slug": "/reference/introduction/"
	},
        {
          "title": "Config File",
          "slug": "/reference/config/"
        },
        {
          "title": "Config Resources",
          "slug": "/reference/resources/"
        },
        {
          "title": "Command Line",
          "slug": "/reference/cli/"
        },
        {
          "title": "Metrics",
          "slug": "/reference/metrics/"
        },
        {
          "title": "Terraform Resources",
          "slug": "/reference/terraform-provider/"
        },
        {
          "title": "Audit Events and Records",
          "slug": "/reference/audit/"
        },
        {
          "title": "Authentication",
          "slug": "/reference/authentication/"
        },
        {
          "title": "Storage Backends",
          "slug": "/reference/backends/",
          "forScopes": ["oss", "enterprise"]
        },
        {
          "title": "Networking",
          "slug": "/reference/networking/"
        },
        {
          "title": "Predicate Language",
          "slug": "/reference/predicate-language/"
        },
        {
          "title": "Signals",
          "slug": "/reference/signals/"
        },
        {
          "title": "Helm Charts",
          "slug": "/reference/helm-reference/",
          "entries": [
            {
              "title": "teleport-cluster",
              "slug": "/reference/helm-reference/teleport-cluster/"
            },
            {
              "title": "teleport-kube-agent",
              "slug": "/reference/helm-reference/teleport-kube-agent/"
            },
            {
              "title": "teleport-plugin-event-handler",
              "slug": "/reference/helm-reference/teleport-plugin-event-handler/"
            },
            {
              "title": "teleport-plugin-jira",
              "slug": "/reference/helm-reference/teleport-plugin-jira/"
            },
            {
              "title": "teleport-plugin-pagerduty",
              "slug": "/reference/helm-reference/teleport-plugin-pagerduty/"
            },
            {
              "title": "teleport-plugin-mattermost",
              "slug": "/reference/helm-reference/teleport-plugin-mattermost/"
            },
            {
              "title": "teleport-plugin-slack",
              "slug": "/reference/helm-reference/teleport-plugin-slack/"
            }
          ]
        }
      ]
    },
    {
      "icon": "integrations",
      "title": "Architecture",
      "entries": [
      	{
      	  "title": "Introduction",
      	  "slug": "/architecture/introduction/"
      	},
        {
          "title": "Authentication",
          "slug": "/architecture/authentication/"
        },
        {
          "title": "Authorization",
          "slug": "/architecture/authorization/"
        },
        {
          "title": "Teleport Proxy",
          "slug": "/architecture/proxy/"
        },
        {
          "title": "Trusted Clusters",
          "slug": "/architecture/trustedclusters/"
        },
        {
          "title": "Teleport Nodes",
          "slug": "/architecture/nodes/"
        },
        {
          "title": "Session Recording",
          "slug": "/architecture/session-recording/"
        },
        {
          "title": "TLS Routing",
          "slug": "/architecture/tls-routing/"
        },
        {
          "title": "Proxy Peering (Preview)",
          "slug": "/architecture/proxy-peering/"
        }
      ]
    },
    {
      "icon": "wrench",
      "title": "Contribute",
      "entries": [
        {
          "title": "Documentation",
          "slug": "/contributing/documentation/",
          "entries": [
            {
              "title": "How to Contribute",
              "slug": "/contributing/documentation/how-to-contribute/"
            },
            {
              "title": "Creating Documentation Issues",
              "slug": "/contributing/documentation/issues/"
            },
            {
              "title": "Style Guide",
              "slug": "/contributing/documentation/style-guide/"
            },
            {
              "title": "UI Reference",
              "slug": "/contributing/documentation/reference/"
            }
          ]
        }
      ]
    }
  ],
  "variables": {
    "version": "7.0",
    "ansible": {
      "min_version": "2.9.6"
    },
    "aws": {
      "aws_access_key": "abcd1234-this-is-an-example",
      "aws_secret_access_key": "zyxw9876-this-is-an-example"
    },
    "cloud": {
<<<<<<< HEAD
      "version": "11.3.7",
      "major_version": "11",
=======
      "version": "12.1.1",
      "major_version": "12",
>>>>>>> 22a3a22f
      "sla": {
        "monthly_percentage": "99.5%",
        "monthly_downtime": "3 hours 40 minutes"
      }
    },
    "devicetrust": {
      "asset_tag": "C00AA0AAAA0A",
      "enroll_token": "AAAAAAAAAAAAAAAAAAAAAAAA-this-is-an-example",
      "device_id": "9cdfc0ad-64b7-4d9c-this-is-an-example"
    },
    "docker": {
      "version": "20.10.7",
      "compose": {
        "version": "1.25.0"
      }
    },
    "fedramp": {
      "control_url": "https://csrc.nist.gov/Projects/risk-management/sp800-53-controls/release-search#!/control?version=5.1&number="
    },
    "fluentd": {
      "version": "1.12.4"
    },
    "helm": {
      "version": "3.4.2"
    },
    "kubernetes": {
      "major_version": "1",
      "minor_version": "17"
    },
    "mongodb": {
      "min_version": "3.6"
    },
    "presets": {
      "tokens": {
        "first": "abcd123-insecure-do-not-use-this",
        "second": "efgh456-insecure-do-not-use-this",
        "third": "ijkl789-insecure-do-not-use-this"
      },
      "ca_pin": "sha256:abdc1245efgh5678abdc1245efgh5678abdc1245efgh5678abdc1245efgh5678"
    },
    "soc2": {
      "last_report": "August 9th, 2022"
    },
    "teleport": {
      "major_version": "12",
      "version": "12.1.1",
      "golang": "1.19",
      "plugin": {
        "version": "12.1.1"
      },
      "helm_repo_url": "https://charts.releases.teleport.dev",
      "latest_oss_docker_image": "public.ecr.aws/gravitational/teleport:12.1.1",
      "latest_ent_docker_image": "public.ecr.aws/gravitational/teleport-ent:12.1.1"
    },
    "terraform": {
      "version": "1.0.0"
    }
  },
  "redirects": [
    {
      "source": "/architecture/users/",
      "destination": "/architecture/authorization/",
      "permanent": true
    },
    {
      "source": "/production/",
      "destination": "/deploy-a-cluster/deployments/",
      "permanent": true
    },
    {
      "source": "/admin-guide/",
      "destination": "/management/admin/",
      "permanent": true
    },
    {
      "source": "/trustedclusters/",
      "destination": "/management/admin/trustedclusters/",
      "permanent": true
    },
    {
      "source": "/reference/api/architecture/",
      "destination": "/api/architecture/",
      "permanent": true
    },
    {
      "source": "/reference/api/getting-started/",
      "destination": "/api/getting-started/",
      "permanent": true
    },
    {
      "source": "/reference/api/introduction/",
      "destination": "/api/introduction/",
      "permanent": true
    },
    {
      "source": "/metrics-logs-reference/",
      "destination": "/management/diagnostics/metrics/",
      "permanent": true
    },
    {
      "source": "/config-reference/",
      "destination": "/reference/config/",
      "permanent": true
    },
    {
      "source": "/cli-docs/",
      "destination": "/reference/cli/",
      "permanent": true
    },
    {
      "source": "/enterprise/ssh-kubernetes-fedramp/",
      "destination": "/access-controls/compliance-frameworks/fedramp/",
      "permanent": true
    },
    {
      "source": "/enterprise/sso/ssh-one-login/",
      "destination": "/access-controls/sso/one-login/",
      "permanent": true
    },
    {
      "source": "/enterprise/sso/ssh-okta/",
      "destination": "/access-controls/sso/okta/",
      "permanent": true
    },
    {
      "source": "/enterprise/sso/ssh-google-workspace/",
      "destination": "/access-controls/sso/google-workspace/",
      "permanent": true
    },
    {
      "source": "/enterprise/sso/ssh-azuread/",
      "destination": "/access-controls/sso/azuread/",
      "permanent": true
    },
    {
      "source": "/enterprise/sso/ssh-adfs/",
      "destination": "/access-controls/sso/adfs/",
      "permanent": true
    },
    {
      "source": "/enterprise/sso/ssh-sso/",
      "destination": "/access-controls/sso/",
      "permanent": true
    },
    {
      "source": "/enterprise/ssh_sso/",
      "destination": "/access-controls/sso/",
      "permanent": true
    },
    {
      "source": "/enterprise/quickstart-enterprise/",
      "destination": "/choose-an-edition/teleport-enterprise/getting-started/",
      "permanent": true
    },
    {
      "source": "/gcp-guide/",
      "destination": "/deploy-a-cluster/deployments/gcp/",
      "permanent": true
    },
    {
      "source": "/ibm-cloud-guide/",
      "destination": "/deploy-a-cluster/deployments/ibm/",
      "permanent": true
    },
    {
      "source": "/aws-terraform-guide/",
      "destination": "/deploy-a-cluster/deployments/aws-terraform/",
      "permanent": true
    },
    {
      "source": "/setup/guides/docker-compose/",
      "destination": "/management/guides/docker/",
      "permanent": true
    },
    {
      "source": "/cloud/",
      "destination": "/choose-an-edition/teleport-cloud/",
      "permanent": true
    },
    {
      "source": "/application-access/",
      "destination": "/application-access/introduction/",
      "permanent": true
    },
    {
      "source": "/database-access/",
      "destination": "/database-access/introduction/",
      "permanent": true
    },
    {
      "source": "/kubernetes-access/",
      "destination": "/kubernetes-access/introduction/",
      "permanent": true
    },
    {
      "source": "/enterprise/ssh-rbac/",
      "destination": "/access-controls/introduction/",
      "permanent": true
    },
    {
      "source": "/quickstart/",
      "destination": "/try-out-teleport/introduction/",
      "permanent": true
    },
    {
      "source": "/preview/database-access/",
      "destination": "/database-access/",
      "permanent": true
    },
    {
      "source": "/preview/cloud/",
      "destination": "/choose-an-edition/teleport-cloud/",
      "permanent": true
    },
    {
      "source": "/kubernetes-ssh/",
      "destination": "/kubernetes-access/",
      "permanent": true
    },
    {
      "source": "/features/ssh-pam/",
      "destination": "/server-access/guides/ssh-pam/",
      "permanent": true
    },
    {
      "source": "/openssh-teleport/",
      "destination": "/server-access/guides/openssh/",
      "permanent": true
    },
    {
      "source": "/features/enhanced-session-recording/",
      "destination": "/server-access/guides/bpf-session-recording/",
      "permanent": true
    },
    {
      "source": "/quickstart-docker/",
      "destination": "/management/guides/docker/",
      "permanent": true
    },
    {
      "source": "/database-access/guides/postgres-aws/",
      "destination": "/database-access/guides/rds/",
      "permanent": true
    },
    {
      "source": "/database-access/guides/mysql-aws/",
      "destination": "/database-access/guides/rds/",
      "permanent": true
    },
    {
      "source": "/docs/",
      "destination": "/contributing/documentation/",
      "permanent": true
    },
    {
      "source": "/docs/best-practices/",
      "destination": "/contributing/documentation/",
      "permanent": true
    },
    {
      "source": "/kubernetes-access/guides/migration/",
      "destination": "/kubernetes-access/introduction/",
      "permanent": true
    },
    {
      "source": "/setup/guides/joining-nodes-aws/",
      "destination": "/management/guides/joining-nodes-aws-iam/",
      "permanent": true
    },
    {
      "source": "/setup/reference/license/",
      "destination": "/choose-an-edition/teleport-enterprise/license/",
      "permanent": true
    },
    {
      "source": "/intro/",
      "destination": "/",
      "permanent": true
    },
    {
      "source": "/api-reference/",
      "destination": "/api/getting-started/",
      "permanent": true
    },
    {
      "source": "/server-access/guides/tsh/",
      "destination": "/connect-your-client/tsh/",
      "permanent": true
    },
    {
      "source": "/cluster/",
      "destination": "/kubernetes-access/register-clusters/register-via-deployment/",
      "permanent": true
    },
    {
      "source": "/application-access/guides/jwt/",
      "destination": "/application-access/jwt/",
      "permanent": true
    },
    {
      "source": "/getting-started/digitalocean/",
      "destination": "/try-out-teleport/digitalocean/",
      "permanent": true
    },
    {
      "source": "/kubernetes-access/getting-started/agent/",
      "destination": "/kubernetes-access/getting-started/",
      "permanent": true
    },
    {
      "source": "/kubernetes-access/getting-started/cluster/",
      "destination": "/deploy-a-cluster/helm-deployments/kubernetes-cluster/",
      "permanent": true
    },
    {
      "source": "/kubernetes-access/getting-started/local/",
      "destination": "/try-out-teleport/local-kubernetes/",
      "permanent": true
    },
    {
      "source": "/kubernetes-access/helm/guides/",
      "destination": "/deploy-a-cluster/helm-deployments/",
      "permanent": true
    },
    {
      "source": "/kubernetes-access/helm/guides/aws/",
      "destination": "/deploy-a-cluster/helm-deployments/aws/",
      "permanent": true
    },
    {
      "source": "/kubernetes-access/helm/guides/custom/",
      "destination": "/deploy-a-cluster/helm-deployments/custom/",
      "permanent": true
    },
    {
      "source": "/kubernetes-access/helm/guides/digitalocean/",
      "destination": "/deploy-a-cluster/helm-deployments/digitalocean/",
      "permanent": true
    },
    {
      "source": "/kubernetes-access/helm/guides/gcp/",
      "destination": "/deploy-a-cluster/helm-deployments/gcp/",
      "permanent": true
    },
    {
      "source": "/kubernetes-access/helm/guides/migration/",
      "destination": "/deploy-a-cluster/helm-deployments/migration-v12/",
      "permanent": true
    },
    {
      "source": "/kubernetes-access/helm/reference/",
      "destination": "/reference/helm-reference/",
      "permanent": true
    },
    {
      "source": "/kubernetes-access/helm/reference/teleport-cluster/",
      "destination": "/reference/helm-reference/teleport-cluster/",
      "permanent": true
    },
    {
      "source": "/kubernetes-access/helm/reference/teleport-kube-agent/",
      "destination": "/reference/helm-reference/teleport-kube-agent/",
      "permanent": true
    },
    {
      "source": "/access-controls/guides/u2f/",
      "destination": "/access-controls/guides/webauthn/",
      "permanent": true
    },
    {
      "source": "/setup/admin/graceful-restarts/",
      "destination": "/management/admin/upgrading-the-teleport-binary/",
      "permanent": true
    },
    {
      "source": "/enterprise/workflow/",
      "destination": "/access-controls/access-requests/",
      "permanent": true
    },
    {
      "source": "/enterprise/workflow/ssh-approval-mattermost/",
      "destination": "/access-controls/access-request-plugins/ssh-approval-mattermost/",
      "permanent": true
    },
    {
      "source": "/enterprise/workflow/ssh-approval-pagerduty/",
      "destination": "/access-controls/access-request-plugins/ssh-approval-pagerduty/",
      "permanent": true
    },
    {
      "source": "/enterprise/workflow/ssh-approval-jira-server/",
      "destination": "/access-controls/access-request-plugins/ssh-approval-jira/",
      "permanent": true
    },
    {
      "source": "/enterprise/workflow/ssh-approval-jira-cloud/",
      "destination": "/access-controls/access-request-plugins/ssh-approval-jira/",
      "permanent": true
    },
    {
      "source": "/enterprise/workflow/ssh-approval-jira-cloud/",
      "destination": "/access-controls/access-request-plugins/ssh-approval-jira/",
      "permanent": true
    },
    {
      "source": "/enterprise/workflow/ssh-approval-slack/",
      "destination": "/access-controls/access-request-plugins/ssh-approval-slack/",
      "permanent": true
    },
    {
      "source": "/enterprise/workflow/resource-requests/",
      "destination": "/access-controls/access-requests/resource-requests/",
      "permanent": true
    },
    {
      "source": "/enterprise/workflow/role-requests/",
      "destination": "/access-controls/access-requests/role-requests/",
      "permanent": true
    },
    {
      "source": "/user-manual/",
      "destination": "/",
      "permanent": true
    },
    {
      "source": "/enterprise/fedramp/",
      "destination": "/access-controls/compliance-frameworks/fedramp/",
      "permanent": true
    },
    {
      "source": "/enterprise/soc2/",
      "destination": "/access-controls/compliance-frameworks/soc2/",
      "permanent": true
    },
    {
      "source": "/enterprise/sso/",
      "destination": "/access-controls/sso/",
      "permanent": true
    },
    {
      "source": "/enterprise/sso/adfs/",
      "destination": "/access-controls/sso/adfs/",
      "permanent": true
    },
    {
      "source": "/enterprise/sso/azuread/",
      "destination": "/access-controls/sso/azuread/",
      "permanent": true
    },
    {
      "source": "/setup/admin/github-sso/",
      "destination": "/access-controls/sso/github-sso/",
      "permanent": true
    },
    {
      "source": "/enterprise/sso/gitlab/",
      "destination": "/access-controls/sso/gitlab/",
      "permanent": true
    },
    {
      "source": "/enterprise/sso/google-workspace/",
      "destination": "/access-controls/sso/google-workspace/",
      "permanent": true
    },
    {
      "source": "/enterprise/sso/oidc/",
      "destination": "/access-controls/sso/oidc/",
      "permanent": true
    },
    {
      "source": "/enterprise/sso/okta/",
      "destination": "/access-controls/sso/okta/",
      "permanent": true
    },
    {
      "source": "/enterprise/sso/one-login/",
      "destination": "/access-controls/sso/one-login/",
      "permanent": true
    },
    {
      "source": "/database-access/guides/gui-clients/",
      "destination": "/connect-your-client/gui-clients/",
      "permanent": true
    },
    {
      "source": "/use-teleport/teleport-connect/",
      "destination": "/connect-your-client/teleport-connect/",
      "permanent": true
    },
    {
      "source": "/use-teleport/tsh/",
      "destination": "/connect-your-client/tsh/",
      "permanent": true
    },
    {
      "source": "/setup/deployments/",
      "destination": "/deploy-a-cluster/deployments/",
      "permanent": true
    },
    {
      "source": "/setup/deployments/aws-terraform/",
      "destination": "/deploy-a-cluster/deployments/aws-terraform/",
      "permanent": true
    },
    {
      "source": "/setup/deployments/digitalocean/",
      "destination": "/try-out-teleport/digitalocean/",
      "permanent": true
    },
    {
      "source": "/setup/deployments/gcp/",
      "destination": "/deploy-a-cluster/deployments/gcp/",
      "permanent": true
    },
    {
      "source": "/setup/deployments/ibm/",
      "destination": "/deploy-a-cluster/deployments/ibm/",
      "permanent": true
    },
    {
      "source": "/setup/helm-deployments/",
      "destination": "/deploy-a-cluster/helm-deployments/",
      "permanent": true
    },
    {
      "source": "/setup/helm-deployments/aws/",
      "destination": "/deploy-a-cluster/helm-deployments/aws/",
      "permanent": true
    },
    {
      "source": "/setup/helm-deployments/custom/",
      "destination": "/deploy-a-cluster/helm-deployments/custom/",
      "permanent": true
    },
    {
      "source": "/setup/helm-deployments/digitalocean/",
      "destination": "/deploy-a-cluster/helm-deployments/digitalocean/",
      "permanent": true
    },
    {
      "source": "/setup/helm-deployments/gcp/",
      "destination": "/deploy-a-cluster/helm-deployments/gcp/",
      "permanent": true
    },
    {
      "source": "/getting-started/kubernetes-cluster/",
      "destination": "/deploy-a-cluster/helm-deployments/kubernetes-cluster/",
      "permanent": true
    },
    {
      "source": "/setup/helm-deployments/migration/",
      "destination": "/deploy-a-cluster/helm-deployments/migration-v12/",
      "permanent": true
    },
    {
      "source": "/getting-started/linux-server/",
      "destination": "/try-out-teleport/linux-server/",
      "permanent": true
    },
    {
      "source": "/cloud/architecture/",
      "destination": "/choose-an-edition/teleport-cloud/architecture/",
      "permanent": true
    },
    {
      "source": "/cloud/downloads/",
      "destination": "/choose-an-edition/teleport-cloud/downloads/",
      "permanent": true
    },
    {
      "source": "/cloud/faq/",
      "destination": "/choose-an-edition/teleport-cloud/faq/",
      "permanent": true
    },
    {
      "source": "/cloud/getting-started/",
      "destination": "/choose-an-edition/teleport-cloud/getting-started/",
      "permanent": true
    },
    {
      "source": "/cloud/introduction/",
      "destination": "/choose-an-edition/teleport-cloud/introduction/",
      "permanent": true
    },
    {
      "source": "/enterprise/getting-started/",
      "destination": "/choose-an-edition/teleport-enterprise/getting-started/",
      "permanent": true
    },
    {
      "source": "/enterprise/hsm/",
      "destination": "/choose-an-edition/teleport-enterprise/hsm/",
      "permanent": true
    },
    {
      "source": "/enterprise/introduction/",
      "destination": "/choose-an-edition/teleport-enterprise/introduction/",
      "permanent": true
    },
    {
      "source": "/enterprise/license/",
      "destination": "/choose-an-edition/teleport-enterprise/license/",
      "permanent": true
    },
    {
      "source": "/machine-id/reference/cli/",
      "destination": "/reference/cli/",
      "permanent": true
    },
    {
      "source": "/setup/admin/",
      "destination": "/management/admin/",
      "permanent": true
    },
    {
      "source": "/setup/admin/adding-nodes/",
      "destination": "/management/admin/adding-nodes/",
      "permanent": true
    },
    {
      "source": "/setup/admin/daemon/",
      "destination": "/management/admin/daemon/",
      "permanent": true
    },
    {
      "source": "/setup/admin/labels/",
      "destination": "/management/admin/labels/",
      "permanent": true
    },
    {
      "source": "/setup/admin/troubleshooting/",
      "destination": "/management/admin/troubleshooting/",
      "permanent": true
    },
    {
      "source": "/setup/admin/trustedclusters/",
      "destination": "/management/admin/trustedclusters/",
      "permanent": true
    },
    {
      "source": "/setup/admin/upgrading-the-teleport-binary/",
      "destination": "/management/admin/upgrading-the-teleport-binary/",
      "permanent": true
    },
    {
      "source": "/setup/admin/users/",
      "destination": "/management/admin/users/",
      "permanent": true
    },
    {
      "source": "/setup/guides/",
      "destination": "/management/guides/",
      "permanent": true
    },
    {
      "source": "/setup/guides/docker/",
      "destination": "/management/guides/docker/",
      "permanent": true
    },
    {
      "source": "/setup/guides/ec2-tags/",
      "destination": "/management/guides/ec2-tags/",
      "permanent": true
    },
    {
      "source": "/setup/guides/fluentd/",
      "destination": "/management/export-audit-events/fluentd/",
      "permanent": true
    },
    {
      "source": "/setup/guides/joining-nodes-aws-ec2/",
      "destination": "/management/guides/joining-nodes-aws-ec2/",
      "permanent": true
    },
    {
      "source": "/setup/guides/joining-nodes-aws-iam/",
      "destination": "/management/guides/joining-nodes-aws-iam/",
      "permanent": true
    },
    {
      "source": "/setup/guides/ssh-key-extensions/",
      "destination": "/management/guides/ssh-key-extensions/",
      "permanent": true
    },
    {
      "source": "/setup/guides/teleport-operator/",
      "destination": "/management/guides/teleport-operator/",
      "permanent": true
    },
    {
      "source": "/setup/guides/terraform-provider/",
      "destination": "/management/guides/terraform-provider/",
      "permanent": true
    },
    {
      "source": "/setup/operations/",
      "destination": "/management/operations/",
      "permanent": true
    },
    {
      "source": "/setup/operations/backup-restore/",
      "destination": "/management/operations/backup-restore/",
      "permanent": true
    },
    {
      "source": "/setup/operations/ca-rotation/",
      "destination": "/management/operations/ca-rotation/",
      "permanent": true
    },
    {
      "source": "/setup/operations/proxy-peering/",
      "destination": "/management/operations/proxy-peering/",
      "permanent": true
    },
    {
      "source": "/setup/operations/scaling/",
      "destination": "/management/operations/scaling/",
      "permanent": true
    },
    {
      "source": "/setup/operations/tls-routing/",
      "destination": "/management/operations/tls-routing/",
      "permanent": true
    },
    {
      "source": "/setup/operations/upgrading/",
      "destination": "/management/operations/upgrading/",
      "permanent": true
    },
    {
      "source": "/setup/security/",
      "destination": "/management/security/",
      "permanent": true
    },
    {
      "source": "/setup/security/reduce-blast-radius/",
      "destination": "/management/security/reduce-blast-radius/",
      "permanent": true
    },
    {
      "source": "/setup/reference/audit/",
      "destination": "/reference/audit/",
      "permanent": true
    },
    {
      "source": "/setup/reference/authentication/",
      "destination": "/reference/authentication/",
      "permanent": true
    },
    {
      "source": "/setup/reference/backends/",
      "destination": "/reference/backends/",
      "permanent": true
    },
    {
      "source": "/setup/reference/cli/",
      "destination": "/reference/cli/",
      "permanent": true
    },
    {
      "source": "/setup/reference/config/",
      "destination": "/reference/config/",
      "permanent": true
    },
    {
      "source": "/setup/helm-reference/",
      "destination": "/reference/helm-reference/",
      "permanent": true
    },
    {
      "source": "/setup/helm-reference/teleport-cluster/",
      "destination": "/reference/helm-reference/teleport-cluster/",
      "permanent": true
    },
    {
      "source": "/setup/helm-reference/teleport-kube-agent/",
      "destination": "/reference/helm-reference/teleport-kube-agent/",
      "permanent": true
    },
    {
      "source": "/setup/reference/metrics/",
      "destination": "/reference/metrics/",
      "permanent": true
    },
    {
      "source": "/setup/reference/networking/",
      "destination": "/reference/networking/",
      "permanent": true
    },
    {
      "source": "/setup/reference/predicate-language/",
      "destination": "/reference/predicate-language/",
      "permanent": true
    },
    {
      "source": "/setup/reference/resources/",
      "destination": "/reference/resources/",
      "permanent": true
    },
    {
      "source": "/setup/reference/signals/",
      "destination": "/reference/signals/",
      "permanent": true
    },
    {
      "source": "/setup/reference/terraform-provider/",
      "destination": "/reference/terraform-provider/",
      "permanent": true
    },
    {
      "source": "/getting-started/docker-compose/",
      "destination": "/try-out-teleport/docker-compose/",
      "permanent": true
    },
    {
      "source": "/getting-started/local-kubernetes/",
      "destination": "/try-out-teleport/local-kubernetes/",
      "permanent": true
    },
    {
      "source": "/architecture/overview/",
      "destination": "/core-concepts/",
      "permanent": true
    },
    {
      "source": "/kubernetes-access/guides/cicd/",
      "destination": "/machine-id/guides/kubernetes/",
      "permanent": true
    },
    {
      "source": "/deploy-a-cluster/teleport-cloud/architecture/",
      "destination": "/choose-an-edition/teleport-cloud/architecture/",
      "permanent": true
    },
    {
      "source": "/deploy-a-cluster/teleport-cloud/downloads/",
      "destination": "/choose-an-edition/teleport-cloud/downloads/",
      "permanent": true
    },
    {
      "source": "/deploy-a-cluster/teleport-cloud/faq/",
      "destination": "/choose-an-edition/teleport-cloud/faq/",
      "permanent": true
    },
    {
      "source": "/deploy-a-cluster/teleport-cloud/getting-started/",
      "destination": "/choose-an-edition/teleport-cloud/getting-started/",
      "permanent": true
    },
    {
      "source": "/deploy-a-cluster/teleport-cloud/introduction/",
      "destination": "/choose-an-edition/teleport-cloud/introduction/",
      "permanent": true
    },
    {
      "source": "/deploy-a-cluster/teleport-enterprise/gcp-kms/",
      "destination": "/choose-an-edition/teleport-enterprise/gcp-kms/",
      "permanent": true
    },
    {
      "source": "/deploy-a-cluster/teleport-enterprise/getting-started/",
      "destination": "/choose-an-edition/teleport-enterprise/getting-started/",
      "permanent": true
    },
    {
      "source": "/deploy-a-cluster/teleport-enterprise/hsm/",
      "destination": "/choose-an-edition/teleport-enterprise/hsm/",
      "permanent": true
    },
    {
      "source": "/deploy-a-cluster/teleport-enterprise/introduction/",
      "destination": "/choose-an-edition/teleport-enterprise/introduction/",
      "permanent": true
    },
    {
      "source": "/deploy-a-cluster/teleport-enterprise/license/",
      "destination": "/choose-an-edition/teleport-enterprise/license/",
      "permanent": true
    },
    {
      "source": "/deploy-a-cluster/deployments/digitalocean/",
      "destination": "/try-out-teleport/digitalocean/",
      "permanent": true
    },
    {
      "source": "/deploy-a-cluster/open-source/",
      "destination": "/try-out-teleport/linux-server/",
      "permanent": true
    },
    {
      "source": "/getting-started/",
      "destination": "/try-out-teleport/introduction/",
      "permanent": true
    },
    {
      "source": "/management/guides/fluentd/",
      "destination": "/management/export-audit-events/fluentd/",
      "permanent": true
    },
    {
      "source": "/management/guides/elastic-stack/",
      "destination": "/management/export-audit-events/elastic-stack/",
      "permanent": true
    },
    {
      "source": "/application-access/guides/aws-console/",
      "destination": "/application-access/cloud-apis/aws-console/",
      "permanent": true
    },
    {
      "source": "/application-access/guides/azure/",
      "destination": "/application-access/cloud-apis/azure/",
      "permanent": true
    },
    {
      "source": "/database-access/guides/dynamodb/",
      "destination": "/application-access/guides/dynamodb/",
      "permanent": true
    },
    {
      "source": "/kubernetes-access/guides/federation/",
      "destination": "/kubernetes-access/manage-access/federation/",
      "permanent": true
    },
    {
      "source": "/kubernetes-access/guides/dynamic-registration/",
      "destination": "/kubernetes-access/register-clusters/dynamic-registration/",
      "permanent": true
    },
    {
      "source": "/kubernetes-access/guides/multiple-clusters/",
      "destination": "/kubernetes-access/register-clusters/register-via-deployment/",
      "permanent": true
    },
    {
      "source": "/kubernetes-access/guides/standalone-teleport/",
      "destination": "/kubernetes-access/register-clusters/static-kubeconfig/",
      "permanent": true
    },
    {
      "source": "/kubernetes-access/guides/",
      "destination": "/kubernetes-access/introduction/",
      "permanent": true
    }
  ]
}<|MERGE_RESOLUTION|>--- conflicted
+++ resolved
@@ -1376,13 +1376,8 @@
       "aws_secret_access_key": "zyxw9876-this-is-an-example"
     },
     "cloud": {
-<<<<<<< HEAD
-      "version": "11.3.7",
-      "major_version": "11",
-=======
       "version": "12.1.1",
       "major_version": "12",
->>>>>>> 22a3a22f
       "sla": {
         "monthly_percentage": "99.5%",
         "monthly_downtime": "3 hours 40 minutes"
