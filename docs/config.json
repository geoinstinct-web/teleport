{
  "navigation": [
    {
      "icon": "stack",
      "title": "Home",
      "entries": [
        {
          "title": "Introduction",
          "slug": "/"
        },
        {
          "title": "Adopters",
          "slug": "/adopters/"
        },
        {
          "title": "Getting Started",
          "slug": "/getting-started/",
          "entries": [
            {
              "title": "Linux Server",
              "slug": "/getting-started/linux-server/",
              "forScopes": ["oss"]
            },
            {
              "title": "Docker Compose",
              "slug": "/getting-started/docker-compose/",
              "forScopes": ["oss"]
            }
          ]
        },
        {
          "title": "Installation",
          "slug": "/installation/"
        },
        {
          "title": "FAQ",
          "slug": "/faq/"
        },
        {
          "title": "Changelog",
          "slug": "/changelog/"
        }
      ]
    },
    {
      "icon": "wrench",
      "title": "Setup",
      "entries": [
        {
          "title": "Admin Guides",
          "slug": "/setup/admin/",
          "entries": [
            {
              "title": "GitHub SSO",
              "slug": "/setup/admin/github-sso/"
            },
            {
              "title": "Adding Nodes",
              "slug": "/setup/admin/adding-nodes/"
            },
            {
              "title": "Trusted Clusters",
              "slug": "/setup/admin/trustedclusters/"
            },
            {
              "title": "Labels",
              "slug": "/setup/admin/labels/"
            },
            {
              "title": "Local Users",
              "slug": "/setup/admin/users/"
            },
            {
              "title": "Troubleshooting",
              "slug": "/setup/admin/troubleshooting/",
              "forScopes": ["oss", "enterprise"]
            },
            {
              "title": "Upgrading the Teleport Binary",
              "slug": "/setup/admin/upgrading-the-teleport-binary/"
            },
            {
              "title": "Run Teleport as a Daemon",
              "slug": "/setup/admin/daemon/"
            }
          ]
        },
        {
          "title": "Deployments",
          "slug": "/setup/deployments/",
          "forScopes": ["oss", "enterprise"],
          "entries": [
            {
              "title": "AWS Terraform",
              "slug": "/setup/deployments/aws-terraform/",
              "forScopes": ["oss", "enterprise"]
            },
            {
              "title": "GCP",
              "slug": "/setup/deployments/gcp/",
              "forScopes": ["oss", "enterprise"]
            },
            {
              "title": "IBM",
              "slug": "/setup/deployments/ibm/",
              "forScopes": ["oss", "enterprise"],
              "slug": "/setup/deployments/ibm/"
            },
            {
              "title": "Digital Ocean",
              "forScopes": ["oss"],
              "slug": "/setup/deployments/digitalocean/"
            }
          ]
        },
        {
          "title": "Helm Deployments",
          "slug": "/setup/helm-deployments/",
          "entries": [
            {
              "title": "AWS EKS Cluster",
              "slug": "/setup/helm-deployments/aws/"
            },
            {
              "title": "Google Cloud GKE Cluster",
              "slug": "/setup/helm-deployments/gcp/"
            },
            {
              "title": "DigitalOcean Kubernetes Cluster",
              "slug": "/setup/helm-deployments/digitalocean/"
            },
            {
              "title": "Customize Deployment Config",
              "slug": "/setup/helm-deployments/custom/"
            },
            {
              "title": "Migrating From Older Charts",
              "slug": "/setup/helm-deployments/migration/"
            }
          ]
        },
        {
          "title": "Operations",
          "slug": "/setup/operations/",
          "entries": [
            {
              "title": "Scaling",
              "slug": "/setup/operations/scaling/",
              "forScopes": ["oss", "enterprise"]
            },
            {
              "title": "Upgrading a Cluster",
              "slug": "/setup/operations/upgrading/"
            },
            {
              "title": "Backup and Restore",
              "slug": "/setup/operations/backup-restore/",
              "forScopes": ["oss", "enterprise"]
            },
            {
              "title": "Cert Authority Rotation",
              "slug": "/setup/operations/ca-rotation/"
            },
            {
              "title": "TLS Routing Migration",
              "slug": "/setup/operations/tls-routing/",
              "forScopes": ["oss", "enterprise"]
            }
          ]
        },
        {
          "title": "Security",
          "slug": "/setup/security/",
          "entries": [
            {
              "title": "Reducing the Blast Radius of Attacks",
              "slug": "/setup/security/reduce-blast-radius/"
            }
          ]
        },
        {
          "title": "Integrations",
          "slug": "/setup/guides/",
          "entries": [
            {
              "title": "Terraform Provider",
              "slug": "/setup/guides/terraform-provider/"
            },
            {
              "title": "Docker",
              "slug": "/setup/guides/docker/"
            },
            {
              "title": "Fluentd",
              "slug": "/setup/guides/fluentd/"
            },
            {
              "title": "EC2 Tags",
              "slug": "/setup/guides/ec2-tags/"
            },
            {
              "title": "Joining Nodes via AWS IAM",
              "slug": "/setup/guides/joining-nodes-aws-iam/"
            },
            {
              "title": "Joining Nodes via AWS EC2",
              "slug": "/setup/guides/joining-nodes-aws-ec2/",
              "forScopes": ["oss", "enterprise"]
            },
            {
              "title": "Using Teleport's CA with GitHub",
              "slug": "/setup/guides/ssh-key-extensions/"
            }
          ]
        },
        {
          "title": "Reference",
          "slug": "/setup/reference/",
          "entries": [
            {
              "title": "Config File",
              "slug": "/setup/reference/config/"
            },
            {
              "title": "Config Resources",
              "slug": "/setup/reference/resources/"
            },
            {
              "title": "Command Line",
              "slug": "/setup/reference/cli/"
            },
            {
              "title": "Metrics",
              "slug": "/setup/reference/metrics/"
            },
            {
              "title": "Terraform Resources",
              "slug": "/setup/reference/terraform-provider/"
            },
            {
              "title": "Audit Events and Records",
              "slug": "/setup/reference/audit/"
            },
            {
              "title": "Authentication",
              "slug": "/setup/reference/authentication/"
            },
            {
              "title": "Storage Backends",
              "slug": "/setup/reference/backends/",
              "forScopes": ["oss", "enterprise"]
            },
            {
              "title": "Networking",
              "slug": "/setup/reference/networking/"
            },
            {
              "title": "Predicate Language",
              "slug": "/setup/reference/predicate-language/"
            },
            {
              "title": "Signals",
              "slug": "/setup/reference/signals/"
            }
          ]
        },
        {
          "title": "Helm Chart Reference",
          "slug": "/setup/helm-reference/",
          "entries": [
            {
              "title": "teleport-cluster",
              "slug": "/setup/helm-reference/teleport-cluster/"
            },
            {
              "title": "teleport-kube-agent",
              "slug": "/setup/helm-reference/teleport-kube-agent/"
            }
          ]
        }
      ]
    },
    {
      "icon": "window",
      "title": "Application Access",
      "entries": [
        {
          "title": "Introduction",
          "slug": "/application-access/introduction/"
        },
        {
          "title": "Getting Started",
          "slug": "/application-access/getting-started/"
        },
        {
          "title": "Access Guides",
          "slug": "/application-access/guides/",
          "entries": [
            {
              "title": "Connecting Apps",
              "slug": "/application-access/guides/connecting-apps/"
            },
            {
              "title": "API Access",
              "slug": "/application-access/guides/api-access/"
            },
            {
              "title": "AWS Console Access",
              "slug": "/application-access/guides/aws-console/"
            },
            {
              "title": "Dynamic Registration",
              "slug": "/application-access/guides/dynamic-registration/"
            }
          ]
        },
        {
          "title": "JWT Guides",
          "slug": "/application-access/jwt/",
          "entries": [
            {
              "title": "Introduction",
              "slug": "/application-access/jwt/introduction/"
            },
            {
              "title": "ElasticSearch",
              "slug": "/application-access/jwt/elasticsearch/"
            }
          ]
        },
        {
          "title": "Access Controls",
          "slug": "/application-access/controls/"
        },
        {
          "title": "Reference",
          "slug": "/application-access/reference/"
        }
      ]
    },
    {
      "icon": "server",
      "title": "Server Access",
      "entries": [
        {
          "title": "Introduction",
          "slug": "/server-access/introduction/"
        },
        {
          "title": "Getting Started",
          "slug": "/server-access/getting-started/"
        },
        {
          "title": "Guides",
          "slug": "/server-access/guides/",
          "entries": [
            {
              "title": "Using Teleport with PAM",
              "slug": "/server-access/guides/ssh-pam/"
            },
            {
              "title": "Using TSH",
              "slug": "/server-access/guides/tsh/"
            },
            {
              "title": "OpenSSH Guide",
              "slug": "/server-access/guides/openssh/"
            },
            {
              "title": "Recording Proxy Mode",
              "slug": "/server-access/guides/recording-proxy-mode/",
              "forScopes": ["oss", "enterprise"]
            },
            {
              "title": "BPF Session Recording",
              "slug": "/server-access/guides/bpf-session-recording/"
            },
            {
              "title": "Restricted Session",
              "slug": "/server-access/guides/restricted-session/"
            },
            {
              "title": "Visual Studio Code",
              "slug": "/server-access/guides/vscode/"
            }
          ]
        }
      ]
    },
    {
      "icon": "kubernetes",
      "title": "Kubernetes Access",
      "entries": [
        {
          "title": "Introduction",
          "slug": "/kubernetes-access/introduction/"
        },
        {
          "title": "Getting Started",
          "slug": "/kubernetes-access/getting-started/"
        },
        {
          "title": "Guides",
          "slug": "/kubernetes-access/guides/",
          "entries": [
            {
              "title": "Multiple Clusters",
              "slug": "/kubernetes-access/guides/multiple-clusters/"
            },
            {
              "title": "CI/CD",
              "slug": "/kubernetes-access/guides/cicd/"
            },
            {
              "title": "Federation",
              "slug": "/kubernetes-access/guides/federation/"
            },
            {
              "title": "Standalone",
              "slug": "/kubernetes-access/guides/standalone-teleport/"
            }
          ]
        },
        {
          "title": "Access Controls",
          "slug": "/kubernetes-access/controls/"
        }
      ]
    },
    {
      "icon": "database",
      "title": "Database Access",
      "entries": [
        {
          "title": "Introduction",
          "slug": "/database-access/introduction/"
        },
        {
          "title": "Getting Started",
          "slug": "/database-access/getting-started/"
        },
        {
          "title": "Guides",
          "slug": "/database-access/guides/",
          "entries": [
            {
              "title": "AWS RDS & Aurora",
              "slug": "/database-access/guides/rds/"
            },
            {
              "title": "AWS Redshift",
              "slug": "/database-access/guides/postgres-redshift/"
            },
            {
              "title": "GCP Cloud SQL PostgreSQL",
              "slug": "/database-access/guides/postgres-cloudsql/"
            },
            {
              "title": "GCP Cloud SQL MySQL",
              "slug": "/database-access/guides/mysql-cloudsql/"
            },
            {
              "title": "Azure PostgreSQL & MySQL",
              "slug": "/database-access/guides/azure-postgres-mysql/"
            },
            {
              "title": "MongoDB Atlas",
              "slug": "/database-access/guides/mongodb-atlas/"
            },
            {
              "title": "Self-Hosted PostgreSQL",
              "slug": "/database-access/guides/postgres-self-hosted/"
            },
            {
              "title": "Self-Hosted MySQL/MariaDB",
              "slug": "/database-access/guides/mysql-self-hosted/"
            },
            {
              "title": "Self-Hosted MongoDB",
              "slug": "/database-access/guides/mongodb-self-hosted/"
            },
            {
              "title": "Self-Hosted CockroachDB",
              "slug": "/database-access/guides/cockroachdb-self-hosted/"
            },
            {
              "title": "Self-Hosted Redis",
              "slug": "/database-access/guides/redis/"
            },
            {
              "title": "Self-Hosted Redis Cluster",
              "slug": "/database-access/guides/redis-cluster/"
            },
            {
              "title": "SQL Server (Preview)",
              "slug": "/database-access/guides/sql-server-ad/"
            },
            {
              "title": "Database GUI Clients",
              "slug": "/database-access/guides/gui-clients/"
            },
            {
              "title": "Dynamic Registration",
              "slug": "/database-access/guides/dynamic-registration/"
            },
            {
              "title": "High Availability",
              "slug": "/database-access/guides/ha/"
            }
          ]
        },
        {
          "title": "Access Controls",
          "slug": "/database-access/rbac/"
        },
        {
          "title": "Architecture",
          "slug": "/database-access/architecture/"
        },
        {
          "title": "Reference",
          "slug": "/database-access/reference/",
          "entries": [
            {
              "title": "Configuration",
              "slug": "/database-access/reference/configuration/"
            },
            {
              "title": "CLI",
              "slug": "/database-access/reference/cli/"
            },
            {
              "title": "Audit Events",
              "slug": "/database-access/reference/audit/"
            },
            {
              "title": "AWS IAM",
              "slug": "/database-access/reference/aws/"
            }
          ]
        },
        {
          "title": "FAQ",
          "slug": "/database-access/faq/"
        }
      ]
    },
    {
      "icon": "desktop",
      "title": "Desktop Access",
      "entries": [
        {
          "title": "Introduction",
          "slug": "/desktop-access/introduction/"
        },
        {
          "title": "Getting Started",
          "slug": "/desktop-access/getting-started/"
        },
        {
          "title": "Access Controls",
          "slug": "/desktop-access/rbac/"
        },
        {
          "title": "Reference",
          "slug": "/desktop-access/reference/",
          "entries": [
            {
              "title": "Configuration",
              "slug": "/desktop-access/reference/configuration/"
            },
            {
              "title": "Audit Events",
              "slug": "/desktop-access/reference/audit/"
            },
            {
              "title": "Clipboard Sharing",
              "slug": "/desktop-access/reference/clipboard/"
            },
            {
              "title": "Session Recording",
              "slug": "/desktop-access/reference/sessions/"
            },
            {
              "title": "CLI",
              "slug": "/desktop-access/reference/cli/"
            }
          ]
        },
        {
          "title": "Troubleshooting",
          "slug": "/desktop-access/troubleshooting/"
        }
      ]
    },
    {
      "icon": "chip",
      "title": "Machine ID",
      "entries": [
        {
          "title": "Introduction",
          "slug": "/machine-id/introduction/"
        },
        {
          "title": "Getting Started",
          "slug": "/machine-id/getting-started/"
        },
        {
          "title": "Troubleshooting",
          "slug": "/machine-id/troubleshooting/"
        },
        {
          "title": "FAQ",
          "slug": "/machine-id/faq/"
        },
        {
          "title": "Reference",
          "slug": "/machine-id/reference/",
          "entries": [
            {
              "title": "Configuration",
              "slug": "/machine-id/reference/configuration/"
            },
            {
              "title": "CLI",
              "slug": "/machine-id/reference/cli/"
            }
          ]
        },
        {
          "title": "Guides",
          "slug": "/machine-id/guides/",
          "entries": [
            {
              "title": "Machine ID with Ansible",
              "slug": "/machine-id/guides/ansible/"
            },
            {
              "title": "Machine ID with Jenkins",
              "slug": "/machine-id/guides/jenkins/"
            },
            {
              "title": "Machine ID with Databases",
              "slug": "/machine-id/guides/databases/"
            }
          ]
        }
      ]
    },
    {
      "icon": "lock",
      "title": "Access Controls",
      "entries": [
        {
          "title": "Introduction",
          "slug": "/access-controls/introduction/"
        },
        {
          "title": "Getting Started",
          "slug": "/access-controls/getting-started/"
        },
        {
          "title": "Guides",
          "slug": "/access-controls/guides/",
          "entries": [
            {
              "title": "Role Templates",
              "slug": "/access-controls/guides/role-templates/"
            },
            {
              "title": "Session Locking",
              "slug": "/access-controls/guides/locking/"
            },
            {
              "title": "Second Factor - WebAuthn",
              "slug": "/access-controls/guides/webauthn/"
            },
            {
              "title": "Per-session MFA",
              "slug": "/access-controls/guides/per-session-mfa/"
            },
            {
              "title": "Dual Authorization",
              "slug": "/access-controls/guides/dual-authz/",
              "forScopes": ["enterprise", "cloud"]
            },
            {
              "title": "Impersonation",
              "slug": "/access-controls/guides/impersonation/"
            },
            {
              "title": "Moderated Sessions",
              "slug": "/access-controls/guides/moderated-sessions/",
              "forScopes": ["enterprise", "cloud"]
            }
          ]
        },
        {
          "title": "Reference",
          "slug": "/access-controls/reference/"
        },
        {
          "title": "FAQ",
          "slug": "/access-controls/faq/"
        }
      ]
    },
    {
      "icon": "list",
      "title": "API",
      "entries": [
        {
          "title": "Introduction",
          "slug": "/api/introduction/"
        },
        {
          "title": "Getting Started",
          "slug": "/api/getting-started/"
        },
        {
          "title": "Architecture",
          "slug": "/api/architecture/"
        }
      ]
    },
    {
      "icon": "wand",
      "title": "Preview",
      "entries": [
        {
          "title": "Upcoming Releases",
          "slug": "/preview/upcoming-releases/"
        }
      ]
    },
    {
      "icon": "building",
      "title": "Teleport Enterprise",
      "entries": [
        {
          "title": "Introduction",
          "slug": "/enterprise/introduction/",
          "forScopes": ["enterprise"]
        },
        {
          "title": "Getting Started",
          "slug": "/enterprise/getting-started/",
          "forScopes": ["enterprise"]
        },
        {
          "title": "Single Sign-On (SSO)",
          "slug": "/enterprise/sso/",
          "entries": [
            {
              "title": "Azure Active Directory (AD)",
              "slug": "/enterprise/sso/azuread/",
              "forScopes": ["enterprise", "cloud"]
            },
            {
              "title": "Active Directory (ADFS)",
              "slug": "/enterprise/sso/adfs/",
              "forScopes": ["enterprise", "cloud"]
            },
            {
              "title": "Google Workspace",
              "slug": "/enterprise/sso/google-workspace/",
              "forScopes": ["enterprise", "cloud"]
            },
            {
              "title": "GitLab",
              "slug": "/enterprise/sso/gitlab/",
              "forScopes": ["enterprise", "cloud"]
            },
            {
              "title": "OneLogin",
              "slug": "/enterprise/sso/one-login/",
              "forScopes": ["enterprise", "cloud"]
            },
            {
              "title": "OIDC",
              "slug": "/enterprise/sso/oidc/",
              "forScopes": ["enterprise", "cloud"]
            },
            {
              "title": "Okta",
              "slug": "/enterprise/sso/okta/",
              "forScopes": ["enterprise", "cloud"]
            }
          ]
        },
        {
          "title": "Access Requests",
          "slug": "/enterprise/workflow/",
          "forScopes": ["cloud", "enterprise"]
        },
        {
          "title": "FedRAMP",
          "slug": "/enterprise/fedramp/",
          "forScopes": ["enterprise"]
        },
        {
          "title": "SOC2",
          "slug": "/enterprise/soc2/",
          "forScopes": ["enterprise", "cloud"]
        },
        {
          "title": "HSM",
          "slug": "/enterprise/hsm/",
          "forScopes": ["enterprise"]
        },
        {
          "title": "Enterprise License File",
          "slug": "/enterprise/license/",
          "forScopes": ["enterprise"]
        }
      ]
    },
    {
      "icon": "cloud",
      "title": "Cloud",
      "entries": [
        {
          "title": "Introduction",
          "slug": "/cloud/introduction/",
          "forScopes": ["cloud"]
        },
        {
          "title": "Getting Started",
          "slug": "/cloud/getting-started/",
          "forScopes": ["cloud"]
        },
        {
          "title": "Architecture",
          "slug": "/cloud/architecture/",
          "forScopes": ["cloud"]
        },
        {
          "title": "Downloads",
          "slug": "/cloud/downloads/",
          "forScopes": ["cloud"]
        },
        {
          "title": "FAQ",
          "slug": "/cloud/faq/",
          "forScopes": ["cloud"]
        }
      ]
    },
    {
      "icon": "integrations",
      "title": "Architecture",
      "entries": [
        {
          "title": "Architecture Overview",
          "slug": "/architecture/overview/"
        },
        {
          "title": "Teleport Users",
          "slug": "/architecture/users/"
        },
        {
          "title": "Teleport Nodes",
          "slug": "/architecture/nodes/"
        },
        {
          "title": "Teleport Auth",
          "slug": "/architecture/authentication/"
        },
        {
          "title": "Teleport Proxy",
          "slug": "/architecture/proxy/"
        },
        {
          "title": "TLS Routing",
          "slug": "/architecture/tls-routing/"
        }
      ]
    },
    {
      "icon": "wrench",
      "title": "Contribute",
      "entries": [
        {
          "title": "Documentation",
          "slug": "/contributing/documentation/",
          "entries": [
            {
              "title": "How to Contribute",
              "slug": "/contributing/documentation/how-to-contribute/"
            },
            {
              "title": "Creating Documentation Issues",
              "slug": "/contributing/documentation/issues/"
            },
            {
              "title": "Style Guide",
              "slug": "/contributing/documentation/style-guide/"
            },
            {
              "title": "UI Reference",
              "slug": "/contributing/documentation/reference/"
            }
          ]
        }
      ]
    }
  ],
  "variables": {
    "version": "9.0",
    "helm": {
      "version": "3.4.2"
    },
    "terraform": {
      "version": "1.0.0"
    },
    "presets": {
      "tokens": {
        "first": "abcd123-insecure-do-not-use-this",
        "second": "efgh456-insecure-do-not-use-this",
        "third": "ijkl789-insecure-do-not-use-this"
      },
      "ca_pin": "sha256:abdc1245efgh5678abdc1245efgh5678abdc1245efgh5678abdc1245efgh5678"
    },
    "fedramp": {
      "control_url": "https://csrc.nist.gov/Projects/risk-management/sp800-53-controls/release-search#!/control?version=5.1&number="
    },
    "soc2": {
      "last_report": "August 9th, 2022"
    },
    "cloud": {
      "version": "9.3.14",
      "sla": {
        "monthly_percentage": "99.5%",
        "monthly_downtime": "3 hours 40 minutes"
      }
    },
    "fluentd": {
      "version": "1.12.4"
    },
    "docker": {
      "version": "20.10.7",
      "compose": {
        "version": "1.25.0"
      }
    },
    "helm": {
      "version": "3.4.2"
    },
    "kubernetes": {
      "major_version": "1",
      "minor_version": "17"
    },
    "ansible": {
      "min_version": "2.9.6"
    },
    "mongodb": {
      "min_version": "3.6"
    },
    "teleport": {
      "major_version": "9",
      "golang": "1.17",
      "plugin": {
        "version": "9.3.18"
      },
      "helm_repo_url": "https://charts.releases.teleport.dev",
<<<<<<< HEAD
      "latest_oss_docker_image": "quay.io/gravitational/teleport:9.3.18",
      "latest_ent_docker_image": "quay.io/gravitational/teleport-ent:9.3.18"
=======
      "latest_oss_docker_image": "public.ecr.aws/gravitational/teleport:9.3.13",
      "latest_ent_docker_image": "public.ecr.aws/gravitational/teleport-ent:9.3.13"
>>>>>>> dd851166
    }
  },
  "redirects": [
    {
      "source": "/user-manual/",
      "destination": "/server-access/guides/tsh/",
      "permanent": true
    },
    {
      "source": "/production/",
      "destination": "/setup/deployments/",
      "permanent": true
    },
    {
      "source": "/admin-guide/",
      "destination": "/setup/admin/",
      "permanent": true
    },
    {
      "source": "/trustedclusters/",
      "destination": "/setup/admin/trustedclusters/",
      "permanent": true
    },
    {
      "source": "/reference/api/architecture/",
      "destination": "/api/architecture/",
      "permanent": true
    },
    {
      "source": "/reference/api/getting-started/",
      "destination": "/api/getting-started/",
      "permanent": true
    },
    {
      "source": "/reference/api/introduction/",
      "destination": "/api/introduction/",
      "permanent": true
    },
    {
      "source": "/metrics-logs-reference/",
      "destination": "/setup/reference/metrics/",
      "permanent": true
    },
    {
      "source": "/config-reference/",
      "destination": "/setup/reference/config/",
      "permanent": true
    },
    {
      "source": "/cli-docs/",
      "destination": "/setup/reference/cli/",
      "permanent": true
    },
    {
      "source": "/enterprise/ssh-kubernetes-fedramp/",
      "destination": "/enterprise/fedramp/",
      "permanent": true
    },
    {
      "source": "/enterprise/sso/ssh-one-login/",
      "destination": "/enterprise/sso/one-login/",
      "permanent": true
    },
    {
      "source": "/enterprise/sso/ssh-okta/",
      "destination": "/enterprise/sso/okta/",
      "permanent": true
    },
    {
      "source": "/enterprise/sso/ssh-google-workspace/",
      "destination": "/enterprise/sso/google-workspace/",
      "permanent": true
    },
    {
      "source": "/enterprise/sso/ssh-azuread/",
      "destination": "/enterprise/sso/azuread/",
      "permanent": true
    },
    {
      "source": "/enterprise/sso/ssh-adfs/",
      "destination": "/enterprise/sso/adfs/",
      "permanent": true
    },
    {
      "source": "/enterprise/sso/ssh-sso/",
      "destination": "/enterprise/sso/",
      "permanent": true
    },
    {
      "source": "/enterprise/ssh_sso/",
      "destination": "/enterprise/sso/",
      "permanent": true
    },
    {
      "source": "/enterprise/quickstart-enterprise/",
      "destination": "/enterprise/getting-started/",
      "permanent": true
    },
    {
      "source": "/gcp-guide/",
      "destination": "/setup/deployments/gcp/",
      "permanent": true
    },
    {
      "source": "/ibm-cloud-guide/",
      "destination": "/setup/deployments/ibm/",
      "permanent": true
    },
    {
      "source": "/aws-terraform-guide/",
      "destination": "/setup/deployments/aws-terraform/",
      "permanent": true
    },
    {
      "source": "/setup/guides/docker-compose/",
      "destination": "/setup/guides/docker/",
      "permanent": true
    },
    {
      "source": "/cloud/",
      "destination": "/cloud/introduction/",
      "permanent": true
    },
    {
      "source": "/application-access/",
      "destination": "/application-access/introduction/",
      "permanent": true
    },
    {
      "source": "/database-access/",
      "destination": "/database-access/introduction/",
      "permanent": true
    },
    {
      "source": "/kubernetes-access/",
      "destination": "/kubernetes-access/introduction/",
      "permanent": true
    },
    {
      "source": "/enterprise/ssh-rbac/",
      "destination": "/access-controls/introduction/",
      "permanent": true
    },
    {
      "source": "/quickstart/",
      "destination": "/getting-started/",
      "permanent": true
    },
    {
      "source": "/preview/database-access/",
      "destination": "/database-access/",
      "permanent": true
    },
    {
      "source": "/preview/cloud/",
      "destination": "/cloud/",
      "permanent": true
    },
    {
      "source": "/kubernetes-ssh/",
      "destination": "/kubernetes-access/",
      "permanent": true
    },
    {
      "source": "/features/ssh-pam/",
      "destination": "/server-access/guides/ssh-pam/",
      "permanent": true
    },
    {
      "source": "/openssh-teleport/",
      "destination": "/server-access/guides/openssh/",
      "permanent": true
    },
    {
      "source": "/features/enhanced-session-recording/",
      "destination": "/server-access/guides/bpf-session-recording/",
      "permanent": true
    },
    {
      "source": "/quickstart-docker/",
      "destination": "/setup/guides/docker/",
      "permanent": true
    },
    {
      "source": "/database-access/guides/postgres-aws/",
      "destination": "/database-access/guides/rds/",
      "permanent": true
    },
    {
      "source": "/database-access/guides/mysql-aws/",
      "destination": "/database-access/guides/rds/",
      "permanent": true
    },
    {
      "source": "/docs/",
      "destination": "/contributing/documentation/",
      "permanent": true
    },
    {
      "source": "/docs/best-practices/",
      "destination": "/contributing/documentation/",
      "permanent": true
    },
    {
      "source": "/kubernetes-access/guides/migration/",
      "destination": "/kubernetes-access/introduction/",
      "permanent": true
    },
    {
      "source": "/setup/guides/joining-nodes-aws/",
      "destination": "/setup/guides/joining-nodes-aws-iam/",
      "permanent": true
    },
    {
      "source": "/setup/reference/license/",
      "destination": "/enterprise/license/",
      "permanent": true
    },
    {
      "source": "/architecture/",
      "destination": "/architecture/overview/",
      "permanent": true
    },
    {
      "source": "/intro/",
      "destination": "/",
      "permanent": true
    },
    {
      "source": "/api-reference/",
      "destination": "/api/getting-started/",
      "permanent": true
    },
    {
      "source": "/server-access/guides/ansible/",
      "destination": "/machine-id/guides/ansible/",
      "permanent": true
    },
    {
      "source": "/cluster/",
      "destination": "/kubernetes-access/guides/multiple-clusters/",
      "permanent": true
    },
    {
      "source": "/application-access/guides/jwt/",
      "destination": "/application-access/jwt/",
      "permanent": true
    },
    {
      "source": "/kubernetes-access/helm/reference/",
      "destination": "/setup/helm-reference/",
      "permanent": true
    },
    {
      "source": "/kubernetes-access/helm/reference/teleport-cluster/",
      "destination": "/setup/helm-reference/teleport-cluster/",
      "permanent": true
    },
    {
      "source": "/kubernetes-access/helm/reference/teleport-kube-agent/",
      "destination": "/setup/helm-reference/teleport-kube-agent/",
      "permanent": true
    },
    {
      "source": "/setup/admin/graceful-restarts/",
      "destination": "/setup/admin/upgrading-the-teleport-binary/",
      "permanent": true
    },
    {
      "source": "/docs/kubernetes-access/getting-started/agent/",
      "destination": "/kubernetes-access/getting-started/",
      "permanent": true
    },
    {
      "source": "/docs/kubernetes-access/getting-started/cluster/",
      "destination": "/getting-started/kubernetes-cluster/",
      "permanent": true
    },
    {
      "source": "/docs/kubernetes-access/getting-started/local/",
      "destination": "/getting-started/local-kubernetes/",
      "permanent": true
    },
    {
      "source": "/getting-started/digitalocean/",
      "destination": "/setup/deployments/digitalocean/",
      "permanent": true
    },
    {
      "source": "/kubernetes-access/helm/guides/",
      "destination": "/setup/helm-deployments/",
      "permanent": true
    },
    {
      "source": "/kubernetes-access/helm/guides/aws/",
      "destination": "/setup/helm-deployments/aws/",
      "permanent": true
    },
    {
      "source": "/kubernetes-access/helm/guides/custom/",
      "destination": "/setup/helm-deployments/custom/",
      "permanent": true
    },
    {
      "source": "/kubernetes-access/helm/guides/digitalocean/",
      "destination": "/setup/helm-deployments/digitalocean/",
      "permanent": true
    },
    {
      "source": "/kubernetes-access/helm/guides/gcp/",
      "destination": "/setup/helm-deployments/gcp/",
      "permanent": true
    },
    {
      "source": "/kubernetes-access/helm/guides/migration/",
      "destination": "/setup/helm-deployments/migration/",
      "permanent": true
    }
  ]
}<|MERGE_RESOLUTION|>--- conflicted
+++ resolved
@@ -963,13 +963,8 @@
         "version": "9.3.18"
       },
       "helm_repo_url": "https://charts.releases.teleport.dev",
-<<<<<<< HEAD
-      "latest_oss_docker_image": "quay.io/gravitational/teleport:9.3.18",
-      "latest_ent_docker_image": "quay.io/gravitational/teleport-ent:9.3.18"
-=======
-      "latest_oss_docker_image": "public.ecr.aws/gravitational/teleport:9.3.13",
-      "latest_ent_docker_image": "public.ecr.aws/gravitational/teleport-ent:9.3.13"
->>>>>>> dd851166
+      "latest_oss_docker_image": "public.ecr.aws/gravitational/teleport:9.3.18",
+      "latest_ent_docker_image": "public.ecr.aws/gravitational/teleport-ent:9.3.18"
     }
   },
   "redirects": [
