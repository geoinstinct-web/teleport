{
  "navigation": [
    {
      "icon": "stack",
      "title": "Home",
      "entries": [
        {
          "title": "Introduction",
          "slug": "/"
        },
        {
          "title": "Adopters",
          "slug": "/adopters/"
        },
        {
          "title": "Getting Started",
          "slug": "/getting-started/",
          "entries": [
            {
              "title": "Linux Server",
              "slug": "/getting-started/linux-server/"
            },
            {
              "title": "Docker Compose",
              "slug": "/getting-started/docker-compose/"
            },
            {
              "title": "Local Kubernetes Lab",
              "slug": "/getting-started/local-kubernetes/"
            },
            {
              "title": "Kubernetes Cluster",
              "slug": "/getting-started/kubernetes-cluster/"
            }
          ]
        },
        {
          "title": "Installation",
          "slug": "/installation/"
        },
        {
          "title": "FAQ",
          "slug": "/faq/"
        },
        {
          "title": "Changelog",
          "slug": "/changelog/"
        }
      ]
    },
    {
      "icon": "wrench",
      "title": "Setup",
      "entries": [
        {
          "title": "Admin Guides",
          "slug": "/setup/admin/",
          "entries": [
            {
              "title": "GitHub SSO",
              "slug": "/setup/admin/github-sso/"
            },
            {
              "title": "Adding Nodes",
              "slug": "/setup/admin/adding-nodes/"
            },
            {
              "title": "Trusted Clusters",
              "slug": "/setup/admin/trustedclusters/"
            },
            {
              "title": "Labels",
              "slug": "/setup/admin/labels/"
            },
            {
              "title": "Local Users",
              "slug": "/setup/admin/users/"
            },
            {
              "title": "Troubleshooting",
              "slug": "/setup/admin/troubleshooting/"
            },
            {
              "title": "Upgrading the Teleport Binary",
              "slug": "/setup/admin/graceful-restarts/"
            },
            {
              "title": "Run Teleport as a Daemon",
              "slug": "/setup/admin/daemon/"
            }
          ]
        },
        {
          "title": "Deployments",
          "slug": "/setup/deployments/",
          "entries": [
            {
              "title": "AWS Terraform",
              "slug": "/setup/deployments/aws-terraform/"
            },
            {
              "title": "GCP",
              "slug": "/setup/deployments/gcp/"
            },
            {
              "title": "IBM",
              "slug": "/setup/deployments/ibm/"
            },
            {
              "title": "Digital Ocean",
              "slug": "/setup/deployments/digitalocean/"
            }
          ]
        },
        {
          "title": "Helm Deployments",
          "slug": "/setup/helm-deployments/",
          "entries": [
            {
              "title": "AWS EKS Cluster",
              "slug": "/setup/helm-deployments/aws/"
            },
            {
              "title": "Google Cloud GKE Cluster",
              "slug": "/setup/helm-deployments/gcp/"
            },
            {
              "title": "DigitalOcean Kubernetes Cluster",
              "slug": "/setup/helm-deployments/digitalocean/"
            },
            {
              "title": "Customize Deployment Config",
              "slug": "/setup/helm-deployments/custom/"
            },
            {
              "title": "Migrating From Older Charts",
              "slug": "/setup/helm-deployments/migration/"
            }
          ]
        },
        {
          "title": "Operations",
          "slug": "/setup/operations/",
          "entries": [
            {
              "title": "Scaling",
              "slug": "/setup/operations/scaling/"
            },
            {
              "title": "Upgrading a Cluster",
              "slug": "/setup/operations/upgrading/"
            },
            {
              "title": "Backup and Restore",
              "slug": "/setup/operations/backup-restore/"
            },
            {
              "title": "Cert Authority Rotation",
              "slug": "/setup/operations/ca-rotation/"
            },
            {
              "title": "TLS Routing Migration",
              "slug": "/setup/operations/tls-routing/"
            }
          ]
        },
        {
          "title": "Security",
          "slug": "/setup/security/",
          "entries": [
            {
              "title": "Reducing the Blast Radius of Attacks",
              "slug": "/setup/security/reduce-blast-radius/"
            }
          ]
        },
        {
          "title": "Integrations",
          "slug": "/setup/guides/",
          "entries": [
            {
              "title": "Terraform Provider",
              "slug": "/setup/guides/terraform-provider/"
            },
            {
              "title": "Docker",
              "slug": "/setup/guides/docker/"
            },
            {
              "title": "Fluentd",
              "slug": "/setup/guides/fluentd/"
            },
            {
              "title": "EC2 Tags",
              "slug": "/setup/guides/ec2-tags/"
            },
            {
              "title": "Joining Nodes via AWS IAM",
              "slug": "/setup/guides/joining-nodes-aws-iam/"
            },
            {
              "title": "Joining Nodes via AWS EC2",
              "slug": "/setup/guides/joining-nodes-aws-ec2/"
            },
            {
              "title": "Using Teleport's CA with GitHub",
              "slug": "/setup/guides/ssh-key-extensions/"
            }
          ]
        },
        {
          "title": "Reference",
          "slug": "/setup/reference/",
          "entries": [
            {
              "title": "Config File",
              "slug": "/setup/reference/config/"
            },
            {
              "title": "Config Resources",
              "slug": "/setup/reference/resources/"
            },
            {
              "title": "Command Line",
              "slug": "/setup/reference/cli/"
            },
            {
              "title": "Metrics",
              "slug": "/setup/reference/metrics/"
            },
            {
              "title": "Terraform Resources",
              "slug": "/setup/reference/terraform-provider/"
            },
            {
              "title": "Audit Events and Records",
              "slug": "/setup/reference/audit/"
            },
            {
              "title": "Authentication",
              "slug": "/setup/reference/authentication/"
            },
            {
              "title": "Storage Backends",
              "slug": "/setup/reference/backends/"
            },
            {
              "title": "Networking",
              "slug": "/setup/reference/networking/"
            },
            {
              "title": "Predicate Language",
              "slug": "/setup/reference/predicate-language/"
            },
            {
              "title": "Signals",
              "slug": "/setup/reference/signals/"
            }
          ]
        },
        {
          "title": "Helm Chart Reference",
          "slug": "/setup/helm-reference/",
          "entries": [
            {
              "title": "teleport-cluster",
              "slug": "/setup/helm-reference/teleport-cluster/"
            },
            {
              "title": "teleport-kube-agent",
              "slug": "/setup/helm-reference/teleport-kube-agent/"
            }
          ]
        }
      ]
    },
    {
      "icon": "window",
      "title": "Application Access",
      "entries": [
        {
          "title": "Introduction",
          "slug": "/application-access/introduction/"
        },
        {
          "title": "Getting Started",
          "slug": "/application-access/getting-started/"
        },
        {
          "title": "Access Guides",
          "slug": "/application-access/guides/",
          "entries": [
            {
              "title": "Connecting Apps",
              "slug": "/application-access/guides/connecting-apps/"
            },
            {
              "title": "API Access",
              "slug": "/application-access/guides/api-access/"
            },
            {
              "title": "AWS Console & API Access",
              "slug": "/application-access/guides/aws-console/"
            },
            {
              "title": "Dynamic Registration",
              "slug": "/application-access/guides/dynamic-registration/"
            }
          ]
        },
        {
          "title": "JWT Guides",
          "slug": "/application-access/jwt/",
          "entries": [
            {
              "title": "Introduction",
              "slug": "/application-access/jwt/introduction/"
            },
            {
              "title": "ElasticSearch",
              "slug": "/application-access/jwt/elasticsearch/"
            }
          ]
        },
        {
          "title": "Access Controls",
          "slug": "/application-access/controls/"
        },
        {
          "title": "Reference",
          "slug": "/application-access/reference/"
        }
      ]
    },
    {
      "icon": "server",
      "title": "Server Access",
      "entries": [
        {
          "title": "Introduction",
          "slug": "/server-access/introduction/"
        },
        {
          "title": "Getting Started",
          "slug": "/server-access/getting-started/"
        },
        {
          "title": "Guides",
          "slug": "/server-access/guides/",
          "entries": [
            {
              "title": "Using Teleport with PAM",
              "slug": "/server-access/guides/ssh-pam/"
            },
            {
              "title": "Using TSH",
              "slug": "/server-access/guides/tsh/"
            },
            {
              "title": "OpenSSH Guide",
              "slug": "/server-access/guides/openssh/"
            },
            {
              "title": "Recording Proxy Mode",
              "slug": "/server-access/guides/recording-proxy-mode/"
            },
            {
              "title": "BPF Session Recording",
              "slug": "/server-access/guides/bpf-session-recording/"
            },
            {
              "title": "Restricted Session",
              "slug": "/server-access/guides/restricted-session/"
            },
            {
              "title": "Visual Studio Code",
              "slug": "/server-access/guides/vscode/"
            },
            {
              "title": "Host User Creation",
              "slug": "/server-access/guides/host-user-creation/"
            }
          ]
        }
      ]
    },
    {
      "icon": "kubernetes",
      "title": "Kubernetes Access",
      "entries": [
        {
          "title": "Introduction",
          "slug": "/kubernetes-access/introduction/"
        },
        {
          "title": "Getting Started",
          "slug": "/kubernetes-access/getting-started/",
          "entries": [
            {
              "title": "Local Demo Cluster",
              "slug": "/kubernetes-access/getting-started/local/"
            },
            {
              "title": "Cluster",
              "slug": "/kubernetes-access/getting-started/cluster/"
            },
            {
              "title": "Agent",
              "slug": "/kubernetes-access/getting-started/agent/"
            }
          ]
        },
        {
          "title": "Guides",
          "slug": "/kubernetes-access/guides/",
          "entries": [
            {
              "title": "Multiple Clusters",
              "slug": "/kubernetes-access/guides/multiple-clusters/"
            },
            {
              "title": "CI/CD",
              "slug": "/kubernetes-access/guides/cicd/"
            },
            {
              "title": "Federation",
              "slug": "/kubernetes-access/guides/federation/"
            },
            {
              "title": "Standalone",
              "slug": "/kubernetes-access/guides/standalone-teleport/"
            }
          ]
        },
        {
          "title": "Helm Chart Reference",
          "slug": "/kubernetes-access/helm/reference/",
          "entries": [
            {
              "title": "teleport-cluster",
              "slug": "/kubernetes-access/helm/reference/teleport-cluster/"
            },
            {
              "title": "teleport-kube-agent",
              "slug": "/kubernetes-access/helm/reference/teleport-kube-agent/"
            }
          ]
        },
        {
          "title": "Helm Guides",
          "slug": "/kubernetes-access/helm/guides/",
          "entries": [
            {
              "title": "AWS EKS Cluster",
              "slug": "/kubernetes-access/helm/guides/aws/"
            },
            {
              "title": "Google Cloud GKE Cluster",
              "slug": "/kubernetes-access/helm/guides/gcp/"
            },
            {
              "title": "DigitalOcean Kubernetes Cluster",
              "slug": "/kubernetes-access/helm/guides/digitalocean/"
            },
            {
              "title": "Customize Deployment Config",
              "slug": "/kubernetes-access/helm/guides/custom/"
            },
            {
              "title": "Migrating From Older Charts",
              "slug": "/kubernetes-access/helm/guides/migration/"
            }
          ]
        },
        {
          "title": "Access Controls",
          "slug": "/kubernetes-access/controls/"
        }
      ]
    },
    {
      "icon": "database",
      "title": "Database Access",
      "entries": [
        {
          "title": "Introduction",
          "slug": "/database-access/introduction/"
        },
        {
          "title": "Getting Started",
          "slug": "/database-access/getting-started/"
        },
        {
          "title": "Guides",
          "slug": "/database-access/guides/",
          "entries": [
            {
              "title": "AWS RDS & Aurora",
              "slug": "/database-access/guides/rds/"
            },
            {
              "title": "AWS Redshift",
              "slug": "/database-access/guides/postgres-redshift/"
            },
            {
<<<<<<< HEAD
              "title": "AWS DynamoDB",
              "slug": "/database-access/guides/dynamodb/"
=======
              "title": "AWS ElastiCache & MemoryDB",
              "slug": "/database-access/guides/redis-aws/"
>>>>>>> a4059c2c
            },
            {
              "title": "GCP Cloud SQL PostgreSQL",
              "slug": "/database-access/guides/postgres-cloudsql/"
            },
            {
              "title": "GCP Cloud SQL MySQL",
              "slug": "/database-access/guides/mysql-cloudsql/"
            },
            {
              "title": "Azure PostgreSQL & MySQL",
              "slug": "/database-access/guides/azure-postgres-mysql/"
            },
            {
              "title": "MongoDB Atlas",
              "slug": "/database-access/guides/mongodb-atlas/"
            },
            {
              "title": "Self-Hosted PostgreSQL",
              "slug": "/database-access/guides/postgres-self-hosted/"
            },
            {
              "title": "Self-Hosted MySQL/MariaDB",
              "slug": "/database-access/guides/mysql-self-hosted/"
            },
            {
              "title": "Self-Hosted MongoDB",
              "slug": "/database-access/guides/mongodb-self-hosted/"
            },
            {
              "title": "Self-Hosted CockroachDB",
              "slug": "/database-access/guides/cockroachdb-self-hosted/"
            },
            {
              "title": "Self-Hosted Redis",
              "slug": "/database-access/guides/redis/"
            },
            {
              "title": "Self-Hosted Redis Cluster",
              "slug": "/database-access/guides/redis-cluster/"
            },
            {
              "title": "SQL Server (Preview)",
              "slug": "/database-access/guides/sql-server-ad/"
            },
            {
              "title": "Snowflake (Preview)",
              "slug": "/database-access/guides/snowflake/"
            },
            {
              "title": "Database GUI Clients",
              "slug": "/database-access/guides/gui-clients/"
            },
            {
              "title": "Dynamic Registration",
              "slug": "/database-access/guides/dynamic-registration/"
            },
            {
              "title": "High Availability",
              "slug": "/database-access/guides/ha/"
            }
          ]
        },
        {
          "title": "Access Controls",
          "slug": "/database-access/rbac/"
        },
        {
          "title": "Architecture",
          "slug": "/database-access/architecture/"
        },
        {
          "title": "Reference",
          "slug": "/database-access/reference/",
          "entries": [
            {
              "title": "Configuration",
              "slug": "/database-access/reference/configuration/"
            },
            {
              "title": "CLI",
              "slug": "/database-access/reference/cli/"
            },
            {
              "title": "Audit Events",
              "slug": "/database-access/reference/audit/"
            },
            {
              "title": "AWS IAM",
              "slug": "/database-access/reference/aws/"
            }
          ]
        },
        {
          "title": "FAQ",
          "slug": "/database-access/faq/"
        }
      ]
    },
    {
      "icon": "desktop",
      "title": "Desktop Access",
      "entries": [
        {
          "title": "Introduction",
          "slug": "/desktop-access/introduction/"
        },
        {
          "title": "Getting Started",
          "slug": "/desktop-access/getting-started/"
        },
        {
          "title": "Access Controls",
          "slug": "/desktop-access/rbac/"
        },
        {
          "title": "Reference",
          "slug": "/desktop-access/reference/",
          "entries": [
            {
              "title": "Configuration",
              "slug": "/desktop-access/reference/configuration/"
            },
            {
              "title": "Audit Events",
              "slug": "/desktop-access/reference/audit/"
            },
            {
              "title": "Clipboard Sharing",
              "slug": "/desktop-access/reference/clipboard/"
            },
            {
              "title": "Session Recording",
              "slug": "/desktop-access/reference/sessions/"
            },
            {
              "title": "CLI",
              "slug": "/desktop-access/reference/cli/"
            }
          ]
        },
        {
          "title": "Troubleshooting",
          "slug": "/desktop-access/troubleshooting/"
        }
      ]
    },
    {
      "icon": "chip",
      "title": "Machine ID",
      "entries": [
        {
          "title": "Introduction",
          "slug": "/machine-id/introduction/"
        },
        {
          "title": "Getting Started",
          "slug": "/machine-id/getting-started/"
        },
        {
          "title": "Reference",
          "slug": "/machine-id/reference/",
          "entries": [
            {
              "title": "Configuration",
              "slug": "/machine-id/reference/configuration/"
            },
            {
              "title": "CLI",
              "slug": "/machine-id/reference/cli/"
            }
          ]
        },
        {
          "title": "Guides",
          "slug": "/machine-id/guides/",
          "entries": [
            {
              "title": "Machine ID with Ansible",
              "slug": "/machine-id/guides/ansible/"
            },
            {
              "title": "Machine ID with Jenkins",
              "slug": "/machine-id/guides/jenkins/"
            },
            {
              "title": "Machine ID with Databases",
              "slug": "/machine-id/guides/databases/"
            }
          ]
        }
      ]
    },
    {
      "icon": "lock",
      "title": "Access Controls",
      "entries": [
        {
          "title": "Introduction",
          "slug": "/access-controls/introduction/"
        },
        {
          "title": "Getting Started",
          "slug": "/access-controls/getting-started/"
        },
        {
          "title": "Guides",
          "slug": "/access-controls/guides/",
          "entries": [
            {
              "title": "Role Templates",
              "slug": "/access-controls/guides/role-templates/"
            },
            {
              "title": "Session Locking",
              "slug": "/access-controls/guides/locking/"
            },
            {
              "title": "Passwordless (Preview)",
              "slug": "/access-controls/guides/passwordless/"
            },
            {
              "title": "Second Factor - WebAuthn",
              "slug": "/access-controls/guides/webauthn/"
            },
            {
              "title": "Per-session MFA",
              "slug": "/access-controls/guides/per-session-mfa/"
            },
            {
              "title": "Dual Authorization",
              "slug": "/access-controls/guides/dual-authz/"
            },
            {
              "title": "Impersonation",
              "slug": "/access-controls/guides/impersonation/"
            },
            {
              "title": "Moderated Sessions",
              "slug": "/access-controls/guides/moderated-sessions/"
            }
          ]
        },
        {
          "title": "Reference",
          "slug": "/access-controls/reference/"
        },
        {
          "title": "FAQ",
          "slug": "/access-controls/faq/"
        }
      ]
    },
    {
      "icon": "list",
      "title": "API",
      "entries": [
        {
          "title": "Introduction",
          "slug": "/api/introduction/"
        },
        {
          "title": "Getting Started",
          "slug": "/api/getting-started/"
        },
        {
          "title": "Architecture",
          "slug": "/api/architecture/"
        }
      ]
    },
    {
      "icon": "wand",
      "title": "Preview",
      "entries": [
        {
          "title": "Upcoming Releases",
          "slug": "/preview/upcoming-releases/"
        }
      ]
    },
    {
      "icon": "building",
      "title": "Teleport Enterprise",
      "entries": [
        {
          "title": "Introduction",
          "slug": "/enterprise/introduction/"
        },
        {
          "title": "Getting Started",
          "slug": "/enterprise/getting-started/"
        },
        {
          "title": "Single Sign-On (SSO)",
          "slug": "/enterprise/sso/",
          "entries": [
            {
              "title": "Azure Active Directory (AD)",
              "slug": "/enterprise/sso/azuread/"
            },
            {
              "title": "Active Directory (ADFS)",
              "slug": "/enterprise/sso/adfs/"
            },
            {
              "title": "Google Workspace",
              "slug": "/enterprise/sso/google-workspace/"
            },
            {
              "title": "GitLab",
              "slug": "/enterprise/sso/gitlab/"
            },
            {
              "title": "OneLogin",
              "slug": "/enterprise/sso/one-login/"
            },
            {
              "title": "OIDC",
              "slug": "/enterprise/sso/oidc/"
            },
            {
              "title": "Okta",
              "slug": "/enterprise/sso/okta/"
            }
          ]
        },
        {
          "title": "Access Requests",
          "slug": "/enterprise/workflow/",
		  "entries": [
			{
			  "title": "Resource Access Requests",
			  "slug": "/enterprise/workflow/resource-requests/"
			},
			{
			  "title": "Role Access Requests",
			  "slug": "/enterprise/workflow/role-requests/"
			}
		  ]
        },
        {
          "title": "FedRAMP",
          "slug": "/enterprise/fedramp/"
        },
        {
          "title": "SOC2",
          "slug": "/enterprise/soc2/"
        },
        {
          "title": "HSM",
          "slug": "/enterprise/hsm/"
        },
        {
          "title": "Enterprise License File",
          "slug": "/enterprise/license/"
        }
      ]
    },
    {
      "icon": "cloud",
      "title": "Cloud",
      "entries": [
        {
          "title": "Introduction",
          "slug": "/cloud/introduction/"
        },
        {
          "title": "Getting Started",
          "slug": "/cloud/getting-started/"
        },
        {
          "title": "Architecture",
          "slug": "/cloud/architecture/"
        },
        {
          "title": "Downloads",
          "slug": "/cloud/downloads/"
        },
        {
          "title": "FAQ",
          "slug": "/cloud/faq/"
        }
      ]
    },
    {
      "icon": "integrations",
      "title": "Architecture",
      "entries": [
        {
          "title": "Overview",
          "slug": "/architecture/overview/"
        },
        {
          "title": "Authentication",
          "slug": "/architecture/authentication/"
        },
        {
          "title": "Authorization",
          "slug": "/architecture/authorization/"
        },
        {
          "title": "Teleport Proxy",
          "slug": "/architecture/proxy/"
        },
        {
          "title": "Trusted Clusters",
          "slug": "/architecture/trustedclusters/"
        },
        {
          "title": "Teleport Nodes",
          "slug": "/architecture/nodes/"
        },
        {
          "title": "TLS Routing",
          "slug": "/architecture/tls-routing/"
        }
      ]
    },
    {
      "icon": "wrench",
      "title": "Contribute",
      "entries": [
        {
          "title": "Documentation",
          "slug": "/contributing/documentation/",
          "entries": [
            {
              "title": "How to Contribute",
              "slug": "/contributing/documentation/how-to-contribute/"
            },
            {
              "title": "Creating Documentation Issues",
              "slug": "/contributing/documentation/issues/"
            },
            {
              "title": "Style Guide",
              "slug": "/contributing/documentation/style-guide/"
            },
            {
              "title": "UI Reference",
              "slug": "/contributing/documentation/reference/"
            }
          ]
        }
      ]
    }
  ],
  "variables": {
    "version": "7.0",
    "terraform": {
      "version": "1.0.0"
    },
    "presets": {
      "tokens": {
        "first": "abcd123-insecure-do-not-use-this",
        "second": "efgh456-insecure-do-not-use-this",
        "third": "ijkl789-insecure-do-not-use-this"
      },
      "ca_pin": "sha256:abdc1245efgh5678abdc1245efgh5678abdc1245efgh5678abdc1245efgh5678"
    },
    "fedramp": {
      "control_url": "https://csrc.nist.gov/Projects/risk-management/sp800-53-controls/release-search#!/control?version=5.1&number="
    },
    "soc2": {
      "last_report": "April 12th, 2021"
    },
    "cloud": {
      "version": "8.3.4",
      "sla": {
        "monthly_percentage": "99.5%",
        "monthly_downtime": "3 hours 40 minutes"
      }
    },
    "fluentd": {
      "version": "1.12.4"
    },
    "docker": {
      "version": "20.10.7",
      "compose": {
        "version": "1.25.0"
      }
    },
    "helm": {
      "version": "3.4.2"
    },
    "kubernetes": {
      "major_version": "1",
      "minor_version": "17"
    },
    "ansible": {
      "min_version": "2.9.6"
    },
    "mongodb": {
      "min_version": "3.6"
    },
    "teleport": {
      "version": "9.0.4",
      "golang": "1.17",
      "plugin": {
        "version": "9.0.4"
      },
      "helm_repo_url": "https://charts.releases.teleport.dev",
      "latest_oss_docker_image": "quay.io/gravitational/teleport:9.1.2",
      "latest_ent_docker_image": "quay.io/gravitational/teleport-ent:9.1.2"
    }
  },
  "redirects": [
    {
      "source": "/architecture/users/",
      "destination": "/architecture/authorization/",
      "permanent": true
    },
    {
      "source": "/user-manual/",
      "destination": "/server-access/guides/tsh/",
      "permanent": true
    },
    {
      "source": "/production/",
      "destination": "/setup/deployments/",
      "permanent": true
    },
    {
      "source": "/admin-guide/",
      "destination": "/setup/admin/",
      "permanent": true
    },
    {
      "source": "/trustedclusters/",
      "destination": "/setup/admin/trustedclusters/",
      "permanent": true
    },
    {
      "source": "/reference/api/architecture/",
      "destination": "/api/architecture/",
      "permanent": true
    },
    {
      "source": "/reference/api/getting-started/",
      "destination": "/api/getting-started/",
      "permanent": true
    },
    {
      "source": "/reference/api/introduction/",
      "destination": "/api/introduction/",
      "permanent": true
    },
    {
      "source": "/metrics-logs-reference/",
      "destination": "/setup/reference/metrics/",
      "permanent": true
    },
    {
      "source": "/config-reference/",
      "destination": "/setup/reference/config/",
      "permanent": true
    },
    {
      "source": "/cli-docs/",
      "destination": "/setup/reference/cli/",
      "permanent": true
    },
    {
      "source": "/enterprise/ssh-kubernetes-fedramp/",
      "destination": "/enterprise/fedramp/",
      "permanent": true
    },
    {
      "source": "/enterprise/sso/ssh-one-login/",
      "destination": "/enterprise/sso/one-login/",
      "permanent": true
    },
    {
      "source": "/enterprise/sso/ssh-okta/",
      "destination": "/enterprise/sso/okta/",
      "permanent": true
    },
    {
      "source": "/enterprise/sso/ssh-google-workspace/",
      "destination": "/enterprise/sso/google-workspace/",
      "permanent": true
    },
    {
      "source": "/enterprise/sso/ssh-azuread/",
      "destination": "/enterprise/sso/azuread/",
      "permanent": true
    },
    {
      "source": "/enterprise/sso/ssh-adfs/",
      "destination": "/enterprise/sso/adfs/",
      "permanent": true
    },
    {
      "source": "/enterprise/sso/ssh-sso/",
      "destination": "/enterprise/sso/",
      "permanent": true
    },
    {
      "source": "/enterprise/ssh_sso/",
      "destination": "/enterprise/sso/",
      "permanent": true
    },
    {
      "source": "/enterprise/quickstart-enterprise/",
      "destination": "/enterprise/getting-started/",
      "permanent": true
    },
    {
      "source": "/gcp-guide/",
      "destination": "/setup/deployments/gcp/",
      "permanent": true
    },
    {
      "source": "/ibm-cloud-guide/",
      "destination": "/setup/deployments/ibm/",
      "permanent": true
    },
    {
      "source": "/aws-terraform-guide/",
      "destination": "/setup/deployments/aws-terraform/",
      "permanent": true
    },
    {
      "source": "/setup/guides/docker-compose/",
      "destination": "/setup/guides/docker/",
      "permanent": true
    },
    {
      "source": "/cloud/",
      "destination": "/cloud/introduction/",
      "permanent": true
    },
    {
      "source": "/application-access/",
      "destination": "/application-access/introduction/",
      "permanent": true
    },
    {
      "source": "/database-access/",
      "destination": "/database-access/introduction/",
      "permanent": true
    },
    {
      "source": "/kubernetes-access/",
      "destination": "/kubernetes-access/introduction/",
      "permanent": true
    },
    {
      "source": "/enterprise/ssh-rbac/",
      "destination": "/access-controls/introduction/",
      "permanent": true
    },
    {
      "source": "/quickstart/",
      "destination": "/getting-started/",
      "permanent": true
    },
    {
      "source": "/preview/database-access/",
      "destination": "/database-access/",
      "permanent": true
    },
    {
      "source": "/preview/cloud/",
      "destination": "/cloud/",
      "permanent": true
    },
    {
      "source": "/kubernetes-ssh/",
      "destination": "/kubernetes-access/",
      "permanent": true
    },
    {
      "source": "/features/ssh-pam/",
      "destination": "/server-access/guides/ssh-pam/",
      "permanent": true
    },
    {
      "source": "/openssh-teleport/",
      "destination": "/server-access/guides/openssh/",
      "permanent": true
    },
    {
      "source": "/enterprise/sso/ssh-gsuite/",
      "destination": "/enterprise/sso/ssh-google-workspace/",
      "permanent": true
    },
    {
      "source": "/features/enhanced-session-recording/",
      "destination": "/server-access/guides/bpf-session-recording/",
      "permanent": true
    },
    {
      "source": "/quickstart-docker/",
      "destination": "/setup/guides/docker/",
      "permanent": true
    },
    {
      "source": "/database-access/guides/postgres-aws/",
      "destination": "/database-access/guides/rds/",
      "permanent": true
    },
    {
      "source": "/database-access/guides/mysql-aws/",
      "destination": "/database-access/guides/rds/",
      "permanent": true
    },
    {
      "source": "/docs/",
      "destination": "/contributing/documentation/",
      "permanent": true
    },
    {
      "source": "/docs/best-practices/",
      "destination": "/contributing/documentation/",
      "permanent": true
    },
    {
      "source": "/kubernetes-access/guides/migration/",
      "destination": "/kubernetes-access/introduction/",
      "permanent": true
    },
    {
      "source": "/setup/guides/joining-nodes-aws/",
      "destination": "/setup/guides/joining-nodes-aws-iam/",
      "permanent": true
    },
    {
      "source": "/docs/setup/reference/license/",
      "destination": "/docs/enterprise/license/",
      "permanent": true
    },
    {
      "source": "/architecture/",
      "destination": "/architecture/overview/",
      "permanent": true
    },
    {
      "source": "/intro/",
      "destination": "/",
      "permanent": true
    },
    {
      "source": "/api-reference/",
      "destination": "/api/getting-started/",
      "permanent": true
    },
    {
      "source": "/server-access/guides/ansible/",
      "destination": "/machine-id/guides/ansible/",
      "permanent": true
    },
    {
      "source": "/cluster/",
      "destination": "/kubernetes-access/guides/multiple-clusters/",
      "permanent": true
    },
    {
      "source": "/application-access/guides/jwt/",
      "destination": "/application-access/jwt/",
      "permanent": true
    },
    {
      "source": "/getting-started/digitalocean/",
      "destination": "/setup/deployments/digitalocean/",
      "permanent": true
    },
    {
      "source": "/docs/kubernetes-access/getting-started/agent/",
      "destination": "/docs/kubernetes-access/getting-started/",
      "permanent": true
    },
    {
      "source": "/docs/kubernetes-access/getting-started/cluster/",
      "destination": "/docs/getting-started/kubernetes-cluster/",
      "permanent": true
    },
    {
      "source": "/docs/kubernetes-access/getting-started/local/",
      "destination": "/docs/getting-started/local-kubernetes/",
      "permanent": true
    },
    {
      "source": "/kubernetes-access/helm/guides/",
      "destination": "/setup/helm-deployments/",
      "permanent": true
    },
    {
      "source": "/kubernetes-access/helm/guides/aws/",
      "destination": "/setup/helm-deployments/aws/",
      "permanent": true
    },
    {
      "source": "/kubernetes-access/helm/guides/custom/",
      "destination": "/setup/helm-deployments/custom/",
      "permanent": true
    },
    {
      "source": "/kubernetes-access/helm/guides/digitalocean/",
      "destination": "/setup/helm-deployments/digitalocean/",
      "permanent": true
    },
    {
      "source": "/kubernetes-access/helm/guides/gcp/",
      "destination": "/setup/helm-deployments/gcp/",
      "permanent": true
    },
    {
      "source": "/kubernetes-access/helm/guides/migration/",
      "destination": "/setup/helm-deployments/migration/",
      "permanent": true
    },
    {
      "source": "/kubernetes-access/helm/reference/",
      "destination": "/setup/helm-reference/",
      "permanent": true
    },
    {
      "source": "/kubernetes-access/helm/reference/teleport-cluster/",
      "destination": "/setup/helm-reference/teleport-cluster/",
      "permanent": true
    },
    {
      "source": "/kubernetes-access/helm/reference/teleport-kube-agent/",
      "destination": "/setup/helm-reference/teleport-kube-agent/",
      "permanent": true
    },
    {
      "source": "/access-controls/guides/u2f/",
      "destination": "/access-controls/guides/webauthn/",
      "permanent": true
    }
  ]
}<|MERGE_RESOLUTION|>--- conflicted
+++ resolved
@@ -503,13 +503,12 @@
               "slug": "/database-access/guides/postgres-redshift/"
             },
             {
-<<<<<<< HEAD
               "title": "AWS DynamoDB",
               "slug": "/database-access/guides/dynamodb/"
-=======
+            },
+            {
               "title": "AWS ElastiCache & MemoryDB",
               "slug": "/database-access/guides/redis-aws/"
->>>>>>> a4059c2c
             },
             {
               "title": "GCP Cloud SQL PostgreSQL",
