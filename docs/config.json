--- conflicted
+++ resolved
@@ -264,14 +264,13 @@
               "forScopes": ["enterprise", "cloud"]
             },
             {
-<<<<<<< HEAD
               "title": "Headless WebAuthn (Preview)",
               "slug": "/access-controls/guides/headless/"
-=======
+            },
+            {
               "title": "IP Pinning (Preview)",
               "slug": "/access-controls/guides/ip-pinning/",
               "forScopes": ["enterprise", "cloud"]
->>>>>>> 91b0f619
             }
           ]
         },
