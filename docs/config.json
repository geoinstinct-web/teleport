{
  "navigation": [
    {
      "icon": "home",
      "title": "Home",
      "entries": [
        {
          "title": "Get Started with Teleport",
          "slug": "/"
        },
        {
          "title": "Core Concepts",
          "slug": "/core-concepts/"
        },
        {
          "title": "Installation",
          "slug": "/installation/"
        },
        {
          "title": "FAQ",
          "slug": "/faq/"
        },
        {
          "title": "Upcoming Releases",
          "slug": "/upcoming-releases/"
        },
        {
          "title": "Changelog",
          "slug": "/changelog/"
        },
        {
          "title": "Teleport Assist",
          "slug": "/ai-assist/",
          "forScopes": ["oss", "team"]
        }
      ]
    },
    {
      "icon": "success",
      "title": "Choose an Edition",
      "entries": [
        {
          "title": "Introduction",
          "slug": "/choose-an-edition/introduction/"
        },
        {
          "title": "Teleport Team",
          "slug": "/choose-an-edition/teleport-team/",
	  "forScopes": ["team"]
        },
        {
          "title": "Teleport Enterprise Cloud",
          "slug": "/choose-an-edition/teleport-cloud/introduction/",
          "forScopes": ["cloud"],
          "entries": [
            {
              "title": "Architecture",
              "slug": "/choose-an-edition/teleport-cloud/architecture/",
              "forScopes": ["cloud"]
            },
            {
              "title": "Downloads",
              "slug": "/choose-an-edition/teleport-cloud/downloads/",
              "forScopes": ["cloud"]
            },
            {
              "title": "FAQ",
              "slug": "/choose-an-edition/teleport-cloud/faq/",
              "forScopes": ["cloud"]
            }
          ]
        },
        {
          "title": "Teleport Enterprise",
          "slug": "/choose-an-edition/teleport-enterprise/introduction/",
          "forScopes": ["enterprise"],
          "entries": [
            {
              "title": "HSM",
              "slug": "/choose-an-edition/teleport-enterprise/hsm/",
              "forScopes": ["enterprise"]
            },
            {
              "title": "Google Cloud KMS",
              "slug": "/choose-an-edition/teleport-enterprise/gcp-kms/",
              "forScopes": ["enterprise"]
            },
            {
              "title": "Enterprise License File",
              "slug": "/choose-an-edition/teleport-enterprise/license/",
              "forScopes": ["enterprise"]
            }
          ]
        }
      ]
    },
    {
      "icon": "quickstart",
      "title": "Deploy a Cluster",
      "entries": [
        {
          "title": "Introduction",
          "slug": "/deploy-a-cluster/introduction/",
          "forScopes": ["oss", "enterprise"]
        },
        {
          "title": "High Availability Deployments",
          "slug": "/deploy-a-cluster/high-availability/",
          "forScopes": ["oss", "enterprise"]
        },
        {
          "title": "Deploy with Helm",
          "slug": "/deploy-a-cluster/helm-deployments/",
          "forScopes": ["oss", "enterprise"],
          "entries": [
            {
              "title": "Deploy Teleport on Kubernetes",
              "slug": "/deploy-a-cluster/helm-deployments/kubernetes-cluster/",
              "forScopes": ["oss", "enterprise"]
            },
            {
              "title": "AWS EKS Cluster",
              "slug": "/deploy-a-cluster/helm-deployments/aws/",
              "forScopes": ["oss", "enterprise"]
            },
            {
              "title": "Google Cloud GKE Cluster",
              "slug": "/deploy-a-cluster/helm-deployments/gcp/",
              "forScopes": ["oss", "enterprise"]
            },
            {
              "title": "DigitalOcean Kubernetes Cluster",
              "slug": "/deploy-a-cluster/helm-deployments/digitalocean/",
              "forScopes": ["oss", "enterprise"]
            },
            {
              "title": "Customize Deployment Config",
              "slug": "/deploy-a-cluster/helm-deployments/custom/",
              "forScopes": ["oss", "enterprise"]
            },
            {
              "title": "Migrating from v11 to v12",
              "slug": "/deploy-a-cluster/helm-deployments/migration-v12/",
              "forScopes": ["oss", "enterprise"]
            },
            {
              "title": "Kubernetes 1.25 and PSP removal",
              "slug": "/deploy-a-cluster/helm-deployments/migration-kubernetes-1-25-psp/",
              "forScopes": ["oss", "enterprise"]
            }
          ]
        },
        {
          "title": "Deploy to your Cloud",
          "slug": "/deploy-a-cluster/deployments/",
          "forScopes": ["oss", "enterprise"],
          "entries": [
            {
              "title": "AWS Terraform",
              "slug": "/deploy-a-cluster/deployments/aws-terraform/",
              "forScopes": ["oss", "enterprise"]
            },
            {
              "title": "AWS Multi-Region Proxy Deployment",
              "slug": "/deploy-a-cluster/deployments/aws-gslb-proxy-peering-ha-deployment/",
              "forScopes": ["oss", "enterprise"]
            },
            {
              "title": "GCP",
              "slug": "/deploy-a-cluster/deployments/gcp/",
              "forScopes": ["oss", "enterprise"]
            },
            {
              "title": "IBM",
              "slug": "/deploy-a-cluster/deployments/ibm/",
              "forScopes": ["oss", "enterprise"]
            }
          ]
        }
      ]
    },
    {
      "icon": "lock",
      "title": "Manage Access",
      "entries": [
        {
          "title": "Introduction",
          "slug": "/access-controls/introduction/"
        },
        {
          "title": "Getting Started",
          "slug": "/access-controls/getting-started/"
        },
        {
          "title": "Cluster Access and RBAC",
          "slug": "/access-controls/guides/",
          "entries": [
            {
              "title": "Role Templates",
              "slug": "/access-controls/guides/role-templates/"
            },
            {
              "title": "Session Locking",
              "slug": "/access-controls/guides/locking/"
            },
            {
              "title": "Passwordless",
              "slug": "/access-controls/guides/passwordless/"
            },
            {
              "title": "Second Factor - WebAuthn",
              "slug": "/access-controls/guides/webauthn/"
            },
            {
              "title": "Per-session MFA",
              "slug": "/access-controls/guides/per-session-mfa/"
            },
            {
              "title": "Dual Authorization",
              "slug": "/access-controls/guides/dual-authz/",
              "forScopes": ["enterprise", "cloud"]
            },
            {
              "title": "Impersonation",
              "slug": "/access-controls/guides/impersonation/"
            },
            {
              "title": "Moderated Sessions",
              "slug": "/access-controls/guides/moderated-sessions/",
              "forScopes": ["enterprise", "cloud"]
            },
            {
              "title": "Hardware Key Support",
              "slug": "/access-controls/guides/hardware-key-support/",
              "forScopes": ["enterprise", "cloud"]
            },
            {
              "title": "Headless WebAuthn (Preview)",
              "slug": "/access-controls/guides/headless/"
            },
            {
              "title": "IP Pinning (Preview)",
              "slug": "/access-controls/guides/ip-pinning/",
              "forScopes": ["enterprise", "cloud"]
            }
          ]
        },
        {
          "title": "Single Sign-On (SSO)",
          "slug": "/access-controls/sso/",
          "forScopes": ["oss", "team", "enterprise", "cloud"],
          "entries": [
            {
              "title": "Active Directory (ADFS)",
              "slug": "/access-controls/sso/adfs/",
              "forScopes": ["enterprise", "cloud"]
            },
            {
              "title": "Azure Active Directory",
              "slug": "/access-controls/sso/azuread/",
              "forScopes": ["enterprise", "cloud"]
            },
            {
              "title": "GitHub",
              "slug": "/access-controls/sso/github-sso/"
            },
            {
              "title": "GitLab",
              "slug": "/access-controls/sso/gitlab/",
              "forScopes": ["enterprise", "cloud"]
            },
            {
              "title": "Google Workspace",
              "slug": "/access-controls/sso/google-workspace/",
              "forScopes": ["enterprise", "cloud"]
            },
            {
              "title": "OIDC",
              "slug": "/access-controls/sso/oidc/",
              "forScopes": ["enterprise", "cloud"]
            },
            {
              "title": "Okta",
              "slug": "/access-controls/sso/okta/",
              "forScopes": ["enterprise", "cloud"]
            },
            {
              "title": "OneLogin",
              "slug": "/access-controls/sso/one-login/",
              "forScopes": ["enterprise", "cloud"]
            }
          ]
        },
        {
          "title": "Teleport as an IdP",
          "slug": "/access-controls/idps/",
          "forScopes": ["enterprise", "cloud", "team"],
          "entries": [
            {
              "title": "SAML Identity Provider Guide",
              "slug": "/access-controls/idps/saml-guide/",
              "forScopes": ["enterprise", "cloud", "team"]
            },
            {
              "title": "Authenticate to Grafana with Teleport SAML",
              "slug": "/access-controls/idps/saml-grafana/",
              "forScopes": ["enterprise", "cloud", "team"]
            },
            {
              "title": "SAML Identity Provider Reference",
              "slug": "/access-controls/idps/saml-reference/",
              "forScopes": ["enterprise", "cloud", "team"]
            }
          ]
        },
        {
          "title": "Login Rules",
          "slug": "/access-controls/login-rules/",
          "forScopes": ["enterprise", "cloud"],
          "entries": [
            {
              "title": "Set Up Login Rules",
              "slug": "/access-controls/login-rules/guide/",
              "forScopes": ["enterprise", "cloud"]
            },
            {
              "title": "Login Rules Reference",
              "slug": "/access-controls/login-rules/reference/",
              "forScopes": ["enterprise", "cloud"]
            },
            {
              "title": "Terraform",
              "slug": "/access-controls/login-rules/terraform/",
              "forScopes": ["enterprise", "cloud"]
            },
            {
              "title": "Kubernetes Operator",
              "slug": "/access-controls/login-rules/kubernetes/",
              "forScopes": ["enterprise"]
            }
          ]
        },
        {
          "title": "Device Trust",
          "slug": "/access-controls/device-trust/",
          "forScopes": [
            "enterprise",
            "cloud"
          ],
          "entries": [
            {
              "title": "Set Up Device Trust",
              "slug": "/access-controls/device-trust/guide/",
              "forScopes": [
                "enterprise",
                "cloud"
              ]
            },
            {
              "title": "Set Up Auto-Enrollment",
              "slug": "/access-controls/device-trust/auto-enrollment/",
              "forScopes": [
                "enterprise",
                "cloud"
              ]
            },
            {
              "title": "Jamf Pro Integration",
              "slug": "/access-controls/device-trust/jamf-integration/",
              "forScopes": [
                "enterprise",
                "cloud"
              ]
            }
          ]
        },
        {
          "title": "Access Requests",
          "slug": "/access-controls/access-requests/",
          "forScopes": ["oss", "enterprise", "cloud"],
          "entries": [
            {
              "title": "Role Requests",
              "slug": "/access-controls/access-requests/role-requests/",
              "forScopes": ["enterprise", "cloud"]
            },
            {
              "title": "Resource Requests",
              "slug": "/access-controls/access-requests/resource-requests/",
              "forScopes": ["enterprise", "cloud"]
            },
            {
              "title": "Role Requests in OSS Teleport",
              "slug": "/access-controls/access-requests/oss-role-requests/",
              "forScopes": ["oss"]
            }
          ]
        },
        {
          "title": "Access Request Plugins",
          "slug": "/access-controls/access-request-plugins/",
          "forScopes": ["enterprise", "cloud"],
          "entries": [
            {
              "title": "Mattermost",
              "slug": "/access-controls/access-request-plugins/ssh-approval-mattermost/",
              "forScopes": ["enterprise", "cloud"]
            },
            {
              "title": "Microsoft Teams",
              "slug": "/access-controls/access-request-plugins/ssh-approval-msteams/",
              "forScopes": ["enterprise", "cloud"]
            },
            {
              "title": "PagerDuty",
              "slug": "/access-controls/access-request-plugins/ssh-approval-pagerduty/",
              "forScopes": ["enterprise", "cloud"]
            },
            {
              "title": "Jira",
              "slug": "/access-controls/access-request-plugins/ssh-approval-jira/",
              "forScopes": ["enterprise", "cloud"]
            },
            {
              "title": "Slack",
              "slug": "/access-controls/access-request-plugins/ssh-approval-slack/",
              "forScopes": ["enterprise", "cloud"]
            },
            {
              "title": "Email",
              "slug": "/access-controls/access-request-plugins/ssh-approval-email/",
              "forScopes": ["enterprise", "cloud"]
            },
            {
              "title": "Discord",
              "slug": "/access-controls/access-request-plugins/ssh-approval-discord/",
              "forScopes": ["enterprise", "cloud"]
            }
          ]
        },
        {
          "title": "Compliance Frameworks",
          "slug": "/access-controls/compliance-frameworks/",
          "forScopes": ["enterprise", "cloud"],
          "entries": [
            {
              "title": "FedRAMP",
              "slug": "/access-controls/compliance-frameworks/fedramp/",
              "forScopes": ["enterprise"]
            },
            {
              "title": "SOC 2",
              "slug": "/access-controls/compliance-frameworks/soc2/",
              "forScopes": ["enterprise", "cloud"]
            }
          ]
        },
        {
          "title": "Reference",
          "slug": "/access-controls/reference/"
        }
      ]
    },
    {
      "icon": "wrench",
      "title": "Manage your Cluster",
      "entries": [
        {
          "title": "Introduction",
          "slug": "/management/introduction/"
        },
	{
	  "title": "Using Dynamic Resources",
	  "slug": "/management/dynamic-resources/",
	  "entries": [
	    {
              "title": "Kubernetes Operator",
              "slug": "/management/dynamic-resources/teleport-operator/",
              "forScopes": ["oss","enterprise"]
            },
            {
              "title": "Terraform Provider",
              "slug": "/management/dynamic-resources/terraform-provider/"
            }
	  ]
	},
        {
          "title": "Admin Guides",
          "slug": "/management/admin/",
          "entries": [
            {
              "title": "Trusted Clusters",
              "slug": "/management/admin/trustedclusters/"
            },
            {
              "title": "Labels",
              "slug": "/management/admin/labels/"
            },
            {
              "title": "Local Users",
              "slug": "/management/admin/users/"
            },
            {
              "title": "Troubleshooting",
              "slug": "/management/admin/troubleshooting/"
            },
            {
              "title": "Upgrading the Teleport Binary",
              "slug": "/management/admin/upgrading-the-teleport-binary/"
            },
            {
              "title": "Run Teleport as a Daemon",
              "slug": "/management/admin/daemon/"
            },
            {
              "title": "Run Teleport with Self-Signed Certificates",
              "slug": "/management/admin/self-signed-certs/",
              "forScopes": ["oss", "enterprise"]
            },
            {
              "title": "Uninstall Teleport",
              "slug": "/management/admin/uninstall-teleport/"
            }
          ]
        },
        {
          "title": "Operations",
          "slug": "/management/operations/",
          "entries": [
            {
              "title": "Scaling",
              "slug": "/management/operations/scaling/",
              "forScopes": ["oss", "enterprise"]
            },
            {
              "title": "Upgrading a Cluster",
              "slug": "/management/operations/upgrading/"
            },
            {
              "title": "Backup and Restore",
              "slug": "/management/operations/backup-restore/"
            },
            {
              "title": "Cert Authority Rotation",
              "slug": "/management/operations/ca-rotation/"
            },
            {
              "title": "TLS Routing Migration",
              "slug": "/management/operations/tls-routing/",
              "forScopes": ["oss", "enterprise"]
            },
            {
              "title": "Proxy Peering Migration",
              "slug": "/management/operations/proxy-peering/",
              "forScopes": ["enterprise"]
            },
            {
              "title": "Self-Hosted Automatic Updates",
              "slug": "/management/operations/self-hosted-automatic-agent-updates/",
              "forScopes": ["enterprise"]
            },
            {
              "title": "Enroll Agents in Automatic Updates",
              "slug": "/management/operations/enroll-agent-into-automatic-updates/",
              "forScopes": ["enterprise", "cloud"]
            }
          ]
        },
        {
          "title": "Security",
          "slug": "/management/security/",
          "entries": [
            {
              "title": "Reducing the Blast Radius of Attacks",
              "slug": "/management/security/reduce-blast-radius/"
            }
          ]
        },
        {
          "title": "Integrations",
          "slug": "/management/guides/",
          "entries": [
            {
              "title": "EC2 Tags",
              "slug": "/management/guides/ec2-tags/"
            },
            {
              "title": "Using Teleport's CA with GitHub",
              "slug": "/management/guides/ssh-key-extensions/"
            }
          ]
        },
        {
          "title": "Diagnostics",
          "slug": "/management/diagnostics/",
          "entries": [
            {
              "title": "Health Monitoring",
              "slug": "/management/diagnostics/monitoring/",
              "forScopes": ["oss", "enterprise", "cloud"]
            },
            {
              "title": "Metrics",
              "slug": "/management/diagnostics/metrics/",
              "forScopes": ["oss", "enterprise", "cloud"]
            },
            {
              "title": "Collecting Profiles",
              "slug": "/management/diagnostics/profiles/",
              "forScopes": ["oss", "enterprise", "cloud"]
            },
            {
              "title": "Distributed Tracing",
              "slug": "/management/diagnostics/tracing/",
              "forScopes": ["oss", "enterprise", "cloud"]
            }
          ]
        },
        {
          "title": "Exporting Audit Events",
          "slug": "/management/export-audit-events/",
          "entries": [
            {
              "title": "Export Audit Events to Fluentd",
              "slug": "/management/export-audit-events/fluentd/"
            },
            {
              "title": "Export Audit Events to Datadog",
              "slug": "/management/export-audit-events/datadog/"
            },
            {
              "title": "Export Audit Events to the Elastic Stack",
              "slug": "/management/export-audit-events/elastic-stack/"
            },
            {
              "title": "Export Audit Events to Splunk",
              "slug": "/management/export-audit-events/splunk/"
            }
          ]
        }
      ]
    },
    {
      "icon": "connect",
      "title": "Connect your Client",
      "entries": [
        {
          "title": "Introduction",
          "slug": "/connect-your-client/introduction/"
        },
        {
          "title": "Using tsh",
          "slug": "/connect-your-client/tsh/"
        },
        {
          "title": "Using the Web UI",
          "slug": "/connect-your-client/web-ui/"
        },
        {
          "title": "Using Teleport Connect",
          "slug": "/connect-your-client/teleport-connect/"
        },
        {
          "title": "Using PuTTY",
          "slug": "/connect-your-client/putty/"
        },
        {
          "title": "Database GUI Clients",
          "slug": "/connect-your-client/gui-clients/"
        }
      ]
    },
    {
      "title": "Run Teleport Agents",
      "icon": "layers",
      "entries": [
        {
          "title": "Introduction",
          "slug": "/agents/introduction/"
        },
        {
          "title": "Deploy via Terraform",
          "slug": "/agents/deploy-agents-terraform/"
        },
        {
          "title": "Join Services to Your Cluster",
          "slug": "/agents/join-services-to-your-cluster/",
          "entries": [
            {
              "title": "Via AWS EC2",
              "slug": "/agents/join-services-to-your-cluster/aws-ec2/",
              "forScopes": ["oss", "enterprise"]
            },
            {
              "title": "Via AWS IAM",
              "slug": "/agents/join-services-to-your-cluster/aws-iam/"
            },
            {
              "title": "Via Azure",
              "slug": "/agents/join-services-to-your-cluster/azure/"
            },
            {
              "title": "Joining Services via Kubernetes ServiceAccount",
              "slug": "/agents/join-services-to-your-cluster/kubernetes/"
            },
            {
              "title": "Via GCP",
              "slug": "/agents/join-services-to-your-cluster/gcp/"
            },
            {
              "title": "Via a Join Token",
              "slug": "/agents/join-services-to-your-cluster/join-token/"
            }
          ]
        }
      ]
    },
    {
      "icon": "window",
      "title": "Application Access",
      "entries": [
        {
          "title": "Introduction",
          "slug": "/application-access/introduction/"
        },
        {
          "title": "Getting Started",
          "slug": "/application-access/getting-started/"
        },
        {
          "title": "Securing Cloud Provider APIs",
          "slug": "/application-access/cloud-apis/",
          "entries": [
            {
              "title": "Google Cloud CLI Access",
              "slug": "/application-access/cloud-apis/google-cloud/"
            },
            {
              "title": "AWS CLI and Console Access",
              "slug": "/application-access/cloud-apis/aws-console/"
            },
            {
              "title": "Azure CLI Access",
              "slug": "/application-access/cloud-apis/azure/"
            }
          ]
        },
        {
          "title": "Securing Internal Applications",
          "slug": "/application-access/guides/",
          "entries": [
            {
              "title": "Web App Access",
              "slug": "/application-access/guides/connecting-apps/"
            },
            {
              "title": "TCP App Access",
              "slug": "/application-access/guides/tcp/"
            },
            {
              "title": "API Access",
              "slug": "/application-access/guides/api-access/"
            },
            {
              "title": "Dynamic Registration",
              "slug": "/application-access/guides/dynamic-registration/"
            },
            {
              "title": "Amazon Athena",
              "slug": "/application-access/guides/amazon-athena/"
            },
            {
              "title": "Amazon DynamoDB",
              "slug": "/application-access/guides/dynamodb/"
            },
            {
              "title": "High Availability",
              "slug": "/application-access/guides/ha/"
            }
          ]
        },
        {
          "title": "Using Teleport-Signed JWTs",
          "slug": "/application-access/jwt/",
          "entries": [
            {
              "title": "Introduction",
              "slug": "/application-access/jwt/introduction/"
            },
            {
              "title": "ElasticSearch",
              "slug": "/application-access/jwt/elasticsearch/"
            }
          ]
        },
        {
          "title": "Protect Okta Applications and Groups (Preview)",
          "slug": "/application-access/okta/",
          "forScopes": ["enterprise", "cloud"],
          "entries": [
            {
              "title": "Okta Service",
              "slug": "/application-access/okta/guide/",
              "forScopes": ["enterprise", "cloud"]
            },
            {
              "title": "Architecture",
              "slug": "/application-access/okta/architecture/",
              "forScopes": ["enterprise", "cloud"]
            },
            {
              "title": "Reference",
              "slug": "/application-access/okta/reference/",
              "forScopes": ["enterprise", "cloud"]
            }
          ]
        },
        {
          "title": "Access Controls",
          "slug": "/application-access/controls/"
        },
        {
          "title": "Reference",
          "slug": "/application-access/reference/"
        }
      ]
    },
    {
      "icon": "server",
      "title": "Server Access",
      "entries": [
        {
          "title": "Introduction",
          "slug": "/server-access/introduction/"
        },
        {
          "title": "Getting Started",
          "slug": "/server-access/getting-started/"
        },
        {
          "title": "Guides",
          "slug": "/server-access/guides/",
          "entries": [
            {
              "title": "Using Teleport with PAM",
              "slug": "/server-access/guides/ssh-pam/"
            },
            {
              "title": "Agentless OpenSSH Integration",
              "slug": "/server-access/guides/openssh/"
            },
            {
              "title": "Recording Proxy Mode",
              "slug": "/server-access/guides/recording-proxy-mode/",
              "forScopes": ["oss", "enterprise"]
            },
            {
              "title": "BPF Session Recording",
              "slug": "/server-access/guides/bpf-session-recording/"
            },
            {
              "title": "Restricted Session",
              "slug": "/server-access/guides/restricted-session/"
            },
            {
              "title": "Visual Studio Code",
              "slug": "/server-access/guides/vscode/"
            },
            {
              "title": "JetBrains SFTP",
              "slug": "/server-access/guides/jetbrains-sftp/"
            },
            {
              "title": "Host User Creation",
              "slug": "/server-access/guides/host-user-creation/"
            },
            {
              "title": "Linux Auditing System",
              "slug": "/server-access/guides/auditd/"
            },
            {
              "title": "EC2 Instance Discovery",
              "slug": "/server-access/guides/ec2-discovery/"
            },
            {
              "title": "Azure Instance Discovery",
              "slug": "/server-access/guides/azure-discovery/"
            },
            {
              "title": "GCP Instance Discovery",
              "slug": "/server-access/guides/gcp-discovery/"
            },
            {
              "title": "Using Teleport with Ansible",
              "slug": "/server-access/guides/ansible/"
            }
          ]
        },
        {
          "title": "Access Controls",
          "slug": "/server-access/rbac/"
        }
      ]
    },
    {
      "icon": "kubernetes",
      "title": "Kubernetes Access",
      "entries": [
        {
          "title": "Introduction",
          "slug": "/kubernetes-access/introduction/"
        },
        {
          "title": "Getting Started",
          "slug": "/kubernetes-access/getting-started/"
        },
        {
          "title": "Kubernetes Discovery",
          "slug": "/kubernetes-access/discovery/",
          "entries": [
            {
              "title": "AWS",
              "slug": "/kubernetes-access/discovery/aws/"
            },
            {
              "title": "Azure",
              "slug": "/kubernetes-access/discovery/azure/"
            },
            {
              "title": "Google Cloud",
              "slug": "/kubernetes-access/discovery/google-cloud/"
            }
          ]
        },
        {
          "title": "Manual Cluster Registration",
          "slug": "/kubernetes-access/register-clusters/",
          "entries": [
            {
              "title": "Register a Cluster with Static kubeconfigs",
              "slug": "/kubernetes-access/register-clusters/static-kubeconfig/"
            },
            {
              "title": "Register a Cluster with IAM Joining",
              "slug": "/kubernetes-access/register-clusters/iam-joining/"
            },
            {
              "title": "Register Clusters Dynamically",
              "slug": "/kubernetes-access/register-clusters/dynamic-registration/"
            }
          ]
        },
        {
          "title": "Configuring Access",
          "slug": "/kubernetes-access/manage-access/",
          "entries": [
            {
              "title": "Setting up Role-Based Access Controls",
              "slug": "/kubernetes-access/manage-access/rbac/"
            },
            {
              "title": "Federation",
              "slug": "/kubernetes-access/manage-access/federation/"
            }
          ]
        },
        {
          "title": "Access Controls Reference",
          "slug": "/kubernetes-access/controls/"
        },
        {
          "title": "FAQ",
          "slug": "/kubernetes-access/faq/"
        },
        {
          "title": "Troubleshooting",
          "slug": "/kubernetes-access/troubleshooting/"
        }
      ]
    },
    {
      "icon": "database",
      "title": "Database Access",
      "entries": [
        {
          "title": "Introduction",
          "slug": "/database-access/introduction/"
        },
        {
          "title": "Getting Started",
          "slug": "/database-access/getting-started/"
        },
        {
          "title": "Guides",
          "slug": "/database-access/guides/",
          "entries": [
            {
              "title": "AWS Cross-Account",
              "slug": "/database-access/guides/aws-cross-account/"
            },
            {
              "title": "AWS DynamoDB",
              "slug": "/database-access/guides/aws-dynamodb/"
            },
            {
              "title": "AWS ElastiCache & MemoryDB",
              "slug": "/database-access/guides/redis-aws/"
            },
            {
              "title": "AWS Keyspaces (Apache Cassandra)",
              "slug": "/database-access/guides/aws-cassandra-keyspaces/"
            },
            {
              "title": "AWS RDS & Aurora",
              "slug": "/database-access/guides/rds/"
            },
            {
              "title": "AWS RDS Proxy",
              "slug": "/database-access/guides/rds-proxy/"
            },
            {
              "title": "AWS Redshift",
              "slug": "/database-access/guides/postgres-redshift/"
            },
            {
              "title": "AWS Redshift Serverless",
              "slug": "/database-access/guides/redshift-serverless/"
            },
            {
              "title": "AWS OpenSearch",
              "slug": "/database-access/guides/aws-opensearch/"
            },
            {
              "title": "Azure Cache for Redis",
              "slug": "/database-access/guides/azure-redis/"
            },
            {
              "title": "Azure PostgreSQL & MySQL",
              "slug": "/database-access/guides/azure-postgres-mysql/"
            },
            {
              "title": "Azure SQL Server",
              "slug": "/database-access/guides/azure-sql-server-ad/"
            },
            {
              "title": "Dynamic Registration",
              "slug": "/database-access/guides/dynamic-registration/"
            },
            {
              "title": "GCP Cloud SQL MySQL",
              "slug": "/database-access/guides/mysql-cloudsql/"
            },
            {
              "title": "GCP Cloud SQL PostgreSQL",
              "slug": "/database-access/guides/postgres-cloudsql/"
            },
            {
              "title": "High Availability",
              "slug": "/database-access/guides/ha/"
            },
            {
              "title": "MongoDB Atlas",
              "slug": "/database-access/guides/mongodb-atlas/"
            },
            {
              "title": "SQL Server",
              "slug": "/database-access/guides/sql-server-ad/"
            },
            {
              "title": "SQL Server with PKINIT",
              "slug": "/database-access/guides/sql-server-ad-pkinit/"
            },
            {
              "title": "Self-Hosted Cassandra & ScyllaDB",
              "slug": "/database-access/guides/cassandra-self-hosted/"
            },
            {
              "title": "Self-Hosted CockroachDB",
              "slug": "/database-access/guides/cockroachdb-self-hosted/"
            },
            {
              "title": "Self-Hosted Elasticsearch",
              "slug": "/database-access/guides/elastic/"
            },
            {
              "title": "Self-Hosted MongoDB",
              "slug": "/database-access/guides/mongodb-self-hosted/"
            },
            {
              "title": "Self-Hosted MySQL/MariaDB",
              "slug": "/database-access/guides/mysql-self-hosted/"
            },
            {
              "title": "Self-Hosted PostgreSQL",
              "slug": "/database-access/guides/postgres-self-hosted/"
            },
            {
              "title": "Self-Hosted Redis",
              "slug": "/database-access/guides/redis/"
            },
            {
              "title": "Self-Hosted Redis Cluster",
              "slug": "/database-access/guides/redis-cluster/"
            },
            {
              "title": "Self-Hosted Oracle",
              "forScopes": ["enterprise", "cloud"],
              "slug": "/database-access/guides/oracle-self-hosted/"
            },
            {
              "title": "Snowflake",
              "slug": "/database-access/guides/snowflake/"
            }
          ]
        },
        {
          "title": "Access Controls",
          "slug": "/database-access/rbac/",
          "entries": [
            {
              "title": "RBAC",
              "slug": "/database-access/rbac/configuring-access/"
            },
            {
              "title": "Automatic User Provisioning (Preview)",
              "slug": "/database-access/rbac/configuring-auto-user-provisioning/"
            }
          ]
        },
        {
          "title": "Architecture",
          "slug": "/database-access/architecture/"
        },
        {
          "title": "Reference",
          "slug": "/database-access/reference/",
          "entries": [
            {
              "title": "Configuration",
              "slug": "/database-access/reference/configuration/"
            },
            {
              "title": "CLI",
              "slug": "/database-access/reference/cli/"
            },
            {
              "title": "Audit Events",
              "slug": "/database-access/reference/audit/"
            },
            {
              "title": "AWS IAM",
              "slug": "/database-access/reference/aws/"
            },
            {
              "title": "Database Labels",
              "slug": "/database-access/reference/labels/"
            }
          ]
        },
        {
          "title": "FAQ",
          "slug": "/database-access/faq/"
        },
        {
          "title": "Troubleshooting",
          "slug": "/database-access/troubleshooting/"
        }
      ]
    },
    {
      "icon": "desktop",
      "title": "Desktop Access",
      "entries": [
        {
          "title": "Introduction",
          "slug": "/desktop-access/introduction/"
        },
        {
          "title": "Getting Started",
          "slug": "/desktop-access/getting-started/",
          "forScopes": ["enterprise", "cloud"]
        },
        {
          "title": "Active Directory",
          "slug": "/desktop-access/active-directory/"
        },
        {
          "title": "Active Directory (Manual)",
          "slug": "/desktop-access/active-directory-manual/"
        },
        {
          "title": "Access Controls",
          "slug": "/desktop-access/rbac/"
        },
        {
          "title": "Directory Sharing",
          "slug": "/desktop-access/directory-sharing/"
        },
        {
          "title": "Reference",
          "slug": "/desktop-access/reference/",
          "entries": [
            {
              "title": "Configuration",
              "slug": "/desktop-access/reference/configuration/"
            },
            {
              "title": "Audit Events",
              "slug": "/desktop-access/reference/audit/"
            },
            {
              "title": "Clipboard Sharing",
              "slug": "/desktop-access/reference/clipboard/"
            },
            {
              "title": "Session Recording",
              "slug": "/desktop-access/reference/sessions/"
            },
            {
              "title": "CLI",
              "slug": "/desktop-access/reference/cli/"
            }
          ]
        },
        {
          "title": "Troubleshooting",
          "slug": "/desktop-access/troubleshooting/"
        }
      ]
    },
    {
      "icon": "chip",
      "title": "Machine ID",
      "entries": [
        {
          "title": "Introduction",
          "slug": "/machine-id/introduction/"
        },
        {
          "title": "Getting Started",
          "slug": "/machine-id/getting-started/"
        },
        {
          "title": "Guides",
          "slug": "/machine-id/guides/",
          "entries": [
            {
              "title": "Ansible",
              "slug": "/machine-id/guides/ansible/"
            },
            {
              "title": "GitHub Actions",
              "slug": "/machine-id/guides/github-actions/"
            },
            {
              "title": "CircleCI",
              "slug": "/machine-id/guides/circleci/"
            },
            {
              "title": "GitHub Actions & Kubernetes",
              "slug": "/machine-id/guides/github-actions-kubernetes/"
            },
            {
              "title": "GitLab CI",
              "slug": "/machine-id/guides/gitlab/"
            },
            {
              "title": "Jenkins",
              "slug": "/machine-id/guides/jenkins/"
            },
            {
              "title": "Databases",
              "slug": "/machine-id/guides/databases/"
            },
            {
              "title": "Kubernetes",
              "slug": "/machine-id/guides/kubernetes/"
            },
            {
              "title": "Applications",
              "slug": "/machine-id/guides/applications/"
            },
            {
              "title": "Host Certificates",
              "slug": "/machine-id/guides/host-certificate/"
            }
          ]
        },
        {
          "title": "Architecture",
          "slug": "/machine-id/architecture/"
        },
        {
          "title": "Reference",
          "slug": "/machine-id/reference/",
          "entries": [
            {
              "title": "Configuration",
              "slug": "/machine-id/reference/configuration/"
            },
            {
              "title": "GitHub Actions",
              "slug": "/machine-id/reference/github-actions/"
            },
            {
              "title": "Telemetry",
              "slug": "/machine-id/reference/telemetry/"
            }
          ]
        },
        {
          "title": "FAQ",
          "slug": "/machine-id/faq/"
        },
        {
          "title": "Troubleshooting",
          "slug": "/machine-id/troubleshooting/"
        }
      ]
    },
    {
      "icon": "list",
      "title": "API",
      "entries": [
        {
          "title": "Introduction",
          "slug": "/api/introduction/"
        },
        {
          "title": "Getting Started",
          "slug": "/api/getting-started/"
        },
        {
          "title": "Architecture",
          "slug": "/api/architecture/"
        },
        {
          "title": "How to Build an Access Request Plugin",
          "slug": "/api/access-plugin/",
          "forScopes": ["enterprise", "cloud"]
        },
        {
          "title": "Automatically Register Teleport Agents",
          "slug": "/api/automatically-register-agents/"
        },
        {
          "title": "Automatically Generate Roles",
          "slug": "/api/rbac/"
        }
      ]
    },
    {
      "icon": "book",
      "title": "Reference",
      "entries": [
        {
          "title": "Introduction",
          "slug": "/reference/introduction/"
        },
        {
          "title": "Config File",
          "slug": "/reference/config/"
        },
        {
          "title": "Config Resources",
          "slug": "/reference/resources/"
        },
        {
          "title": "Command Line",
          "slug": "/reference/cli/"
        },
        {
          "title": "Metrics",
          "slug": "/reference/metrics/"
        },
        {
          "title": "Terraform Resources",
          "slug": "/reference/terraform-provider/"
        },
        {
          "title": "Audit Events and Records",
          "slug": "/reference/audit/"
        },
        {
          "title": "Authentication",
          "slug": "/reference/authentication/"
        },
        {
          "title": "Storage Backends",
          "slug": "/reference/backends/",
          "forScopes": ["oss", "enterprise"]
        },
        {
          "title": "Networking",
          "slug": "/reference/networking/"
        },
        {
          "title": "Predicate Language",
          "slug": "/reference/predicate-language/"
        },
        {
          "title": "Signals",
          "slug": "/reference/signals/"
        },
        {
          "title": "Helm Charts",
          "slug": "/reference/helm-reference/",
          "entries": [
            {
              "title": "teleport-cluster",
              "slug": "/reference/helm-reference/teleport-cluster/",
              "forScopes": [
              	  "oss",
              	  "enterprise"
	      ]
            },
            {
              "title": "teleport-kube-agent",
              "slug": "/reference/helm-reference/teleport-kube-agent/"
            },
            {
              "title": "teleport-plugin-event-handler",
              "slug": "/reference/helm-reference/teleport-plugin-event-handler/"
            },
            {
              "title": "teleport-plugin-jira",
              "slug": "/reference/helm-reference/teleport-plugin-jira/"
            },
            {
              "title": "teleport-plugin-pagerduty",
              "slug": "/reference/helm-reference/teleport-plugin-pagerduty/"
            },
            {
              "title": "teleport-plugin-mattermost",
              "slug": "/reference/helm-reference/teleport-plugin-mattermost/"
            },
            {
              "title": "teleport-plugin-slack",
              "slug": "/reference/helm-reference/teleport-plugin-slack/"
            }
          ]
        }
      ]
    },
    {
      "icon": "integrations",
      "title": "Architecture",
      "entries": [
        {
          "title": "Introduction",
          "slug": "/architecture/introduction/"
        },
        {
          "title": "Authentication",
          "slug": "/architecture/authentication/"
        },
        {
          "title": "Authorization",
          "slug": "/architecture/authorization/"
        },
        {
          "title": "Teleport Proxy",
          "slug": "/architecture/proxy/"
        },
        {
          "title": "Trusted Clusters",
          "slug": "/architecture/trustedclusters/"
        },
        {
          "title": "Teleport Nodes",
          "slug": "/architecture/nodes/"
        },
        {
          "title": "Session Recording",
          "slug": "/architecture/session-recording/"
        },
        {
          "title": "TLS Routing",
          "slug": "/architecture/tls-routing/"
        },
        {
          "title": "Proxy Peering",
          "slug": "/architecture/proxy-peering/",
          "forScopes": ["enterprise"]
        },
        {
          "title": "Agent Update Management",
          "slug": "/architecture/agent-update-management/",
          "forScopes": ["enterprise", "cloud"]
        }
      ]
    },
    {
      "icon": "wrench",
      "title": "Contribute",
      "entries": [
        {
          "title": "Documentation",
          "slug": "/contributing/documentation/",
          "entries": [
            {
              "title": "How to Contribute",
              "slug": "/contributing/documentation/how-to-contribute/"
            },
            {
              "title": "Reviewing Documentation Changes",
              "slug": "/contributing/documentation/reviewing-docs/"
            },
            {
              "title": "Creating Documentation Issues",
              "slug": "/contributing/documentation/issues/"
            },
            {
              "title": "Style Guide",
              "slug": "/contributing/documentation/style-guide/"
            },
            {
              "title": "UI Reference",
              "slug": "/contributing/documentation/reference/"
            }
          ]
        }
      ]
    }
  ],
  "variables": {
    "ansible": {
      "min_version": "2.9.6"
    },
    "aws": {
      "aws_access_key": "abcd1234-this-is-an-example",
      "aws_secret_access_key": "zyxw9876-this-is-an-example"
    },
    "cloud": {
      "version": "13.2.3",
      "major_version": "13",
      "sla": {
        "monthly_percentage": "99.9%",
        "monthly_downtime": "44 minutes"
      }
    },
    "devicetrust": {
      "asset_tag": "C00AA0AAAA0A",
      "enroll_token": "AAAAAAAAAAAAAAAAAAAAAAAA-this-is-an-example",
      "device_id": "9cdfc0ad-64b7-4d9c-this-is-an-example"
    },
    "docker": {
      "version": "20.10.7",
      "compose": {
        "version": "1.25.0"
      }
    },
    "fedramp": {
      "control_url": "https://csrc.nist.gov/Projects/risk-management/sp800-53-controls/release-search#!/control?version=5.1&number="
    },
    "fluentd": {
      "version": "1.12.4"
    },
    "helm": {
      "version": "3.4.2"
    },
    "kubernetes": {
      "major_version": "1",
      "minor_version": "17"
    },
    "mongodb": {
      "min_version": "3.6"
    },
    "presets": {
      "tokens": {
        "first": "abcd123-insecure-do-not-use-this",
        "second": "efgh456-insecure-do-not-use-this",
        "third": "ijkl789-insecure-do-not-use-this"
      },
      "ca_pin": "sha256:abdc1245efgh5678abdc1245efgh5678abdc1245efgh5678abdc1245efgh5678"
    },
    "teleport": {
      "major_version": "14",
      "version": "14.0.0-dev",
<<<<<<< HEAD
      "golang": "1.20",
      "git": "api/14.0.0-gd1e081e",
      "url": "teleport.example.com",
=======
      "golang": "1.21",
>>>>>>> 600d1451
      "plugin": {
        "version": "12.1.1"
      },
      "helm_repo_url": "https://charts.releases.teleport.dev",
      "latest_oss_docker_image": "public.ecr.aws/gravitational/teleport-distroless:12.1.5",
      "latest_oss_debug_docker_image": "public.ecr.aws/gravitational/teleport-distroless-debug:12.1.5",
      "latest_ent_docker_image": "public.ecr.aws/gravitational/teleport-ent-distroless:12.1.5",
      "latest_ent_debug_docker_image": "public.ecr.aws/gravitational/teleport-ent-distroless-debug:12.1.5"
    },
    "terraform": {
      "version": "1.0.0"
    }
  },
  "redirects": [
    {
      "source": "/architecture/users/",
      "destination": "/architecture/authorization/",
      "permanent": true
    },
    {
      "source": "/production/",
      "destination": "/deploy-a-cluster/deployments/",
      "permanent": true
    },
    {
      "source": "/admin-guide/",
      "destination": "/management/admin/",
      "permanent": true
    },
    {
      "source": "/trustedclusters/",
      "destination": "/management/admin/trustedclusters/",
      "permanent": true
    },
    {
      "source": "/reference/api/architecture/",
      "destination": "/api/architecture/",
      "permanent": true
    },
    {
      "source": "/reference/api/getting-started/",
      "destination": "/api/getting-started/",
      "permanent": true
    },
    {
      "source": "/reference/api/introduction/",
      "destination": "/api/introduction/",
      "permanent": true
    },
    {
      "source": "/metrics-logs-reference/",
      "destination": "/management/diagnostics/metrics/",
      "permanent": true
    },
    {
      "source": "/config-reference/",
      "destination": "/reference/config/",
      "permanent": true
    },
    {
      "source": "/cli-docs/",
      "destination": "/reference/cli/",
      "permanent": true
    },
    {
      "source": "/enterprise/ssh-kubernetes-fedramp/",
      "destination": "/access-controls/compliance-frameworks/fedramp/",
      "permanent": true
    },
    {
      "source": "/enterprise/sso/ssh-one-login/",
      "destination": "/access-controls/sso/one-login/",
      "permanent": true
    },
    {
      "source": "/enterprise/sso/ssh-okta/",
      "destination": "/access-controls/sso/okta/",
      "permanent": true
    },
    {
      "source": "/enterprise/sso/ssh-google-workspace/",
      "destination": "/access-controls/sso/google-workspace/",
      "permanent": true
    },
    {
      "source": "/enterprise/sso/ssh-azuread/",
      "destination": "/access-controls/sso/azuread/",
      "permanent": true
    },
    {
      "source": "/enterprise/sso/ssh-adfs/",
      "destination": "/access-controls/sso/adfs/",
      "permanent": true
    },
    {
      "source": "/enterprise/sso/ssh-sso/",
      "destination": "/access-controls/sso/",
      "permanent": true
    },
    {
      "source": "/enterprise/ssh_sso/",
      "destination": "/access-controls/sso/",
      "permanent": true
    },
    {
      "source": "/enterprise/quickstart-enterprise/",
      "destination": "/choose-an-edition/teleport-enterprise/introduction/",
      "permanent": true
    },
    {
      "source": "/gcp-guide/",
      "destination": "/deploy-a-cluster/deployments/gcp/",
      "permanent": true
    },
    {
      "source": "/ibm-cloud-guide/",
      "destination": "/deploy-a-cluster/deployments/ibm/",
      "permanent": true
    },
    {
      "source": "/aws-terraform-guide/",
      "destination": "/deploy-a-cluster/deployments/aws-terraform/",
      "permanent": true
    },
    {
      "source": "/setup/guides/docker-compose/",
      "destination": "/installation/",
      "permanent": true
    },
    {
      "source": "/cloud/",
      "destination": "/choose-an-edition/teleport-cloud/introduction/",
      "permanent": true
    },
    {
      "source": "/application-access/",
      "destination": "/application-access/introduction/",
      "permanent": true
    },
    {
      "source": "/database-access/",
      "destination": "/database-access/introduction/",
      "permanent": true
    },
    {
      "source": "/kubernetes-access/",
      "destination": "/kubernetes-access/introduction/",
      "permanent": true
    },
    {
      "source": "/enterprise/ssh-rbac/",
      "destination": "/access-controls/introduction/",
      "permanent": true
    },
    {
      "source": "/quickstart/",
      "destination": "/",
      "permanent": true
    },
    {
      "source": "/preview/database-access/",
      "destination": "/database-access/",
      "permanent": true
    },
    {
      "source": "/preview/cloud/",
      "destination": "/choose-an-edition/teleport-cloud/introduction/",
      "permanent": true
    },
    {
      "source": "/kubernetes-ssh/",
      "destination": "/kubernetes-access/",
      "permanent": true
    },
    {
      "source": "/features/ssh-pam/",
      "destination": "/server-access/guides/ssh-pam/",
      "permanent": true
    },
    {
      "source": "/openssh-teleport/",
      "destination": "/server-access/guides/openssh/",
      "permanent": true
    },
    {
      "source": "/features/enhanced-session-recording/",
      "destination": "/server-access/guides/bpf-session-recording/",
      "permanent": true
    },
    {
      "source": "/quickstart-docker/",
      "destination": "/installation/",
      "permanent": true
    },
    {
      "source": "/database-access/guides/postgres-aws/",
      "destination": "/database-access/guides/rds/",
      "permanent": true
    },
    {
      "source": "/database-access/guides/mysql-aws/",
      "destination": "/database-access/guides/rds/",
      "permanent": true
    },
    {
      "source": "/docs/",
      "destination": "/contributing/documentation/",
      "permanent": true
    },
    {
      "source": "/docs/best-practices/",
      "destination": "/contributing/documentation/",
      "permanent": true
    },
    {
      "source": "/kubernetes-access/guides/migration/",
      "destination": "/kubernetes-access/introduction/",
      "permanent": true
    },
    {
      "source": "/setup/guides/joining-nodes-aws/",
      "destination": "/agents/join-services-to-your-cluster/aws-iam/",
      "permanent": true
    },
    {
      "source": "/setup/reference/license/",
      "destination": "/choose-an-edition/teleport-enterprise/license/",
      "permanent": true
    },
    {
      "source": "/intro/",
      "destination": "/",
      "permanent": true
    },
    {
      "source": "/api-reference/",
      "destination": "/api/getting-started/",
      "permanent": true
    },
    {
      "source": "/server-access/guides/tsh/",
      "destination": "/connect-your-client/tsh/",
      "permanent": true
    },
    {
      "source": "/cluster/",
      "destination": "/kubernetes-access/getting-started/",
      "permanent": true
    },
    {
      "source": "/application-access/guides/jwt/",
      "destination": "/application-access/jwt/",
      "permanent": true
    },
    {
      "source": "/getting-started/digitalocean/",
      "destination": "/",
      "permanent": true
    },
    {
      "source": "/kubernetes-access/getting-started/agent/",
      "destination": "/kubernetes-access/getting-started/",
      "permanent": true
    },
    {
      "source": "/kubernetes-access/getting-started/cluster/",
      "destination": "/deploy-a-cluster/helm-deployments/kubernetes-cluster/",
      "permanent": true
    },
    {
      "source": "/kubernetes-access/getting-started/local/",
      "destination": "/kubernetes-access/",
      "permanent": true
    },
    {
      "source": "/kubernetes-access/helm/guides/",
      "destination": "/deploy-a-cluster/helm-deployments/",
      "permanent": true
    },
    {
      "source": "/kubernetes-access/helm/guides/aws/",
      "destination": "/deploy-a-cluster/helm-deployments/aws/",
      "permanent": true
    },
    {
      "source": "/kubernetes-access/helm/guides/custom/",
      "destination": "/deploy-a-cluster/helm-deployments/custom/",
      "permanent": true
    },
    {
      "source": "/kubernetes-access/helm/guides/digitalocean/",
      "destination": "/deploy-a-cluster/helm-deployments/digitalocean/",
      "permanent": true
    },
    {
      "source": "/kubernetes-access/helm/guides/gcp/",
      "destination": "/deploy-a-cluster/helm-deployments/gcp/",
      "permanent": true
    },
    {
      "source": "/kubernetes-access/helm/guides/migration/",
      "destination": "/deploy-a-cluster/helm-deployments/migration-v12/",
      "permanent": true
    },
    {
      "source": "/kubernetes-access/helm/reference/",
      "destination": "/reference/helm-reference/",
      "permanent": true
    },
    {
      "source": "/kubernetes-access/helm/reference/teleport-cluster/",
      "destination": "/reference/helm-reference/teleport-cluster/",
      "permanent": true
    },
    {
      "source": "/kubernetes-access/helm/reference/teleport-kube-agent/",
      "destination": "/reference/helm-reference/teleport-kube-agent/",
      "permanent": true
    },
    {
      "source": "/access-controls/guides/u2f/",
      "destination": "/access-controls/guides/webauthn/",
      "permanent": true
    },
    {
      "source": "/setup/admin/graceful-restarts/",
      "destination": "/management/admin/upgrading-the-teleport-binary/",
      "permanent": true
    },
    {
      "source": "/enterprise/workflow/",
      "destination": "/access-controls/access-requests/",
      "permanent": true
    },
    {
      "source": "/enterprise/workflow/ssh-approval-mattermost/",
      "destination": "/access-controls/access-request-plugins/ssh-approval-mattermost/",
      "permanent": true
    },
    {
      "source": "/enterprise/workflow/ssh-approval-pagerduty/",
      "destination": "/access-controls/access-request-plugins/ssh-approval-pagerduty/",
      "permanent": true
    },
    {
      "source": "/enterprise/workflow/ssh-approval-jira-server/",
      "destination": "/access-controls/access-request-plugins/ssh-approval-jira/",
      "permanent": true
    },
    {
      "source": "/enterprise/workflow/ssh-approval-jira-cloud/",
      "destination": "/access-controls/access-request-plugins/ssh-approval-jira/",
      "permanent": true
    },
    {
      "source": "/enterprise/workflow/ssh-approval-jira-cloud/",
      "destination": "/access-controls/access-request-plugins/ssh-approval-jira/",
      "permanent": true
    },
    {
      "source": "/enterprise/workflow/ssh-approval-slack/",
      "destination": "/access-controls/access-request-plugins/ssh-approval-slack/",
      "permanent": true
    },
    {
      "source": "/enterprise/workflow/resource-requests/",
      "destination": "/access-controls/access-requests/resource-requests/",
      "permanent": true
    },
    {
      "source": "/enterprise/workflow/role-requests/",
      "destination": "/access-controls/access-requests/role-requests/",
      "permanent": true
    },
    {
      "source": "/user-manual/",
      "destination": "/",
      "permanent": true
    },
    {
      "source": "/enterprise/fedramp/",
      "destination": "/access-controls/compliance-frameworks/fedramp/",
      "permanent": true
    },
    {
      "source": "/enterprise/soc2/",
      "destination": "/access-controls/compliance-frameworks/soc2/",
      "permanent": true
    },
    {
      "source": "/enterprise/sso/",
      "destination": "/access-controls/sso/",
      "permanent": true
    },
    {
      "source": "/enterprise/sso/adfs/",
      "destination": "/access-controls/sso/adfs/",
      "permanent": true
    },
    {
      "source": "/enterprise/sso/azuread/",
      "destination": "/access-controls/sso/azuread/",
      "permanent": true
    },
    {
      "source": "/setup/admin/github-sso/",
      "destination": "/access-controls/sso/github-sso/",
      "permanent": true
    },
    {
      "source": "/enterprise/sso/gitlab/",
      "destination": "/access-controls/sso/gitlab/",
      "permanent": true
    },
    {
      "source": "/enterprise/sso/google-workspace/",
      "destination": "/access-controls/sso/google-workspace/",
      "permanent": true
    },
    {
      "source": "/enterprise/sso/oidc/",
      "destination": "/access-controls/sso/oidc/",
      "permanent": true
    },
    {
      "source": "/enterprise/sso/okta/",
      "destination": "/access-controls/sso/okta/",
      "permanent": true
    },
    {
      "source": "/enterprise/sso/one-login/",
      "destination": "/access-controls/sso/one-login/",
      "permanent": true
    },
    {
      "source": "/database-access/guides/gui-clients/",
      "destination": "/connect-your-client/gui-clients/",
      "permanent": true
    },
    {
      "source": "/use-teleport/teleport-connect/",
      "destination": "/connect-your-client/teleport-connect/",
      "permanent": true
    },
    {
      "source": "/use-teleport/tsh/",
      "destination": "/connect-your-client/tsh/",
      "permanent": true
    },
    {
      "source": "/setup/deployments/",
      "destination": "/deploy-a-cluster/deployments/",
      "permanent": true
    },
    {
      "source": "/setup/deployments/aws-terraform/",
      "destination": "/deploy-a-cluster/deployments/aws-terraform/",
      "permanent": true
    },
    {
      "source": "/setup/deployments/digitalocean/",
      "destination": "/",
      "permanent": true
    },
    {
      "source": "/setup/deployments/gcp/",
      "destination": "/deploy-a-cluster/deployments/gcp/",
      "permanent": true
    },
    {
      "source": "/setup/deployments/ibm/",
      "destination": "/deploy-a-cluster/deployments/ibm/",
      "permanent": true
    },
    {
      "source": "/setup/helm-deployments/",
      "destination": "/deploy-a-cluster/helm-deployments/",
      "permanent": true
    },
    {
      "source": "/setup/helm-deployments/aws/",
      "destination": "/deploy-a-cluster/helm-deployments/aws/",
      "permanent": true
    },
    {
      "source": "/setup/helm-deployments/custom/",
      "destination": "/deploy-a-cluster/helm-deployments/custom/",
      "permanent": true
    },
    {
      "source": "/setup/helm-deployments/digitalocean/",
      "destination": "/deploy-a-cluster/helm-deployments/digitalocean/",
      "permanent": true
    },
    {
      "source": "/setup/helm-deployments/gcp/",
      "destination": "/deploy-a-cluster/helm-deployments/gcp/",
      "permanent": true
    },
    {
      "source": "/getting-started/kubernetes-cluster/",
      "destination": "/deploy-a-cluster/helm-deployments/kubernetes-cluster/",
      "permanent": true
    },
    {
      "source": "/setup/helm-deployments/migration/",
      "destination": "/deploy-a-cluster/helm-deployments/migration-v12/",
      "permanent": true
    },
    {
      "source": "/getting-started/linux-server/",
      "destination": "/",
      "permanent": true
    },
    {
      "source": "/cloud/architecture/",
      "destination": "/choose-an-edition/teleport-cloud/architecture/",
      "permanent": true
    },
    {
      "source": "/cloud/downloads/",
      "destination": "/choose-an-edition/teleport-cloud/downloads/",
      "permanent": true
    },
    {
      "source": "/cloud/faq/",
      "destination": "/choose-an-edition/teleport-cloud/faq/",
      "permanent": true
    },
    {
      "source": "/cloud/getting-started/",
      "destination": "/choose-an-edition/teleport-team/",
      "permanent": true
    },
    {
      "source": "/cloud/introduction/",
      "destination": "/choose-an-edition/teleport-cloud/introduction/",
      "permanent": true
    },
    {
      "source": "/enterprise/getting-started/",
      "destination": "/choose-an-edition/teleport-enterprise/introduction/",
      "permanent": true
    },
    {
      "source": "/enterprise/hsm/",
      "destination": "/choose-an-edition/teleport-enterprise/hsm/",
      "permanent": true
    },
    {
      "source": "/enterprise/introduction/",
      "destination": "/choose-an-edition/teleport-enterprise/introduction/",
      "permanent": true
    },
    {
      "source": "/enterprise/license/",
      "destination": "/choose-an-edition/teleport-enterprise/license/",
      "permanent": true
    },
    {
      "source": "/machine-id/reference/cli/",
      "destination": "/reference/cli/",
      "permanent": true
    },
    {
      "source": "/setup/admin/",
      "destination": "/management/admin/",
      "permanent": true
    },
    {
      "source": "/setup/admin/adding-nodes/",
      "destination": "/agents/join-services-to-your-cluster/join-token/",
      "permanent": true
    },
    {
      "source": "/setup/admin/daemon/",
      "destination": "/management/admin/daemon/",
      "permanent": true
    },
    {
      "source": "/setup/admin/labels/",
      "destination": "/management/admin/labels/",
      "permanent": true
    },
    {
      "source": "/setup/admin/troubleshooting/",
      "destination": "/management/admin/troubleshooting/",
      "permanent": true
    },
    {
      "source": "/setup/admin/trustedclusters/",
      "destination": "/management/admin/trustedclusters/",
      "permanent": true
    },
    {
      "source": "/setup/admin/upgrading-the-teleport-binary/",
      "destination": "/management/admin/upgrading-the-teleport-binary/",
      "permanent": true
    },
    {
      "source": "/setup/admin/users/",
      "destination": "/management/admin/users/",
      "permanent": true
    },
    {
      "source": "/setup/guides/",
      "destination": "/management/guides/",
      "permanent": true
    },
    {
      "source": "/setup/guides/docker/",
      "destination": "/installation/",
      "permanent": true
    },
    {
      "source": "/setup/guides/ec2-tags/",
      "destination": "/management/guides/ec2-tags/",
      "permanent": true
    },
    {
      "source": "/setup/guides/fluentd/",
      "destination": "/management/export-audit-events/fluentd/",
      "permanent": true
    },
    {
      "source": "/setup/guides/joining-nodes-aws-ec2/",
      "destination": "/agents/join-services-to-your-cluster/aws-ec2/",
      "permanent": true
    },
    {
      "source": "/setup/guides/joining-nodes-aws-iam/",
      "destination": "/agents/join-services-to-your-cluster/aws-iam/",
      "permanent": true
    },
    {
      "source": "/setup/guides/ssh-key-extensions/",
      "destination": "/management/guides/ssh-key-extensions/",
      "permanent": true
    },
    {
      "source": "/setup/guides/teleport-operator/",
      "destination": "/management/dynamic-resources/teleport-operator/",
      "permanent": true
    },
    {
      "source": "/setup/guides/terraform-provider/",
      "destination": "/management/dynamic-resources/terraform-provider/",
      "permanent": true
    },
    {
      "source": "/setup/operations/",
      "destination": "/management/operations/",
      "permanent": true
    },
    {
      "source": "/setup/operations/backup-restore/",
      "destination": "/management/operations/backup-restore/",
      "permanent": true
    },
    {
      "source": "/setup/operations/ca-rotation/",
      "destination": "/management/operations/ca-rotation/",
      "permanent": true
    },
    {
      "source": "/setup/operations/proxy-peering/",
      "destination": "/management/operations/proxy-peering/",
      "permanent": true
    },
    {
      "source": "/setup/operations/scaling/",
      "destination": "/management/operations/scaling/",
      "permanent": true
    },
    {
      "source": "/setup/operations/tls-routing/",
      "destination": "/management/operations/tls-routing/",
      "permanent": true
    },
    {
      "source": "/setup/operations/upgrading/",
      "destination": "/management/operations/upgrading/",
      "permanent": true
    },
    {
      "source": "/setup/security/",
      "destination": "/management/security/",
      "permanent": true
    },
    {
      "source": "/setup/security/reduce-blast-radius/",
      "destination": "/management/security/reduce-blast-radius/",
      "permanent": true
    },
    {
      "source": "/setup/reference/audit/",
      "destination": "/reference/audit/",
      "permanent": true
    },
    {
      "source": "/setup/reference/authentication/",
      "destination": "/reference/authentication/",
      "permanent": true
    },
    {
      "source": "/setup/reference/backends/",
      "destination": "/reference/backends/",
      "permanent": true
    },
    {
      "source": "/setup/reference/cli/",
      "destination": "/reference/cli/",
      "permanent": true
    },
    {
      "source": "/setup/reference/config/",
      "destination": "/reference/config/",
      "permanent": true
    },
    {
      "source": "/setup/helm-reference/",
      "destination": "/reference/helm-reference/",
      "permanent": true
    },
    {
      "source": "/setup/helm-reference/teleport-cluster/",
      "destination": "/reference/helm-reference/teleport-cluster/",
      "permanent": true
    },
    {
      "source": "/setup/helm-reference/teleport-kube-agent/",
      "destination": "/reference/helm-reference/teleport-kube-agent/",
      "permanent": true
    },
    {
      "source": "/setup/reference/metrics/",
      "destination": "/reference/metrics/",
      "permanent": true
    },
    {
      "source": "/setup/reference/networking/",
      "destination": "/reference/networking/",
      "permanent": true
    },
    {
      "source": "/setup/reference/predicate-language/",
      "destination": "/reference/predicate-language/",
      "permanent": true
    },
    {
      "source": "/setup/reference/resources/",
      "destination": "/reference/resources/",
      "permanent": true
    },
    {
      "source": "/setup/reference/signals/",
      "destination": "/reference/signals/",
      "permanent": true
    },
    {
      "source": "/setup/reference/terraform-provider/",
      "destination": "/reference/terraform-provider/",
      "permanent": true
    },
    {
      "source": "/getting-started/docker-compose/",
      "destination": "/",
      "permanent": true
    },
    {
      "source": "/getting-started/local-kubernetes/",
      "destination": "/",
      "permanent": true
    },
    {
      "source": "/architecture/overview/",
      "destination": "/core-concepts/",
      "permanent": true
    },
    {
      "source": "/kubernetes-access/guides/cicd/",
      "destination": "/machine-id/guides/kubernetes/",
      "permanent": true
    },
    {
      "source": "/deploy-a-cluster/teleport-cloud/architecture/",
      "destination": "/choose-an-edition/teleport-cloud/architecture/",
      "permanent": true
    },
    {
      "source": "/deploy-a-cluster/teleport-cloud/downloads/",
      "destination": "/choose-an-edition/teleport-cloud/downloads/",
      "permanent": true
    },
    {
      "source": "/deploy-a-cluster/teleport-cloud/faq/",
      "destination": "/choose-an-edition/teleport-cloud/faq/",
      "permanent": true
    },
    {
      "source": "/deploy-a-cluster/teleport-cloud/getting-started/",
      "destination": "/choose-an-edition/teleport-team/",
      "permanent": true
    },
    {
      "source": "/deploy-a-cluster/teleport-cloud/introduction/",
      "destination": "/choose-an-edition/teleport-cloud/introduction/",
      "permanent": true
    },
    {
      "source": "/deploy-a-cluster/teleport-enterprise/gcp-kms/",
      "destination": "/choose-an-edition/teleport-enterprise/gcp-kms/",
      "permanent": true
    },
    {
      "source": "/deploy-a-cluster/teleport-enterprise/getting-started/",
      "destination": "/choose-an-edition/teleport-enterprise/introduction/",
      "permanent": true
    },
    {
      "source": "/deploy-a-cluster/teleport-enterprise/hsm/",
      "destination": "/choose-an-edition/teleport-enterprise/hsm/",
      "permanent": true
    },
    {
      "source": "/deploy-a-cluster/teleport-enterprise/introduction/",
      "destination": "/choose-an-edition/teleport-enterprise/introduction/",
      "permanent": true
    },
    {
      "source": "/deploy-a-cluster/teleport-enterprise/license/",
      "destination": "/choose-an-edition/teleport-enterprise/license/",
      "permanent": true
    },
    {
      "source": "/deploy-a-cluster/deployments/digitalocean/",
      "destination": "/",
      "permanent": true
    },
    {
      "source": "/deploy-a-cluster/open-source/",
      "destination": "/",
      "permanent": true
    },
    {
      "source": "/getting-started/",
      "destination": "/",
      "permanent": true
    },
    {
      "source": "/management/guides/fluentd/",
      "destination": "/management/export-audit-events/fluentd/",
      "permanent": true
    },
    {
      "source": "/management/guides/elastic-stack/",
      "destination": "/management/export-audit-events/elastic-stack/",
      "permanent": true
    },
    {
      "source": "/application-access/guides/aws-console/",
      "destination": "/application-access/cloud-apis/aws-console/",
      "permanent": true
    },
    {
      "source": "/application-access/guides/azure/",
      "destination": "/application-access/cloud-apis/azure/",
      "permanent": true
    },
    {
      "source": "/database-access/guides/dynamodb/",
      "destination": "/application-access/guides/dynamodb/",
      "permanent": true
    },
    {
      "source": "/kubernetes-access/guides/federation/",
      "destination": "/kubernetes-access/manage-access/federation/",
      "permanent": true
    },
    {
      "source": "/kubernetes-access/guides/dynamic-registration/",
      "destination": "/kubernetes-access/register-clusters/dynamic-registration/",
      "permanent": true
    },
    {
      "source": "/kubernetes-access/guides/multiple-clusters/",
      "destination": "/kubernetes-access/getting-started/",
      "permanent": true
    },
    {
      "source": "/kubernetes-access/guides/standalone-teleport/",
      "destination": "/kubernetes-access/register-clusters/static-kubeconfig/",
      "permanent": true
    },
    {
      "source": "/kubernetes-access/guides/",
      "destination": "/kubernetes-access/introduction/",
      "permanent": true
    },
    {
      "source": "/choose-an-edition/teleport-cloud/getting-started/",
      "destination": "/choose-an-edition/teleport-team/",
      "permanent": true
    },
    {
      "source": "/access-controls/faq/",
      "destination": "/access-controls/introduction/",
      "permanent": true
    },
    {
      "source": "/try-out-teleport/",
      "destination": "/",
      "permanent": true
    },
    {
      "source": "/choose-an-edition/",
      "destination": "/choose-an-edition/introduction/",
      "permanent": true
    },
    {
      "source": "/deploy-a-cluster/",
      "destination": "/deploy-a-cluster/introduction/",
      "permanent": true
    },
    {
      "source": "/access-controls/",
      "destination": "/access-controls/introduction/",
      "permanent": true
    },
    {
      "source": "/management/",
      "destination": "/management/introduction/",
      "permanent": true
    },
    {
      "source": "/connect-your-client/",
      "destination": "/connect-your-client/introduction/",
      "permanent": true
    },
    {
      "source": "/server-access/",
      "destination": "/server-access/introduction/",
      "permanent": true
    },
    {
      "source": "/machine-id/",
      "destination": "/machine-id/introduction/",
      "permanent": true
    },
    {
      "source": "/api/",
      "destination": "/api/introduction/",
      "permanent": true
    },
    {
      "source": "/preview/",
      "destination": "/upcoming-releases/",
      "permanent": true
    },
    {
      "source": "/reference/",
      "destination": "/reference/introduction/",
      "permanent": true
    },
    {
      "source": "/architecture/",
      "destination": "/architecture/introduction/",
      "permanent": true
    },
    {
      "source": "/contributing/",
      "destination": "/contributing/documentation/",
      "permanent": true
    },
    {
      "source": "/management/guides/joining-nodes-aws-ec2/",
      "destination": "/agents/join-services-to-your-cluster/aws-ec2/",
      "permanent": true
    },
    {
      "source": "/management/guides/joining-nodes-aws-iam/",
      "destination": "/agents/join-services-to-your-cluster/aws-iam/",
      "permanent": true
    },
    {
      "source": "/management/admin/adding-nodes/",
      "destination": "/agents/join-services-to-your-cluster/join-token/",
      "permanent": true
    },
    {
      "source": "/management/guides/joining-nodes-azure/",
      "destination": "/agents/join-services-to-your-cluster/azure/",
      "permanent": true
    },
    {
      "source": "/management/guides/joining-services-kubernetes-serviceaccount/",
      "destination": "/agents/join-services-to-your-cluster/kubernetes/",
      "permanent": true
    },
    {
      "source": "/try-out-teleport/browser-labs/",
      "destination": "/",
      "permanent": true
    },
    {
      "source": "/try-out-teleport/digitalocean/",
      "destination": "/",
      "permanent": true
    },
    {
      "source": "/try-out-teleport/docker-compose/",
      "destination": "/",
      "permanent": true
    },
    {
      "source": "/try-out-teleport/introduction/",
      "destination": "/",
      "permanent": true
    },
    {
      "source": "/try-out-teleport/local-kubernetes/",
      "destination": "/",
      "permanent": true
    },
    {
      "source": "/management/guides/docker/",
      "destination": "/installation/",
      "permanent": true
    },
    {
      "source": "/choose-an-edition/teleport-enterprise/getting-started/",
      "destination": "/choose-an-edition/teleport-enterprise/introduction/",
      "permanent": true
    },
    {
      "source": "/preview/upcoming-releases/",
      "destination": "/upcoming-releases/",
      "permanent": true
    },
    {
      "source": "/adopters/",
      "destination": "/",
      "permanent": true
    },
    {
      "source": "/choose-an-edition/teleport-cloud/",
      "destination": "/choose-an-edition/teleport-cloud/introduction/",
      "permanent": true
    },
    {
      "source": "/access-controls/guides/device-trust/",
      "destination": "/access-controls/device-trust/guide/",
      "permanent": true
    },
    {
      "source": "/management/guides/teleport-operator/",
      "destination": "/management/dynamic-resources/teleport-operator/",
      "permanent": true
    },
    {
      "source": "/management/guides/terraform-provider/",
      "destination": "/management/dynamic-resources/terraform-provider/",
      "permanent": true
    },
    {
      "source": "/get-started/",
      "destination": "/",
      "permanent": true
    },
    {
      "source": "/management/join-services-to-your-cluster/",
      "destination": "/agents/join-services-to-your-cluster/",
      "permanent": true
    },
    {
      "source": "/management/join-services-to-your-cluster/aws-ec2/",
      "destination": "/agents/join-services-to-your-cluster/aws-ec2/",
      "permanent": true
    },
    {
      "source": "/management/join-services-to-your-cluster/aws-iam/",
      "destination": "/agents/join-services-to-your-cluster/aws-iam/",
      "permanent": true
    },
    {
      "source": "/management/join-services-to-your-cluster/azure/",
      "destination": "/agents/join-services-to-your-cluster/azure/",
      "permanent": true
    },
    {
      "source": "/management/join-services-to-your-cluster/gcp/",
      "destination": "/agents/join-services-to-your-cluster/gcp/",
      "permanent": true
    },
    {
      "source": "/management/join-services-to-your-cluster/join-token/",
      "destination": "/agents/join-services-to-your-cluster/join-token/",
      "permanent": true
    },
    {
      "source": "/management/join-services-to-your-cluster/kubernetes/",
      "destination": "/agents/join-services-to-your-cluster/kubernetes/",
      "permanent": true
    },
    {
      "source": "/management/guides/teleport-operator/",
      "destination": "/management/dynamic-resources/teleport-operator/",
      "permanent": true
    },
    {
      "source": "/management/guides/terraform-provider/",
      "destination": "/management/dynamic-resources/terraform-provider/",
      "permanent": true
    }
  ]
}<|MERGE_RESOLUTION|>--- conflicted
+++ resolved
@@ -1577,13 +1577,9 @@
     "teleport": {
       "major_version": "14",
       "version": "14.0.0-dev",
-<<<<<<< HEAD
-      "golang": "1.20",
+      "golang": "1.21",
       "git": "api/14.0.0-gd1e081e",
       "url": "teleport.example.com",
-=======
-      "golang": "1.21",
->>>>>>> 600d1451
       "plugin": {
         "version": "12.1.1"
       },
