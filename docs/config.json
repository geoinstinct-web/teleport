{
  "navigation": [
    {
      "icon": "home",
      "title": "Home",
      "entries": [
        {
          "title": "Get Started with Teleport",
          "slug": "/"
        },
        {
          "title": "Core Concepts",
          "slug": "/core-concepts/"
        },
        {
          "title": "Installation",
          "slug": "/installation/"
        },
        {
          "title": "FAQ",
          "slug": "/faq/"
        },
        {
          "title": "Upcoming Releases",
          "slug": "/upcoming-releases/"
        },
        {
          "title": "Changelog",
          "slug": "/changelog/"
        },
        {
          "title": "Teleport Assist",
          "slug": "/ai-assist/",
          "forScopes": ["oss", "team"]
        }
      ]
    },
    {
      "icon": "success",
      "title": "Choose an Edition",
      "entries": [
        {
          "title": "Introduction",
          "slug": "/choose-an-edition/introduction/"
        },
        {
          "title": "Teleport Team",
          "slug": "/choose-an-edition/teleport-team/",
	  "forScopes": ["team"]
        },
        {
          "title": "Teleport Enterprise Cloud",
          "slug": "/choose-an-edition/teleport-cloud/introduction/",
          "forScopes": ["cloud"],
          "entries": [
            {
              "title": "Architecture",
              "slug": "/choose-an-edition/teleport-cloud/architecture/",
              "forScopes": ["cloud"]
            },
            {
              "title": "Downloads",
              "slug": "/choose-an-edition/teleport-cloud/downloads/",
              "forScopes": ["cloud"]
            },
            {
              "title": "FAQ",
              "slug": "/choose-an-edition/teleport-cloud/faq/",
              "forScopes": ["cloud"]
            }
          ]
        },
        {
          "title": "Teleport Enterprise",
          "slug": "/choose-an-edition/teleport-enterprise/introduction/",
          "forScopes": ["enterprise"],
          "entries": [
            {
              "title": "HSM",
              "slug": "/choose-an-edition/teleport-enterprise/hsm/",
              "forScopes": ["enterprise"]
            },
            {
              "title": "Google Cloud KMS",
              "slug": "/choose-an-edition/teleport-enterprise/gcp-kms/",
              "forScopes": ["enterprise"]
            },
            {
              "title": "Enterprise License File",
              "slug": "/choose-an-edition/teleport-enterprise/license/",
              "forScopes": ["enterprise"]
            }
          ]
        }
      ]
    },
    {
      "icon": "quickstart",
      "title": "Deploy a Cluster",
      "entries": [
        {
          "title": "Introduction",
          "slug": "/deploy-a-cluster/introduction/",
          "forScopes": ["oss", "enterprise"]
        },
        {
          "title": "High Availability Deployments",
          "slug": "/deploy-a-cluster/high-availability/",
          "forScopes": ["oss", "enterprise"]
        },
        {
          "title": "Deploy with Helm",
          "slug": "/deploy-a-cluster/helm-deployments/",
          "forScopes": ["oss", "enterprise"],
          "entries": [
            {
              "title": "Deploy Teleport on Kubernetes",
              "slug": "/deploy-a-cluster/helm-deployments/kubernetes-cluster/",
              "forScopes": ["oss", "enterprise"]
            },
            {
              "title": "AWS EKS Cluster",
              "slug": "/deploy-a-cluster/helm-deployments/aws/",
              "forScopes": ["oss", "enterprise"]
            },
            {
              "title": "Google Cloud GKE Cluster",
              "slug": "/deploy-a-cluster/helm-deployments/gcp/",
              "forScopes": ["oss", "enterprise"]
            },
            {
              "title": "Azure AKS Cluster",
              "slug": "/deploy-a-cluster/helm-deployments/azure/",
              "forScopes": ["oss", "enterprise"]
            },
            {
              "title": "DigitalOcean Kubernetes Cluster",
              "slug": "/deploy-a-cluster/helm-deployments/digitalocean/",
              "forScopes": ["oss", "enterprise"]
            },
            {
              "title": "Customize Deployment Config",
              "slug": "/deploy-a-cluster/helm-deployments/custom/",
              "forScopes": ["oss", "enterprise"]
            },
            {
              "title": "Migrating from v11 to v12",
              "slug": "/deploy-a-cluster/helm-deployments/migration-v12/",
              "forScopes": ["oss", "enterprise"]
            },
            {
              "title": "Kubernetes 1.25 and PSP removal",
              "slug": "/deploy-a-cluster/helm-deployments/migration-kubernetes-1-25-psp/",
              "forScopes": ["oss", "enterprise"]
            }
          ]
        },
        {
          "title": "Deploy to your Cloud",
          "slug": "/deploy-a-cluster/deployments/",
          "forScopes": ["oss", "enterprise"],
          "entries": [
            {
              "title": "AWS HA Terraform",
              "slug": "/deploy-a-cluster/deployments/aws-ha-autoscale-cluster-terraform/",
              "forScopes": ["oss", "enterprise"]
            },
            {
              "title": "AWS Single-Instance Terraform",
              "slug": "/deploy-a-cluster/deployments/aws-starter-cluster-terraform/",
              "forScopes": ["oss", "enterprise"]
            },
            {
              "title": "AWS Multi-Region Proxy Deployment",
              "slug": "/deploy-a-cluster/deployments/aws-gslb-proxy-peering-ha-deployment/",
              "forScopes": ["oss", "enterprise"]
            },
            {
              "title": "GCP",
              "slug": "/deploy-a-cluster/deployments/gcp/",
              "forScopes": ["oss", "enterprise"]
            },
            {
              "title": "IBM",
              "slug": "/deploy-a-cluster/deployments/ibm/",
              "forScopes": ["oss", "enterprise"]
            }
          ]
        }
      ]
    },
    {
      "icon": "lock",
      "title": "Manage Access",
      "entries": [
        {
          "title": "Introduction",
          "slug": "/access-controls/introduction/"
        },
        {
          "title": "Getting Started",
          "slug": "/access-controls/getting-started/"
        },
        {
          "title": "Cluster Access and RBAC",
          "slug": "/access-controls/guides/",
          "entries": [
            {
              "title": "Role Templates",
              "slug": "/access-controls/guides/role-templates/"
            },
            {
              "title": "Session Locking",
              "slug": "/access-controls/guides/locking/"
            },
            {
              "title": "Passwordless",
              "slug": "/access-controls/guides/passwordless/"
            },
            {
              "title": "Second Factor - WebAuthn",
              "slug": "/access-controls/guides/webauthn/"
            },
            {
              "title": "Per-session MFA",
              "slug": "/access-controls/guides/per-session-mfa/"
            },
            {
              "title": "Dual Authorization",
              "slug": "/access-controls/guides/dual-authz/",
              "forScopes": ["enterprise", "cloud"]
            },
            {
              "title": "Impersonation",
              "slug": "/access-controls/guides/impersonation/"
            },
            {
              "title": "Moderated Sessions",
              "slug": "/access-controls/guides/moderated-sessions/",
              "forScopes": ["enterprise", "cloud"]
            },
            {
              "title": "Hardware Key Support",
              "slug": "/access-controls/guides/hardware-key-support/",
              "forScopes": ["enterprise", "cloud"]
            },
            {
              "title": "Headless WebAuthn",
              "slug": "/access-controls/guides/headless/"
            },
            {
              "title": "IP Pinning ",
              "slug": "/access-controls/guides/ip-pinning/",
              "forScopes": ["enterprise", "cloud"]
            }
          ]
        },
        {
          "title": "Single Sign-On (SSO)",
          "slug": "/access-controls/sso/",
          "forScopes": ["oss", "team", "enterprise", "cloud"],
          "entries": [
            {
              "title": "Active Directory (ADFS)",
              "slug": "/access-controls/sso/adfs/",
              "forScopes": ["enterprise", "cloud"]
            },
            {
              "title": "Azure Active Directory",
              "slug": "/access-controls/sso/azuread/",
              "forScopes": ["enterprise", "cloud"]
            },
            {
              "title": "GitHub",
              "slug": "/access-controls/sso/github-sso/",
              "forScopes": ["oss", "team", "enterprise", "cloud"]
            },
            {
              "title": "GitLab",
              "slug": "/access-controls/sso/gitlab/",
              "forScopes": ["enterprise", "cloud"]
            },
            {
              "title": "Google Workspace",
              "slug": "/access-controls/sso/google-workspace/",
              "forScopes": ["enterprise", "cloud"]
            },
            {
              "title": "OIDC",
              "slug": "/access-controls/sso/oidc/",
              "forScopes": ["enterprise", "cloud"]
            },
            {
              "title": "Okta",
              "slug": "/access-controls/sso/okta/",
              "forScopes": ["enterprise", "cloud"]
            },
            {
              "title": "OneLogin",
              "slug": "/access-controls/sso/one-login/",
              "forScopes": ["enterprise", "cloud"]
            }
          ]
        },
        {
          "title": "Teleport as an IdP",
          "slug": "/access-controls/idps/",
          "forScopes": ["enterprise", "cloud", "team"],
          "entries": [
            {
              "title": "SAML Identity Provider Guide",
              "slug": "/access-controls/idps/saml-guide/",
              "forScopes": ["enterprise", "cloud", "team"]
            },
            {
              "title": "Authenticate to Grafana with Teleport SAML",
              "slug": "/access-controls/idps/saml-grafana/",
              "forScopes": ["enterprise", "cloud", "team"]
            },
            {
              "title": "SAML Identity Provider Reference",
              "slug": "/access-controls/idps/saml-reference/",
              "forScopes": ["enterprise", "cloud", "team"]
            }
          ]
        },
        {
          "title": "Login Rules",
          "slug": "/access-controls/login-rules/",
          "forScopes": ["enterprise", "cloud"],
          "entries": [
            {
              "title": "Set Up Login Rules",
              "slug": "/access-controls/login-rules/guide/",
              "forScopes": ["enterprise", "cloud"]
            },
            {
              "title": "Login Rules Reference",
              "slug": "/access-controls/login-rules/reference/",
              "forScopes": ["enterprise", "cloud"]
            },
            {
              "title": "Terraform",
              "slug": "/access-controls/login-rules/terraform/",
              "forScopes": ["enterprise", "cloud"]
            },
            {
              "title": "Kubernetes Operator",
              "slug": "/access-controls/login-rules/kubernetes/",
              "forScopes": ["enterprise"]
            }
          ]
        },
        {
          "title": "Device Trust",
          "slug": "/access-controls/device-trust/",
          "forScopes": [
            "enterprise",
            "cloud",
            "team"
          ],
          "entries": [
            {
              "title": "Getting Started",
              "slug": "/access-controls/device-trust/guide/",
              "forScopes": [
                "enterprise",
                "cloud",
                "team"
              ]
            },
            {
              "title": "Manage Trusted Devices",
              "slug": "/access-controls/device-trust/device-management/",
              "forScopes": [
                "enterprise",
                "cloud",
                "team"
              ]
            },
            {
              "title": "Enforce Device Trust",
              "slug": "/access-controls/device-trust/enforcing-device-trust/",
              "forScopes": [
                "enterprise",
                "cloud",
                "team"
              ]
            },
            {
              "title": "Jamf Pro Integration",
              "slug": "/access-controls/device-trust/jamf-integration/",
              "forScopes": [
                "enterprise",
                "cloud"
              ]
            }
          ]
        },
        {
          "title": "Access Lists",
          "slug": "/access-controls/access-lists/",
          "forScopes": ["enterprise", "cloud"],
          "entries": [
            {
              "title": "Getting Started with Access Lists",
              "slug": "/access-controls/access-lists/guide/",
              "forScopes": ["enterprise", "cloud"]
            },
            {
              "title": "Reference",
              "slug": "/access-controls/access-lists/reference/",
              "forScopes": ["enterprise", "cloud"]
            }
          ]
        },
        {
          "title": "Access Requests",
          "slug": "/access-controls/access-requests/",
          "forScopes": ["oss", "enterprise", "cloud"],
          "entries": [
            {
              "title": "Role Requests",
              "slug": "/access-controls/access-requests/role-requests/",
              "forScopes": ["enterprise", "cloud"]
            },
            {
              "title": "Resource Requests",
              "slug": "/access-controls/access-requests/resource-requests/",
              "forScopes": ["enterprise", "cloud"]
            },
            {
              "title": "Teleport Community Edition Role Access Requests",
              "slug": "/access-controls/access-requests/oss-role-requests/",
              "forScopes": ["oss"]
            }
          ]
        },
        {
          "title": "Access Request Plugins",
          "slug": "/access-controls/access-request-plugins/",
          "forScopes": ["enterprise", "cloud"],
          "entries": [
            {
              "title": "Mattermost",
              "slug": "/access-controls/access-request-plugins/ssh-approval-mattermost/",
              "forScopes": ["enterprise", "cloud"]
            },
            {
              "title": "Microsoft Teams",
              "slug": "/access-controls/access-request-plugins/ssh-approval-msteams/",
              "forScopes": ["enterprise", "cloud"]
            },
            {
              "title": "PagerDuty",
              "slug": "/access-controls/access-request-plugins/ssh-approval-pagerduty/",
              "forScopes": ["enterprise", "cloud"]
            },
            {
              "title": "Opsgenie",
              "slug": "/access-controls/access-request-plugins/opsgenie/",
              "forScopes": ["enterprise", "cloud"]
            },
            {
              "title": "ServiceNow",
              "slug": "/access-controls/access-request-plugins/servicenow/",
              "forScopes": ["cloud"]
            },
            {
              "title": "Jira",
              "slug": "/access-controls/access-request-plugins/ssh-approval-jira/",
              "forScopes": ["enterprise", "cloud"]
            },
            {
              "title": "Slack",
              "slug": "/access-controls/access-request-plugins/ssh-approval-slack/",
              "forScopes": ["enterprise", "cloud"]
            },
            {
              "title": "Email",
              "slug": "/access-controls/access-request-plugins/ssh-approval-email/",
              "forScopes": ["enterprise", "cloud"]
            },
            {
              "title": "Discord",
              "slug": "/access-controls/access-request-plugins/ssh-approval-discord/",
              "forScopes": ["enterprise", "cloud"]
            }
          ]
        },
        {
          "title": "Compliance Frameworks",
          "slug": "/access-controls/compliance-frameworks/",
          "forScopes": ["enterprise", "cloud"],
          "entries": [
            {
              "title": "FedRAMP",
              "slug": "/access-controls/compliance-frameworks/fedramp/",
              "forScopes": ["enterprise"]
            },
            {
              "title": "SOC 2",
              "slug": "/access-controls/compliance-frameworks/soc2/",
              "forScopes": ["enterprise", "cloud"]
            }
          ]
        },
        {
          "title": "Reference",
          "slug": "/access-controls/reference/"
        }
      ]
    },
    {
      "icon": "wrench",
      "title": "Manage your Cluster",
      "entries": [
        {
          "title": "Introduction",
          "slug": "/management/introduction/"
        },
	{
	  "title": "Using Dynamic Resources",
	  "slug": "/management/dynamic-resources/",
	  "entries": [
	    {
              "title": "Kubernetes Operator",
              "slug": "/management/dynamic-resources/teleport-operator/",
              "forScopes": ["oss","enterprise"]
            },
            {
              "title": "Terraform Provider",
              "slug": "/management/dynamic-resources/terraform-provider/"
            }
	  ]
	},
        {
          "title": "Admin Guides",
          "slug": "/management/admin/",
          "entries": [
            {
              "title": "Trusted Clusters",
              "slug": "/management/admin/trustedclusters/"
            },
            {
              "title": "Labels",
              "slug": "/management/admin/labels/"
            },
            {
              "title": "Local Users",
              "slug": "/management/admin/users/"
            },
            {
              "title": "Troubleshooting",
              "slug": "/management/admin/troubleshooting/"
            },
            {
              "title": "Upgrading the Teleport Binary",
              "slug": "/management/admin/upgrading-the-teleport-binary/"
            },
            {
              "title": "Run Teleport as a Daemon",
              "slug": "/management/admin/daemon/"
            },
            {
              "title": "Run Teleport with Self-Signed Certificates",
              "slug": "/management/admin/self-signed-certs/",
              "forScopes": ["oss", "enterprise"]
            },
            {
              "title": "Uninstall Teleport",
              "slug": "/management/admin/uninstall-teleport/"
            }
          ]
        },
        {
          "title": "Operations",
          "slug": "/management/operations/",
          "entries": [
            {
              "title": "Scaling",
              "slug": "/management/operations/scaling/",
              "forScopes": ["oss", "enterprise"]
            },
            {
              "title": "Upgrading a Cluster",
              "slug": "/management/operations/upgrading/"
            },
            {
              "title": "Backup and Restore",
              "slug": "/management/operations/backup-restore/"
            },
            {
              "title": "Cert Authority Rotation",
              "slug": "/management/operations/ca-rotation/"
            },
            {
              "title": "TLS Routing Migration",
              "slug": "/management/operations/tls-routing/",
              "forScopes": ["oss", "enterprise"]
            },
            {
              "title": "Proxy Peering Migration",
              "slug": "/management/operations/proxy-peering/",
              "forScopes": ["enterprise"]
            },
            {
              "title": "Self-Hosted Automatic Updates",
              "slug": "/management/operations/self-hosted-automatic-agent-updates/",
              "forScopes": ["enterprise"]
            },
            {
              "title": "Enroll Agents in Automatic Updates",
              "slug": "/management/operations/enroll-agent-into-automatic-updates/",
              "forScopes": ["enterprise", "cloud"]
            }
          ]
        },
        {
          "title": "Secure Practices",
          "slug": "/management/security/",
          "entries": [
            {
              "title": "Restrict Access for Privileged Accounts",
              "slug": "/management/security/restrict-privileges/"
            },
            {
              "title": "Reducing the Blast Radius of Attacks",
              "slug": "/management/security/reduce-blast-radius/"
            },
            {
              "title": "PROXY Protocol",
              "slug": "/management/security/proxy-protocol/",
              "forScopes": [
                "enterprise",
                "oss"
              ]
            }
          ]
        },
        {
          "title": "Integrations",
          "slug": "/management/guides/",
          "entries": [
            {
              "title": "EC2 Tags",
              "slug": "/management/guides/ec2-tags/"
            },
            {
              "title": "Using Teleport's CA with GitHub",
              "slug": "/management/guides/ssh-key-extensions/"
            }
          ]
        },
        {
          "title": "Diagnostics",
          "slug": "/management/diagnostics/",
          "entries": [
            {
              "title": "Health Monitoring",
              "slug": "/management/diagnostics/monitoring/",
              "forScopes": ["oss", "enterprise", "cloud"]
            },
            {
              "title": "Metrics",
              "slug": "/management/diagnostics/metrics/",
              "forScopes": ["oss", "enterprise", "cloud"]
            },
            {
              "title": "Collecting Profiles",
              "slug": "/management/diagnostics/profiles/",
              "forScopes": ["oss", "enterprise", "cloud"]
            },
            {
              "title": "Distributed Tracing",
              "slug": "/management/diagnostics/tracing/",
              "forScopes": ["oss", "enterprise", "cloud"]
            }
          ]
        },
        {
          "title": "Exporting Audit Events",
          "slug": "/management/export-audit-events/",
          "entries": [
            {
              "title": "Export Audit Events to Fluentd",
              "slug": "/management/export-audit-events/fluentd/"
            },
            {
              "title": "Export Audit Events to Datadog",
              "slug": "/management/export-audit-events/datadog/"
            },
            {
              "title": "Export Audit Events to the Elastic Stack",
              "slug": "/management/export-audit-events/elastic-stack/"
            },
            {
              "title": "Export Audit Events to Splunk",
              "slug": "/management/export-audit-events/splunk/"
            }
          ]
        }
      ]
    },
    {
      "icon": "connect",
      "title": "Connect your Client",
      "entries": [
        {
          "title": "Introduction",
          "slug": "/connect-your-client/introduction/"
        },
        {
          "title": "Using tsh",
          "slug": "/connect-your-client/tsh/"
        },
        {
          "title": "Using the Web UI",
          "slug": "/connect-your-client/web-ui/"
        },
        {
          "title": "Using Teleport Connect",
          "slug": "/connect-your-client/teleport-connect/"
        },
        {
          "title": "Using PuTTY and WinSCP",
          "slug": "/connect-your-client/putty-winscp/"
        },
        {
          "title": "Database GUI Clients",
          "slug": "/connect-your-client/gui-clients/"
        }
      ]
    },
    {
      "title": "Run Teleport Agents",
      "icon": "layers",
      "entries": [
        {
          "title": "Introduction",
          "slug": "/agents/introduction/"
        },
        {
          "title": "Deploy via Terraform",
          "slug": "/agents/deploy-agents-terraform/"
        },
        {
          "title": "Join Services to Your Cluster",
          "slug": "/agents/join-services-to-your-cluster/",
          "entries": [
            {
              "title": "Via AWS EC2",
              "slug": "/agents/join-services-to-your-cluster/aws-ec2/",
              "forScopes": ["oss", "enterprise"]
            },
            {
              "title": "Via AWS IAM",
              "slug": "/agents/join-services-to-your-cluster/aws-iam/"
            },
            {
              "title": "Via Azure",
              "slug": "/agents/join-services-to-your-cluster/azure/"
            },
            {
              "title": "Joining Services via Kubernetes ServiceAccount",
              "slug": "/agents/join-services-to-your-cluster/kubernetes/"
            },
            {
              "title": "Via GCP",
              "slug": "/agents/join-services-to-your-cluster/gcp/"
            },
            {
              "title": "Via a Join Token",
              "slug": "/agents/join-services-to-your-cluster/join-token/"
            }
          ]
        }
      ]
    },
    {
      "icon": "window",
      "title": "Application Access",
      "entries": [
        {
          "title": "Introduction",
          "slug": "/application-access/introduction/"
        },
        {
          "title": "Getting Started",
          "slug": "/application-access/getting-started/"
        },
	{
	    "title": "Enroll Kubernetes Applications",
	    "slug": "/application-access/enroll-kubernetes-applications/",
	    "entries":[
		{
		    "title": "Get Started",
		    "slug": "/application-access/enroll-kubernetes-applications/get-started/"
		},
		{
		    "title": "Architecture",
		    "slug": "/application-access/enroll-kubernetes-applications/architecture/"
		},
		{
		    "title": "Reference",
		    "slug": "/application-access/enroll-kubernetes-applications/reference/"
		}
	    ]
	},
        {
          "title": "Securing Cloud Provider APIs",
          "slug": "/application-access/cloud-apis/",
          "entries": [
            {
              "title": "Google Cloud CLI Access",
              "slug": "/application-access/cloud-apis/google-cloud/"
            },
            {
              "title": "AWS CLI and Console Access",
              "slug": "/application-access/cloud-apis/aws-console/"
            },
            {
              "title": "Azure CLI Access",
              "slug": "/application-access/cloud-apis/azure/"
            }
          ]
        },
        {
          "title": "Securing Internal Applications",
          "slug": "/application-access/guides/",
          "entries": [
            {
              "title": "Web App Access",
              "slug": "/application-access/guides/connecting-apps/"
            },
            {
              "title": "TCP App Access",
              "slug": "/application-access/guides/tcp/"
            },
            {
              "title": "API Access",
              "slug": "/application-access/guides/api-access/"
            },
            {
              "title": "Dynamic Registration",
              "slug": "/application-access/guides/dynamic-registration/"
            },
            {
              "title": "Amazon Athena",
              "slug": "/application-access/guides/amazon-athena/"
            },
            {
              "title": "Amazon DynamoDB",
              "slug": "/application-access/guides/dynamodb/"
            },
            {
              "title": "High Availability",
              "slug": "/application-access/guides/ha/"
            }
          ]
        },
        {
          "title": "Using Teleport-Signed JWTs",
          "slug": "/application-access/jwt/",
          "entries": [
            {
              "title": "Introduction",
              "slug": "/application-access/jwt/introduction/"
            },
            {
              "title": "ElasticSearch",
              "slug": "/application-access/jwt/elasticsearch/"
            }
          ]
        },
        {
          "title": "Protect Okta Applications and Groups ",
          "slug": "/application-access/okta/",
          "forScopes": ["enterprise", "cloud"],
          "entries": [
            {
              "title": "Okta Service",
              "slug": "/application-access/okta/guide/",
              "forScopes": ["enterprise", "cloud"]
            },
            {
              "title": "Architecture",
              "slug": "/application-access/okta/architecture/",
              "forScopes": ["enterprise", "cloud"]
            },
            {
              "title": "Reference",
              "slug": "/application-access/okta/reference/",
              "forScopes": ["enterprise", "cloud"]
            }
          ]
        },
        {
          "title": "Access Controls",
          "slug": "/application-access/controls/"
        },
        {
          "title": "Troubleshooting Application Access",
          "slug": "/application-access/troubleshooting-apps/"
        },
        {
          "title": "Reference",
          "slug": "/application-access/reference/"
        }
      ]
    },
    {
      "icon": "server",
      "title": "Server Access",
      "entries": [
        {
          "title": "Introduction",
          "slug": "/server-access/introduction/"
        },
        {
          "title": "Getting Started",
          "slug": "/server-access/getting-started/"
        },
        {
          "title": "Guides",
          "slug": "/server-access/guides/",
          "entries": [
            {
              "title": "Using Teleport with PAM",
              "slug": "/server-access/guides/ssh-pam/"
            },
            {
              "title": "Agentless OpenSSH Integration",
              "slug": "/server-access/guides/openssh/openssh/"
            },
            {
              "title": "Agentless OpenSSH Integration (Manual Install)",
              "slug": "/server-access/guides/openssh/openssh-manual-install/"
            },
            {
              "title": "Recording Proxy Mode",
              "slug": "/server-access/guides/recording-proxy-mode/",
              "forScopes": ["oss", "enterprise"]
            },
            {
              "title": "BPF Session Recording",
              "slug": "/server-access/guides/bpf-session-recording/"
            },
            {
              "title": "Restricted Session",
              "slug": "/server-access/guides/restricted-session/"
            },
            {
              "title": "Visual Studio Code",
              "slug": "/server-access/guides/vscode/"
            },
            {
              "title": "JetBrains SFTP",
              "slug": "/server-access/guides/jetbrains-sftp/"
            },
            {
              "title": "Host User Creation",
              "slug": "/server-access/guides/host-user-creation/"
            },
            {
              "title": "Linux Auditing System",
              "slug": "/server-access/guides/auditd/"
            },
            {
              "title": "EC2 Instance Discovery",
              "slug": "/server-access/guides/ec2-discovery/"
            },
            {
              "title": "Azure Instance Discovery",
              "slug": "/server-access/guides/azure-discovery/"
            },
            {
              "title": "GCP Instance Discovery",
              "slug": "/server-access/guides/gcp-discovery/"
            },
            {
              "title": "Using Teleport with Ansible",
              "slug": "/server-access/guides/ansible/"
            }
          ]
        },
        {
          "title": "Access Controls",
          "slug": "/server-access/rbac/"
        },
        {
          "title": "Troubleshooting Server Access",
          "slug": "/server-access/troubleshooting-server/"
        }
      ]
    },
    {
      "icon": "kubernetes",
      "title": "Kubernetes Access",
      "entries": [
        {
          "title": "Introduction",
          "slug": "/kubernetes-access/introduction/"
        },
        {
          "title": "Getting Started",
          "slug": "/kubernetes-access/getting-started/"
        },
        {
          "title": "Kubernetes Discovery",
          "slug": "/kubernetes-access/discovery/",
          "entries": [
            {
              "title": "AWS",
              "slug": "/kubernetes-access/discovery/aws/"
            },
            {
              "title": "Azure",
              "slug": "/kubernetes-access/discovery/azure/"
            },
            {
              "title": "Google Cloud",
              "slug": "/kubernetes-access/discovery/google-cloud/"
            }
          ]
        },
        {
          "title": "Manual Cluster Registration",
          "slug": "/kubernetes-access/register-clusters/",
          "entries": [
            {
              "title": "Register a Cluster with Static kubeconfigs",
              "slug": "/kubernetes-access/register-clusters/static-kubeconfig/"
            },
            {
              "title": "Register a Cluster with IAM Joining",
              "slug": "/kubernetes-access/register-clusters/iam-joining/"
            },
            {
              "title": "Register Clusters Dynamically",
              "slug": "/kubernetes-access/register-clusters/dynamic-registration/"
            }
          ]
        },
        {
          "title": "Configuring Access",
          "slug": "/kubernetes-access/manage-access/",
          "entries": [
            {
              "title": "Setting up Role-Based Access Controls",
              "slug": "/kubernetes-access/manage-access/rbac/"
            },
            {
              "title": "Federation",
              "slug": "/kubernetes-access/manage-access/federation/"
            }
          ]
        },
        {
          "title": "Access Controls Reference",
          "slug": "/kubernetes-access/controls/"
        },
        {
          "title": "FAQ",
          "slug": "/kubernetes-access/faq/"
        },
        {
          "title": "Troubleshooting",
          "slug": "/kubernetes-access/troubleshooting/"
        }
      ]
    },
    {
      "icon": "database",
      "title": "Database Access",
      "entries": [
        {
          "title": "Introduction",
          "slug": "/database-access/introduction/"
        },
        {
          "title": "Getting Started",
          "slug": "/database-access/getting-started/"
        },
        {
          "title": "Guides",
          "slug": "/database-access/guides/",
          "entries": [
            {
              "title": "AWS Cross-Account",
              "slug": "/database-access/guides/aws-cross-account/"
            },
            {
              "title": "AWS Discovery",
              "slug": "/database-access/guides/aws-discovery/"
            },
            {
              "title": "AWS DynamoDB",
              "slug": "/database-access/guides/aws-dynamodb/"
            },
            {
              "title": "AWS ElastiCache & MemoryDB",
              "slug": "/database-access/guides/redis-aws/"
            },
            {
              "title": "AWS Keyspaces (Apache Cassandra)",
              "slug": "/database-access/guides/aws-cassandra-keyspaces/"
            },
            {
              "title": "AWS RDS & Aurora",
              "slug": "/database-access/guides/rds/"
            },
            {
              "title": "AWS RDS Proxy for MariaDB/MySQL",
              "slug": "/database-access/guides/rds-proxy-mysql/"
            },
            {
              "title": "AWS RDS Proxy for PostgreSQL",
              "slug": "/database-access/guides/rds-proxy-postgres/"
            },
            {
              "title": "AWS RDS Proxy for SQL Server",
              "slug": "/database-access/guides/rds-proxy-sqlserver/"
            },
            {
              "title": "AWS Redshift",
              "slug": "/database-access/guides/postgres-redshift/"
            },
            {
              "title": "AWS Redshift Serverless",
              "slug": "/database-access/guides/redshift-serverless/"
            },
            {
              "title": "AWS OpenSearch",
              "slug": "/database-access/guides/aws-opensearch/"
            },
            {
              "title": "Azure Cache for Redis",
              "slug": "/database-access/guides/azure-redis/"
            },
            {
              "title": "Azure PostgreSQL & MySQL",
              "slug": "/database-access/guides/azure-postgres-mysql/"
            },
            {
              "title": "Azure SQL Server",
              "slug": "/database-access/guides/azure-sql-server-ad/"
            },
            {
              "title": "Dynamic Registration",
              "slug": "/database-access/guides/dynamic-registration/"
            },
            {
              "title": "GCP Cloud SQL MySQL",
              "slug": "/database-access/guides/mysql-cloudsql/"
            },
            {
              "title": "GCP Cloud SQL PostgreSQL",
              "slug": "/database-access/guides/postgres-cloudsql/"
            },
            {
              "title": "High Availability",
              "slug": "/database-access/guides/ha/"
            },
            {
              "title": "MongoDB Atlas",
              "slug": "/database-access/guides/mongodb-atlas/"
            },
            {
              "title": "SQL Server",
              "slug": "/database-access/guides/sql-server-ad/"
            },
            {
              "title": "SQL Server with PKINIT",
              "slug": "/database-access/guides/sql-server-ad-pkinit/"
            },
            {
              "title": "Self-Hosted Cassandra & ScyllaDB",
              "slug": "/database-access/guides/cassandra-self-hosted/"
            },
            {
              "title": "Self-Hosted ClickHouse",
              "slug": "/database-access/guides/clickhouse-self-hosted/"
            },
            {
              "title": "Self-Hosted CockroachDB",
              "slug": "/database-access/guides/cockroachdb-self-hosted/"
            },
            {
              "title": "Self-Hosted Elasticsearch",
              "slug": "/database-access/guides/elastic/"
            },
            {
              "title": "Self-Hosted MongoDB",
              "slug": "/database-access/guides/mongodb-self-hosted/"
            },
            {
              "title": "Self-Hosted MySQL/MariaDB",
              "slug": "/database-access/guides/mysql-self-hosted/"
            },
            {
              "title": "Self-Hosted PostgreSQL",
              "slug": "/database-access/guides/postgres-self-hosted/"
            },
            {
              "title": "Self-Hosted Redis",
              "slug": "/database-access/guides/redis/"
            },
            {
              "title": "Self-Hosted Redis Cluster",
              "slug": "/database-access/guides/redis-cluster/"
            },
            {
              "title": "Self-Hosted Oracle",
              "forScopes": ["enterprise", "cloud"],
              "slug": "/database-access/guides/oracle-self-hosted/"
            },
            {
              "title": "Snowflake",
              "slug": "/database-access/guides/snowflake/"
            }
          ]
        },
        {
          "title": "Access Controls",
          "slug": "/database-access/rbac/",
          "entries": [
            {
              "title": "RBAC",
              "slug": "/database-access/rbac/configuring-access/"
            }
          ]
        },
        {
          "title": "Automatic User Provisioning",
          "slug": "/database-access/auto-user-provisioning/",
          "entries": [
            {
              "title": "MySQL",
              "slug": "/database-access/auto-user-provisioning/mysql/"
            },
            {
              "title": "PostgreSQL",
              "slug": "/database-access/auto-user-provisioning/postgres/"
            }
          ]
        },
        {
          "title": "Architecture",
          "slug": "/database-access/architecture/"
        },
        {
          "title": "Reference",
          "slug": "/database-access/reference/",
          "entries": [
            {
              "title": "Configuration",
              "slug": "/database-access/reference/configuration/"
            },
            {
              "title": "CLI",
              "slug": "/database-access/reference/cli/"
            },
            {
              "title": "Audit Events",
              "slug": "/database-access/reference/audit/"
            },
            {
              "title": "AWS IAM",
              "slug": "/database-access/reference/aws/"
            },
            {
              "title": "Database Labels",
              "slug": "/database-access/reference/labels/"
            }
          ]
        },
        {
          "title": "FAQ",
          "slug": "/database-access/faq/"
        },
        {
          "title": "Troubleshooting",
          "slug": "/database-access/troubleshooting/"
        }
      ]
    },
    {
      "icon": "desktop",
      "title": "Desktop Access",
      "entries": [
        {
          "title": "Introduction",
          "slug": "/desktop-access/introduction/"
        },
        {
          "title": "Configure local Windows users",
          "slug": "/desktop-access/getting-started/",
          "forScopes": ["enterprise", "cloud"]
        },
        {
          "title": "Active Directory",
          "slug": "/desktop-access/active-directory/"
        },
        {
          "title": "Active Directory (Manual)",
          "slug": "/desktop-access/active-directory-manual/"
        },
        {
          "title": "Access Controls",
          "slug": "/desktop-access/rbac/"
        },
        {
          "title": "Directory Sharing",
          "slug": "/desktop-access/directory-sharing/"
        },
        {
          "title": "Reference",
          "slug": "/desktop-access/reference/",
          "entries": [
            {
              "title": "Configuration",
              "slug": "/desktop-access/reference/configuration/"
            },
            {
              "title": "Audit Events",
              "slug": "/desktop-access/reference/audit/"
            },
            {
              "title": "Clipboard Sharing",
              "slug": "/desktop-access/reference/clipboard/"
            },
            {
              "title": "Session Recording",
              "slug": "/desktop-access/reference/sessions/"
            },
            {
              "title": "CLI",
              "slug": "/desktop-access/reference/cli/"
            }
          ]
        },
        {
          "title": "Troubleshooting",
          "slug": "/desktop-access/troubleshooting/"
        }
      ]
    },
    {
      "icon": "chip",
      "title": "Machine ID",
      "entries": [
        {
          "title": "Introduction",
          "slug": "/machine-id/introduction/"
        },
        {
          "title": "Getting Started",
          "slug": "/machine-id/getting-started/"
        },
        {
          "title": "Guides",
          "slug": "/machine-id/guides/",
          "entries": [
            {
              "title": "Ansible",
              "slug": "/machine-id/guides/ansible/"
            },
            {
              "title": "GitHub Actions",
              "slug": "/machine-id/guides/github-actions/"
            },
            {
              "title": "CircleCI",
              "slug": "/machine-id/guides/circleci/"
            },
            {
              "title": "GitHub Actions & Kubernetes",
              "slug": "/machine-id/guides/github-actions-kubernetes/"
            },
            {
              "title": "GitLab CI",
              "slug": "/machine-id/guides/gitlab/"
            },
            {
              "title": "Jenkins",
              "slug": "/machine-id/guides/jenkins/"
            },
            {
              "title": "Databases",
              "slug": "/machine-id/guides/databases/"
            },
            {
              "title": "Kubernetes",
              "slug": "/machine-id/guides/kubernetes/"
            },
            {
              "title": "Applications",
              "slug": "/machine-id/guides/applications/"
            },
            {
              "title": "Host Certificates",
              "slug": "/machine-id/guides/host-certificate/"
            }
          ]
        },
        {
          "title": "Architecture",
          "slug": "/machine-id/architecture/"
        },
        {
          "title": "Reference",
          "slug": "/machine-id/reference/",
          "entries": [
            {
              "title": "Configuration",
              "slug": "/machine-id/reference/configuration/"
            },
            {
              "title": "GitHub Actions",
              "slug": "/machine-id/reference/github-actions/"
            },
            {
              "title": "Telemetry",
              "slug": "/machine-id/reference/telemetry/"
            },
	    {
	    	"title": "Upgrading to v14",
	    	"slug": "/machine-id/reference/v14-upgrade-guide/"
	    }
          ]
        },
        {
          "title": "FAQ",
          "slug": "/machine-id/faq/"
        },
        {
          "title": "Troubleshooting",
          "slug": "/machine-id/troubleshooting/"
        }
      ]
    },
    {
      "icon": "list",
      "title": "API",
      "entries": [
        {
          "title": "Introduction",
          "slug": "/api/introduction/"
        },
        {
          "title": "Getting Started",
          "slug": "/api/getting-started/"
        },
        {
          "title": "Architecture",
          "slug": "/api/architecture/"
        },
        {
          "title": "How to Build an Access Request Plugin",
          "slug": "/api/access-plugin/",
          "forScopes": ["enterprise", "cloud"]
        },
        {
          "title": "Automatically Register Teleport Agents",
          "slug": "/api/automatically-register-agents/"
        },
        {
          "title": "Automatically Generate Roles",
          "slug": "/api/rbac/"
        }
      ]
    },
    {
      "icon": "book",
      "title": "Reference",
      "entries": [
        {
          "title": "Introduction",
          "slug": "/reference/introduction/"
        },
        {
          "title": "Config File",
          "slug": "/reference/config/"
        },
        {
          "title": "Config Resources",
          "slug": "/reference/resources/"
        },
        {
          "title": "Command Line",
          "slug": "/reference/cli/",
          "entries": [
	      {
	      	  "title": "teleport",
	      	  "slug": "/reference/cli/teleport/"
	      },
	      {
	      	  "title": "tsh",
	      	  "slug": "/reference/cli/tsh/"
	      },
	      {
	      	  "title": "tctl",
	      	  "slug": "/reference/cli/tctl/"
	      },
	      {
	      	  "title": "tbot",
	      	  "slug": "/reference/cli/tbot/"
	      }
	  ]
        },
        {
          "title": "Metrics",
          "slug": "/reference/metrics/"
        },
        {
          "title": "Terraform Resources",
          "slug": "/reference/terraform-provider/"
        },
        {
          "title": "Audit Events and Records",
          "slug": "/reference/audit/"
        },
        {
          "title": "Authentication",
          "slug": "/reference/authentication/"
        },
        {
          "title": "Storage Backends",
          "slug": "/reference/backends/",
          "forScopes": ["oss", "enterprise"]
        },
        {
          "title": "Networking",
          "slug": "/reference/networking/"
        },
        {
          "title": "Predicate Language",
          "slug": "/reference/predicate-language/"
        },
        {
          "title": "Signals",
          "slug": "/reference/signals/"
        },
        {
          "title": "Helm Charts",
          "slug": "/reference/helm-reference/",
          "entries": [
            {
              "title": "teleport-cluster",
              "slug": "/reference/helm-reference/teleport-cluster/",
              "forScopes": [
              	  "oss",
              	  "enterprise"
	      ]
            },
            {
              "title": "teleport-kube-agent",
              "slug": "/reference/helm-reference/teleport-kube-agent/"
            },
            {
              "title": "teleport-plugin-event-handler",
              "slug": "/reference/helm-reference/teleport-plugin-event-handler/"
            },
            {
              "title": "teleport-plugin-jira",
              "slug": "/reference/helm-reference/teleport-plugin-jira/"
            },
            {
              "title": "teleport-plugin-pagerduty",
              "slug": "/reference/helm-reference/teleport-plugin-pagerduty/"
            },
            {
              "title": "teleport-plugin-mattermost",
              "slug": "/reference/helm-reference/teleport-plugin-mattermost/"
            },
            {
              "title": "teleport-plugin-slack",
              "slug": "/reference/helm-reference/teleport-plugin-slack/"
            }
          ]
        }
      ]
    },
    {
      "icon": "integrations",
      "title": "Architecture",
      "entries": [
        {
          "title": "Introduction",
          "slug": "/architecture/introduction/"
        },
        {
          "title": "Authentication",
          "slug": "/architecture/authentication/"
        },
        {
          "title": "Authorization",
          "slug": "/architecture/authorization/"
        },
        {
          "title": "Teleport Proxy",
          "slug": "/architecture/proxy/"
        },
        {
          "title": "Trusted Clusters",
          "slug": "/architecture/trustedclusters/"
        },
        {
          "title": "Teleport Nodes",
          "slug": "/architecture/nodes/"
        },
        {
          "title": "Session Recording",
          "slug": "/architecture/session-recording/"
        },
        {
          "title": "TLS Routing",
          "slug": "/architecture/tls-routing/"
        },
        {
          "title": "Proxy Peering",
          "slug": "/architecture/proxy-peering/",
          "forScopes": ["enterprise"]
        },
        {
          "title": "Agent Update Management",
          "slug": "/architecture/agent-update-management/",
          "forScopes": ["enterprise", "cloud"]
        }
      ]
    },
    {
      "icon": "wrench",
      "title": "Contribute",
      "entries": [
        {
          "title": "Documentation",
          "slug": "/contributing/documentation/",
          "entries": [
            {
              "title": "How to Contribute",
              "slug": "/contributing/documentation/how-to-contribute/"
            },
            {
              "title": "Reviewing Documentation Changes",
              "slug": "/contributing/documentation/reviewing-docs/"
            },
            {
              "title": "Creating Documentation Issues",
              "slug": "/contributing/documentation/issues/"
            },
            {
              "title": "Style Guide",
              "slug": "/contributing/documentation/style-guide/"
            },
            {
              "title": "UI Reference",
              "slug": "/contributing/documentation/reference/"
            }
          ]
        }
      ]
    }
  ],
  "variables": {
    "clusterDefaults": {
      "clusterName": "teleport.example.com",
      "username": "myuser",
      "nodeIP": "ip-172-31-35-170"
    },
    "ansible": {
      "min_version": "2.9.6"
    },
    "aws": {
      "aws_access_key": "abcd1234-this-is-an-example",
      "aws_secret_access_key": "zyxw9876-this-is-an-example"
    },
    "cloud": {
      "version": "13.4.2",
      "major_version": "13",
      "sla": {
        "monthly_percentage": "99.9%",
        "monthly_downtime": "44 minutes"
      }
    },
    "devicetrust": {
      "asset_tag": "C00AA0AAAA0A",
      "enroll_token": "AAAAAAAAAAAAAAAAAAAAAAAA-this-is-an-example",
      "device_id": "9cdfc0ad-64b7-4d9c-this-is-an-example"
    },
    "docker": {
      "version": "20.10.7",
      "compose": {
        "version": "1.25.0"
      }
    },
    "fedramp": {
      "control_url": "https://csrc.nist.gov/Projects/risk-management/sp800-53-controls/release-search#!/control?version=5.1&number="
    },
    "fluentd": {
      "version": "1.12.4"
    },
    "helm": {
      "version": "3.4.2"
    },
    "kubernetes": {
      "major_version": "1",
      "minor_version": "17"
    },
    "mongodb": {
      "min_version": "3.6"
    },
    "presets": {
      "tokens": {
        "first": "abcd123-insecure-do-not-use-this",
        "second": "efgh456-insecure-do-not-use-this",
        "third": "ijkl789-insecure-do-not-use-this"
      },
      "ca_pin": "sha256:abdc1245efgh5678abdc1245efgh5678abdc1245efgh5678abdc1245efgh5678"
    },
    "teleport": {
      "git": "api/14.0.0-gd1e081e",
      "major_version": "15",
      "version": "15.0.0-dev",
      "url": "teleport.example.com",
      "golang": "1.21",
      "plugin": {
        "version": "13.3.7"
      },
      "helm_repo_url": "https://charts.releases.teleport.dev",
      "latest_oss_docker_image": "public.ecr.aws/gravitational/teleport-distroless:13.3.7",
      "latest_oss_debug_docker_image": "public.ecr.aws/gravitational/teleport-distroless-debug:13.3.7",
      "latest_ent_docker_image": "public.ecr.aws/gravitational/teleport-ent-distroless:13.3.7",
      "latest_ent_debug_docker_image": "public.ecr.aws/gravitational/teleport-ent-distroless-debug:13.3.7"
    },
    "terraform": {
      "version": "1.0.0"
    }
  },
  "redirects": [
    {
      "source": "/architecture/users/",
      "destination": "/architecture/authorization/",
      "permanent": true
    },
    {
      "source": "/production/",
      "destination": "/deploy-a-cluster/deployments/",
      "permanent": true
    },
    {
      "source": "/admin-guide/",
      "destination": "/management/admin/",
      "permanent": true
    },
    {
      "source": "/trustedclusters/",
      "destination": "/management/admin/trustedclusters/",
      "permanent": true
    },
    {
      "source": "/reference/api/architecture/",
      "destination": "/api/architecture/",
      "permanent": true
    },
    {
      "source": "/reference/api/getting-started/",
      "destination": "/api/getting-started/",
      "permanent": true
    },
    {
      "source": "/reference/api/introduction/",
      "destination": "/api/introduction/",
      "permanent": true
    },
    {
      "source": "/metrics-logs-reference/",
      "destination": "/management/diagnostics/metrics/",
      "permanent": true
    },
    {
      "source": "/config-reference/",
      "destination": "/reference/config/",
      "permanent": true
    },
    {
      "source": "/cli-docs/",
      "destination": "/reference/cli/",
      "permanent": true
    },
    {
      "source": "/enterprise/ssh-kubernetes-fedramp/",
      "destination": "/access-controls/compliance-frameworks/fedramp/",
      "permanent": true
    },
    {
      "source": "/enterprise/sso/ssh-one-login/",
      "destination": "/access-controls/sso/one-login/",
      "permanent": true
    },
    {
      "source": "/enterprise/sso/ssh-okta/",
      "destination": "/access-controls/sso/okta/",
      "permanent": true
    },
    {
      "source": "/enterprise/sso/ssh-google-workspace/",
      "destination": "/access-controls/sso/google-workspace/",
      "permanent": true
    },
    {
      "source": "/enterprise/sso/ssh-azuread/",
      "destination": "/access-controls/sso/azuread/",
      "permanent": true
    },
    {
      "source": "/enterprise/sso/ssh-adfs/",
      "destination": "/access-controls/sso/adfs/",
      "permanent": true
    },
    {
      "source": "/enterprise/sso/ssh-sso/",
      "destination": "/access-controls/sso/",
      "permanent": true
    },
    {
      "source": "/enterprise/ssh_sso/",
      "destination": "/access-controls/sso/",
      "permanent": true
    },
    {
      "source": "/enterprise/quickstart-enterprise/",
      "destination": "/choose-an-edition/teleport-enterprise/introduction/",
      "permanent": true
    },
    {
      "source": "/gcp-guide/",
      "destination": "/deploy-a-cluster/deployments/gcp/",
      "permanent": true
    },
    {
      "source": "/ibm-cloud-guide/",
      "destination": "/deploy-a-cluster/deployments/ibm/",
      "permanent": true
    },
    {
      "source": "/aws-terraform-guide/",
      "destination": "/deploy-a-cluster/deployments/aws-ha-autoscale-cluster-terraform/",
      "permanent": true
    },
    {
      "source": "/aws-terraform/",
      "destination": "/deploy-a-cluster/deployments/aws-ha-autoscale-cluster-terraform/",
      "permanent": true
    },
    {
      "source": "/setup/guides/docker-compose/",
      "destination": "/installation/",
      "permanent": true
    },
    {
      "source": "/cloud/",
      "destination": "/choose-an-edition/teleport-cloud/introduction/",
      "permanent": true
    },
    {
      "source": "/application-access/",
      "destination": "/application-access/introduction/",
      "permanent": true
    },
    {
      "source": "/database-access/",
      "destination": "/database-access/introduction/",
      "permanent": true
    },
    {
      "source": "/kubernetes-access/",
      "destination": "/kubernetes-access/introduction/",
      "permanent": true
    },
    {
      "source": "/enterprise/ssh-rbac/",
      "destination": "/access-controls/introduction/",
      "permanent": true
    },
    {
      "source": "/quickstart/",
      "destination": "/",
      "permanent": true
    },
    {
      "source": "/preview/database-access/",
      "destination": "/database-access/",
      "permanent": true
    },
    {
      "source": "/preview/cloud/",
      "destination": "/choose-an-edition/teleport-cloud/introduction/",
      "permanent": true
    },
    {
      "source": "/kubernetes-ssh/",
      "destination": "/kubernetes-access/",
      "permanent": true
    },
    {
      "source": "/features/ssh-pam/",
      "destination": "/server-access/guides/ssh-pam/",
      "permanent": true
    },
    {
      "source": "/openssh-teleport/",
      "destination": "/server-access/guides/openssh/",
      "permanent": true
    },
    {
      "source": "/features/enhanced-session-recording/",
      "destination": "/server-access/guides/bpf-session-recording/",
      "permanent": true
    },
    {
      "source": "/quickstart-docker/",
      "destination": "/installation/",
      "permanent": true
    },
    {
      "source": "/database-access/guides/postgres-aws/",
      "destination": "/database-access/guides/rds/",
      "permanent": true
    },
    {
      "source": "/database-access/guides/mysql-aws/",
      "destination": "/database-access/guides/rds/",
      "permanent": true
    },
    {
      "source": "/docs/",
      "destination": "/contributing/documentation/",
      "permanent": true
    },
    {
      "source": "/docs/best-practices/",
      "destination": "/contributing/documentation/",
      "permanent": true
    },
    {
      "source": "/kubernetes-access/guides/migration/",
      "destination": "/kubernetes-access/introduction/",
      "permanent": true
    },
    {
      "source": "/setup/guides/joining-nodes-aws/",
      "destination": "/agents/join-services-to-your-cluster/aws-iam/",
      "permanent": true
    },
    {
      "source": "/setup/reference/license/",
      "destination": "/choose-an-edition/teleport-enterprise/license/",
      "permanent": true
    },
    {
      "source": "/intro/",
      "destination": "/",
      "permanent": true
    },
    {
      "source": "/api-reference/",
      "destination": "/api/getting-started/",
      "permanent": true
    },
    {
      "source": "/server-access/guides/tsh/",
      "destination": "/connect-your-client/tsh/",
      "permanent": true
    },
    {
      "source": "/cluster/",
      "destination": "/kubernetes-access/getting-started/",
      "permanent": true
    },
    {
      "source": "/application-access/guides/jwt/",
      "destination": "/application-access/jwt/",
      "permanent": true
    },
    {
      "source": "/getting-started/digitalocean/",
      "destination": "/",
      "permanent": true
    },
    {
      "source": "/kubernetes-access/getting-started/agent/",
      "destination": "/kubernetes-access/getting-started/",
      "permanent": true
    },
    {
      "source": "/kubernetes-access/getting-started/cluster/",
      "destination": "/deploy-a-cluster/helm-deployments/kubernetes-cluster/",
      "permanent": true
    },
    {
      "source": "/kubernetes-access/getting-started/local/",
      "destination": "/kubernetes-access/",
      "permanent": true
    },
    {
      "source": "/kubernetes-access/helm/guides/",
      "destination": "/deploy-a-cluster/helm-deployments/",
      "permanent": true
    },
    {
      "source": "/kubernetes-access/helm/guides/aws/",
      "destination": "/deploy-a-cluster/helm-deployments/aws/",
      "permanent": true
    },
    {
      "source": "/kubernetes-access/helm/guides/custom/",
      "destination": "/deploy-a-cluster/helm-deployments/custom/",
      "permanent": true
    },
    {
      "source": "/kubernetes-access/helm/guides/digitalocean/",
      "destination": "/deploy-a-cluster/helm-deployments/digitalocean/",
      "permanent": true
    },
    {
      "source": "/kubernetes-access/helm/guides/gcp/",
      "destination": "/deploy-a-cluster/helm-deployments/gcp/",
      "permanent": true
    },
    {
      "source": "/kubernetes-access/helm/guides/migration/",
      "destination": "/deploy-a-cluster/helm-deployments/migration-v12/",
      "permanent": true
    },
    {
      "source": "/kubernetes-access/helm/reference/",
      "destination": "/reference/helm-reference/",
      "permanent": true
    },
    {
      "source": "/kubernetes-access/helm/reference/teleport-cluster/",
      "destination": "/reference/helm-reference/teleport-cluster/",
      "permanent": true
    },
    {
      "source": "/kubernetes-access/helm/reference/teleport-kube-agent/",
      "destination": "/reference/helm-reference/teleport-kube-agent/",
      "permanent": true
    },
    {
      "source": "/access-controls/guides/u2f/",
      "destination": "/access-controls/guides/webauthn/",
      "permanent": true
    },
    {
      "source": "/setup/admin/graceful-restarts/",
      "destination": "/management/admin/upgrading-the-teleport-binary/",
      "permanent": true
    },
    {
      "source": "/enterprise/workflow/",
      "destination": "/access-controls/access-requests/",
      "permanent": true
    },
    {
      "source": "/enterprise/workflow/ssh-approval-mattermost/",
      "destination": "/access-controls/access-request-plugins/ssh-approval-mattermost/",
      "permanent": true
    },
    {
      "source": "/enterprise/workflow/ssh-approval-pagerduty/",
      "destination": "/access-controls/access-request-plugins/ssh-approval-pagerduty/",
      "permanent": true
    },
    {
      "source": "/enterprise/workflow/ssh-approval-jira-server/",
      "destination": "/access-controls/access-request-plugins/ssh-approval-jira/",
      "permanent": true
    },
    {
      "source": "/enterprise/workflow/ssh-approval-jira-cloud/",
      "destination": "/access-controls/access-request-plugins/ssh-approval-jira/",
      "permanent": true
    },
    {
      "source": "/enterprise/workflow/ssh-approval-jira-cloud/",
      "destination": "/access-controls/access-request-plugins/ssh-approval-jira/",
      "permanent": true
    },
    {
      "source": "/enterprise/workflow/ssh-approval-slack/",
      "destination": "/access-controls/access-request-plugins/ssh-approval-slack/",
      "permanent": true
    },
    {
      "source": "/enterprise/workflow/resource-requests/",
      "destination": "/access-controls/access-requests/resource-requests/",
      "permanent": true
    },
    {
      "source": "/enterprise/workflow/role-requests/",
      "destination": "/access-controls/access-requests/role-requests/",
      "permanent": true
    },
    {
      "source": "/user-manual/",
      "destination": "/",
      "permanent": true
    },
    {
      "source": "/enterprise/fedramp/",
      "destination": "/access-controls/compliance-frameworks/fedramp/",
      "permanent": true
    },
    {
      "source": "/enterprise/soc2/",
      "destination": "/access-controls/compliance-frameworks/soc2/",
      "permanent": true
    },
    {
      "source": "/enterprise/sso/",
      "destination": "/access-controls/sso/",
      "permanent": true
    },
    {
      "source": "/enterprise/sso/adfs/",
      "destination": "/access-controls/sso/adfs/",
      "permanent": true
    },
    {
      "source": "/enterprise/sso/azuread/",
      "destination": "/access-controls/sso/azuread/",
      "permanent": true
    },
    {
      "source": "/setup/admin/github-sso/",
      "destination": "/access-controls/sso/github-sso/",
      "permanent": true
    },
    {
      "source": "/enterprise/sso/gitlab/",
      "destination": "/access-controls/sso/gitlab/",
      "permanent": true
    },
    {
      "source": "/enterprise/sso/google-workspace/",
      "destination": "/access-controls/sso/google-workspace/",
      "permanent": true
    },
    {
      "source": "/enterprise/sso/oidc/",
      "destination": "/access-controls/sso/oidc/",
      "permanent": true
    },
    {
      "source": "/enterprise/sso/okta/",
      "destination": "/access-controls/sso/okta/",
      "permanent": true
    },
    {
      "source": "/enterprise/sso/one-login/",
      "destination": "/access-controls/sso/one-login/",
      "permanent": true
    },
    {
      "source": "/database-access/guides/gui-clients/",
      "destination": "/connect-your-client/gui-clients/",
      "permanent": true
    },
    {
      "source": "/use-teleport/teleport-connect/",
      "destination": "/connect-your-client/teleport-connect/",
      "permanent": true
    },
    {
      "source": "/use-teleport/tsh/",
      "destination": "/connect-your-client/tsh/",
      "permanent": true
    },
    {
      "source": "/setup/deployments/",
      "destination": "/deploy-a-cluster/deployments/",
      "permanent": true
    },
    {
      "source": "/setup/deployments/aws-terraform/",
      "destination": "/deploy-a-cluster/deployments/aws-ha-autoscale-cluster-terraform/",
      "permanent": true
    },
    {
      "source": "/setup/deployments/digitalocean/",
      "destination": "/",
      "permanent": true
    },
    {
      "source": "/setup/deployments/gcp/",
      "destination": "/deploy-a-cluster/deployments/gcp/",
      "permanent": true
    },
    {
      "source": "/setup/deployments/ibm/",
      "destination": "/deploy-a-cluster/deployments/ibm/",
      "permanent": true
    },
    {
      "source": "/setup/helm-deployments/",
      "destination": "/deploy-a-cluster/helm-deployments/",
      "permanent": true
    },
    {
      "source": "/setup/helm-deployments/aws/",
      "destination": "/deploy-a-cluster/helm-deployments/aws/",
      "permanent": true
    },
    {
      "source": "/setup/helm-deployments/custom/",
      "destination": "/deploy-a-cluster/helm-deployments/custom/",
      "permanent": true
    },
    {
      "source": "/setup/helm-deployments/digitalocean/",
      "destination": "/deploy-a-cluster/helm-deployments/digitalocean/",
      "permanent": true
    },
    {
      "source": "/setup/helm-deployments/gcp/",
      "destination": "/deploy-a-cluster/helm-deployments/gcp/",
      "permanent": true
    },
    {
      "source": "/getting-started/kubernetes-cluster/",
      "destination": "/deploy-a-cluster/helm-deployments/kubernetes-cluster/",
      "permanent": true
    },
    {
      "source": "/setup/helm-deployments/migration/",
      "destination": "/deploy-a-cluster/helm-deployments/migration-v12/",
      "permanent": true
    },
    {
      "source": "/getting-started/linux-server/",
      "destination": "/",
      "permanent": true
    },
    {
      "source": "/cloud/architecture/",
      "destination": "/choose-an-edition/teleport-cloud/architecture/",
      "permanent": true
    },
    {
      "source": "/cloud/downloads/",
      "destination": "/choose-an-edition/teleport-cloud/downloads/",
      "permanent": true
    },
    {
      "source": "/cloud/faq/",
      "destination": "/choose-an-edition/teleport-cloud/faq/",
      "permanent": true
    },
    {
      "source": "/cloud/getting-started/",
      "destination": "/choose-an-edition/teleport-team/",
      "permanent": true
    },
    {
      "source": "/cloud/introduction/",
      "destination": "/choose-an-edition/teleport-cloud/introduction/",
      "permanent": true
    },
    {
      "source": "/enterprise/getting-started/",
      "destination": "/choose-an-edition/teleport-enterprise/introduction/",
      "permanent": true
    },
    {
      "source": "/enterprise/hsm/",
      "destination": "/choose-an-edition/teleport-enterprise/hsm/",
      "permanent": true
    },
    {
      "source": "/enterprise/introduction/",
      "destination": "/choose-an-edition/teleport-enterprise/introduction/",
      "permanent": true
    },
    {
      "source": "/enterprise/license/",
      "destination": "/choose-an-edition/teleport-enterprise/license/",
      "permanent": true
    },
    {
      "source": "/machine-id/reference/cli/",
      "destination": "/reference/cli/",
      "permanent": true
    },
    {
      "source": "/setup/admin/",
      "destination": "/management/admin/",
      "permanent": true
    },
    {
      "source": "/setup/admin/adding-nodes/",
      "destination": "/agents/join-services-to-your-cluster/join-token/",
      "permanent": true
    },
    {
      "source": "/setup/admin/daemon/",
      "destination": "/management/admin/daemon/",
      "permanent": true
    },
    {
      "source": "/setup/admin/labels/",
      "destination": "/management/admin/labels/",
      "permanent": true
    },
    {
      "source": "/setup/admin/troubleshooting/",
      "destination": "/management/admin/troubleshooting/",
      "permanent": true
    },
    {
      "source": "/setup/admin/trustedclusters/",
      "destination": "/management/admin/trustedclusters/",
      "permanent": true
    },
    {
      "source": "/setup/admin/upgrading-the-teleport-binary/",
      "destination": "/management/admin/upgrading-the-teleport-binary/",
      "permanent": true
    },
    {
      "source": "/setup/admin/users/",
      "destination": "/management/admin/users/",
      "permanent": true
    },
    {
      "source": "/setup/guides/",
      "destination": "/management/guides/",
      "permanent": true
    },
    {
      "source": "/setup/guides/docker/",
      "destination": "/installation/",
      "permanent": true
    },
    {
      "source": "/setup/guides/ec2-tags/",
      "destination": "/management/guides/ec2-tags/",
      "permanent": true
    },
    {
      "source": "/setup/guides/fluentd/",
      "destination": "/management/export-audit-events/fluentd/",
      "permanent": true
    },
    {
      "source": "/setup/guides/joining-nodes-aws-ec2/",
      "destination": "/agents/join-services-to-your-cluster/aws-ec2/",
      "permanent": true
    },
    {
      "source": "/setup/guides/joining-nodes-aws-iam/",
      "destination": "/agents/join-services-to-your-cluster/aws-iam/",
      "permanent": true
    },
    {
      "source": "/setup/guides/ssh-key-extensions/",
      "destination": "/management/guides/ssh-key-extensions/",
      "permanent": true
    },
    {
      "source": "/setup/guides/teleport-operator/",
      "destination": "/management/dynamic-resources/teleport-operator/",
      "permanent": true
    },
    {
      "source": "/setup/guides/terraform-provider/",
      "destination": "/management/dynamic-resources/terraform-provider/",
      "permanent": true
    },
    {
      "source": "/setup/operations/",
      "destination": "/management/operations/",
      "permanent": true
    },
    {
      "source": "/setup/operations/backup-restore/",
      "destination": "/management/operations/backup-restore/",
      "permanent": true
    },
    {
      "source": "/setup/operations/ca-rotation/",
      "destination": "/management/operations/ca-rotation/",
      "permanent": true
    },
    {
      "source": "/setup/operations/proxy-peering/",
      "destination": "/management/operations/proxy-peering/",
      "permanent": true
    },
    {
      "source": "/setup/operations/scaling/",
      "destination": "/management/operations/scaling/",
      "permanent": true
    },
    {
      "source": "/setup/operations/tls-routing/",
      "destination": "/management/operations/tls-routing/",
      "permanent": true
    },
    {
      "source": "/setup/operations/upgrading/",
      "destination": "/management/operations/upgrading/",
      "permanent": true
    },
    {
      "source": "/setup/security/",
      "destination": "/management/security/",
      "permanent": true
    },
    {
      "source": "/setup/security/reduce-blast-radius/",
      "destination": "/management/security/reduce-blast-radius/",
      "permanent": true
    },
    {
      "source": "/setup/reference/audit/",
      "destination": "/reference/audit/",
      "permanent": true
    },
    {
      "source": "/setup/reference/authentication/",
      "destination": "/reference/authentication/",
      "permanent": true
    },
    {
      "source": "/setup/reference/backends/",
      "destination": "/reference/backends/",
      "permanent": true
    },
    {
      "source": "/setup/reference/cli/",
      "destination": "/reference/cli/",
      "permanent": true
    },
    {
      "source": "/setup/reference/config/",
      "destination": "/reference/config/",
      "permanent": true
    },
    {
      "source": "/setup/helm-reference/",
      "destination": "/reference/helm-reference/",
      "permanent": true
    },
    {
      "source": "/setup/helm-reference/teleport-cluster/",
      "destination": "/reference/helm-reference/teleport-cluster/",
      "permanent": true
    },
    {
      "source": "/setup/helm-reference/teleport-kube-agent/",
      "destination": "/reference/helm-reference/teleport-kube-agent/",
      "permanent": true
    },
    {
      "source": "/setup/reference/metrics/",
      "destination": "/reference/metrics/",
      "permanent": true
    },
    {
      "source": "/setup/reference/networking/",
      "destination": "/reference/networking/",
      "permanent": true
    },
    {
      "source": "/setup/reference/predicate-language/",
      "destination": "/reference/predicate-language/",
      "permanent": true
    },
    {
      "source": "/setup/reference/resources/",
      "destination": "/reference/resources/",
      "permanent": true
    },
    {
      "source": "/setup/reference/signals/",
      "destination": "/reference/signals/",
      "permanent": true
    },
    {
      "source": "/setup/reference/terraform-provider/",
      "destination": "/reference/terraform-provider/",
      "permanent": true
    },
    {
      "source": "/getting-started/docker-compose/",
      "destination": "/",
      "permanent": true
    },
    {
      "source": "/getting-started/local-kubernetes/",
      "destination": "/",
      "permanent": true
    },
    {
      "source": "/architecture/overview/",
      "destination": "/core-concepts/",
      "permanent": true
    },
    {
      "source": "/kubernetes-access/guides/cicd/",
      "destination": "/machine-id/guides/kubernetes/",
      "permanent": true
    },
    {
      "source": "/deploy-a-cluster/teleport-cloud/architecture/",
      "destination": "/choose-an-edition/teleport-cloud/architecture/",
      "permanent": true
    },
    {
      "source": "/deploy-a-cluster/teleport-cloud/downloads/",
      "destination": "/choose-an-edition/teleport-cloud/downloads/",
      "permanent": true
    },
    {
      "source": "/deploy-a-cluster/teleport-cloud/faq/",
      "destination": "/choose-an-edition/teleport-cloud/faq/",
      "permanent": true
    },
    {
      "source": "/deploy-a-cluster/teleport-cloud/getting-started/",
      "destination": "/choose-an-edition/teleport-team/",
      "permanent": true
    },
    {
      "source": "/deploy-a-cluster/teleport-cloud/introduction/",
      "destination": "/choose-an-edition/teleport-cloud/introduction/",
      "permanent": true
    },
    {
      "source": "/deploy-a-cluster/teleport-enterprise/gcp-kms/",
      "destination": "/choose-an-edition/teleport-enterprise/gcp-kms/",
      "permanent": true
    },
    {
      "source": "/deploy-a-cluster/teleport-enterprise/getting-started/",
      "destination": "/choose-an-edition/teleport-enterprise/introduction/",
      "permanent": true
    },
    {
      "source": "/deploy-a-cluster/teleport-enterprise/hsm/",
      "destination": "/choose-an-edition/teleport-enterprise/hsm/",
      "permanent": true
    },
    {
      "source": "/deploy-a-cluster/teleport-enterprise/introduction/",
      "destination": "/choose-an-edition/teleport-enterprise/introduction/",
      "permanent": true
    },
    {
      "source": "/deploy-a-cluster/teleport-enterprise/license/",
      "destination": "/choose-an-edition/teleport-enterprise/license/",
      "permanent": true
    },
    {
      "source": "/deploy-a-cluster/deployments/digitalocean/",
      "destination": "/",
      "permanent": true
    },
    {
      "source": "/deploy-a-cluster/open-source/",
      "destination": "/",
      "permanent": true
    },
    {
      "source": "/getting-started/",
      "destination": "/",
      "permanent": true
    },
    {
      "source": "/management/guides/fluentd/",
      "destination": "/management/export-audit-events/fluentd/",
      "permanent": true
    },
    {
      "source": "/management/guides/elastic-stack/",
      "destination": "/management/export-audit-events/elastic-stack/",
      "permanent": true
    },
    {
      "source": "/application-access/guides/aws-console/",
      "destination": "/application-access/cloud-apis/aws-console/",
      "permanent": true
    },
    {
      "source": "/application-access/guides/azure/",
      "destination": "/application-access/cloud-apis/azure/",
      "permanent": true
    },
    {
      "source": "/database-access/guides/dynamodb/",
      "destination": "/application-access/guides/dynamodb/",
      "permanent": true
    },
    {
      "source": "/kubernetes-access/guides/federation/",
      "destination": "/kubernetes-access/manage-access/federation/",
      "permanent": true
    },
    {
      "source": "/kubernetes-access/guides/dynamic-registration/",
      "destination": "/kubernetes-access/register-clusters/dynamic-registration/",
      "permanent": true
    },
    {
      "source": "/kubernetes-access/guides/multiple-clusters/",
      "destination": "/kubernetes-access/getting-started/",
      "permanent": true
    },
    {
      "source": "/kubernetes-access/guides/standalone-teleport/",
      "destination": "/kubernetes-access/register-clusters/static-kubeconfig/",
      "permanent": true
    },
    {
      "source": "/kubernetes-access/guides/",
      "destination": "/kubernetes-access/introduction/",
      "permanent": true
    },
    {
      "source": "/choose-an-edition/teleport-cloud/getting-started/",
      "destination": "/choose-an-edition/teleport-team/",
      "permanent": true
    },
    {
      "source": "/access-controls/faq/",
      "destination": "/access-controls/introduction/",
      "permanent": true
    },
    {
      "source": "/try-out-teleport/",
      "destination": "/",
      "permanent": true
    },
    {
      "source": "/choose-an-edition/",
      "destination": "/choose-an-edition/introduction/",
      "permanent": true
    },
    {
      "source": "/deploy-a-cluster/",
      "destination": "/deploy-a-cluster/introduction/",
      "permanent": true
    },
    {
      "source": "/access-controls/",
      "destination": "/access-controls/introduction/",
      "permanent": true
    },
    {
      "source": "/management/",
      "destination": "/management/introduction/",
      "permanent": true
    },
    {
      "source": "/connect-your-client/",
      "destination": "/connect-your-client/introduction/",
      "permanent": true
    },
    {
      "source": "/server-access/",
      "destination": "/server-access/introduction/",
      "permanent": true
    },
    {
      "source": "/machine-id/",
      "destination": "/machine-id/introduction/",
      "permanent": true
    },
    {
      "source": "/api/",
      "destination": "/api/introduction/",
      "permanent": true
    },
    {
      "source": "/preview/",
      "destination": "/upcoming-releases/",
      "permanent": true
    },
    {
      "source": "/reference/",
      "destination": "/reference/introduction/",
      "permanent": true
    },
    {
      "source": "/architecture/",
      "destination": "/architecture/introduction/",
      "permanent": true
    },
    {
      "source": "/contributing/",
      "destination": "/contributing/documentation/",
      "permanent": true
    },
    {
      "source": "/management/guides/joining-nodes-aws-ec2/",
      "destination": "/agents/join-services-to-your-cluster/aws-ec2/",
      "permanent": true
    },
    {
      "source": "/management/guides/joining-nodes-aws-iam/",
      "destination": "/agents/join-services-to-your-cluster/aws-iam/",
      "permanent": true
    },
    {
      "source": "/management/admin/adding-nodes/",
      "destination": "/agents/join-services-to-your-cluster/join-token/",
      "permanent": true
    },
    {
      "source": "/management/guides/joining-nodes-azure/",
      "destination": "/agents/join-services-to-your-cluster/azure/",
      "permanent": true
    },
    {
      "source": "/management/guides/joining-services-kubernetes-serviceaccount/",
      "destination": "/agents/join-services-to-your-cluster/kubernetes/",
      "permanent": true
    },
    {
      "source": "/try-out-teleport/browser-labs/",
      "destination": "/",
      "permanent": true
    },
    {
      "source": "/try-out-teleport/digitalocean/",
      "destination": "/",
      "permanent": true
    },
    {
      "source": "/try-out-teleport/docker-compose/",
      "destination": "/",
      "permanent": true
    },
    {
      "source": "/try-out-teleport/introduction/",
      "destination": "/",
      "permanent": true
    },
    {
      "source": "/try-out-teleport/local-kubernetes/",
      "destination": "/",
      "permanent": true
    },
    {
      "source": "/management/guides/docker/",
      "destination": "/installation/",
      "permanent": true
    },
    {
      "source": "/choose-an-edition/teleport-enterprise/getting-started/",
      "destination": "/choose-an-edition/teleport-enterprise/introduction/",
      "permanent": true
    },
    {
      "source": "/preview/upcoming-releases/",
      "destination": "/upcoming-releases/",
      "permanent": true
    },
    {
      "source": "/adopters/",
      "destination": "/",
      "permanent": true
    },
    {
      "source": "/choose-an-edition/teleport-cloud/",
      "destination": "/choose-an-edition/teleport-cloud/introduction/",
      "permanent": true
    },
    {
      "source": "/access-controls/guides/device-trust/",
      "destination": "/access-controls/device-trust/guide/",
      "permanent": true
    },
    {
      "source": "/access-controls/device-trust/auto-enrollment/",
      "destination": "/access-controls/device-trust/device-management/",
      "permanent": true
    },
    {
      "source": "/management/guides/teleport-operator/",
      "destination": "/management/dynamic-resources/teleport-operator/",
      "permanent": true
    },
    {
      "source": "/management/guides/terraform-provider/",
      "destination": "/management/dynamic-resources/terraform-provider/",
      "permanent": true
    },
    {
      "source": "/get-started/",
      "destination": "/",
      "permanent": true
    },
    {
      "source": "/management/join-services-to-your-cluster/",
      "destination": "/agents/join-services-to-your-cluster/",
      "permanent": true
    },
    {
      "source": "/management/join-services-to-your-cluster/aws-ec2/",
      "destination": "/agents/join-services-to-your-cluster/aws-ec2/",
      "permanent": true
    },
    {
      "source": "/management/join-services-to-your-cluster/aws-iam/",
      "destination": "/agents/join-services-to-your-cluster/aws-iam/",
      "permanent": true
    },
    {
      "source": "/management/join-services-to-your-cluster/azure/",
      "destination": "/agents/join-services-to-your-cluster/azure/",
      "permanent": true
    },
    {
      "source": "/management/join-services-to-your-cluster/gcp/",
      "destination": "/agents/join-services-to-your-cluster/gcp/",
      "permanent": true
    },
    {
      "source": "/management/join-services-to-your-cluster/join-token/",
      "destination": "/agents/join-services-to-your-cluster/join-token/",
      "permanent": true
    },
    {
      "source": "/management/join-services-to-your-cluster/kubernetes/",
      "destination": "/agents/join-services-to-your-cluster/kubernetes/",
      "permanent": true
    },
    {
      "source": "/management/guides/teleport-operator/",
      "destination": "/management/dynamic-resources/teleport-operator/",
      "permanent": true
    },
    {
      "source": "/management/guides/terraform-provider/",
      "destination": "/management/dynamic-resources/terraform-provider/",
      "permanent": true
    },
    {
      "source": "/server-access/guides/openssh/",
      "destination": "/server-access/guides/openssh/openssh/",
      "permanent": true
    },
    {
<<<<<<< HEAD
      "source": "/database-access/rbac/configuring-auto-user-provisioning/",
      "destination": "/database-access/auto-user-provisioning/",
=======
      "source": "/connect-your-client/putty/",
      "destination": "/connect-your-client/putty-winscp/",
>>>>>>> 33b2ae62
      "permanent": true
    }
  ]
}<|MERGE_RESOLUTION|>--- conflicted
+++ resolved
@@ -2855,13 +2855,13 @@
       "permanent": true
     },
     {
-<<<<<<< HEAD
+      "source": "/connect-your-client/putty/",
+      "destination": "/connect-your-client/putty-winscp/",
+      "permanent": true
+    },
+    {
       "source": "/database-access/rbac/configuring-auto-user-provisioning/",
       "destination": "/database-access/auto-user-provisioning/",
-=======
-      "source": "/connect-your-client/putty/",
-      "destination": "/connect-your-client/putty-winscp/",
->>>>>>> 33b2ae62
       "permanent": true
     }
   ]
