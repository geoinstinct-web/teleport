--- conflicted
+++ resolved
@@ -1110,11 +1110,7 @@
       "last_report": "August 9th, 2022"
     },
     "cloud": {
-<<<<<<< HEAD
-      "version": "10.3.2",
-=======
       "version": "10.3.6",
->>>>>>> 6aa50fb2
       "major_version": "10",
       "sla": {
         "monthly_percentage": "99.5%",
