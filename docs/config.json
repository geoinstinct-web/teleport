{
  "navigation": [
    {
      "icon": "home",
      "title": "Home",
      "entries": [
        {
          "title": "Introduction",
          "slug": "/"
        },
        {
          "title": "Get Started with Teleport",
          "slug": "/get-started/"
        },
        {
          "title": "Core Concepts",
          "slug": "/core-concepts/"
        },
        {
          "title": "Adopters",
          "slug": "/adopters/"
        },
        {
          "title": "Installation",
          "slug": "/installation/"
        },
        {
          "title": "FAQ",
          "slug": "/faq/"
        },
        {
          "title": "Upcoming Releases",
          "slug": "/upcoming-releases/"
        },
        {
          "title": "Changelog",
          "slug": "/changelog/"
        }
      ]
    },
    {
      "icon": "success",
      "title": "Choose an Edition",
      "entries": [
        {
          "title": "Introduction",
          "slug": "/choose-an-edition/introduction/"
        },
        {
          "title": "Teleport Enterprise Cloud",
          "slug": "/choose-an-edition/teleport-cloud/introduction/",
          "forScopes": [
            "cloud"
          ],
          "entries": [
            {
              "title": "Getting Started",
              "slug": "/choose-an-edition/teleport-cloud/getting-started/",
              "forScopes": [
                "cloud"
              ]
            },
            {
              "title": "Architecture",
              "slug": "/choose-an-edition/teleport-cloud/architecture/",
              "forScopes": [
                "cloud"
              ]
            },
            {
              "title": "Downloads",
              "slug": "/choose-an-edition/teleport-cloud/downloads/",
              "forScopes": [
                "cloud"
              ]
            },
            {
              "title": "FAQ",
              "slug": "/choose-an-edition/teleport-cloud/faq/",
              "forScopes": [
                "cloud"
              ]
            }
          ]
        },
        {
          "title": "Teleport Enterprise",
          "slug": "/choose-an-edition/teleport-enterprise/introduction/",
          "forScopes": [
            "enterprise"
          ],
          "entries": [
            {
              "title": "HSM",
              "slug": "/choose-an-edition/teleport-enterprise/hsm/",
              "forScopes": [
                "enterprise"
              ]
            },
            {
              "title": "Google Cloud KMS",
              "slug": "/choose-an-edition/teleport-enterprise/gcp-kms/",
              "forScopes": [
                "enterprise"
              ]
            },
            {
              "title": "Enterprise License File",
              "slug": "/choose-an-edition/teleport-enterprise/license/",
              "forScopes": [
                "enterprise"
              ]
            }
          ]
        }
      ]
    },
    {
      "icon": "quickstart",
      "title": "Deploy a Cluster",
      "entries": [
        {
          "title": "Introduction",
          "slug": "/deploy-a-cluster/introduction/"
        },
        {
          "title": "High Availability Deployments",
          "slug": "/deploy-a-cluster/high-availability/",
          "forScopes": [
            "oss",
            "enterprise"
          ]
        },
        {
          "title": "Deploy with Helm",
          "slug": "/deploy-a-cluster/helm-deployments/",
          "forScopes": [
            "oss",
            "enterprise"
          ],
          "entries": [
            {
              "title": "Deploy Teleport on Kubernetes",
              "slug": "/deploy-a-cluster/helm-deployments/kubernetes-cluster/",
              "forScopes": [
                "oss",
                "enterprise"
              ]
            },
            {
              "title": "AWS EKS Cluster",
              "slug": "/deploy-a-cluster/helm-deployments/aws/",
              "forScopes": [
                "oss",
                "enterprise"
              ]
            },
            {
              "title": "Google Cloud GKE Cluster",
              "slug": "/deploy-a-cluster/helm-deployments/gcp/",
              "forScopes": [
                "oss",
                "enterprise"
              ]
            },
            {
              "title": "DigitalOcean Kubernetes Cluster",
              "slug": "/deploy-a-cluster/helm-deployments/digitalocean/",
              "forScopes": [
                "oss",
                "enterprise"
              ]
            },
            {
              "title": "Customize Deployment Config",
              "slug": "/deploy-a-cluster/helm-deployments/custom/",
              "forScopes": [
                "oss",
                "enterprise"
              ]
            },
            {
              "title": "Migrating from v11 to v12",
              "slug": "/deploy-a-cluster/helm-deployments/migration-v12/",
              "forScopes": [
                "oss",
                "enterprise"
              ]
            },
            {
              "title": "Kubernetes 1.25 and PSP removal",
              "slug": "/deploy-a-cluster/helm-deployments/migration-kubernetes-1-25-psp/",
              "forScopes": [
                "oss",
                "enterprise"
              ]
            }
          ]
        },
        {
          "title": "Deploy to your Cloud",
          "slug": "/deploy-a-cluster/deployments/",
          "forScopes": [
            "oss",
            "enterprise"
          ],
          "entries": [
            {
              "title": "AWS Terraform",
              "slug": "/deploy-a-cluster/deployments/aws-terraform/",
              "forScopes": [
                "oss",
                "enterprise"
              ]
            },
            {
              "title": "GCP",
              "slug": "/deploy-a-cluster/deployments/gcp/",
              "forScopes": [
                "oss",
                "enterprise"
              ]
            },
            {
              "title": "IBM",
              "slug": "/deploy-a-cluster/deployments/ibm/",
              "forScopes": [
                "oss",
                "enterprise"
              ]
            }
          ]
        }
      ]
    },
    {
      "icon": "lock",
      "title": "Manage Access",
      "entries": [
        {
          "title": "Introduction",
          "slug": "/access-controls/introduction/"
        },
        {
          "title": "Getting Started",
          "slug": "/access-controls/getting-started/"
        },
        {
          "title": "Cluster Access and RBAC",
          "slug": "/access-controls/guides/",
          "entries": [
            {
              "title": "Role Templates",
              "slug": "/access-controls/guides/role-templates/"
            },
            {
              "title": "Session Locking",
              "slug": "/access-controls/guides/locking/"
            },
            {
              "title": "Passwordless",
              "slug": "/access-controls/guides/passwordless/"
            },
            {
              "title": "Second Factor - WebAuthn",
              "slug": "/access-controls/guides/webauthn/"
            },
            {
              "title": "Per-session MFA",
              "slug": "/access-controls/guides/per-session-mfa/"
            },
            {
              "title": "Dual Authorization",
              "slug": "/access-controls/guides/dual-authz/",
              "forScopes": [
                "enterprise",
                "cloud"
              ]
            },
            {
              "title": "Impersonation",
              "slug": "/access-controls/guides/impersonation/"
            },
            {
              "title": "Moderated Sessions",
              "slug": "/access-controls/guides/moderated-sessions/",
              "forScopes": [
                "enterprise",
                "cloud"
              ]
            },
            {
              "title": "Hardware Key Support (Preview)",
              "slug": "/access-controls/guides/hardware-key-support/",
              "forScopes": [
                "enterprise",
                "cloud"
              ]
            },
            {
              "title": "Device Trust (Preview)",
              "slug": "/access-controls/guides/device-trust/",
              "forScopes": [
                "enterprise",
                "cloud"
              ]
            },
            {
              "title": "Headless WebAuthn (Preview)",
              "slug": "/access-controls/guides/headless/"
            },
            {
              "title": "IP Pinning (Preview)",
              "slug": "/access-controls/guides/ip-pinning/",
              "forScopes": [
                "enterprise",
                "cloud"
              ]
            }
          ]
        },
        {
          "title": "Single Sign-On (SSO)",
          "slug": "/access-controls/sso/",
          "forScopes": [
            "enterprise",
            "oss",
            "cloud"
          ],
          "entries": [
            {
              "title": "GitHub SSO",
              "slug": "/access-controls/sso/github-sso/",
              "forScopes": [
                "enterprise",
                "cloud",
                "oss"
              ]
            },
            {
              "title": "Azure Active Directory (AD)",
              "slug": "/access-controls/sso/azuread/",
              "forScopes": [
                "enterprise",
                "cloud"
              ]
            },
            {
              "title": "Active Directory (ADFS)",
              "slug": "/access-controls/sso/adfs/",
              "forScopes": [
                "enterprise",
                "cloud"
              ]
            },
            {
              "title": "Google Workspace",
              "slug": "/access-controls/sso/google-workspace/",
              "forScopes": [
                "enterprise",
                "cloud"
              ]
            },
            {
              "title": "GitLab",
              "slug": "/access-controls/sso/gitlab/",
              "forScopes": [
                "enterprise",
                "cloud"
              ]
            },
            {
              "title": "OneLogin",
              "slug": "/access-controls/sso/one-login/",
              "forScopes": [
                "enterprise",
                "cloud"
              ]
            },
            {
              "title": "OIDC",
              "slug": "/access-controls/sso/oidc/",
              "forScopes": [
                "enterprise",
                "cloud"
              ]
            },
            {
              "title": "Okta",
              "slug": "/access-controls/sso/okta/",
              "forScopes": [
                "enterprise",
                "cloud"
              ]
            }
          ]
        },
        {
          "title": "Teleport as an IdP",
          "slug": "/access-controls/idps/",
          "forScopes": [
            "enterprise",
            "cloud"
          ],
          "entries": [
            {
              "title": "SAML Identity Provider Guide",
              "slug": "/access-controls/idps/saml-guide/",
              "forScopes": [
                "enterprise",
                "cloud"
              ]
            },
            {
              "title": "Authenticate to Grafana with Teleport SAML",
              "slug": "/access-controls/idps/saml-grafana/",
              "forScopes": [
                "enterprise",
                "cloud"
              ]
            },
            {
              "title": "SAML Identity Provider Reference",
              "slug": "/access-controls/idps/saml-reference/",
              "forScopes": [
                "enterprise",
                "cloud"
              ]
            }
          ]
        },
        {
          "title": "Login Rules",
          "slug": "/access-controls/login-rules/",
          "forScopes": [
            "enterprise",
            "cloud"
          ],
          "entries": [
            {
              "title": "Set Up Login Rules",
              "slug": "/access-controls/login-rules/guide/",
              "forScopes": [
                "enterprise",
                "cloud"
              ]
            },
            {
              "title": "Login Rules Reference",
              "slug": "/access-controls/login-rules/reference/",
              "forScopes": [
                "enterprise",
                "cloud"
              ]
            },
            {
              "title": "Terraform",
              "slug": "/access-controls/login-rules/terraform/",
              "forScopes": [
                "enterprise",
                "cloud"
              ]
            },
            {
              "title": "Kubernetes Operator",
              "slug": "/access-controls/login-rules/kubernetes/",
              "forScopes": [
                "enterprise"
              ]
            }
          ]
        },
        {
          "title": "Access Requests",
          "slug": "/access-controls/access-requests/",
          "forScopes": [
            "oss",
            "enterprise",
            "cloud"
          ],
          "entries": [
            {
              "title": "Role Requests",
              "slug": "/access-controls/access-requests/role-requests/"
            },
            {
              "title": "Resource Requests",
              "slug": "/access-controls/access-requests/resource-requests/",
              "forScopes": [
                "enterprise",
                "cloud"
              ]
            },
            {
              "title": "Role Requests in OSS Teleport",
              "slug": "/access-controls/access-requests/oss-role-requests/",
              "forScopes": [
                "oss",
                "enterprise",
                "cloud"
              ]
            }
          ]
        },
        {
          "title": "Access Request Plugins",
          "slug": "/access-controls/access-request-plugins/",
          "forScopes": [
            "enterprise",
            "cloud"
          ],
          "entries": [
            {
              "title": "Mattermost",
              "slug": "/access-controls/access-request-plugins/ssh-approval-mattermost/",
              "forScopes": [
                "enterprise",
                "cloud"
              ]
            },
            {
              "title": "Microsoft Teams",
              "slug": "/access-controls/access-request-plugins/ssh-approval-msteams/",
              "forScopes": [
                "enterprise",
                "cloud"
              ]
            },
            {
              "title": "PagerDuty",
              "slug": "/access-controls/access-request-plugins/ssh-approval-pagerduty/",
              "forScopes": [
                "enterprise",
                "cloud"
              ]
            },
            {
              "title": "Jira",
              "slug": "/access-controls/access-request-plugins/ssh-approval-jira/",
              "forScopes": [
                "enterprise",
                "cloud"
              ]
            },
            {
              "title": "Slack",
              "slug": "/access-controls/access-request-plugins/ssh-approval-slack/",
              "forScopes": [
                "enterprise",
                "cloud"
              ]
            },
            {
              "title": "Email",
              "slug": "/access-controls/access-request-plugins/ssh-approval-email/",
              "forScopes": [
                "enterprise",
                "cloud"
              ]
            },
            {
              "title": "Discord",
              "slug": "/access-controls/access-request-plugins/ssh-approval-discord/",
              "forScopes": [
                "enterprise",
                "cloud"
              ]
            }
          ]
        },
        {
          "title": "Compliance Frameworks",
          "slug": "/access-controls/compliance-frameworks/",
          "forScopes": [
            "enterprise",
            "cloud"
          ],
          "entries": [
            {
              "title": "FedRAMP",
              "slug": "/access-controls/compliance-frameworks/fedramp/",
              "forScopes": [
                "enterprise"
              ]
            },
            {
              "title": "SOC 2",
              "slug": "/access-controls/compliance-frameworks/soc2/",
              "forScopes": [
                "enterprise",
                "cloud"
              ]
            }
          ]
        },
        {
          "title": "Reference",
          "slug": "/access-controls/reference/"
        }
      ]
    },
    {
      "icon": "wrench",
      "title": "Manage your Cluster",
      "entries": [
        {
          "title": "Introduction",
          "slug": "/management/introduction/"
        },
        {
          "title": "Joining Teleport Services",
          "slug": "/management/join-services-to-your-cluster/",
          "entries": [
            {
              "title": "Via AWS EC2",
              "slug": "/management/join-services-to-your-cluster/aws-ec2/",
              "forScopes": [
                "oss",
                "enterprise"
              ]
            },
            {
              "title": "Via AWS IAM",
              "slug": "/management/join-services-to-your-cluster/aws-iam/"
            },
            {
              "title": "Via Azure",
              "slug": "/management/join-services-to-your-cluster/azure/"
            },
            {
              "title": "Joining Services via Kubernetes ServiceAccount",
              "slug": "/management/join-services-to-your-cluster/kubernetes/",
              "forScopes": [
                "oss",
                "enterprise"
              ]
            },
            {
              "title": "Via a Join Token",
              "slug": "/management/join-services-to-your-cluster/join-token/"
            }
          ]
        },
        {
          "title": "Admin Guides",
          "slug": "/management/admin/",
          "entries": [
            {
              "title": "Trusted Clusters",
              "slug": "/management/admin/trustedclusters/"
            },
            {
              "title": "Labels",
              "slug": "/management/admin/labels/"
            },
            {
              "title": "Local Users",
              "slug": "/management/admin/users/"
            },
            {
              "title": "Troubleshooting",
              "slug": "/management/admin/troubleshooting/",
              "forScopes": [
                "oss",
                "enterprise",
                "cloud"
              ]
            },
            {
              "title": "Upgrading the Teleport Binary",
              "slug": "/management/admin/upgrading-the-teleport-binary/"
            },
            {
              "title": "Run Teleport as a Daemon",
              "slug": "/management/admin/daemon/"
            },
            {
              "title": "Run Teleport with Self-Signed Certificates",
              "slug": "/management/admin/self-signed-certs/"
            },
            {
              "title": "Uninstall Teleport",
              "slug": "/management/admin/uninstall-teleport/"
            }
          ]
        },
        {
          "title": "Operations",
          "slug": "/management/operations/",
          "entries": [
            {
              "title": "Scaling",
              "slug": "/management/operations/scaling/",
              "forScopes": [
                "oss",
                "enterprise"
              ]
            },
            {
              "title": "Upgrading a Cluster",
              "slug": "/management/operations/upgrading/"
            },
            {
              "title": "Backup and Restore",
              "slug": "/management/operations/backup-restore/",
              "forScopes": [
                "oss",
                "enterprise"
              ]
            },
            {
              "title": "Cert Authority Rotation",
              "slug": "/management/operations/ca-rotation/"
            },
            {
              "title": "TLS Routing Migration",
              "slug": "/management/operations/tls-routing/",
              "forScopes": [
                "oss",
                "enterprise"
              ]
            },
            {
              "title": "Proxy Peering Migration (Preview)",
              "slug": "/management/operations/proxy-peering/",
<<<<<<< HEAD
              "forScopes": ["enterprise"]
            },
            {
              "title": "Self-hosted automatic updates",
              "slug": "/management/operations/self-hosted-automatic-agent-updates/",
              "forScopes": ["enterprise"]
            },
            {
              "title": "Enroll agent in automatic updates",
              "slug": "/management/operations/enroll-agent-into-automatic-updates/",
              "forScopes": ["enterprise", "cloud"]
=======
              "forScopes": [
                "enterprise"
              ]
>>>>>>> 3112431f
            }
          ]
        },
        {
          "title": "Security",
          "slug": "/management/security/",
          "entries": [
            {
              "title": "Reducing the Blast Radius of Attacks",
              "slug": "/management/security/reduce-blast-radius/"
            }
          ]
        },
        {
          "title": "Integrations",
          "slug": "/management/guides/",
          "entries": [
            {
              "title": "Kubernetes Operator (Preview)",
              "slug": "/management/guides/teleport-operator/"
            },
            {
              "title": "Terraform Provider",
              "slug": "/management/guides/terraform-provider/"
            },
            {
              "title": "EC2 Tags",
              "slug": "/management/guides/ec2-tags/"
            },
            {
              "title": "Using Teleport's CA with GitHub",
              "slug": "/management/guides/ssh-key-extensions/"
            }
          ]
        },
        {
          "title": "Diagnostics",
          "slug": "/management/diagnostics/",
          "entries": [
            {
              "title": "Health Monitoring",
              "slug": "/management/diagnostics/monitoring/",
              "forScopes": [
                "oss",
                "enterprise",
                "cloud"
              ]
            },
            {
              "title": "Metrics",
              "slug": "/management/diagnostics/metrics/",
              "forScopes": [
                "oss",
                "enterprise",
                "cloud"
              ]
            },
            {
              "title": "Collecting Profiles",
              "slug": "/management/diagnostics/profiles/",
              "forScopes": [
                "oss",
                "enterprise",
                "cloud"
              ]
            },
            {
              "title": "Distributed Tracing",
              "slug": "/management/diagnostics/tracing/",
              "forScopes": [
                "oss",
                "enterprise",
                "cloud"
              ]
            }
          ]
        },
        {
          "title": "Exporting Audit Events",
          "slug": "/management/export-audit-events/",
          "entries": [
            {
              "title": "Export Audit Events to Fluentd",
              "slug": "/management/export-audit-events/fluentd/",
              "forScopes": [
                "enterprise",
                "cloud"
              ]
            },
            {
              "title": "Export Audit Events to Datadog",
              "slug": "/management/export-audit-events/datadog/",
              "forScopes": [
                "enterprise",
                "cloud"
              ]
            },
            {
              "title": "Export Audit Events to the Elastic Stack",
              "slug": "/management/export-audit-events/elastic-stack/",
              "forScopes": [
                "enterprise",
                "cloud"
              ]
            },
            {
              "title": "Export Audit Events to Splunk",
              "slug": "/management/export-audit-events/splunk/",
              "forScopes": [
                "enterprise",
                "cloud"
              ]
            }
          ]
        }
      ]
    },
    {
      "icon": "connect",
      "title": "Connect your Client",
      "entries": [
        {
          "title": "Introduction",
          "slug": "/connect-your-client/introduction/"
        },
        {
          "title": "Using tsh",
          "slug": "/connect-your-client/tsh/"
        },
        {
          "title": "Using the Web UI",
          "slug": "/connect-your-client/web-ui/"
        },
        {
          "title": "Using Teleport Connect",
          "slug": "/connect-your-client/teleport-connect/"
        },
        {
          "title": "Database GUI Clients",
          "slug": "/connect-your-client/gui-clients/"
        }
      ]
    },
    {
      "icon": "window",
      "title": "Application Access",
      "entries": [
        {
          "title": "Introduction",
          "slug": "/application-access/introduction/"
        },
        {
          "title": "Getting Started",
          "slug": "/application-access/getting-started/"
        },
        {
          "title": "Securing Cloud Provider APIs",
          "slug": "/application-access/cloud-apis/",
          "entries": [
            {
              "title": "Google Cloud CLI Access",
              "slug": "/application-access/cloud-apis/google-cloud/"
            },
            {
              "title": "AWS CLI and Console Access",
              "slug": "/application-access/cloud-apis/aws-console/"
            },
            {
              "title": "Azure CLI Access",
              "slug": "/application-access/cloud-apis/azure/"
            }
          ]
        },
        {
          "title": "Securing Internal Applications",
          "slug": "/application-access/guides/",
          "entries": [
            {
              "title": "Web App Access",
              "slug": "/application-access/guides/connecting-apps/"
            },
            {
              "title": "TCP App Access (Preview)",
              "slug": "/application-access/guides/tcp/"
            },
            {
              "title": "API Access",
              "slug": "/application-access/guides/api-access/"
            },
            {
              "title": "Dynamic Registration",
              "slug": "/application-access/guides/dynamic-registration/"
            },
            {
              "title": "AWS DynamoDB",
              "slug": "/application-access/guides/dynamodb/"
            },
            {
              "title": "High Availability",
              "slug": "/application-access/guides/ha/"
            }
          ]
        },
        {
          "title": "Using Teleport-Signed JWTs",
          "slug": "/application-access/jwt/",
          "entries": [
            {
              "title": "Introduction",
              "slug": "/application-access/jwt/introduction/"
            },
            {
              "title": "ElasticSearch",
              "slug": "/application-access/jwt/elasticsearch/"
            }
          ]
        },
        {
          "title": "Access Controls",
          "slug": "/application-access/controls/"
        },
        {
          "title": "Reference",
          "slug": "/application-access/reference/"
        }
      ]
    },
    {
      "icon": "server",
      "title": "Server Access",
      "entries": [
        {
          "title": "Introduction",
          "slug": "/server-access/introduction/"
        },
        {
          "title": "Getting Started",
          "slug": "/server-access/getting-started/"
        },
        {
          "title": "Guides",
          "slug": "/server-access/guides/",
          "entries": [
            {
              "title": "Using Teleport with PAM",
              "slug": "/server-access/guides/ssh-pam/"
            },
            {
              "title": "OpenSSH Guide",
              "slug": "/server-access/guides/openssh/"
            },
            {
              "title": "Recording Proxy Mode",
              "slug": "/server-access/guides/recording-proxy-mode/",
              "forScopes": [
                "oss",
                "enterprise"
              ]
            },
            {
              "title": "BPF Session Recording",
              "slug": "/server-access/guides/bpf-session-recording/"
            },
            {
              "title": "Restricted Session",
              "slug": "/server-access/guides/restricted-session/"
            },
            {
              "title": "Visual Studio Code",
              "slug": "/server-access/guides/vscode/"
            },
            {
              "title": "JetBrains SFTP",
              "slug": "/server-access/guides/jetbrains-sftp/"
            },
            {
              "title": "Host User Creation",
              "slug": "/server-access/guides/host-user-creation/"
            },
            {
              "title": "Linux Auditing System",
              "slug": "/server-access/guides/auditd/"
            },
            {
              "title": "EC2 Instance Discovery (Preview)",
              "slug": "/server-access/guides/ec2-discovery/"
            },
            {
              "title": "Azure Instance Discovery (Preview)",
              "slug": "/server-access/guides/azure-discovery/"
            },
            {
              "title": "Using Teleport with Ansible",
              "slug": "/server-access/guides/ansible/"
            }
          ]
        },
        {
          "title": "Access Controls",
          "slug": "/server-access/rbac/"
        }
      ]
    },
    {
      "icon": "kubernetes",
      "title": "Kubernetes Access",
      "entries": [
        {
          "title": "Introduction",
          "slug": "/kubernetes-access/introduction/"
        },
        {
          "title": "Getting Started",
          "slug": "/kubernetes-access/getting-started/"
        },
        {
          "title": "Kubernetes Discovery (Preview)",
          "slug": "/kubernetes-access/discovery/",
          "entries": [
            {
              "title": "AWS",
              "slug": "/kubernetes-access/discovery/aws/"
            },
            {
              "title": "Azure",
              "slug": "/kubernetes-access/discovery/azure/"
            },
            {
              "title": "Google Cloud",
              "slug": "/kubernetes-access/discovery/google-cloud/"
            }
          ]
        },
        {
          "title": "Manual Cluster Registration",
          "slug": "/kubernetes-access/register-clusters/",
          "entries": [
            {
              "title": "Register a Cluster by Deploying Teleport",
              "slug": "/kubernetes-access/register-clusters/register-via-deployment/"
            },
            {
              "title": "Register a Cluster with Static kubeconfigs",
              "slug": "/kubernetes-access/register-clusters/static-kubeconfig/"
            },
            {
              "title": "Register a Cluster with IAM Joining",
              "slug": "/kubernetes-access/register-clusters/iam-joining/"
            },
            {
              "title": "Register Clusters Dynamically",
              "slug": "/kubernetes-access/register-clusters/dynamic-registration/"
            }
          ]
        },
        {
          "title": "Configuring Access",
          "slug": "/kubernetes-access/manage-access/",
          "entries": [
            {
              "title": "Setting up Role-Based Access Controls",
              "slug": "/kubernetes-access/manage-access/rbac/"
            },
            {
              "title": "Federation",
              "slug": "/kubernetes-access/manage-access/federation/"
            }
          ]
        },
        {
          "title": "Access Controls Reference",
          "slug": "/kubernetes-access/controls/"
        }
      ]
    },
    {
      "icon": "database",
      "title": "Database Access",
      "entries": [
        {
          "title": "Introduction",
          "slug": "/database-access/introduction/"
        },
        {
          "title": "Getting Started",
          "slug": "/database-access/getting-started/"
        },
        {
          "title": "Guides",
          "slug": "/database-access/guides/",
          "entries": [
            {
              "title": "AWS DynamoDB",
              "slug": "/database-access/guides/aws-dynamodb/"
            },
            {
              "title": "AWS ElastiCache & MemoryDB",
              "slug": "/database-access/guides/redis-aws/"
            },
            {
              "title": "AWS Keyspaces (Apache Cassandra)",
              "slug": "/database-access/guides/aws-cassandra-keyspaces/"
            },
            {
              "title": "AWS RDS & Aurora",
              "slug": "/database-access/guides/rds/"
            },
            {
              "title": "AWS RDS Proxy",
              "slug": "/database-access/guides/rds-proxy/"
            },
            {
              "title": "AWS Redshift",
              "slug": "/database-access/guides/postgres-redshift/"
            },
            {
              "title": "AWS Redshift Serverless",
              "slug": "/database-access/guides/redshift-serverless/"
            },
            {
              "title": "Azure Cache for Redis",
              "slug": "/database-access/guides/azure-redis/"
            },
            {
              "title": "Azure PostgreSQL & MySQL",
              "slug": "/database-access/guides/azure-postgres-mysql/"
            },
            {
              "title": "Azure SQL Server (Preview)",
              "slug": "/database-access/guides/azure-sql-server-ad/"
            },
            {
              "title": "Dynamic Registration",
              "slug": "/database-access/guides/dynamic-registration/"
            },
            {
              "title": "GCP Cloud SQL MySQL",
              "slug": "/database-access/guides/mysql-cloudsql/"
            },
            {
              "title": "GCP Cloud SQL PostgreSQL",
              "slug": "/database-access/guides/postgres-cloudsql/"
            },
            {
              "title": "High Availability",
              "slug": "/database-access/guides/ha/"
            },
            {
              "title": "MongoDB Atlas",
              "slug": "/database-access/guides/mongodb-atlas/"
            },
            {
              "title": "SQL Server (Preview)",
              "slug": "/database-access/guides/sql-server-ad/"
            },
            {
              "title": "SQL Server with PKINIT (Preview)",
              "slug": "/database-access/guides/sql-server-ad-pkinit/"
            },
            {
              "title": "Self-Hosted Cassandra & ScyllaDB",
              "slug": "/database-access/guides/cassandra-self-hosted/"
            },
            {
              "title": "Self-Hosted CockroachDB",
              "slug": "/database-access/guides/cockroachdb-self-hosted/"
            },
            {
              "title": "Self-Hosted Elasticsearch",
              "slug": "/database-access/guides/elastic/"
            },
            {
              "title": "Self-Hosted MongoDB",
              "slug": "/database-access/guides/mongodb-self-hosted/"
            },
            {
              "title": "Self-Hosted MySQL/MariaDB",
              "slug": "/database-access/guides/mysql-self-hosted/"
            },
            {
              "title": "Self-Hosted PostgreSQL",
              "slug": "/database-access/guides/postgres-self-hosted/"
            },
            {
              "title": "Self-Hosted Redis",
              "slug": "/database-access/guides/redis/"
            },
            {
              "title": "Self-Hosted Redis Cluster",
              "slug": "/database-access/guides/redis-cluster/"
            },
            {
              "title": "Self-Hosted Oracle (Preview)",
              "forScopes": [
                "enterprise",
                "cloud"
              ],
              "slug": "/database-access/guides/oracle-self-hosted/"
            },
            {
              "title": "Snowflake (Preview)",
              "slug": "/database-access/guides/snowflake/"
            }
          ]
        },
        {
          "title": "Access Controls",
          "slug": "/database-access/rbac/"
        },
        {
          "title": "Architecture",
          "slug": "/database-access/architecture/"
        },
        {
          "title": "Reference",
          "slug": "/database-access/reference/",
          "entries": [
            {
              "title": "Configuration",
              "slug": "/database-access/reference/configuration/"
            },
            {
              "title": "CLI",
              "slug": "/database-access/reference/cli/"
            },
            {
              "title": "Audit Events",
              "slug": "/database-access/reference/audit/"
            },
            {
              "title": "AWS IAM",
              "slug": "/database-access/reference/aws/"
            }
          ]
        },
        {
          "title": "FAQ",
          "slug": "/database-access/faq/"
        },
        {
          "title": "Troubleshooting",
          "slug": "/database-access/troubleshooting/"
        }
      ]
    },
    {
      "icon": "desktop",
      "title": "Desktop Access",
      "entries": [
        {
          "title": "Introduction",
          "slug": "/desktop-access/introduction/"
        },
        {
          "title": "Getting Started",
          "slug": "/desktop-access/getting-started/",
          "forScopes": [
            "enterprise",
            "cloud"
          ]
        },
        {
          "title": "Active Directory",
          "slug": "/desktop-access/active-directory/"
        },
        {
          "title": "Active Directory (Manual)",
          "slug": "/desktop-access/active-directory-manual/"
        },
        {
          "title": "Access Controls",
          "slug": "/desktop-access/rbac/"
        },
        {
          "title": "Directory Sharing",
          "slug": "/desktop-access/directory-sharing/"
        },
        {
          "title": "Reference",
          "slug": "/desktop-access/reference/",
          "entries": [
            {
              "title": "Configuration",
              "slug": "/desktop-access/reference/configuration/"
            },
            {
              "title": "Audit Events",
              "slug": "/desktop-access/reference/audit/"
            },
            {
              "title": "Clipboard Sharing",
              "slug": "/desktop-access/reference/clipboard/"
            },
            {
              "title": "Session Recording",
              "slug": "/desktop-access/reference/sessions/"
            },
            {
              "title": "CLI",
              "slug": "/desktop-access/reference/cli/"
            }
          ]
        },
        {
          "title": "Troubleshooting",
          "slug": "/desktop-access/troubleshooting/"
        }
      ]
    },
    {
      "icon": "chip",
      "title": "Machine ID",
      "entries": [
        {
          "title": "Introduction",
          "slug": "/machine-id/introduction/"
        },
        {
          "title": "Getting Started",
          "slug": "/machine-id/getting-started/"
        },
        {
          "title": "Guides",
          "slug": "/machine-id/guides/",
          "entries": [
            {
              "title": "Ansible",
              "slug": "/machine-id/guides/ansible/"
            },
            {
              "title": "GitHub Actions",
              "slug": "/machine-id/guides/github-actions/"
            },
            {
              "title": "CircleCI",
              "slug": "/machine-id/guides/circleci/"
            },
            {
              "title": "GitHub Actions & Kubernetes",
              "slug": "/machine-id/guides/github-actions-kubernetes/"
            },
            {
              "title": "GitLab CI",
              "slug": "/machine-id/guides/gitlab/"
            },
            {
              "title": "Jenkins",
              "slug": "/machine-id/guides/jenkins/"
            },
            {
              "title": "Databases",
              "slug": "/machine-id/guides/databases/"
            },
            {
              "title": "Kubernetes",
              "slug": "/machine-id/guides/kubernetes/"
            },
            {
              "title": "Applications",
              "slug": "/machine-id/guides/applications/"
            },
            {
              "title": "Host Certificates",
              "slug": "/machine-id/guides/host-certificate/"
            }
          ]
        },
        {
          "title": "Architecture",
          "slug": "/machine-id/architecture/"
        },
        {
          "title": "Reference",
          "slug": "/machine-id/reference/",
          "entries": [
            {
              "title": "Configuration",
              "slug": "/machine-id/reference/configuration/"
            },
            {
              "title": "GitHub Actions",
              "slug": "/machine-id/reference/github-actions/"
            },
            {
              "title": "Telemetry",
              "slug": "/machine-id/reference/telemetry/"
            }
          ]
        },
        {
          "title": "FAQ",
          "slug": "/machine-id/faq/"
        },
        {
          "title": "Troubleshooting",
          "slug": "/machine-id/troubleshooting/"
        }
      ]
    },
    {
      "icon": "list",
      "title": "API",
      "entries": [
        {
          "title": "Introduction",
          "slug": "/api/introduction/"
        },
        {
          "title": "Getting Started",
          "slug": "/api/getting-started/"
        },
        {
          "title": "Architecture",
          "slug": "/api/architecture/"
        },
        {
          "title": "How to Build an Access Request Plugin",
          "slug": "/api/access-plugin/"
        },
        {
          "title": "Automatically Register Teleport Agents",
          "slug": "/api/automatically-register-agents/"
        },
        {
          "title": "Automatically Generate Roles",
          "slug": "/api/rbac/"
        }
      ]
    },
    {
      "icon": "book",
      "title": "Reference",
      "entries": [
        {
          "title": "Introduction",
          "slug": "/reference/introduction/"
        },
        {
          "title": "Config File",
          "slug": "/reference/config/"
        },
        {
          "title": "Config Resources",
          "slug": "/reference/resources/"
        },
        {
          "title": "Command Line",
          "slug": "/reference/cli/"
        },
        {
          "title": "Metrics",
          "slug": "/reference/metrics/"
        },
        {
          "title": "Terraform Resources",
          "slug": "/reference/terraform-provider/"
        },
        {
          "title": "Audit Events and Records",
          "slug": "/reference/audit/"
        },
        {
          "title": "Authentication",
          "slug": "/reference/authentication/"
        },
        {
          "title": "Storage Backends",
          "slug": "/reference/backends/",
          "forScopes": [
            "oss",
            "enterprise"
          ]
        },
        {
          "title": "Networking",
          "slug": "/reference/networking/"
        },
        {
          "title": "Predicate Language",
          "slug": "/reference/predicate-language/"
        },
        {
          "title": "Signals",
          "slug": "/reference/signals/"
        },
        {
          "title": "Helm Charts",
          "slug": "/reference/helm-reference/",
          "entries": [
            {
              "title": "teleport-cluster",
              "slug": "/reference/helm-reference/teleport-cluster/"
            },
            {
              "title": "teleport-kube-agent",
              "slug": "/reference/helm-reference/teleport-kube-agent/"
            },
            {
              "title": "teleport-plugin-event-handler",
              "slug": "/reference/helm-reference/teleport-plugin-event-handler/"
            },
            {
              "title": "teleport-plugin-jira",
              "slug": "/reference/helm-reference/teleport-plugin-jira/"
            },
            {
              "title": "teleport-plugin-pagerduty",
              "slug": "/reference/helm-reference/teleport-plugin-pagerduty/"
            },
            {
              "title": "teleport-plugin-mattermost",
              "slug": "/reference/helm-reference/teleport-plugin-mattermost/"
            },
            {
              "title": "teleport-plugin-slack",
              "slug": "/reference/helm-reference/teleport-plugin-slack/"
            }
          ]
        }
      ]
    },
    {
      "icon": "integrations",
      "title": "Architecture",
      "entries": [
        {
          "title": "Introduction",
          "slug": "/architecture/introduction/"
        },
        {
          "title": "Authentication",
          "slug": "/architecture/authentication/"
        },
        {
          "title": "Authorization",
          "slug": "/architecture/authorization/"
        },
        {
          "title": "Teleport Proxy",
          "slug": "/architecture/proxy/"
        },
        {
          "title": "Trusted Clusters",
          "slug": "/architecture/trustedclusters/"
        },
        {
          "title": "Teleport Nodes",
          "slug": "/architecture/nodes/"
        },
        {
          "title": "Session Recording",
          "slug": "/architecture/session-recording/"
        },
        {
          "title": "TLS Routing",
          "slug": "/architecture/tls-routing/"
        },
        {
          "title": "Proxy Peering (Preview)",
          "slug": "/architecture/proxy-peering/"
        },
        {
          "title": "Agent Update Management",
          "slug": "/architecture/agent-update-management/",
          "forScopes": ["enterprise", "cloud"]
        }
      ]
    },
    {
      "icon": "wrench",
      "title": "Contribute",
      "entries": [
        {
          "title": "Documentation",
          "slug": "/contributing/documentation/",
          "entries": [
            {
              "title": "How to Contribute",
              "slug": "/contributing/documentation/how-to-contribute/"
            },
            {
              "title": "Creating Documentation Issues",
              "slug": "/contributing/documentation/issues/"
            },
            {
              "title": "Style Guide",
              "slug": "/contributing/documentation/style-guide/"
            },
            {
              "title": "UI Reference",
              "slug": "/contributing/documentation/reference/"
            }
          ]
        }
      ]
    }
  ],
  "variables": {
    "version": "7.0",
    "ansible": {
      "min_version": "2.9.6"
    },
    "aws": {
      "aws_access_key": "abcd1234-this-is-an-example",
      "aws_secret_access_key": "zyxw9876-this-is-an-example"
    },
    "cloud": {
      "version": "12.2.4",
      "major_version": "12",
      "sla": {
        "monthly_percentage": "99.9%",
        "monthly_downtime": "44 minutes"
      }
    },
    "devicetrust": {
      "asset_tag": "C00AA0AAAA0A",
      "enroll_token": "AAAAAAAAAAAAAAAAAAAAAAAA-this-is-an-example",
      "device_id": "9cdfc0ad-64b7-4d9c-this-is-an-example"
    },
    "docker": {
      "version": "20.10.7",
      "compose": {
        "version": "1.25.0"
      }
    },
    "fedramp": {
      "control_url": "https://csrc.nist.gov/Projects/risk-management/sp800-53-controls/release-search#!/control?version=5.1&number="
    },
    "fluentd": {
      "version": "1.12.4"
    },
    "helm": {
      "version": "3.4.2"
    },
    "kubernetes": {
      "major_version": "1",
      "minor_version": "17"
    },
    "mongodb": {
      "min_version": "3.6"
    },
    "presets": {
      "tokens": {
        "first": "abcd123-insecure-do-not-use-this",
        "second": "efgh456-insecure-do-not-use-this",
        "third": "ijkl789-insecure-do-not-use-this"
      },
      "ca_pin": "sha256:abdc1245efgh5678abdc1245efgh5678abdc1245efgh5678abdc1245efgh5678"
    },
    "soc2": {
      "last_report": "August 9th, 2022"
    },
    "teleport": {
      "major_version": "12",
      "version": "12.1.1",
      "golang": "1.19",
      "plugin": {
        "version": "12.1.1"
      },
      "helm_repo_url": "https://charts.releases.teleport.dev",
      "latest_oss_docker_image": "public.ecr.aws/gravitational/teleport-distroless:12.1.5",
      "latest_oss_debug_docker_image": "public.ecr.aws/gravitational/teleport-distroless-debug:12.1.5",
      "latest_ent_docker_image": "public.ecr.aws/gravitational/teleport-ent-distroless:12.1.5",
      "latest_ent_debug_docker_image": "public.ecr.aws/gravitational/teleport-ent-distroless-debug:12.1.5"
    },
    "terraform": {
      "version": "1.0.0"
    }
  },
  "redirects": [
    {
      "source": "/architecture/users/",
      "destination": "/architecture/authorization/",
      "permanent": true
    },
    {
      "source": "/production/",
      "destination": "/deploy-a-cluster/deployments/",
      "permanent": true
    },
    {
      "source": "/admin-guide/",
      "destination": "/management/admin/",
      "permanent": true
    },
    {
      "source": "/trustedclusters/",
      "destination": "/management/admin/trustedclusters/",
      "permanent": true
    },
    {
      "source": "/reference/api/architecture/",
      "destination": "/api/architecture/",
      "permanent": true
    },
    {
      "source": "/reference/api/getting-started/",
      "destination": "/api/getting-started/",
      "permanent": true
    },
    {
      "source": "/reference/api/introduction/",
      "destination": "/api/introduction/",
      "permanent": true
    },
    {
      "source": "/metrics-logs-reference/",
      "destination": "/management/diagnostics/metrics/",
      "permanent": true
    },
    {
      "source": "/config-reference/",
      "destination": "/reference/config/",
      "permanent": true
    },
    {
      "source": "/cli-docs/",
      "destination": "/reference/cli/",
      "permanent": true
    },
    {
      "source": "/enterprise/ssh-kubernetes-fedramp/",
      "destination": "/access-controls/compliance-frameworks/fedramp/",
      "permanent": true
    },
    {
      "source": "/enterprise/sso/ssh-one-login/",
      "destination": "/access-controls/sso/one-login/",
      "permanent": true
    },
    {
      "source": "/enterprise/sso/ssh-okta/",
      "destination": "/access-controls/sso/okta/",
      "permanent": true
    },
    {
      "source": "/enterprise/sso/ssh-google-workspace/",
      "destination": "/access-controls/sso/google-workspace/",
      "permanent": true
    },
    {
      "source": "/enterprise/sso/ssh-azuread/",
      "destination": "/access-controls/sso/azuread/",
      "permanent": true
    },
    {
      "source": "/enterprise/sso/ssh-adfs/",
      "destination": "/access-controls/sso/adfs/",
      "permanent": true
    },
    {
      "source": "/enterprise/sso/ssh-sso/",
      "destination": "/access-controls/sso/",
      "permanent": true
    },
    {
      "source": "/enterprise/ssh_sso/",
      "destination": "/access-controls/sso/",
      "permanent": true
    },
    {
      "source": "/enterprise/quickstart-enterprise/",
      "destination": "/choose-an-edition/teleport-enterprise/introduction/",
      "permanent": true
    },
    {
      "source": "/gcp-guide/",
      "destination": "/deploy-a-cluster/deployments/gcp/",
      "permanent": true
    },
    {
      "source": "/ibm-cloud-guide/",
      "destination": "/deploy-a-cluster/deployments/ibm/",
      "permanent": true
    },
    {
      "source": "/aws-terraform-guide/",
      "destination": "/deploy-a-cluster/deployments/aws-terraform/",
      "permanent": true
    },
    {
      "source": "/setup/guides/docker-compose/",
      "destination": "/installation/",
      "permanent": true
    },
    {
      "source": "/cloud/",
      "destination": "/choose-an-edition/teleport-cloud/",
      "permanent": true
    },
    {
      "source": "/application-access/",
      "destination": "/application-access/introduction/",
      "permanent": true
    },
    {
      "source": "/database-access/",
      "destination": "/database-access/introduction/",
      "permanent": true
    },
    {
      "source": "/kubernetes-access/",
      "destination": "/kubernetes-access/introduction/",
      "permanent": true
    },
    {
      "source": "/enterprise/ssh-rbac/",
      "destination": "/access-controls/introduction/",
      "permanent": true
    },
    {
      "source": "/quickstart/",
      "destination": "/get-started/",
      "permanent": true
    },
    {
      "source": "/preview/database-access/",
      "destination": "/database-access/",
      "permanent": true
    },
    {
      "source": "/preview/cloud/",
      "destination": "/choose-an-edition/teleport-cloud/",
      "permanent": true
    },
    {
      "source": "/kubernetes-ssh/",
      "destination": "/kubernetes-access/",
      "permanent": true
    },
    {
      "source": "/features/ssh-pam/",
      "destination": "/server-access/guides/ssh-pam/",
      "permanent": true
    },
    {
      "source": "/openssh-teleport/",
      "destination": "/server-access/guides/openssh/",
      "permanent": true
    },
    {
      "source": "/features/enhanced-session-recording/",
      "destination": "/server-access/guides/bpf-session-recording/",
      "permanent": true
    },
    {
      "source": "/quickstart-docker/",
      "destination": "/installation/",
      "permanent": true
    },
    {
      "source": "/database-access/guides/postgres-aws/",
      "destination": "/database-access/guides/rds/",
      "permanent": true
    },
    {
      "source": "/database-access/guides/mysql-aws/",
      "destination": "/database-access/guides/rds/",
      "permanent": true
    },
    {
      "source": "/docs/",
      "destination": "/contributing/documentation/",
      "permanent": true
    },
    {
      "source": "/docs/best-practices/",
      "destination": "/contributing/documentation/",
      "permanent": true
    },
    {
      "source": "/kubernetes-access/guides/migration/",
      "destination": "/kubernetes-access/introduction/",
      "permanent": true
    },
    {
      "source": "/setup/guides/joining-nodes-aws/",
      "destination": "/management/join-services-to-your-cluster/aws-iam/",
      "permanent": true
    },
    {
      "source": "/setup/reference/license/",
      "destination": "/choose-an-edition/teleport-enterprise/license/",
      "permanent": true
    },
    {
      "source": "/intro/",
      "destination": "/",
      "permanent": true
    },
    {
      "source": "/api-reference/",
      "destination": "/api/getting-started/",
      "permanent": true
    },
    {
      "source": "/server-access/guides/tsh/",
      "destination": "/connect-your-client/tsh/",
      "permanent": true
    },
    {
      "source": "/cluster/",
      "destination": "/kubernetes-access/register-clusters/register-via-deployment/",
      "permanent": true
    },
    {
      "source": "/application-access/guides/jwt/",
      "destination": "/application-access/jwt/",
      "permanent": true
    },
    {
      "source": "/getting-started/digitalocean/",
      "destination": "/get-started/",
      "permanent": true
    },
    {
      "source": "/kubernetes-access/getting-started/agent/",
      "destination": "/kubernetes-access/getting-started/",
      "permanent": true
    },
    {
      "source": "/kubernetes-access/getting-started/cluster/",
      "destination": "/deploy-a-cluster/helm-deployments/kubernetes-cluster/",
      "permanent": true
    },
    {
      "source": "/kubernetes-access/getting-started/local/",
      "destination": "/kubernetes-access/",
      "permanent": true
    },
    {
      "source": "/kubernetes-access/helm/guides/",
      "destination": "/deploy-a-cluster/helm-deployments/",
      "permanent": true
    },
    {
      "source": "/kubernetes-access/helm/guides/aws/",
      "destination": "/deploy-a-cluster/helm-deployments/aws/",
      "permanent": true
    },
    {
      "source": "/kubernetes-access/helm/guides/custom/",
      "destination": "/deploy-a-cluster/helm-deployments/custom/",
      "permanent": true
    },
    {
      "source": "/kubernetes-access/helm/guides/digitalocean/",
      "destination": "/deploy-a-cluster/helm-deployments/digitalocean/",
      "permanent": true
    },
    {
      "source": "/kubernetes-access/helm/guides/gcp/",
      "destination": "/deploy-a-cluster/helm-deployments/gcp/",
      "permanent": true
    },
    {
      "source": "/kubernetes-access/helm/guides/migration/",
      "destination": "/deploy-a-cluster/helm-deployments/migration-v12/",
      "permanent": true
    },
    {
      "source": "/kubernetes-access/helm/reference/",
      "destination": "/reference/helm-reference/",
      "permanent": true
    },
    {
      "source": "/kubernetes-access/helm/reference/teleport-cluster/",
      "destination": "/reference/helm-reference/teleport-cluster/",
      "permanent": true
    },
    {
      "source": "/kubernetes-access/helm/reference/teleport-kube-agent/",
      "destination": "/reference/helm-reference/teleport-kube-agent/",
      "permanent": true
    },
    {
      "source": "/access-controls/guides/u2f/",
      "destination": "/access-controls/guides/webauthn/",
      "permanent": true
    },
    {
      "source": "/setup/admin/graceful-restarts/",
      "destination": "/management/admin/upgrading-the-teleport-binary/",
      "permanent": true
    },
    {
      "source": "/enterprise/workflow/",
      "destination": "/access-controls/access-requests/",
      "permanent": true
    },
    {
      "source": "/enterprise/workflow/ssh-approval-mattermost/",
      "destination": "/access-controls/access-request-plugins/ssh-approval-mattermost/",
      "permanent": true
    },
    {
      "source": "/enterprise/workflow/ssh-approval-pagerduty/",
      "destination": "/access-controls/access-request-plugins/ssh-approval-pagerduty/",
      "permanent": true
    },
    {
      "source": "/enterprise/workflow/ssh-approval-jira-server/",
      "destination": "/access-controls/access-request-plugins/ssh-approval-jira/",
      "permanent": true
    },
    {
      "source": "/enterprise/workflow/ssh-approval-jira-cloud/",
      "destination": "/access-controls/access-request-plugins/ssh-approval-jira/",
      "permanent": true
    },
    {
      "source": "/enterprise/workflow/ssh-approval-jira-cloud/",
      "destination": "/access-controls/access-request-plugins/ssh-approval-jira/",
      "permanent": true
    },
    {
      "source": "/enterprise/workflow/ssh-approval-slack/",
      "destination": "/access-controls/access-request-plugins/ssh-approval-slack/",
      "permanent": true
    },
    {
      "source": "/enterprise/workflow/resource-requests/",
      "destination": "/access-controls/access-requests/resource-requests/",
      "permanent": true
    },
    {
      "source": "/enterprise/workflow/role-requests/",
      "destination": "/access-controls/access-requests/role-requests/",
      "permanent": true
    },
    {
      "source": "/user-manual/",
      "destination": "/",
      "permanent": true
    },
    {
      "source": "/enterprise/fedramp/",
      "destination": "/access-controls/compliance-frameworks/fedramp/",
      "permanent": true
    },
    {
      "source": "/enterprise/soc2/",
      "destination": "/access-controls/compliance-frameworks/soc2/",
      "permanent": true
    },
    {
      "source": "/enterprise/sso/",
      "destination": "/access-controls/sso/",
      "permanent": true
    },
    {
      "source": "/enterprise/sso/adfs/",
      "destination": "/access-controls/sso/adfs/",
      "permanent": true
    },
    {
      "source": "/enterprise/sso/azuread/",
      "destination": "/access-controls/sso/azuread/",
      "permanent": true
    },
    {
      "source": "/setup/admin/github-sso/",
      "destination": "/access-controls/sso/github-sso/",
      "permanent": true
    },
    {
      "source": "/enterprise/sso/gitlab/",
      "destination": "/access-controls/sso/gitlab/",
      "permanent": true
    },
    {
      "source": "/enterprise/sso/google-workspace/",
      "destination": "/access-controls/sso/google-workspace/",
      "permanent": true
    },
    {
      "source": "/enterprise/sso/oidc/",
      "destination": "/access-controls/sso/oidc/",
      "permanent": true
    },
    {
      "source": "/enterprise/sso/okta/",
      "destination": "/access-controls/sso/okta/",
      "permanent": true
    },
    {
      "source": "/enterprise/sso/one-login/",
      "destination": "/access-controls/sso/one-login/",
      "permanent": true
    },
    {
      "source": "/database-access/guides/gui-clients/",
      "destination": "/connect-your-client/gui-clients/",
      "permanent": true
    },
    {
      "source": "/use-teleport/teleport-connect/",
      "destination": "/connect-your-client/teleport-connect/",
      "permanent": true
    },
    {
      "source": "/use-teleport/tsh/",
      "destination": "/connect-your-client/tsh/",
      "permanent": true
    },
    {
      "source": "/setup/deployments/",
      "destination": "/deploy-a-cluster/deployments/",
      "permanent": true
    },
    {
      "source": "/setup/deployments/aws-terraform/",
      "destination": "/deploy-a-cluster/deployments/aws-terraform/",
      "permanent": true
    },
    {
      "source": "/setup/deployments/digitalocean/",
      "destination": "/get-started/",
      "permanent": true
    },
    {
      "source": "/setup/deployments/gcp/",
      "destination": "/deploy-a-cluster/deployments/gcp/",
      "permanent": true
    },
    {
      "source": "/setup/deployments/ibm/",
      "destination": "/deploy-a-cluster/deployments/ibm/",
      "permanent": true
    },
    {
      "source": "/setup/helm-deployments/",
      "destination": "/deploy-a-cluster/helm-deployments/",
      "permanent": true
    },
    {
      "source": "/setup/helm-deployments/aws/",
      "destination": "/deploy-a-cluster/helm-deployments/aws/",
      "permanent": true
    },
    {
      "source": "/setup/helm-deployments/custom/",
      "destination": "/deploy-a-cluster/helm-deployments/custom/",
      "permanent": true
    },
    {
      "source": "/setup/helm-deployments/digitalocean/",
      "destination": "/deploy-a-cluster/helm-deployments/digitalocean/",
      "permanent": true
    },
    {
      "source": "/setup/helm-deployments/gcp/",
      "destination": "/deploy-a-cluster/helm-deployments/gcp/",
      "permanent": true
    },
    {
      "source": "/getting-started/kubernetes-cluster/",
      "destination": "/deploy-a-cluster/helm-deployments/kubernetes-cluster/",
      "permanent": true
    },
    {
      "source": "/setup/helm-deployments/migration/",
      "destination": "/deploy-a-cluster/helm-deployments/migration-v12/",
      "permanent": true
    },
    {
      "source": "/getting-started/linux-server/",
      "destination": "/get-started/",
      "permanent": true
    },
    {
      "source": "/cloud/architecture/",
      "destination": "/choose-an-edition/teleport-cloud/architecture/",
      "permanent": true
    },
    {
      "source": "/cloud/downloads/",
      "destination": "/choose-an-edition/teleport-cloud/downloads/",
      "permanent": true
    },
    {
      "source": "/cloud/faq/",
      "destination": "/choose-an-edition/teleport-cloud/faq/",
      "permanent": true
    },
    {
      "source": "/cloud/getting-started/",
      "destination": "/choose-an-edition/teleport-cloud/getting-started/",
      "permanent": true
    },
    {
      "source": "/cloud/introduction/",
      "destination": "/choose-an-edition/teleport-cloud/introduction/",
      "permanent": true
    },
    {
      "source": "/enterprise/getting-started/",
      "destination": "/choose-an-edition/teleport-enterprise/introduction/",
      "permanent": true
    },
    {
      "source": "/enterprise/hsm/",
      "destination": "/choose-an-edition/teleport-enterprise/hsm/",
      "permanent": true
    },
    {
      "source": "/enterprise/introduction/",
      "destination": "/choose-an-edition/teleport-enterprise/introduction/",
      "permanent": true
    },
    {
      "source": "/enterprise/license/",
      "destination": "/choose-an-edition/teleport-enterprise/license/",
      "permanent": true
    },
    {
      "source": "/machine-id/reference/cli/",
      "destination": "/reference/cli/",
      "permanent": true
    },
    {
      "source": "/setup/admin/",
      "destination": "/management/admin/",
      "permanent": true
    },
    {
      "source": "/setup/admin/adding-nodes/",
      "destination": "/management/join-services-to-your-cluster/join-token/",
      "permanent": true
    },
    {
      "source": "/setup/admin/daemon/",
      "destination": "/management/admin/daemon/",
      "permanent": true
    },
    {
      "source": "/setup/admin/labels/",
      "destination": "/management/admin/labels/",
      "permanent": true
    },
    {
      "source": "/setup/admin/troubleshooting/",
      "destination": "/management/admin/troubleshooting/",
      "permanent": true
    },
    {
      "source": "/setup/admin/trustedclusters/",
      "destination": "/management/admin/trustedclusters/",
      "permanent": true
    },
    {
      "source": "/setup/admin/upgrading-the-teleport-binary/",
      "destination": "/management/admin/upgrading-the-teleport-binary/",
      "permanent": true
    },
    {
      "source": "/setup/admin/users/",
      "destination": "/management/admin/users/",
      "permanent": true
    },
    {
      "source": "/setup/guides/",
      "destination": "/management/guides/",
      "permanent": true
    },
    {
      "source": "/setup/guides/docker/",
      "destination": "/installation/",
      "permanent": true
    },
    {
      "source": "/setup/guides/ec2-tags/",
      "destination": "/management/guides/ec2-tags/",
      "permanent": true
    },
    {
      "source": "/setup/guides/fluentd/",
      "destination": "/management/export-audit-events/fluentd/",
      "permanent": true
    },
    {
      "source": "/setup/guides/joining-nodes-aws-ec2/",
      "destination": "/management/join-services-to-your-cluster/aws-ec2/",
      "permanent": true
    },
    {
      "source": "/setup/guides/joining-nodes-aws-iam/",
      "destination": "/management/join-services-to-your-cluster/aws-iam/",
      "permanent": true
    },
    {
      "source": "/setup/guides/ssh-key-extensions/",
      "destination": "/management/guides/ssh-key-extensions/",
      "permanent": true
    },
    {
      "source": "/setup/guides/teleport-operator/",
      "destination": "/management/guides/teleport-operator/",
      "permanent": true
    },
    {
      "source": "/setup/guides/terraform-provider/",
      "destination": "/management/guides/terraform-provider/",
      "permanent": true
    },
    {
      "source": "/setup/operations/",
      "destination": "/management/operations/",
      "permanent": true
    },
    {
      "source": "/setup/operations/backup-restore/",
      "destination": "/management/operations/backup-restore/",
      "permanent": true
    },
    {
      "source": "/setup/operations/ca-rotation/",
      "destination": "/management/operations/ca-rotation/",
      "permanent": true
    },
    {
      "source": "/setup/operations/proxy-peering/",
      "destination": "/management/operations/proxy-peering/",
      "permanent": true
    },
    {
      "source": "/setup/operations/scaling/",
      "destination": "/management/operations/scaling/",
      "permanent": true
    },
    {
      "source": "/setup/operations/tls-routing/",
      "destination": "/management/operations/tls-routing/",
      "permanent": true
    },
    {
      "source": "/setup/operations/upgrading/",
      "destination": "/management/operations/upgrading/",
      "permanent": true
    },
    {
      "source": "/setup/security/",
      "destination": "/management/security/",
      "permanent": true
    },
    {
      "source": "/setup/security/reduce-blast-radius/",
      "destination": "/management/security/reduce-blast-radius/",
      "permanent": true
    },
    {
      "source": "/setup/reference/audit/",
      "destination": "/reference/audit/",
      "permanent": true
    },
    {
      "source": "/setup/reference/authentication/",
      "destination": "/reference/authentication/",
      "permanent": true
    },
    {
      "source": "/setup/reference/backends/",
      "destination": "/reference/backends/",
      "permanent": true
    },
    {
      "source": "/setup/reference/cli/",
      "destination": "/reference/cli/",
      "permanent": true
    },
    {
      "source": "/setup/reference/config/",
      "destination": "/reference/config/",
      "permanent": true
    },
    {
      "source": "/setup/helm-reference/",
      "destination": "/reference/helm-reference/",
      "permanent": true
    },
    {
      "source": "/setup/helm-reference/teleport-cluster/",
      "destination": "/reference/helm-reference/teleport-cluster/",
      "permanent": true
    },
    {
      "source": "/setup/helm-reference/teleport-kube-agent/",
      "destination": "/reference/helm-reference/teleport-kube-agent/",
      "permanent": true
    },
    {
      "source": "/setup/reference/metrics/",
      "destination": "/reference/metrics/",
      "permanent": true
    },
    {
      "source": "/setup/reference/networking/",
      "destination": "/reference/networking/",
      "permanent": true
    },
    {
      "source": "/setup/reference/predicate-language/",
      "destination": "/reference/predicate-language/",
      "permanent": true
    },
    {
      "source": "/setup/reference/resources/",
      "destination": "/reference/resources/",
      "permanent": true
    },
    {
      "source": "/setup/reference/signals/",
      "destination": "/reference/signals/",
      "permanent": true
    },
    {
      "source": "/setup/reference/terraform-provider/",
      "destination": "/reference/terraform-provider/",
      "permanent": true
    },
    {
      "source": "/getting-started/docker-compose/",
      "destination": "/get-started/",
      "permanent": true
    },
    {
      "source": "/getting-started/local-kubernetes/",
      "destination": "/get-started/",
      "permanent": true
    },
    {
      "source": "/architecture/overview/",
      "destination": "/core-concepts/",
      "permanent": true
    },
    {
      "source": "/kubernetes-access/guides/cicd/",
      "destination": "/machine-id/guides/kubernetes/",
      "permanent": true
    },
    {
      "source": "/deploy-a-cluster/teleport-cloud/architecture/",
      "destination": "/choose-an-edition/teleport-cloud/architecture/",
      "permanent": true
    },
    {
      "source": "/deploy-a-cluster/teleport-cloud/downloads/",
      "destination": "/choose-an-edition/teleport-cloud/downloads/",
      "permanent": true
    },
    {
      "source": "/deploy-a-cluster/teleport-cloud/faq/",
      "destination": "/choose-an-edition/teleport-cloud/faq/",
      "permanent": true
    },
    {
      "source": "/deploy-a-cluster/teleport-cloud/getting-started/",
      "destination": "/choose-an-edition/teleport-cloud/getting-started/",
      "permanent": true
    },
    {
      "source": "/deploy-a-cluster/teleport-cloud/introduction/",
      "destination": "/choose-an-edition/teleport-cloud/introduction/",
      "permanent": true
    },
    {
      "source": "/deploy-a-cluster/teleport-enterprise/gcp-kms/",
      "destination": "/choose-an-edition/teleport-enterprise/gcp-kms/",
      "permanent": true
    },
    {
      "source": "/deploy-a-cluster/teleport-enterprise/getting-started/",
      "destination": "/choose-an-edition/teleport-enterprise/introduction/",
      "permanent": true
    },
    {
      "source": "/deploy-a-cluster/teleport-enterprise/hsm/",
      "destination": "/choose-an-edition/teleport-enterprise/hsm/",
      "permanent": true
    },
    {
      "source": "/deploy-a-cluster/teleport-enterprise/introduction/",
      "destination": "/choose-an-edition/teleport-enterprise/introduction/",
      "permanent": true
    },
    {
      "source": "/deploy-a-cluster/teleport-enterprise/license/",
      "destination": "/choose-an-edition/teleport-enterprise/license/",
      "permanent": true
    },
    {
      "source": "/deploy-a-cluster/deployments/digitalocean/",
      "destination": "/get-started/",
      "permanent": true
    },
    {
      "source": "/deploy-a-cluster/open-source/",
      "destination": "/get-started/",
      "permanent": true
    },
    {
      "source": "/getting-started/",
      "destination": "/get-started/",
      "permanent": true
    },
    {
      "source": "/management/guides/fluentd/",
      "destination": "/management/export-audit-events/fluentd/",
      "permanent": true
    },
    {
      "source": "/management/guides/elastic-stack/",
      "destination": "/management/export-audit-events/elastic-stack/",
      "permanent": true
    },
    {
      "source": "/application-access/guides/aws-console/",
      "destination": "/application-access/cloud-apis/aws-console/",
      "permanent": true
    },
    {
      "source": "/application-access/guides/azure/",
      "destination": "/application-access/cloud-apis/azure/",
      "permanent": true
    },
    {
      "source": "/database-access/guides/dynamodb/",
      "destination": "/application-access/guides/dynamodb/",
      "permanent": true
    },
    {
      "source": "/kubernetes-access/guides/federation/",
      "destination": "/kubernetes-access/manage-access/federation/",
      "permanent": true
    },
    {
      "source": "/kubernetes-access/guides/dynamic-registration/",
      "destination": "/kubernetes-access/register-clusters/dynamic-registration/",
      "permanent": true
    },
    {
      "source": "/kubernetes-access/guides/multiple-clusters/",
      "destination": "/kubernetes-access/register-clusters/register-via-deployment/",
      "permanent": true
    },
    {
      "source": "/kubernetes-access/guides/standalone-teleport/",
      "destination": "/kubernetes-access/register-clusters/static-kubeconfig/",
      "permanent": true
    },
    {
      "source": "/kubernetes-access/guides/",
      "destination": "/kubernetes-access/introduction/",
      "permanent": true
    },
    {
      "source": "/access-controls/faq/",
      "destination": "/access-controls/introduction/",
      "permanent": true
    },
    {
      "source": "/try-out-teleport/",
      "destination": "/get-started/",
      "permanent": true
    },
    {
      "source": "/choose-an-edition/",
      "destination": "/choose-an-edition/introduction/",
      "permanent": true
    },
    {
      "source": "/deploy-a-cluster/",
      "destination": "/deploy-a-cluster/introduction/",
      "permanent": true
    },
    {
      "source": "/access-controls/",
      "destination": "/access-controls/introduction/",
      "permanent": true
    },
    {
      "source": "/management/",
      "destination": "/management/introduction/",
      "permanent": true
    },
    {
      "source": "/connect-your-client/",
      "destination": "/connect-your-client/introduction/",
      "permanent": true
    },
    {
      "source": "/server-access/",
      "destination": "/server-access/introduction/",
      "permanent": true
    },
    {
      "source": "/machine-id/",
      "destination": "/machine-id/introduction/",
      "permanent": true
    },
    {
      "source": "/api/",
      "destination": "/api/introduction/",
      "permanent": true
    },
    {
      "source": "/preview/",
      "destination": "/upcoming-releases/",
      "permanent": true
    },
    {
      "source": "/reference/",
      "destination": "/reference/introduction/",
      "permanent": true
    },
    {
      "source": "/architecture/",
      "destination": "/architecture/introduction/",
      "permanent": true
    },
    {
      "source": "/contributing/",
      "destination": "/contributing/documentation/",
      "permanent": true
    },
    {
      "source": "/management/guides/joining-nodes-aws-ec2/",
      "destination": "/management/join-services-to-your-cluster/aws-ec2/",
      "permanent": true
    },
    {
      "source": "/management/guides/joining-nodes-aws-iam/",
      "destination": "/management/join-services-to-your-cluster/aws-iam/",
      "permanent": true
    },
    {
      "source": "/management/admin/adding-nodes/",
      "destination": "/management/join-services-to-your-cluster/join-token/",
      "permanent": true
    },
    {
      "source": "/management/guides/joining-nodes-azure/",
      "destination": "/management/join-services-to-your-cluster/azure/",
      "permanent": true
    },
    {
      "source": "/management/guides/joining-services-kubernetes-serviceaccount/",
      "destination": "/management/join-services-to-your-cluster/kubernetes/",
      "permanent": true
    },
    {
      "source": "/try-out-teleport/browser-labs/",
      "destination": "/get-started/",
      "permanent": true
    },
    {
      "source": "/try-out-teleport/digitalocean/",
      "destination": "/get-started/",
      "permanent": true
    },
    {
      "source": "/try-out-teleport/docker-compose/",
      "destination": "/get-started/",
      "permanent": true
    },
    {
      "source": "/try-out-teleport/introduction/",
      "destination": "/get-started/",
      "permanent": true
    },
    {
      "source": "/try-out-teleport/local-kubernetes/",
      "destination": "/get-started/",
      "permanent": true
    },
    {
      "source": "/management/guides/docker/",
      "destination": "/installation/",
      "permanent": true
    },
    {
      "source": "/choose-an-edition/teleport-enterprise/getting-started/",
      "destination": "/choose-an-edition/teleport-enterprise/introduction/",
      "permanent": true
    },
    {
      "source": "/preview/upcoming-releases/",
      "destination": "/upcoming-releases/",
      "permanent": true
    }
  ]
}<|MERGE_RESOLUTION|>--- conflicted
+++ resolved
@@ -723,23 +723,24 @@
             {
               "title": "Proxy Peering Migration (Preview)",
               "slug": "/management/operations/proxy-peering/",
-<<<<<<< HEAD
-              "forScopes": ["enterprise"]
+              "forScopes": [
+                "enterprise"
+              ]
             },
             {
               "title": "Self-hosted automatic updates",
               "slug": "/management/operations/self-hosted-automatic-agent-updates/",
-              "forScopes": ["enterprise"]
+              "forScopes": [
+                "enterprise"
+              ]
             },
             {
               "title": "Enroll agent in automatic updates",
               "slug": "/management/operations/enroll-agent-into-automatic-updates/",
-              "forScopes": ["enterprise", "cloud"]
-=======
-              "forScopes": [
-                "enterprise"
-              ]
->>>>>>> 3112431f
+              "forScopes": [
+                "enterprise",
+                "cloud"
+              ]
             }
           ]
         },
