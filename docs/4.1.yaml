site_name: Gravitational Teleport
site_url: https://gravitational.com/teleport/docs
repo_url: https://github.com/gravitational/teleport
site_description: SSH and Kubernetes Gateway for Clusters and Teams
site_author: Gravitational Inc
copyright: Gravitational Inc, 2016-19

# output directory:
site_dir: ../build/docs/4.1
docs_dir: "4.1"

theme: readthedocs
theme_dir: theme
markdown_extensions:
  - markdown_include.include
  - admonition
  - def_list
  - footnotes
  - toc:
      marker: '[TOC]'
extra_css: []
extra_javascript: []
extra:
    version: 4.1
pages:
    - Documentation:
        - Introduction: intro.md
<<<<<<< HEAD
        - Quick Start Guide: quickstart.md
=======
        - CLI Docs: cli-docs.md
        - Quick Start Guide: guides/quickstart.md
        - Architecture: architecture.md
>>>>>>> 1f8fd92e
        - User Manual: user-manual.md
        - Admin Manual: admin-guide.md
        - FAQ: faq.md
    - Guides:
        - AWS: aws_oss_guide.md
        - Installation: installation.md
        - Okta: ssh_okta.md
        - Active Directory (ADFS): ssh_adfs.md
        - OneLogin: ssh_one_login.md
        - G Suite: ssh_gsuite.md
        - OIDC: oidc.md
        - Trusted Clusters: trustedclusters.md
        - Kubernetes Guide: kubernetes_ssh.md
    - Architecture:
        - Architecture Overview: architecture/overview.md
        - Teleport Users: architecture/users.md
        - Teleport Nodes: architecture/nodes.md
        - Teleport Auth: architecture/auth.md
        - Teleport Proxy: architecture/proxy.md
    - Enterprise Guides:
        - Introduction: enterprise.md
        - Quick Start Guide: quickstart-enterprise.md
        - RBAC: ssh_rbac.md
        - Single sign-on (SSO): ssh_sso.md<|MERGE_RESOLUTION|>--- conflicted
+++ resolved
@@ -25,13 +25,7 @@
 pages:
     - Documentation:
         - Introduction: intro.md
-<<<<<<< HEAD
-        - Quick Start Guide: quickstart.md
-=======
-        - CLI Docs: cli-docs.md
         - Quick Start Guide: guides/quickstart.md
-        - Architecture: architecture.md
->>>>>>> 1f8fd92e
         - User Manual: user-manual.md
         - Admin Manual: admin-guide.md
         - FAQ: faq.md
