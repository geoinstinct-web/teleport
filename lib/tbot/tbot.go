/*
 * Teleport
 * Copyright (C) 2023  Gravitational, Inc.
 *
 * This program is free software: you can redistribute it and/or modify
 * it under the terms of the GNU Affero General Public License as published by
 * the Free Software Foundation, either version 3 of the License, or
 * (at your option) any later version.
 *
 * This program is distributed in the hope that it will be useful,
 * but WITHOUT ANY WARRANTY; without even the implied warranty of
 * MERCHANTABILITY or FITNESS FOR A PARTICULAR PURPOSE.  See the
 * GNU Affero General Public License for more details.
 *
 * You should have received a copy of the GNU Affero General Public License
 * along with this program.  If not, see <http://www.gnu.org/licenses/>.
 */

package tbot

import (
	"context"
	"errors"
	"sync"
	"time"

	"github.com/gravitational/trace"
	"github.com/sirupsen/logrus"
	"go.opentelemetry.io/otel"
	"golang.org/x/sync/errgroup"
	"google.golang.org/grpc"

	"github.com/gravitational/teleport"
<<<<<<< HEAD
	"github.com/gravitational/teleport/api/metadata"
=======
	"github.com/gravitational/teleport/api/client/webclient"
>>>>>>> 06c1a05f
	"github.com/gravitational/teleport/api/types"
	"github.com/gravitational/teleport/lib/auth"
	"github.com/gravitational/teleport/lib/auth/authclient"
	"github.com/gravitational/teleport/lib/modules"
	"github.com/gravitational/teleport/lib/reversetunnelclient"
	"github.com/gravitational/teleport/lib/tbot/bot"
	"github.com/gravitational/teleport/lib/tbot/config"
	"github.com/gravitational/teleport/lib/tbot/identity"
	"github.com/gravitational/teleport/lib/utils"
)

var tracer = otel.Tracer("github.com/gravitational/teleport/lib/tbot")

const componentTBot = "tbot"

type Bot struct {
	cfg     *config.BotConfig
	log     logrus.FieldLogger
	modules modules.Modules

	mu             sync.Mutex
	started        bool
	botIdentitySvc *identityService
}

func New(cfg *config.BotConfig, log logrus.FieldLogger) *Bot {
	if log == nil {
		log = utils.NewLogger()
	}

	return &Bot{
		cfg:     cfg,
		log:     log,
		modules: modules.GetModules(),
	}
}

func (b *Bot) markStarted() error {
	b.mu.Lock()
	defer b.mu.Unlock()

	if b.started {
		return trace.BadParameter("bot has already been started")
	}
	b.started = true

	return nil
}

type botIdentitySrc interface {
	BotIdentity() *identity.Identity
}

// BotIdentity returns the bot's own identity. This will return nil if the bot
// has not been started.
func (b *Bot) BotIdentity() *identity.Identity {
	return b.botIdentitySvc.ident()
}

func (b *Bot) Run(ctx context.Context) error {
	ctx, span := tracer.Start(ctx, "Bot/Run")
	defer span.End()

	if err := b.markStarted(); err != nil {
		return trace.Wrap(err)
	}
	unlock, err := b.preRunChecks(ctx)
	defer func() {
		b.log.Debug("Unlocking bot storage.")
		if unlock != nil {
			if err := unlock(); err != nil {
				b.log.WithError(err).Warn("Failed to release lock. Future starts of tbot may fail.")
			}
		}
	}()
	if err != nil {
		return trace.Wrap(err)
	}

	resolver, err := reversetunnelclient.CachingResolver(
		ctx,
		reversetunnelclient.WebClientResolver(&webclient.Config{
			Context:   ctx,
			ProxyAddr: b.cfg.AuthServer,
			Insecure:  b.cfg.Insecure,
		}),
		nil /* clock */)
	if err != nil {
		return trace.Wrap(err)
	}

	// Create an error group to manage all the services lifetimes.
	eg, egCtx := errgroup.WithContext(ctx)
	var services []bot.Service

	// ReloadBroadcaster allows multiple entities to trigger a reload of
	// all services. This allows os signals and other events such as CA
	// rotations to trigger appropriate renewals.
	reloadBroadcaster := &channelBroadcaster{
		chanSet: map[chan struct{}]struct{}{},
	}
	// Trigger reloads from an configured reload channel.
	if b.cfg.ReloadCh != nil {
		// We specifically do not use the error group here as we do not want
		// this goroutine to block the bot from exiting.
		go func() {
			for {
				select {
				case <-egCtx.Done():
					return
				case <-b.cfg.ReloadCh:
					reloadBroadcaster.broadcast()
				}
			}
		}()
	}

	b.botIdentitySvc = &identityService{
		cfg:               b.cfg,
		reloadBroadcaster: reloadBroadcaster,
		resolver:          resolver,
		log: b.log.WithField(
			trace.Component, teleport.Component(componentTBot, "identity"),
		),
	}
	// Initialize bot's own identity. This will load from disk, or fetch a new
	// identity, and perform an initial renewal if necessary.
	if err := b.botIdentitySvc.Initialize(ctx); err != nil {
		return trace.Wrap(err)
	}
	services = append(services, b.botIdentitySvc)

	// Setup all other services
	if b.cfg.DiagAddr != "" {
		services = append(services, &diagnosticsService{
			diagAddr:     b.cfg.DiagAddr,
			pprofEnabled: b.cfg.Debug,
			log: b.log.WithField(
				trace.Component, teleport.Component(componentTBot, "diagnostics"),
			),
		})
	}
	services = append(services, &outputsService{
		botIdentitySrc: b,
		cfg:            b.cfg,
		resolver:       resolver,
		log: b.log.WithField(
			trace.Component, teleport.Component(componentTBot, "outputs"),
		),
		reloadBroadcaster: reloadBroadcaster,
	})
	services = append(services, &caRotationService{
		botIdentitySrc: b,
		cfg:            b.cfg,
		resolver:       resolver,
		log: b.log.WithField(
			trace.Component, teleport.Component(componentTBot, "ca-rotation"),
		),
		reloadBroadcaster: reloadBroadcaster,
	})
	// Append any services configured by the user
	services = append(services, b.cfg.Services...)

	b.log.Info("Initialization complete. Starting services.")
	// Start services
	for _, svc := range services {
		svc := svc
		log := b.log.WithField("service", svc.String())

		if b.cfg.Oneshot {
			svc, ok := svc.(bot.OneShotService)
			// We ignore services with no one-shot implementation
			if !ok {
				log.Debug("Service does not support oneshot mode, ignoring.")
				continue
			}
			eg.Go(func() error {
				log.Info("Running service in oneshot mode.")
				err := svc.OneShot(egCtx)
				if err != nil {
					log.WithError(err).Error("Service exited with error.")
					return trace.Wrap(err, "service(%s)", svc.String())
				}
				log.Info("Service finished.")
				return nil
			})
		} else {
			eg.Go(func() error {
				log.Info("Starting service.")
				err := svc.Run(egCtx)
				if err != nil {
					log.WithError(err).Error("Service exited with error.")
					return trace.Wrap(err, "service(%s)", svc.String())
				}
				log.Info("Service exited.")
				return nil
			})
		}
	}

	return eg.Wait()
}

// preRunChecks returns an unlock function which must be deferred.
// It performs any initial validation and locks the bot's storage before any
// more expensive initialization is performed.
func (b *Bot) preRunChecks(ctx context.Context) (func() error, error) {
	ctx, span := tracer.Start(ctx, "Bot/preRunChecks")
	defer span.End()

	if b.cfg.AuthServer == "" {
		return nil, trace.BadParameter(
			"an auth or proxy server must be set via --auth-server or configuration",
		)
	}
	// Ensure they have provided a join method.
	if b.cfg.Onboarding.JoinMethod == types.JoinMethodUnspecified {
		return nil, trace.BadParameter("join method must be provided")
	}

	if b.cfg.FIPS {
		if !b.modules.IsBoringBinary() {
			b.log.Error("FIPS mode enabled but FIPS compatible binary not in use. Ensure you are using the Enterprise FIPS binary to use this flag.")
			return nil, trace.BadParameter("fips mode enabled but binary was not compiled with boringcrypto")
		}
		b.log.Info("Bot is running in FIPS compliant mode.")
	}

	// First, try to make sure all destinations are usable.
	if err := checkDestinations(ctx, b.cfg); err != nil {
		return nil, trace.Wrap(err)
	}

	// Start by loading the bot's primary storage.
	store := b.cfg.Storage.Destination
	if err := identity.VerifyWrite(ctx, store); err != nil {
		return nil, trace.Wrap(
			err, "Could not write to destination %s, aborting", store,
		)
	}

	// Now attempt to lock the destination so we have sole use of it
	unlock, err := store.TryLock()
	if err != nil {
		if errors.Is(err, utils.ErrUnsuccessfulLockTry) {
			return unlock, trace.Wrap(
				err,
				"Failed to acquire exclusive lock for tbot destination directory - is tbot already running?",
			)
		}
		return unlock, trace.Wrap(err)
	}

	return unlock, nil
}

// checkDestinations checks all destinations and tries to create any that
// don't already exist.
func checkDestinations(ctx context.Context, cfg *config.BotConfig) error {
	// Note: This is vaguely problematic as we don't recommend that users
	// store renewable certs under the same user as end-user certs. That said,
	//  - if the destination was properly created via tbot init this is a no-op
	//  - if users intend to follow that advice but miss a step, it should fail
	//    due to lack of permissions
	storageDest := cfg.Storage.Destination

	// Note: no subdirs to init for bot's internal storage.
	if err := storageDest.Init(ctx, []string{}); err != nil {
		return trace.Wrap(err)
	}

	// TODO: consider warning if ownership of all destinations is not expected.
	for _, output := range cfg.Outputs {
		if err := output.Init(ctx); err != nil {
			return trace.Wrap(err)
		}
	}

	return nil
}

// checkIdentity performs basic startup checks on an identity and loudly warns
// end users if it is unlikely to work.
func checkIdentity(log logrus.FieldLogger, ident *identity.Identity) error {
	var validAfter time.Time
	var validBefore time.Time

	if ident.X509Cert != nil {
		validAfter = ident.X509Cert.NotBefore
		validBefore = ident.X509Cert.NotAfter
	} else if ident.SSHCert != nil {
		validAfter = time.Unix(int64(ident.SSHCert.ValidAfter), 0)
		validBefore = time.Unix(int64(ident.SSHCert.ValidBefore), 0)
	} else {
		return trace.BadParameter("identity is invalid and contains no certificates")
	}

	now := time.Now().UTC()
	if now.After(validBefore) {
		log.Errorf(
			"Identity has expired. The renewal is likely to fail. (expires: %s, current time: %s)",
			validBefore.Format(time.RFC3339),
			now.Format(time.RFC3339),
		)
	} else if now.Before(validAfter) {
		log.Warnf(
			"Identity is not yet valid. Confirm that the system time is correct. (valid after: %s, current time: %s)",
			validAfter.Format(time.RFC3339),
			now.Format(time.RFC3339),
		)
	}

	return nil
}

// clientForIdentity creates a new auth client from the given
// identity. Note that depending on the connection address given, this may
// attempt to connect via the proxy and therefore requires both SSH and TLS
// credentials.
func clientForIdentity(
	ctx context.Context,
	log logrus.FieldLogger,
	cfg *config.BotConfig,
	id *identity.Identity,
	resolver reversetunnelclient.Resolver,
) (auth.ClientI, error) {
	ctx, span := tracer.Start(ctx, "clientForIdentity")
	defer span.End()

	if id.SSHCert == nil || id.X509Cert == nil {
		return nil, trace.BadParameter("auth client requires a fully formed identity")
	}

	// TODO(noah): Eventually we'll want to reuse this facade across the bot
	// rather than recreating it. Right now the blocker to that is handling the
	// generation field on the certificate.
	facade := identity.NewFacade(cfg.FIPS, cfg.Insecure, id)
	tlsConfig, err := facade.TLSConfig()
	if err != nil {
		return nil, trace.Wrap(err)
	}
	sshConfig, err := facade.SSHClientConfig()
	if err != nil {
		return nil, trace.Wrap(err)
	}

	authAddr, err := utils.ParseAddr(cfg.AuthServer)
	if err != nil {
		return nil, trace.Wrap(err)
	}

	authClientConfig := &authclient.Config{
		TLS:         tlsConfig,
		SSH:         sshConfig,
		AuthServers: []utils.NetAddr{*authAddr},
		Log:         log,
		Insecure:    cfg.Insecure,
<<<<<<< HEAD
		DialOpts:    []grpc.DialOption{metadata.WithUserAgentFromTeleportComponent(teleport.ComponentTBot)},
=======
		Resolver:    resolver,
>>>>>>> 06c1a05f
	}

	c, err := authclient.Connect(ctx, authClientConfig)
	return c, trace.Wrap(err)
}<|MERGE_RESOLUTION|>--- conflicted
+++ resolved
@@ -31,11 +31,8 @@
 	"google.golang.org/grpc"
 
 	"github.com/gravitational/teleport"
-<<<<<<< HEAD
+	"github.com/gravitational/teleport/api/client/webclient"
 	"github.com/gravitational/teleport/api/metadata"
-=======
-	"github.com/gravitational/teleport/api/client/webclient"
->>>>>>> 06c1a05f
 	"github.com/gravitational/teleport/api/types"
 	"github.com/gravitational/teleport/lib/auth"
 	"github.com/gravitational/teleport/lib/auth/authclient"
@@ -393,11 +390,8 @@
 		AuthServers: []utils.NetAddr{*authAddr},
 		Log:         log,
 		Insecure:    cfg.Insecure,
-<<<<<<< HEAD
+		Resolver:    resolver,
 		DialOpts:    []grpc.DialOption{metadata.WithUserAgentFromTeleportComponent(teleport.ComponentTBot)},
-=======
-		Resolver:    resolver,
->>>>>>> 06c1a05f
 	}
 
 	c, err := authclient.Connect(ctx, authClientConfig)
