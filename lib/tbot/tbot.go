/*
Copyright 2022 Gravitational, Inc.

Licensed under the Apache License, Version 2.0 (the "License");
you may not use this file except in compliance with the License.
You may obtain a copy of the License at

    http://www.apache.org/licenses/LICENSE-2.0

Unless required by applicable law or agreed to in writing, software
distributed under the License is distributed on an "AS IS" BASIS,
WITHOUT WARRANTIES OR CONDITIONS OF ANY KIND, either express or implied.
See the License for the specific language governing permissions and
limitations under the License.
*/

package tbot

import (
	"bytes"
	"context"
	"crypto/sha256"
	"encoding/hex"
	"errors"
	"net/http"
	"net/http/pprof"
	"sync"
	"time"

	"github.com/gravitational/trace"
	"github.com/prometheus/client_golang/prometheus/promhttp"
	"github.com/sirupsen/logrus"
	"golang.org/x/sync/errgroup"

	"github.com/gravitational/teleport/api/types"
	"github.com/gravitational/teleport/lib/auth"
	"github.com/gravitational/teleport/lib/auth/authclient"
	"github.com/gravitational/teleport/lib/modules"
	"github.com/gravitational/teleport/lib/tbot/bot"
	"github.com/gravitational/teleport/lib/tbot/config"
	"github.com/gravitational/teleport/lib/tbot/identity"
	"github.com/gravitational/teleport/lib/utils"
)

type Bot struct {
	cfg     *config.BotConfig
	log     logrus.FieldLogger
	modules modules.Modules

	// These are protected by getter/setters with mutex locks
	mu      sync.Mutex
	_ident  *identity.Identity
	started bool
}

func New(cfg *config.BotConfig, log logrus.FieldLogger) *Bot {
	if log == nil {
		log = utils.NewLogger()
	}

	return &Bot{
		cfg:     cfg,
		log:     log,
		modules: modules.GetModules(),
	}
}

func (b *Bot) ident() *identity.Identity {
	b.mu.Lock()
	defer b.mu.Unlock()

	return b._ident
}

func (b *Bot) setIdent(ident *identity.Identity) {
	b.mu.Lock()
	defer b.mu.Unlock()

	b._ident = ident
}

func (b *Bot) markStarted() error {
	b.mu.Lock()
	defer b.mu.Unlock()

	if b.started {
		return trace.BadParameter("bot has already been started")
	}
	b.started = true

	return nil
}

func (b *Bot) Run(ctx context.Context) error {
	if err := b.markStarted(); err != nil {
		return trace.Wrap(err)
	}

	unlock, err := b.initialize(ctx)
	defer func() {
		if unlock != nil {
			if err := unlock(); err != nil {
				b.log.WithError(err).Warn("Failed to release lock. Future starts of tbot may fail.")
			}
		}
	}()
	if err != nil {
		return trace.Wrap(err)
	}

	// One-shot mode just invokes the output of credentials to the destinations.
	// There's no retry logic here - this means we fail fast in the most common
	// oneshot use-cases like CI-CD where backing off over several minutes on
	// failure will just cost the customer money.
	if b.cfg.Oneshot {
		b.log.Info("One-shot mode enabled. Renewing destinations.")
		if err := b.renewDestinations(ctx); err != nil {
			return trace.Wrap(err)
		}

		b.log.Info("Renewed destinations. One-shot mode enabled so exiting.")
		return nil
	}

	// Warn about weird non-oneshot configuration.
	if b.cfg.RenewalInterval > b.cfg.CertificateTTL {
		b.log.Errorf(
			"Certificate TTL (%s) is shorter than the renewal interval (%s). This is likely an invalid configuration. Increase the certificate TTL or decrease the renewal interval.",
			b.cfg.CertificateTTL,
			b.cfg.RenewalInterval,
		)
	}

	reloadBroadcast := channelBroadcaster{
		chanSet: map[chan struct{}]struct{}{},
	}

	// If in daemon mode, we spin up all of our separate concurrent components.
	eg, egCtx := errgroup.WithContext(ctx)
	eg.Go(func() error {
		return trace.Wrap(b.caRotationLoop(egCtx, reloadBroadcast.broadcast))
	})
	eg.Go(func() error {
		reloadCh, unsubscribe := reloadBroadcast.subscribe()
		defer unsubscribe()
		return trace.Wrap(b.renewBotIdentityLoop(egCtx, reloadCh))
	})
	eg.Go(func() error {
		reloadCh, unsubscribe := reloadBroadcast.subscribe()
		defer unsubscribe()
		return trace.Wrap(b.renewDestinationsLoop(egCtx, reloadCh))
	})
<<<<<<< HEAD
	if b.cfg.ReloadCh != nil {
		eg.Go(func() error {
			for {
				select {
				case <-egCtx.Done():
					return nil
				case <-b.cfg.ReloadCh:
					reloadBroadcast.broadcast()
				}
			}
		})
	}
	if b.cfg.Debug && b.cfg.DiagAddr != "" {
=======

	if b.cfg.DiagAddr != "" {
>>>>>>> 53b0118c
		eg.Go(func() error {
			b.log.WithField("addr", b.cfg.DiagAddr).Info(
				"diag_addr configured, diagnostics service will be started.",
			)
			mux := http.NewServeMux()
			mux.Handle("/metrics", promhttp.Handler())
			// Only expose pprof when `-d` is provided.
			if b.cfg.Debug {
				b.log.Info("debug mode enabled, profiling endpoints will be served on the diagnostics service.")
				mux.HandleFunc("/debug/pprof/", pprof.Index)
				mux.HandleFunc("/debug/pprof/cmdline", pprof.Cmdline)
				mux.HandleFunc("/debug/pprof/profile", pprof.Profile)
				mux.HandleFunc("/debug/pprof/symbol", pprof.Symbol)
				mux.HandleFunc("/debug/pprof/trace", pprof.Trace)
			}
			mux.Handle("/", http.HandlerFunc(func(w http.ResponseWriter, r *http.Request) {
				w.WriteHeader(http.StatusNotFound)
				msg := "404 - Not Found\n\nI'm a little tbot,\nshort and stout,\nthe page you seek,\nis not about."
				_, _ = w.Write([]byte(msg))
			}))
			srv := http.Server{
				Addr:    b.cfg.DiagAddr,
				Handler: mux,
			}
			go func() {
				<-egCtx.Done()
				if err := srv.Close(); err != nil {
					b.log.WithError(err).Warn("Failed to close HTTP server.")
				}
			}()
			if err := srv.ListenAndServe(); err != http.ErrServerClosed {
				return err
			}
			return nil
		})
	}

	return eg.Wait()
}

// initialize returns an unlock function which must be deferred.
func (b *Bot) initialize(ctx context.Context) (func() error, error) {
	if b.cfg.AuthServer == "" {
		return nil, trace.BadParameter(
			"an auth or proxy server must be set via --auth-server or configuration",
		)
	}
	// Ensure they have provided a join method.
	if b.cfg.Onboarding.JoinMethod == types.JoinMethodUnspecified {
		return nil, trace.BadParameter("join method must be provided")
	}

	if b.cfg.FIPS {
		if !b.modules.IsBoringBinary() {
			b.log.Error("FIPS mode enabled but FIPS compatible binary not in use. Ensure you are using the Enterprise FIPS binary to use this flag.")
			return nil, trace.BadParameter("fips mode enabled but binary was not compiled with boringcrypto")
		}
		b.log.Info("Bot is running in FIPS compliant mode.")
	}

	// First, try to make sure all destinations are usable.
	if err := checkDestinations(b.cfg); err != nil {
		return nil, trace.Wrap(err)
	}

	// Start by loading the bot's primary storage.
	store, err := b.cfg.Storage.GetDestination()
	if err != nil {
		return nil, trace.Wrap(
			err, "could not read bot storage destination from config",
		)
	}

	if err := identity.VerifyWrite(store); err != nil {
		return nil, trace.Wrap(
			err, "Could not write to destination %s, aborting.", store,
		)
	}

	// Now attempt to lock the destination so we have sole use of it
	unlock, err := store.TryLock()
	if err != nil {
		if errors.Is(err, utils.ErrUnsuccessfulLockTry) {
			return unlock, trace.WrapWithMessage(err, "Failed to acquire exclusive lock for tbot destination directory - is tbot already running?")
		}
		return unlock, trace.Wrap(err)
	}

	b.log.Info("Initializing bot identity.")
	var loadedIdent *identity.Identity
	if b.cfg.Onboarding.RenewableJoinMethod() {
		// Nil, nil will be returned if no identity can be found in store or
		// the identity in the store is no longer relevant.
		loadedIdent, err = b.loadIdentityFromStore(store)
		if err != nil {
			return unlock, trace.Wrap(err)
		}
	}

	var newIdentity *identity.Identity
	if b.cfg.Onboarding.RenewableJoinMethod() && loadedIdent != nil {
		// If using a renewable join method and we loaded an identity, let's
		// immediately renew it so we know that after initialisation we have the
		// full certificate TTL.
		if err := b.checkIdentity(loadedIdent); err != nil {
			return unlock, trace.Wrap(err)
		}
		authClient, err := b.AuthenticatedUserClientFromIdentity(ctx, loadedIdent)
		if err != nil {
			return unlock, trace.Wrap(err)
		}
		defer authClient.Close()
		newIdentity, err = botIdentityFromAuth(
			ctx, b.log, loadedIdent, authClient, b.cfg.CertificateTTL,
		)
		if err != nil {
			return unlock, trace.Wrap(err)
		}
	} else if b.cfg.Onboarding.HasToken() {
		// If using a non-renewable join method, or we weren't able to load an
		// identity from the store, let's get a new identity using the
		// configured token.
		newIdentity, err = botIdentityFromToken(b.log, b.cfg)
		if err != nil {
			return unlock, trace.Wrap(err)
		}
	} else {
		// There's no loaded identity to work with, and they've not configured
		// a token to use to request an identity :(
		return unlock, trace.BadParameter("no existing identity found on disk or join token configured")
	}

	b.log.WithField("identity", describeTLSIdentity(b.log, newIdentity)).Info("Fetched new bot identity.")
	if err := identity.SaveIdentity(newIdentity, store, identity.BotKinds()...); err != nil {
		return unlock, trace.Wrap(err)
	}

	testClient, err := b.AuthenticatedUserClientFromIdentity(ctx, newIdentity)
	if err != nil {
		return unlock, trace.Wrap(err)
	}
	defer testClient.Close()

	b.setIdent(newIdentity)

	// Attempt a request to make sure our client works so we can exit early if
	// we are in a bad state.
	if _, err := testClient.Ping(ctx); err != nil {
		return unlock, trace.Wrap(err, "unable to communicate with auth server")
	}
	b.log.Info("Bot initialization complete.")

	return unlock, nil
}

// loadIdentityFromStore attempts to load a persisted identity from a store.
// It checks this loaded identity against the configured onboarding profile
// and ignores the loaded identity if there has been a configuration change.
func (b *Bot) loadIdentityFromStore(store bot.Destination) (*identity.Identity, error) {
	b.log.WithField("store", store).Info("Loading existing bot identity from store.")
	loadedIdent, err := identity.LoadIdentity(store, identity.BotKinds()...)
	if err != nil {
		if trace.IsNotFound(err) {
			b.log.Info("No existing bot identity found in store. Bot will join using configured token.")
			return nil, nil
		} else {
			return nil, trace.Wrap(err)
		}
	}

	// Determine if the token configured in the onboarding matches the
	// one used to produce the credentials loaded from disk.
	if b.cfg.Onboarding.HasToken() {
		if token, err := b.cfg.Onboarding.Token(); err == nil {
			sha := sha256.Sum256([]byte(token))
			configTokenHashBytes := []byte(hex.EncodeToString(sha[:]))
			if hasTokenChanged(loadedIdent.TokenHashBytes, configTokenHashBytes) {
				b.log.Info("Bot identity loaded from store does not match configured token. Bot will fetch identity using configured token.")
				// If the token has changed, do not return the loaded
				// identity.
				return nil, nil
			}
		} else {
			// we failed to get the newly configured token to compare to,
			// we'll assume the last good credentials written to disk should
			// still be used.
			b.log.
				WithError(err).
				Error("There was an error loading the configured token. Bot identity loaded from store will be tried.")
		}
	}
	b.log.WithField("identity", describeTLSIdentity(b.log, loadedIdent)).Info("Loaded existing bot identity from store.")

	return loadedIdent, nil
}

func hasTokenChanged(configTokenBytes, identityBytes []byte) bool {
	if len(configTokenBytes) == 0 || len(identityBytes) == 0 {
		return false
	}

	return !bytes.Equal(identityBytes, configTokenBytes)
}

// checkDestinations checks all destinations and tries to create any that
// don't already exist.
func checkDestinations(cfg *config.BotConfig) error {
	// Note: This is vaguely problematic as we don't recommend that users
	// store renewable certs under the same user as end-user certs. That said,
	//  - if the destination was properly created via tbot init this is a no-op
	//  - if users intend to follow that advice but miss a step, it should fail
	//    due to lack of permissions
	storage, err := cfg.Storage.GetDestination()
	if err != nil {
		return trace.Wrap(err)
	}

	// TODO: consider warning if ownership of all destintions is not expected.

	// Note: no subdirs to init for bot's internal storage.
	if err := storage.Init([]string{}); err != nil {
		return trace.Wrap(err)
	}

	for _, dest := range cfg.Destinations {
		destImpl, err := dest.GetDestination()
		if err != nil {
			return trace.Wrap(err)
		}

		subdirs, err := dest.ListSubdirectories()
		if err != nil {
			return trace.Wrap(err)
		}

		if err := destImpl.Init(subdirs); err != nil {
			return trace.Wrap(err)
		}
	}

	return nil
}

// checkIdentity performs basic startup checks on an identity and loudly warns
// end users if it is unlikely to work.
func (b *Bot) checkIdentity(ident *identity.Identity) error {
	var validAfter time.Time
	var validBefore time.Time

	if ident.X509Cert != nil {
		validAfter = ident.X509Cert.NotBefore
		validBefore = ident.X509Cert.NotAfter
	} else if ident.SSHCert != nil {
		validAfter = time.Unix(int64(ident.SSHCert.ValidAfter), 0)
		validBefore = time.Unix(int64(ident.SSHCert.ValidBefore), 0)
	} else {
		return trace.BadParameter("identity is invalid and contains no certificates")
	}

	now := time.Now().UTC()
	if now.After(validBefore) {
		b.log.Errorf(
			"Identity has expired. The renewal is likely to fail. (expires: %s, current time: %s)",
			validBefore.Format(time.RFC3339),
			now.Format(time.RFC3339),
		)
	} else if now.Before(validAfter) {
		b.log.Warnf(
			"Identity is not yet valid. Confirm that the system time is correct. (valid after: %s, current time: %s)",
			validAfter.Format(time.RFC3339),
			now.Format(time.RFC3339),
		)
	}

	return nil
}

// AuthenticatedUserClientFromIdentity creates a new auth client from the given
// identity. Note that depending on the connection address given, this may
// attempt to connect via the proxy and therefore requires both SSH and TLS
// credentials.
func (b *Bot) AuthenticatedUserClientFromIdentity(ctx context.Context, id *identity.Identity) (auth.ClientI, error) {
	if id.SSHCert == nil || id.X509Cert == nil {
		return nil, trace.BadParameter("auth client requires a fully formed identity")
	}

	tlsConfig, err := id.TLSConfig(b.cfg.CipherSuites())
	if err != nil {
		return nil, trace.Wrap(err)
	}

	sshConfig, err := id.SSHClientConfig(b.cfg.FIPS)
	if err != nil {
		return nil, trace.Wrap(err)
	}

	authAddr, err := utils.ParseAddr(b.cfg.AuthServer)
	if err != nil {
		return nil, trace.Wrap(err)
	}

	authClientConfig := &authclient.Config{
		TLS:         tlsConfig,
		SSH:         sshConfig,
		AuthServers: []utils.NetAddr{*authAddr},
		Log:         b.log,
	}

	c, err := authclient.Connect(ctx, authClientConfig)
	return c, trace.Wrap(err)
}<|MERGE_RESOLUTION|>--- conflicted
+++ resolved
@@ -150,7 +150,6 @@
 		defer unsubscribe()
 		return trace.Wrap(b.renewDestinationsLoop(egCtx, reloadCh))
 	})
-<<<<<<< HEAD
 	if b.cfg.ReloadCh != nil {
 		eg.Go(func() error {
 			for {
@@ -163,11 +162,8 @@
 			}
 		})
 	}
-	if b.cfg.Debug && b.cfg.DiagAddr != "" {
-=======
 
 	if b.cfg.DiagAddr != "" {
->>>>>>> 53b0118c
 		eg.Go(func() error {
 			b.log.WithField("addr", b.cfg.DiagAddr).Info(
 				"diag_addr configured, diagnostics service will be started.",
