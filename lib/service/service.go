--- conflicted
+++ resolved
@@ -1744,11 +1744,7 @@
 				return nil
 			}
 			log.Debugf("Starting embedding processor")
-<<<<<<< HEAD
-			return embeddingProcessor.Run(process.GracefulExitContext(), ai.EmbeddingPeriod)
-=======
-			return embeddingProcessor.Run(process.ExitContext(), embeddingInitialDelay, embeddingPeriod)
->>>>>>> 5ba028bc
+			return embeddingProcessor.Run(process.GracefulExitContext(), embeddingInitialDelay, embeddingPeriod)
 		})
 	}
 
