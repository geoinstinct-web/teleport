--- conflicted
+++ resolved
@@ -325,11 +325,7 @@
 	// Enabled turns proxy role on or off for this process
 	Enabled bool
 
-<<<<<<< HEAD
 	// DisableTLS is enabled if we don't want self signed certs
-=======
-	//DisableTLS is enabled if we don't want self-signed certs
->>>>>>> b3aba1ae
 	DisableTLS bool
 
 	// DisableWebInterface allows to turn off serving the Web UI interface
