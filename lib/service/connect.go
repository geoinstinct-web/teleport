/*
Copyright 2018 Gravitational, Inc.

Licensed under the Apache License, Version 2.0 (the "License");
you may not use this file except in compliance with the License.
You may obtain a copy of the License at

    http://www.apache.org/licenses/LICENSE-2.0

Unless required by applicable law or agreed to in writing, software
distributed under the License is distributed on an "AS IS" BASIS,
WITHOUT WARRANTIES OR CONDITIONS OF ANY KIND, either express or implied.
See the License for the specific language governing permissions and
limitations under the License.
*/

package service

import (
	"net"
	"path/filepath"
	"strconv"
	"time"

	"golang.org/x/crypto/ssh"

	"github.com/gravitational/teleport"
	apiclient "github.com/gravitational/teleport/api/client"
	"github.com/gravitational/teleport/lib"
	"github.com/gravitational/teleport/lib/auth"
	"github.com/gravitational/teleport/lib/backend"
	"github.com/gravitational/teleport/lib/client"
	"github.com/gravitational/teleport/lib/defaults"
	"github.com/gravitational/teleport/lib/reversetunnel"
	"github.com/gravitational/teleport/lib/services"
	"github.com/gravitational/teleport/lib/tlsca"
	"github.com/gravitational/teleport/lib/utils"
	"github.com/gravitational/teleport/lib/utils/interval"

	"github.com/gravitational/trace"

	"github.com/sirupsen/logrus"
)

// reconnectToAuthService continuously attempts to reconnect to the auth
// service until succeeds or process gets shut down
func (process *TeleportProcess) reconnectToAuthService(role teleport.Role) (*Connector, error) {
	retryTime := defaults.HighResPollingPeriod
	for {
		connector, err := process.connectToAuthService(role)
		if err == nil {
			// if connected and client is present, make sure the connector's
			// client works, by using call that should succeed at all times
			if connector.Client != nil {
				_, err = connector.Client.GetNamespace(defaults.Namespace)
				if err == nil {
					return connector, nil
				}
				process.log.Debugf("Connected client %v failed to execute test call: %v. Node or proxy credentials are out of sync.", role, err)
				if err := connector.Client.Close(); err != nil {
					process.log.Debugf("Failed to close the client: %v.", err)
				}
			}
		}
		process.log.Errorf("%v failed to establish connection to cluster: %v.", role, err)

		// Wait in between attempts, but return if teleport is shutting down
		select {
		case <-time.After(retryTime):
		case <-process.ExitContext().Done():
			process.log.Infof("%v stopping connection attempts, teleport is shutting down.", role)
			return nil, ErrTeleportExited
		}
	}
}

// connectToAuthService attempts to login into the auth servers specified in the
// configuration and receive credentials.
func (process *TeleportProcess) connectToAuthService(role teleport.Role) (*Connector, error) {
	connector, err := process.connect(role)
	if err != nil {
		return nil, trace.Wrap(err)
	}
	process.log.Debugf("Connected client: %v", connector.ClientIdentity)
	process.log.Debugf("Connected server: %v", connector.ServerIdentity)
	process.addConnector(connector)

	return connector, nil
}

func (process *TeleportProcess) connect(role teleport.Role) (conn *Connector, err error) {
	state, err := process.storage.GetState(role)
	if err != nil {
		if !trace.IsNotFound(err) {
			return nil, trace.Wrap(err)
		}
		// no state recorded - this is the first connect
		// process will try to connect with the security token.
		return process.firstTimeConnect(role)
	}
	process.log.Debugf("Connected state: %v.", state.Spec.Rotation.String())

	identity, err := process.GetIdentity(role)
	if err != nil {
		return nil, trace.Wrap(err)
	}
	// TODO(klizhentas): REMOVE IN 3.1
	// this is a migration clutch, used to re-register
	// in case if identity of the auth server does not have the wildcard cert
	if role == teleport.RoleAdmin || role == teleport.RoleAuth {
		if !identity.HasDNSNames([]string{"*." + teleport.APIDomain}) {
			process.log.Debugf("Detected Auth server certificate without wildcard principals: %v, regenerating.", identity.Cert.ValidPrincipals)
			return process.firstTimeConnect(role)
		}
	}

	rotation := state.Spec.Rotation

	switch rotation.State {
	// rotation is on standby, so just use whatever is current
	case "", services.RotationStateStandby:
		// The roles of admin and auth are treated in a special way, as in this case
		// the process does not need TLS clients and can use local auth directly.
		if role == teleport.RoleAdmin || role == teleport.RoleAuth {
			return &Connector{
				ClientIdentity: identity,
				ServerIdentity: identity,
			}, nil
		}
		process.log.Infof("Connecting to the cluster %v with TLS client certificate.", identity.ClusterName)
		client, err := process.newClient(process.Config.AuthServers, identity)
		if err != nil {
			return nil, trace.Wrap(err)
		}
		return &Connector{
			Client:         client,
			ClientIdentity: identity,
			ServerIdentity: identity,
		}, nil
	case services.RotationStateInProgress:
		switch rotation.Phase {
		case services.RotationPhaseInit:
			// Both clients and servers are using old credentials,
			// this phase exists for remote clusters to propagate information about the new CA
			if role == teleport.RoleAdmin || role == teleport.RoleAuth {
				return &Connector{
					ClientIdentity: identity,
					ServerIdentity: identity,
				}, nil
			}
			client, err := process.newClient(process.Config.AuthServers, identity)
			if err != nil {
				return nil, trace.Wrap(err)
			}
			return &Connector{
				Client:         client,
				ClientIdentity: identity,
				ServerIdentity: identity,
			}, nil
		case services.RotationPhaseUpdateClients:
			// Clients should use updated credentials,
			// while servers should use old credentials to answer auth requests.
			newIdentity, err := process.storage.ReadIdentity(auth.IdentityReplacement, role)
			if err != nil {
				return nil, trace.Wrap(err)
			}
			if role == teleport.RoleAdmin || role == teleport.RoleAuth {
				return &Connector{
					ClientIdentity: newIdentity,
					ServerIdentity: identity,
				}, nil
			}
			client, err := process.newClient(process.Config.AuthServers, newIdentity)
			if err != nil {
				return nil, trace.Wrap(err)
			}
			return &Connector{
				Client:         client,
				ClientIdentity: newIdentity,
				ServerIdentity: identity,
			}, nil
		case services.RotationPhaseUpdateServers:
			// Servers and clients are using new identity credentials, but the
			// identity is still set up to trust the old certificate authority certificates.
			newIdentity, err := process.storage.ReadIdentity(auth.IdentityReplacement, role)
			if err != nil {
				return nil, trace.Wrap(err)
			}
			if role == teleport.RoleAdmin || role == teleport.RoleAuth {
				return &Connector{
					ClientIdentity: newIdentity,
					ServerIdentity: newIdentity,
				}, nil
			}
			client, err := process.newClient(process.Config.AuthServers, newIdentity)
			if err != nil {
				return nil, trace.Wrap(err)
			}
			return &Connector{
				Client:         client,
				ClientIdentity: newIdentity,
				ServerIdentity: newIdentity,
			}, nil
		case services.RotationPhaseRollback:
			// In rollback phase, clients and servers should switch back
			// to the old certificate authority-issued credentials,
			// but the new certificate authority should be trusted
			// because not all clients can update at the same time.
			if role == teleport.RoleAdmin || role == teleport.RoleAuth {
				return &Connector{
					ClientIdentity: identity,
					ServerIdentity: identity,
				}, nil
			}
			client, err := process.newClient(process.Config.AuthServers, identity)
			if err != nil {
				return nil, trace.Wrap(err)
			}
			return &Connector{
				Client:         client,
				ClientIdentity: identity,
				ServerIdentity: identity,
			}, nil
		default:
			return nil, trace.BadParameter("unsupported rotation phase: %q", rotation.Phase)
		}
	default:
		return nil, trace.BadParameter("unsupported rotation state: %q", rotation.State)
	}
}

// KeyPair is a private/public key pair
type KeyPair struct {
	// PrivateKey is a private key in PEM format
	PrivateKey []byte
	// PublicSSHKey is a public key in SSH format
	PublicSSHKey []byte
	// PublicTLSKey is a public key in X509 format
	PublicTLSKey []byte
}

func (process *TeleportProcess) deleteKeyPair(role teleport.Role, reason string) {
	process.keyMutex.Lock()
	defer process.keyMutex.Unlock()
	process.log.Debugf("Deleted generated key pair %v %v.", role, reason)
	delete(process.keyPairs, keyPairKey{role: role, reason: reason})
}

func (process *TeleportProcess) generateKeyPair(role teleport.Role, reason string) (*KeyPair, error) {
	process.keyMutex.Lock()
	defer process.keyMutex.Unlock()

	mapKey := keyPairKey{role: role, reason: reason}
	keyPair, ok := process.keyPairs[mapKey]
	if ok {
		process.log.Debugf("Returning existing key pair for %v %v.", role, reason)
		return &keyPair, nil
	}
	process.log.Debugf("Generating new key pair for %v %v.", role, reason)
	privPEM, pubSSH, err := process.Config.Keygen.GenerateKeyPair("")
	if err != nil {
		return nil, trace.Wrap(err)
	}
	privateKey, err := ssh.ParseRawPrivateKey(privPEM)
	if err != nil {
		return nil, trace.Wrap(err)
	}
	pubTLS, err := tlsca.MarshalPublicKeyFromPrivateKeyPEM(privateKey)
	if err != nil {
		return nil, trace.Wrap(err)
	}

	keyPair = KeyPair{PrivateKey: privPEM, PublicSSHKey: pubSSH, PublicTLSKey: pubTLS}
	process.keyPairs[mapKey] = keyPair

	return &keyPair, nil
}

// newWatcher returns a new watcher,
// either using local auth server connection or remote client
func (process *TeleportProcess) newWatcher(conn *Connector, watch services.Watch) (services.Watcher, error) {
	if conn.ClientIdentity.ID.Role == teleport.RoleAdmin || conn.ClientIdentity.ID.Role == teleport.RoleAuth {
		return process.localAuth.NewWatcher(process.ExitContext(), watch)
	}
	return conn.Client.NewWatcher(process.ExitContext(), watch)
}

// getCertAuthority returns cert authority by ID.
// In case if auth servers, the role is 'TeleportAdmin' and instead of using
// TLS client this method uses the local auth server.
func (process *TeleportProcess) getCertAuthority(conn *Connector, id services.CertAuthID, loadPrivateKeys bool) (services.CertAuthority, error) {
	if conn.ClientIdentity.ID.Role == teleport.RoleAdmin || conn.ClientIdentity.ID.Role == teleport.RoleAuth {
		return process.localAuth.GetCertAuthority(id, loadPrivateKeys)
	}
	return conn.Client.GetCertAuthority(id, loadPrivateKeys)
}

// reRegister receives new identity credentials for proxy, node and auth.
// In case if auth servers, the role is 'TeleportAdmin' and instead of using
// TLS client this method uses the local auth server.
func (process *TeleportProcess) reRegister(conn *Connector, additionalPrincipals []string, dnsNames []string, rotation services.Rotation) (*auth.Identity, error) {
	if conn.ClientIdentity.ID.Role == teleport.RoleAdmin || conn.ClientIdentity.ID.Role == teleport.RoleAuth {
		return auth.GenerateIdentity(process.localAuth, conn.ClientIdentity.ID, additionalPrincipals, dnsNames)
	}
	const reason = "re-register"
	keyPair, err := process.generateKeyPair(conn.ClientIdentity.ID.Role, reason)
	if err != nil {
		return nil, trace.Wrap(err)
	}
	identity, err := auth.ReRegister(auth.ReRegisterParams{
		Client:               conn.Client,
		ID:                   conn.ClientIdentity.ID,
		AdditionalPrincipals: additionalPrincipals,
		PrivateKey:           keyPair.PrivateKey,
		PublicTLSKey:         keyPair.PublicTLSKey,
		PublicSSHKey:         keyPair.PublicSSHKey,
		DNSNames:             dnsNames,
		Rotation:             rotation,
	})
	if err != nil {
		return nil, trace.Wrap(err)
	}
	process.deleteKeyPair(conn.ClientIdentity.ID.Role, reason)
	return identity, nil
}

func (process *TeleportProcess) firstTimeConnect(role teleport.Role) (*Connector, error) {
	id := auth.IdentityID{
		Role:     role,
		HostUUID: process.Config.HostUUID,
		NodeName: process.Config.Hostname,
	}
	additionalPrincipals, dnsNames, err := process.getAdditionalPrincipals(role)
	if err != nil {
		return nil, trace.Wrap(err)
	}
	var identity *auth.Identity
	if process.getLocalAuth() != nil {
		// Auth service is on the same host, no need to go though the invitation
		// procedure.
		process.log.Debugf("This server has local Auth server started, using it to add role to the cluster.")
		identity, err = auth.LocalRegister(id, process.getLocalAuth(), additionalPrincipals, dnsNames, process.Config.AdvertiseIP)
		if err != nil {
			return nil, trace.Wrap(err)
		}
	} else {
		// Auth server is remote, so we need a provisioning token.
		if process.Config.Token == "" {
			return nil, trace.BadParameter("%v must join a cluster and needs a provisioning token", role)
		}
		process.log.Infof("Joining the cluster with a secure token.")
		const reason = "first-time-connect"
		keyPair, err := process.generateKeyPair(role, reason)
		if err != nil {
			return nil, trace.Wrap(err)
		}

		identity, err = auth.Register(auth.RegisterParams{
			DataDir:              process.Config.DataDir,
			Token:                process.Config.Token,
			ID:                   id,
			Servers:              process.Config.AuthServers,
			AdditionalPrincipals: additionalPrincipals,
			DNSNames:             dnsNames,
			PrivateKey:           keyPair.PrivateKey,
			PublicTLSKey:         keyPair.PublicTLSKey,
			PublicSSHKey:         keyPair.PublicSSHKey,
			CipherSuites:         process.Config.CipherSuites,
			CAPin:                process.Config.CAPin,
			CAPath:               filepath.Join(defaults.DataDir, defaults.CACertFile),
			GetHostCredentials:   client.HostCredentials,
			Clock:                process.Clock,
		})
		if err != nil {
			return nil, trace.Wrap(err)
		}
		process.deleteKeyPair(role, reason)
	}

	process.log.Infof("%v has obtained credentials to connect to cluster.", role)
	var connector *Connector
	if role == teleport.RoleAdmin || role == teleport.RoleAuth {
		connector = &Connector{
			ClientIdentity: identity,
			ServerIdentity: identity,
		}
	} else {
		client, err := process.newClient(process.Config.AuthServers, identity)
		if err != nil {
			return nil, trace.Wrap(err)
		}
		connector = &Connector{
			ClientIdentity: identity,
			ServerIdentity: identity,
			Client:         client,
		}
	}

	// Sync local rotation state to match the remote rotation state.
	ca, err := process.getCertAuthority(connector, services.CertAuthID{
		DomainName: connector.ClientIdentity.ClusterName,
		Type:       services.HostCA,
	}, false)
	if err != nil {
		return nil, trace.Wrap(err)
	}

	err = process.storage.WriteIdentity(auth.IdentityCurrent, *identity)
	if err != nil {
		process.log.Warningf("Failed to write %v identity: %v.", role, err)
	}

	err = process.storage.WriteState(role, auth.StateV2{
		Spec: auth.StateSpecV2{
			Rotation: ca.GetRotation(),
		},
	})
	if err != nil {
		return nil, trace.Wrap(err)
	}
	process.log.Infof("The process has successfully wrote credentials and state of %v to disk.", role)
	return connector, nil
}

// periodicSyncRotationState checks rotation state periodically and
// takes action if necessary
func (process *TeleportProcess) periodicSyncRotationState() error {
	// start rotation only after teleport process has started
	eventC := make(chan Event, 1)
	process.WaitForEvent(process.ExitContext(), TeleportReadyEvent, eventC)
	select {
	case <-eventC:
		process.log.Infof("The new service has started successfully. Starting syncing rotation status with period %v.", process.Config.PollingPeriod)
	case <-process.ExitContext().Done():
		return nil
	}

	periodic := interval.New(interval.Config{
		Duration:      defaults.HighResPollingPeriod,
		FirstDuration: utils.HalfJitter(defaults.HighResPollingPeriod),
		Jitter:        utils.NewSeventhJitter(),
	})
	defer periodic.Stop()

	for {
		err := process.syncRotationStateCycle()
		if err == nil {
			return nil
		}
		process.log.Warningf("Sync rotation state cycle failed: %v, going to retry after ~%v.", err, defaults.HighResPollingPeriod)
		select {
		case <-periodic.Next():
		case <-process.ExitContext().Done():
			return nil
		}
	}
}

// syncRotationCycle executes a rotation cycle that returns:
//
// * nil whenever rotation state leads to teleport reload event
// * error whenever rotation sycle has to be restarted
//
// the function accepts extra delay timer extraDelay in case if parent
// function needs a
func (process *TeleportProcess) syncRotationStateCycle() error {
	connectors := process.getConnectors()
	if len(connectors) == 0 {
		return trace.BadParameter("no connectors found")
	}
	// it is important to use the same view of the certificate authority
	// for all internal services at the same time, so that the same
	// procedure will be applied at the same time for multiple service process
	// and no internal services is left behind.
	conn := connectors[0]

	status, err := process.syncRotationStateAndBroadcast(conn)
	if err != nil {
		return trace.Wrap(err)
	}
	if status.needsReload {
		return nil
	}

	watcher, err := process.newWatcher(conn, services.Watch{Kinds: []services.WatchKind{{Kind: services.KindCertAuthority}}})
	if err != nil {
		return trace.Wrap(err)
	}
	defer watcher.Close()

	periodic := interval.New(interval.Config{
		Duration:      process.Config.PollingPeriod,
		FirstDuration: utils.HalfJitter(process.Config.PollingPeriod),
		Jitter:        utils.NewSeventhJitter(),
	})
	defer periodic.Stop()
	for {
		select {
		case event := <-watcher.Events():
			if event.Type == backend.OpInit || event.Type == backend.OpDelete {
				continue
			}
			ca, ok := event.Resource.(services.CertAuthority)
			if !ok {
				process.log.Debugf("Skipping event %v for %v", event.Type, event.Resource.GetName())
				continue
			}
			if ca.GetType() != services.HostCA && ca.GetClusterName() != conn.ClientIdentity.ClusterName {
				process.log.Debugf("Skipping event for %v %v", ca.GetType(), ca.GetClusterName())
				continue
			}
			if status.ca.GetResourceID() > ca.GetResourceID() {
				process.log.Debugf("Skipping stale event %v, latest object version is %v.", ca.GetResourceID(), status.ca.GetResourceID())
				continue
			}
			status, err := process.syncRotationStateAndBroadcast(conn)
			if err != nil {
				return trace.Wrap(err)
			}
			if status.needsReload {
				return nil
			}
		case <-watcher.Done():
			return trace.ConnectionProblem(watcher.Error(), "watcher has disconnected")
		case <-periodic.Next():
			status, err := process.syncRotationStateAndBroadcast(conn)
			if err != nil {
				return trace.Wrap(err)
			}
			if status.needsReload {
				return nil
			}
		case <-process.ExitContext().Done():
			return nil
		}
	}
}

// syncRotationStateAndBroadcast syncs rotation state and broadcasts events
// when phase has been changed or reload happened
func (process *TeleportProcess) syncRotationStateAndBroadcast(conn *Connector) (*rotationStatus, error) {
	status, err := process.syncRotationState(conn)
	if err != nil {
		if trace.IsConnectionProblem(err) {
			process.log.Warningf("Connection problem: sync rotation state: %v.", err)
		} else {
			process.log.Warningf("Failed to sync rotation state: %v.", err)
		}
		return nil, trace.Wrap(err)
	}

	if status.phaseChanged || status.needsReload {
		process.log.Debugf("Sync rotation state detected cert authority reload phase update.")
	}
	if status.phaseChanged {
		process.BroadcastEvent(Event{Name: TeleportPhaseChangeEvent})
	}
	if status.needsReload {
		process.log.Debugf("Triggering reload process.")
		process.BroadcastEvent(Event{Name: TeleportReloadEvent})
	}
	return status, nil
}

// syncRotationState compares cluster rotation state with the state of
// internal services and performs the rotation if necessary.
func (process *TeleportProcess) syncRotationState(conn *Connector) (*rotationStatus, error) {
	connectors := process.getConnectors()
	ca, err := process.getCertAuthority(conn, services.CertAuthID{
		DomainName: conn.ClientIdentity.ClusterName,
		Type:       services.HostCA,
	}, false)
	if err != nil {
		return nil, trace.Wrap(err)
	}
	var status rotationStatus
	status.ca = ca
	for _, conn := range connectors {
		serviceStatus, err := process.syncServiceRotationState(ca, conn)
		if err != nil {
			return nil, trace.Wrap(err)
		}
		if serviceStatus.needsReload {
			status.needsReload = true
		}
		if serviceStatus.phaseChanged {
			status.phaseChanged = true
		}
	}
	return &status, nil
}

// syncServiceRotationState syncs up rotation state for internal services (Auth, Proxy, Node) and
// if necessary, updates credentials. Returns true if the service will need to reload.
func (process *TeleportProcess) syncServiceRotationState(ca services.CertAuthority, conn *Connector) (*rotationStatus, error) {
	state, err := process.storage.GetState(conn.ClientIdentity.ID.Role)
	if err != nil {
		return nil, trace.Wrap(err)
	}
	return process.rotate(conn, *state, ca.GetRotation())
}

type rotationStatus struct {
	// needsReload means that phase has been updated
	// and teleport process has to reload
	needsReload bool
	// phaseChanged means that teleport phase has been updated,
	// but teleport does not need reload
	phaseChanged bool
	// ca is the certificate authority
	// fetched during status check
	ca services.CertAuthority
}

// checkServerIdentity returns a boolean that indicates the host certificate
// needs to be regenerated.
func checkServerIdentity(conn *Connector, additionalPrincipals []string, dnsNames []string, log logrus.FieldLogger) bool {
	var principalsChanged bool
	var dnsNamesChanged bool

	// Remove 0.0.0.0 (meaning advertise_ip has not) if it exists in the list of
	// principals. The 0.0.0.0 values tells the auth server to "guess" the nodes
	// IP. If 0.0.0.0 is not removed, a check is performed if it exists in the
	// list of principals in the certificate. Since it never exists in the list
	// of principals (auth server will always remove it before issuing a
	// certificate) regeneration is always requested.
	principalsToCheck := utils.RemoveFromSlice(additionalPrincipals, defaults.AnyAddress)

	// If advertise_ip, public_addr, or listen_addr in file configuration were
	// updated, the list of principals (SSH) or DNS names (TLS) on the
	// certificate need to be updated.
	if len(additionalPrincipals) != 0 && !conn.ServerIdentity.HasPrincipals(principalsToCheck) {
		principalsChanged = true
		log.Debugf("Rotation in progress, adding %v to SSH principals %v.",
			additionalPrincipals, conn.ServerIdentity.Cert.ValidPrincipals)
	}
	if len(dnsNames) != 0 && !conn.ServerIdentity.HasDNSNames(dnsNames) {
		dnsNamesChanged = true
		log.Debugf("Rotation in progress, adding %v to x590 DNS names in SAN %v.",
			dnsNames, conn.ServerIdentity.XCert.DNSNames)
	}

	return principalsChanged || dnsNamesChanged
}

// rotate is called to check if rotation should be triggered.
func (process *TeleportProcess) rotate(conn *Connector, localState auth.StateV2, remote services.Rotation) (*rotationStatus, error) {
	id := conn.ClientIdentity.ID
	local := localState.Spec.Rotation

	additionalPrincipals, dnsNames, err := process.getAdditionalPrincipals(id.Role)
	if err != nil {
		return nil, trace.Wrap(err)
	}

	// Check if any of the SSH principals or TLS DNS names have changed and the
	// host credentials need to be regenerated.
	regenerateCertificate := checkServerIdentity(conn, additionalPrincipals, dnsNames, process.log)

	// If the local state matches remote state and neither principals or DNS
	// names changed, nothing to do. CA is in sync.
	if local.Matches(remote) && !regenerateCertificate {
		return &rotationStatus{}, nil
	}

	storage := process.storage

	const outOfSync = "%v and cluster rotation state (%v) is out of sync with local (%v). Clear local state and re-register this %v."

	writeStateAndIdentity := func(name string, identity *auth.Identity) error {
		err = storage.WriteIdentity(name, *identity)
		if err != nil {
			return trace.Wrap(err)
		}
		localState.Spec.Rotation = remote
		err = storage.WriteState(id.Role, localState)
		if err != nil {
			return trace.Wrap(err)
		}
		return nil
	}

	switch remote.State {
	case "", services.RotationStateStandby:
		switch local.State {
		// There is nothing to do, it could happen
		// that the old node came up and missed the whole rotation
		// rollback cycle.
		case "", services.RotationStateStandby:
			if regenerateCertificate {
				process.log.Infof("Service %v has updated principals to %q, DNS Names to %q, going to request new principals and update.", id.Role, additionalPrincipals, dnsNames)
				identity, err := process.reRegister(conn, additionalPrincipals, dnsNames, remote)
				if err != nil {
					return nil, trace.Wrap(err)
				}
				err = storage.WriteIdentity(auth.IdentityCurrent, *identity)
				if err != nil {
					return nil, trace.Wrap(err)
				}
				return &rotationStatus{needsReload: true}, nil
			}
			return &rotationStatus{}, nil
		case services.RotationStateInProgress:
			// Rollback phase has been completed, all services
			// will receive new identities.
			if local.Phase != services.RotationPhaseRollback && local.CurrentID != remote.CurrentID {
				return nil, trace.CompareFailed(outOfSync, id.Role, remote, local, id.Role)
			}
			identity, err := process.reRegister(conn, additionalPrincipals, dnsNames, remote)
			if err != nil {
				return nil, trace.Wrap(err)
			}
			err = writeStateAndIdentity(auth.IdentityCurrent, identity)
			if err != nil {
				return nil, trace.Wrap(err)
			}
			return &rotationStatus{needsReload: true}, nil
		default:
			return nil, trace.BadParameter("unsupported state: %q", localState)
		}
	case services.RotationStateInProgress:
		switch remote.Phase {
		case services.RotationPhaseStandby, "":
			// There is nothing to do.
			return &rotationStatus{}, nil
		case services.RotationPhaseInit:
			// Only allow transition in case if local rotation state is standby
			// so this server is in the "clean" state.
			if local.State != services.RotationStateStandby && local.State != "" {
				return nil, trace.CompareFailed(outOfSync, id.Role, remote, local, id.Role)
			}
			// only update local phase, there is no need to reload
			localState.Spec.Rotation = remote
			err = storage.WriteState(id.Role, localState)
			if err != nil {
				return nil, trace.Wrap(err)
			}
			return &rotationStatus{phaseChanged: true}, nil
		case services.RotationPhaseUpdateClients:
			// Allow transition to this phase only if the previous
			// phase was "Init".
			if local.Phase != services.RotationPhaseInit && local.CurrentID != remote.CurrentID {
				return nil, trace.CompareFailed(outOfSync, id.Role, remote, local, id.Role)
			}
			identity, err := process.reRegister(conn, additionalPrincipals, dnsNames, remote)
			if err != nil {
				return nil, trace.Wrap(err)
			}
			process.log.Debugf("Re-registered, received new identity %v.", identity)
			err = writeStateAndIdentity(auth.IdentityReplacement, identity)
			if err != nil {
				return nil, trace.Wrap(err)
			}
			// Require reload of teleport process to update client and servers.
			return &rotationStatus{needsReload: true}, nil
		case services.RotationPhaseUpdateServers:
			// Allow transition to this phase only if the previous
			// phase was "Update clients".
			if local.Phase != services.RotationPhaseUpdateClients && local.CurrentID != remote.CurrentID {
				return nil, trace.CompareFailed(outOfSync, id.Role, remote, local, id.Role)
			}
			// Write the replacement identity as a current identity and reload the server.
			replacement, err := storage.ReadIdentity(auth.IdentityReplacement, id.Role)
			if err != nil {
				return nil, trace.Wrap(err)
			}
			err = writeStateAndIdentity(auth.IdentityCurrent, replacement)
			if err != nil {
				return nil, trace.Wrap(err)
			}
			// Require reload of teleport process to update servers.
			return &rotationStatus{needsReload: true}, nil
		case services.RotationPhaseRollback:
			// Allow transition to this phase from any other local phase
			// because it will be widely used to recover cluster state to
			// the previously valid state, client will re-register to receive
			// credentials signed by the "old" CA.
			identity, err := process.reRegister(conn, additionalPrincipals, dnsNames, remote)
			if err != nil {
				return nil, trace.Wrap(err)
			}
			err = writeStateAndIdentity(auth.IdentityCurrent, identity)
			if err != nil {
				return nil, trace.Wrap(err)
			}
			// Require reload of teleport process to update servers.
			return &rotationStatus{needsReload: true}, nil
		default:
			return nil, trace.BadParameter("unsupported phase: %q", remote.Phase)
		}
	default:
		return nil, trace.BadParameter("unsupported state: %q", remote.State)
	}
}

// newClient attempts to connect directly to the Auth Server. If it fails, it
// falls back to trying to connect to the Auth Server through the proxy.
// The proxy address might be configured in process environment as defaults.TunnelPublicAddrEnvar
// in which case, no attempt at discovering the reverse tunnel address is made.
func (process *TeleportProcess) newClient(authServers []utils.NetAddr, identity *auth.Identity) (*auth.Client, error) {
	directClient, err := process.newClientDirect(authServers, identity)
	if err != nil {
		return nil, trace.Wrap(err)
	}

	// Try and connect to the Auth Server. If the request fails, try and
	// connect through a tunnel.
	process.log.Debugf("Attempting to connect to Auth Server directly.")
<<<<<<< HEAD
	_, err = directClient.GetLocalClusterName()
	if err != nil {
		process.log.WithError(err).Warn("Failed to connect to Auth Server directly.")
=======
	if _, err = directClient.GetLocalClusterName(); err != nil {
		if err := directClient.Close(); err != nil {
			process.log.WithError(err).Warn("Failed to close direct Auth Server client.")
		}

>>>>>>> 009dfedb
		// Don't attempt to connect through a tunnel as a proxy or auth server.
		if identity.ID.Role == teleport.RoleAuth || identity.ID.Role == teleport.RoleProxy {
			return nil, trace.Wrap(err)
		}

		var proxyAddr string
		if process.Config.SSH.ProxyReverseTunnelFallbackAddr != nil {
			proxyAddr = process.Config.SSH.ProxyReverseTunnelFallbackAddr.String()
		} else {
			// Discover address of SSH reverse tunnel server.
			proxyAddr, err = process.findReverseTunnel(authServers)
			if err != nil {
				return nil, trace.Wrap(err)
			}
		}

		logger := process.log.WithField("proxy-addr", proxyAddr)
		logger.Debug("Attempting to connect to Auth Server through tunnel.")
		tunnelClient, err := process.newClientThroughTunnel(proxyAddr, identity)
		if err != nil {
			return nil, trace.Wrap(err)
		}

		logger.Debug("Connected to Auth Server through tunnel.")
		return tunnelClient, nil
	}

	process.log.Debug("Connected to Auth Server with direct connection.")
	return directClient, nil
}

// findReverseTunnel uses the web proxy to discover where the SSH reverse tunnel
// server is running.
func (process *TeleportProcess) findReverseTunnel(addrs []utils.NetAddr) (string, error) {
	var errs []error
	for _, addr := range addrs {
		// In insecure mode, any certificate is accepted. In secure mode the hosts
		// CAs are used to validate the certificate on the proxy.
		resp, err := apiclient.Find(process.ExitContext(),
			addr.String(),
			lib.IsInsecureDevMode(),
			nil)
		if err == nil {
			return tunnelAddr(resp.Proxy)
		}
		errs = append(errs, err)
	}
	return "", trace.NewAggregate(errs...)
}

// tunnelAddr returns the tunnel address in the following preference order:
//  1. Reverse Tunnel Public Address.
//  2. SSH Proxy Public Address.
//  3. HTTP Proxy Public Address.
//  4. Tunnel Listen Address.
func tunnelAddr(settings apiclient.ProxySettings) (string, error) {
	// Extract the port the tunnel server is listening on.
	netAddr, err := utils.ParseHostPortAddr(settings.SSH.TunnelListenAddr, defaults.SSHProxyTunnelListenPort)
	if err != nil {
		return "", trace.Wrap(err)
	}
	tunnelPort := netAddr.Port(defaults.SSHProxyTunnelListenPort)

	// If a tunnel public address is set, nothing else has to be done, return it.
	if settings.SSH.TunnelPublicAddr != "" {
		return settings.SSH.TunnelPublicAddr, nil
	}

	// If a tunnel public address has not been set, but a related HTTP or SSH
	// public address has been set, extract the hostname but use the port from
	// the tunnel listen address.
	if settings.SSH.SSHPublicAddr != "" {
		addr, err := utils.ParseHostPortAddr(settings.SSH.SSHPublicAddr, tunnelPort)
		if err != nil {
			return "", trace.Wrap(err)
		}
		return net.JoinHostPort(addr.Host(), strconv.Itoa(tunnelPort)), nil
	}
	if settings.SSH.PublicAddr != "" {
		addr, err := utils.ParseHostPortAddr(settings.SSH.PublicAddr, tunnelPort)
		if err != nil {
			return "", trace.Wrap(err)
		}
		return net.JoinHostPort(addr.Host(), strconv.Itoa(tunnelPort)), nil
	}

	// If nothing is set, fallback to the tunnel listen address.
	return settings.SSH.TunnelListenAddr, nil
}

func (process *TeleportProcess) newClientThroughTunnel(proxyAddr string, identity *auth.Identity) (*auth.Client, error) {
	tlsConfig, err := identity.TLSConfig(process.Config.CipherSuites)
	if err != nil {
		return nil, trace.Wrap(err)
	}

	clt, err := auth.NewClient(apiclient.Config{
		Dialer: &reversetunnel.TunnelAuthDialer{
			ProxyAddr:    proxyAddr,
			ClientConfig: identity.SSHClientConfig(),
		},
		Credentials: []apiclient.Credentials{
			apiclient.LoadTLS(tlsConfig),
		},
	})
	if err != nil {
		return nil, trace.Wrap(err)
	}

	// Check connectivity to cluster. If the request fails, unwrap the error to
	// get the underlying error.
	_, err = clt.GetLocalClusterName()
	if err != nil {
		return nil, trace.Unwrap(err)
	}

	return clt, nil
}

func (process *TeleportProcess) newClientDirect(authServers []utils.NetAddr, identity *auth.Identity) (*auth.Client, error) {
	tlsConfig, err := identity.TLSConfig(process.Config.CipherSuites)
	if err != nil {
		return nil, trace.Wrap(err)
	}
	if process.Config.ClientTimeout != 0 {
		return auth.NewClient(apiclient.Config{
			Addrs: utils.NetAddrsToStrings(authServers),
			Credentials: []apiclient.Credentials{
				apiclient.LoadTLS(tlsConfig),
			},
		}, auth.ClientTimeout(process.Config.ClientTimeout))
	}
	return auth.NewClient(apiclient.Config{
		Addrs: utils.NetAddrsToStrings(authServers),
		Credentials: []apiclient.Credentials{
			apiclient.LoadTLS(tlsConfig),
		},
	})
}<|MERGE_RESOLUTION|>--- conflicted
+++ resolved
@@ -806,17 +806,12 @@
 	// Try and connect to the Auth Server. If the request fails, try and
 	// connect through a tunnel.
 	process.log.Debugf("Attempting to connect to Auth Server directly.")
-<<<<<<< HEAD
-	_, err = directClient.GetLocalClusterName()
-	if err != nil {
+	if _, err = directClient.GetLocalClusterName(); err != nil {
 		process.log.WithError(err).Warn("Failed to connect to Auth Server directly.")
-=======
-	if _, err = directClient.GetLocalClusterName(); err != nil {
 		if err := directClient.Close(); err != nil {
 			process.log.WithError(err).Warn("Failed to close direct Auth Server client.")
 		}
 
->>>>>>> 009dfedb
 		// Don't attempt to connect through a tunnel as a proxy or auth server.
 		if identity.ID.Role == teleport.RoleAuth || identity.ID.Role == teleport.RoleProxy {
 			return nil, trace.Wrap(err)
