--- conflicted
+++ resolved
@@ -861,13 +861,9 @@
 
 	logger := process.log.WithField("auth-addrs", utils.NetAddrsToStrings(authServers))
 	logger.Debug("Attempting to connect to Auth Server directly.")
-<<<<<<< HEAD
-	directClient, err := process.newClientDirect(authServers, tlsConfig, identity.ID.Role)
-	if err == nil {
-=======
-	directClient, directErr := process.newClientDirect(authServers, tlsConfig)
+
+	directClient, directErr := process.newClientDirect(authServers, tlsConfig, identity.ID.Role)
 	if directErr == nil {
->>>>>>> 069bb9a9
 		logger.Debug("Connected to Auth Server with direct connection.")
 		return directClient, nil
 	}
