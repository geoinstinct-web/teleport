/*
Copyright 2015-2020 Gravitational, Inc.

Licensed under the Apache License, Version 2.0 (the "License");
you may not use this file except in compliance with the License.
You may obtain a copy of the License at

    http://www.apache.org/licenses/LICENSE-2.0

Unless required by applicable law or agreed to in writing, software
distributed under the License is distributed on an "AS IS" BASIS,
WITHOUT WARRANTIES OR CONDITIONS OF ANY KIND, either express or implied.
See the License for the specific language governing permissions and
limitations under the License.
*/

package regular

import (
	"bytes"
	"context"
	"encoding/json"
	"fmt"
	"io"
	"io/ioutil"
	"net"
	"net/http"
	"net/http/httptest"
	"net/url"
	"os"
	"os/user"
	"strconv"
	"strings"
	"testing"
	"time"

	"golang.org/x/crypto/ssh"
	"golang.org/x/crypto/ssh/agent"

	"github.com/gravitational/teleport"
	"github.com/gravitational/teleport/api/constants"
	apidefaults "github.com/gravitational/teleport/api/defaults"
	"github.com/gravitational/teleport/api/types"
	"github.com/gravitational/teleport/lib/auth"
	"github.com/gravitational/teleport/lib/bpf"
	"github.com/gravitational/teleport/lib/limiter"
	"github.com/gravitational/teleport/lib/pam"
	"github.com/gravitational/teleport/lib/reversetunnel"
	"github.com/gravitational/teleport/lib/services"
	sess "github.com/gravitational/teleport/lib/session"
	"github.com/gravitational/teleport/lib/srv"
	"github.com/gravitational/teleport/lib/sshutils"
	"github.com/gravitational/teleport/lib/utils"

	"github.com/gravitational/trace"
	"github.com/jonboulle/clockwork"
	"github.com/pborman/uuid"
	"github.com/sirupsen/logrus"
	"github.com/stretchr/testify/require"
)

// teleportTestUser is additional user used for tests
const teleportTestUser = "teleport-test"

// wildcardAllow is used in tests to allow access to all labels.
var wildcardAllow = types.Labels{
	types.Wildcard: []string{types.Wildcard},
}

// TestMain will re-execute Teleport to run a command if "exec" is passed to
// it as an argument. Otherwise it will run tests as normal.
func TestMain(m *testing.M) {
	utils.InitLoggerForTests()
	if len(os.Args) == 2 &&
		(os.Args[1] == teleport.ExecSubCommand || os.Args[1] == teleport.ForwardSubCommand) {
		srv.RunAndExit(os.Args[1])
		return
	}

	code := m.Run()
	os.Exit(code)
}

type sshInfo struct {
	srv            *Server
	srvAddress     string
	srvPort        string
	srvHostPort    string
	clt            *ssh.Client
	cltConfig      *ssh.ClientConfig
	assertCltClose require.ErrorAssertionFunc
}

type sshTestFixture struct {
	ssh     sshInfo
	up      *upack
	signer  ssh.Signer
	user    string
	clock   clockwork.FakeClock
	testSrv *auth.TestServer
}

func newFixture(t *testing.T) *sshTestFixture {
	return newCustomFixture(t, func(*auth.TestServerConfig) {})
}

func newCustomFixture(t *testing.T, mutateCfg func(*auth.TestServerConfig), sshOpts ...ServerOption) *sshTestFixture {
	u, err := user.Current()
	require.NoError(t, err)

	clock := clockwork.NewFakeClock()

	serverCfg := auth.TestServerConfig{
		Auth: auth.TestAuthServerConfig{
			ClusterName: "localhost",
			Dir:         t.TempDir(),
			Clock:       clock,
		},
	}
	mutateCfg(&serverCfg)

	testServer, err := auth.NewTestServer(serverCfg)
	require.NoError(t, err)
	t.Cleanup(func() { require.NoError(t, testServer.Shutdown(context.Background())) })

	certs, err := testServer.Auth().GenerateServerKeys(auth.GenerateServerKeysRequest{
		HostID:   hostID,
		NodeName: testServer.ClusterName(),
		Roles:    types.SystemRoles{types.RoleNode},
	})
	require.NoError(t, err)

	// set up user CA and set up a user that has access to the server
	signer, err := sshutils.NewSigner(certs.Key, certs.Cert)
	require.NoError(t, err)

	nodeID := uuid.New()
	nodeClient, err := testServer.NewClient(auth.TestIdentity{
		I: auth.BuiltinRole{
			Role:     types.RoleNode,
			Username: nodeID,
		},
	})
	require.NoError(t, err)

<<<<<<< HEAD
	nodeDir := c.MkDir()
	srv, err := New(
		utils.NetAddr{AddrNetwork: "tcp", Addr: "127.0.0.1:0"},
		s.server.ClusterName(),
		[]ssh.Signer{s.signer},
		s.nodeClient,
		nodeDir,
		"",
		utils.NetAddr{},
		SetUUID(s.nodeID),
		SetNamespace(apidefaults.Namespace),
		SetEmitter(s.nodeClient),
=======
	nodeDir := t.TempDir()
	serverOptions := []ServerOption{
		SetUUID(nodeID),
		SetNamespace(defaults.Namespace),
		SetEmitter(nodeClient),
>>>>>>> 9410346b
		SetShell("/bin/sh"),
		SetSessionServer(nodeClient),
		SetPAMConfig(&pam.Config{Enabled: false}),
		SetLabels(
			map[string]string{"foo": "bar"},
			services.CommandLabels{
				"baz": &types.CommandLabelV2{
					Period:  types.NewDuration(time.Millisecond),
					Command: []string{"expr", "1", "+", "3"}},
			},
		),
		SetBPF(&bpf.NOP{}),
		SetClock(clock),
	}

	serverOptions = append(serverOptions, sshOpts...)

	sshSrv, err := New(
		utils.NetAddr{AddrNetwork: "tcp", Addr: "127.0.0.1:0"},
		testServer.ClusterName(),
		[]ssh.Signer{signer},
		nodeClient,
		nodeDir,
		"",
		utils.NetAddr{},
		serverOptions...)
	require.NoError(t, err)
	require.NoError(t, auth.CreateUploaderDir(nodeDir))
	require.NoError(t, sshSrv.Start())
	t.Cleanup(func() { require.NoError(t, sshSrv.Close()) })

	require.NoError(t, sshSrv.heartbeat.ForceSend(time.Second))

	sshSrvAddress := sshSrv.Addr()
	_, sshSrvPort, err := net.SplitHostPort(sshSrvAddress)
	require.NoError(t, err)
	sshSrvHostPort := fmt.Sprintf("%v:%v", testServer.ClusterName(), sshSrvPort)

	// set up SSH client using the user private key for signing
	up, err := newUpack(testServer, u.Username, []string{u.Username}, wildcardAllow)
	require.NoError(t, err)

	// set up an agent server and a client that uses agent for forwarding
	keyring := agent.NewKeyring()
	addedKey := agent.AddedKey{
		PrivateKey:  up.pkey,
		Certificate: up.pcert,
	}
	require.NoError(t, keyring.Add(addedKey))

	cltConfig := &ssh.ClientConfig{
		User:            u.Username,
		Auth:            []ssh.AuthMethod{ssh.PublicKeys(up.certSigner)},
		HostKeyCallback: ssh.FixedHostKey(signer.PublicKey()),
	}

	client, err := ssh.Dial("tcp", sshSrv.Addr(), cltConfig)
	require.NoError(t, err)

	f := &sshTestFixture{
		ssh: sshInfo{
			srv:            sshSrv,
			srvAddress:     sshSrvAddress,
			srvPort:        sshSrvPort,
			srvHostPort:    sshSrvHostPort,
			clt:            client,
			cltConfig:      cltConfig,
			assertCltClose: require.NoError,
		},
		up:      up,
		signer:  signer,
		user:    u.Username,
		clock:   clock,
		testSrv: testServer,
	}

	t.Cleanup(func() { f.ssh.assertCltClose(t, client.Close()) })
	require.NoError(t, agent.ForwardToAgent(client, keyring))

	return f
}

func newProxyClient(t *testing.T, testSvr *auth.TestServer) (*auth.Client, string) {
	// create proxy client used in some tests
	proxyID := uuid.New()
	proxyClient, err := testSvr.NewClient(auth.TestIdentity{
		I: auth.BuiltinRole{
			Role:     types.RoleProxy,
			Username: proxyID,
		},
	})
	require.NoError(t, err)
	return proxyClient, proxyID
}

func newNodeClient(t *testing.T, testSvr *auth.TestServer) (*auth.Client, string) {
	nodeID := uuid.New()
	nodeClient, err := testSvr.NewClient(auth.TestIdentity{
		I: auth.BuiltinRole{
			Role:     types.RoleNode,
			Username: nodeID,
		},
	})
	require.NoError(t, err)
	return nodeClient, nodeID
}

const hostID = "00000000-0000-0000-0000-000000000000"

// TestDirectTCPIP ensures that the server can create a "direct-tcpip"
// channel to the target address. The "direct-tcpip" channel is what port
// forwarding is built upon.
func TestDirectTCPIP(t *testing.T) {
	t.Parallel()
	f := newFixture(t)

	// Startup a test server that will reply with "hello, world\n"
	ts := httptest.NewServer(http.HandlerFunc(func(w http.ResponseWriter, r *http.Request) {
		fmt.Fprintln(w, "hello, world")
	}))
	defer ts.Close()

	// Extract the host:port the test HTTP server is running on.
	u, err := url.Parse(ts.URL)
	require.NoError(t, err)

	// Build a http.Client that will dial through the server to establish the
	// connection. That's why a custom dialer is used and the dialer uses
	// s.clt.Dial (which performs the "direct-tcpip" request).
	httpClient := http.Client{
		Transport: &http.Transport{
			Dial: func(network string, addr string) (net.Conn, error) {
				return f.ssh.clt.Dial("tcp", u.Host)
			},
		},
	}

	// Perform a HTTP GET to the test HTTP server through a "direct-tcpip" request.
	resp, err := httpClient.Get(ts.URL)
	require.NoError(t, err)
	defer resp.Body.Close()

	// Make sure the response is what was expected.
	body, err := ioutil.ReadAll(resp.Body)
	require.NoError(t, err)
	require.Equal(t, []byte("hello, world\n"), body)
}

func TestAdvertiseAddr(t *testing.T) {
	t.Parallel()
	f := newFixture(t)

	// No advertiseAddr was set in fixture, should default to srvAddress.
	require.Equal(t, f.ssh.srv.Addr(), f.ssh.srv.AdvertiseAddr())

	var (
		advIP      = utils.MustParseAddr("10.10.10.1")
		advIPPort  = utils.MustParseAddr("10.10.10.1:1234")
		advBadAddr = &utils.NetAddr{Addr: "localhost:badport", AddrNetwork: "tcp"}
	)
	// IP-only advertiseAddr should use the port from srvAddress.
	f.ssh.srv.setAdvertiseAddr(advIP)
	require.Equal(t, fmt.Sprintf("%s:%s", advIP, f.ssh.srvPort), f.ssh.srv.AdvertiseAddr())

	// IP and port advertiseAddr should fully override srvAddress.
	f.ssh.srv.setAdvertiseAddr(advIPPort)
	require.Equal(t, advIPPort.String(), f.ssh.srv.AdvertiseAddr())

	// nil advertiseAddr should default to srvAddress.
	f.ssh.srv.setAdvertiseAddr(nil)
	require.Equal(t, f.ssh.srvAddress, f.ssh.srv.AdvertiseAddr())

	// Invalid advertiseAddr should fall back to srvAddress.
	f.ssh.srv.setAdvertiseAddr(advBadAddr)
	require.Equal(t, f.ssh.srvAddress, f.ssh.srv.AdvertiseAddr())
}

// TestAgentForwardPermission makes sure if RBAC rules don't allow agent
// forwarding, we don't start an agent even if requested.
func TestAgentForwardPermission(t *testing.T) {
	t.Parallel()

	f := newFixture(t)
	ctx := context.Background()

	// make sure the role does not allow agent forwarding
	roleName := services.RoleNameForUser(f.user)
	role, err := f.testSrv.Auth().GetRole(ctx, roleName)
	require.NoError(t, err)

	roleOptions := role.GetOptions()
	roleOptions.ForwardAgent = types.NewBool(false)
	role.SetOptions(roleOptions)
	require.NoError(t, f.testSrv.Auth().UpsertRole(ctx, role))

	se, err := f.ssh.clt.NewSession()
	require.NoError(t, err)
	t.Cleanup(func() { se.Close() })

	// to interoperate with OpenSSH, requests for agent forwarding always succeed.
	// however that does not mean the users agent will actually be forwarded.
	require.NoError(t, agent.RequestAgentForwarding(se))

	// the output of env, we should not see SSH_AUTH_SOCK in the output
	output, err := se.Output("env")
	require.NoError(t, err)
	require.NotContains(t, string(output), "SSH_AUTH_SOCK")
}

// TestMaxSesssions makes sure that MaxSessions RBAC rules prevent
// too many concurrent sessions.
func TestMaxSessions(t *testing.T) {
	t.Parallel()

	const maxSessions int64 = 2
	f := newFixture(t)
	ctx := context.Background()
	// make sure the role does not allow agent forwarding
	roleName := services.RoleNameForUser(f.user)
	role, err := f.testSrv.Auth().GetRole(ctx, roleName)
	require.NoError(t, err)
	roleOptions := role.GetOptions()
	roleOptions.MaxSessions = maxSessions
	role.SetOptions(roleOptions)
	err = f.testSrv.Auth().UpsertRole(ctx, role)
	require.NoError(t, err)

	for i := int64(0); i < maxSessions; i++ {
		se, err := f.ssh.clt.NewSession()
		require.NoError(t, err)
		defer se.Close()
	}

	_, err = f.ssh.clt.NewSession()
	require.Error(t, err)
	require.Contains(t, err.Error(), "too many session channels")

	// verify that max sessions does not affect max connections.
	for i := int64(0); i <= maxSessions; i++ {
		clt, err := ssh.Dial("tcp", f.ssh.srv.Addr(), f.ssh.cltConfig)
		require.NoError(t, err)
		require.NoError(t, clt.Close())
	}
}

// TestOpenExecSessionSetsSession tests that OpenExecSession()
// sets ServerContext session.
func TestOpenExecSessionSetsSession(t *testing.T) {
	t.Parallel()
	f := newFixture(t)

	se, err := f.ssh.clt.NewSession()
	require.NoError(t, err)
	defer se.Close()

	// This will trigger an exec request, which will start a non-interactive session,
	// which then triggers setting env for SSH_SESSION_ID.
	output, err := se.Output("env")
	require.NoError(t, err)
	require.Contains(t, string(output), teleport.SSHSessionID)
}

// TestAgentForward tests agent forwarding via unix sockets
func TestAgentForward(t *testing.T) {
	t.Parallel()
	f := newFixture(t)

	ctx := context.Background()
	roleName := services.RoleNameForUser(f.user)
	role, err := f.testSrv.Auth().GetRole(ctx, roleName)
	require.NoError(t, err)
	roleOptions := role.GetOptions()
	roleOptions.ForwardAgent = types.NewBool(true)
	role.SetOptions(roleOptions)
	err = f.testSrv.Auth().UpsertRole(ctx, role)
	require.NoError(t, err)

	se, err := f.ssh.clt.NewSession()
	require.NoError(t, err)
	defer se.Close()

	err = agent.RequestAgentForwarding(se)
	require.NoError(t, err)

	// prepare to send virtual "keyboard input" into the shell:
	keyboard, err := se.StdinPipe()
	require.NoError(t, err)

	// start interactive SSH session (new shell):
	err = se.Shell()
	require.NoError(t, err)

	// create a temp file to collect the shell output into:
	tmpFile, err := ioutil.TempFile(os.TempDir(), "teleport-agent-forward-test")
	require.NoError(t, err)
	tmpFile.Close()
	defer os.Remove(tmpFile.Name())

	// type 'printenv SSH_AUTH_SOCK > /path/to/tmp/file' into the session (dumping the value of SSH_AUTH_STOCK into the temp file)
	_, err = keyboard.Write([]byte(fmt.Sprintf("printenv %v > %s\n\r", teleport.SSHAuthSock, tmpFile.Name())))
	require.NoError(t, err)

	// wait for the output
	var output []byte
	for i := 0; i < 100 && len(output) == 0; i++ {
		time.Sleep(10 * time.Millisecond)
		output, _ = ioutil.ReadFile(tmpFile.Name())
	}
	require.NotEmpty(t, output)
	socketPath := strings.TrimSpace(string(output))

	// try dialing the ssh agent socket:
	file, err := net.Dial("unix", socketPath)
	require.NoError(t, err)
	clientAgent := agent.NewClient(file)

	signers, err := clientAgent.Signers()
	require.NoError(t, err)

	sshConfig := &ssh.ClientConfig{
		User:            f.user,
		Auth:            []ssh.AuthMethod{ssh.PublicKeys(signers...)},
		HostKeyCallback: ssh.FixedHostKey(f.signer.PublicKey()),
	}

	client, err := ssh.Dial("tcp", f.ssh.srv.Addr(), sshConfig)
	require.NoError(t, err)
	err = client.Close()
	require.NoError(t, err)

	// make sure the socket persists after the session is closed.
	// (agents are started from specific sessions, but apply to all
	// sessions on the connection).
	err = se.Close()
	require.NoError(t, err)
	// Pause to allow closure to propagate.
	time.Sleep(150 * time.Millisecond)
	_, err = net.Dial("unix", socketPath)
	require.NoError(t, err)

	// make sure the socket is gone after we closed the connection. Note that
	// we now expect the client close to fail during the test cleanup, so we
	// change the assertion accordingly
	require.NoError(t, f.ssh.clt.Close())
	f.ssh.assertCltClose = require.Error

	// clt must be nullified to prevent double-close during test cleanup
	f.ssh.clt = nil
	for i := 0; i < 4; i++ {
		_, err = net.Dial("unix", socketPath)
		if err != nil {
			return
		}
		time.Sleep(50 * time.Millisecond)
	}
	require.FailNow(t, "expected socket to be closed, still could dial after 150 ms")
}

func TestAllowedUsers(t *testing.T) {
	t.Parallel()
	f := newFixture(t)

	up, err := newUpack(f.testSrv, f.user, []string{f.user}, wildcardAllow)
	require.NoError(t, err)

	sshConfig := &ssh.ClientConfig{
		User:            f.user,
		Auth:            []ssh.AuthMethod{ssh.PublicKeys(up.certSigner)},
		HostKeyCallback: ssh.FixedHostKey(f.signer.PublicKey()),
	}

	client, err := ssh.Dial("tcp", f.ssh.srv.Addr(), sshConfig)
	require.NoError(t, err)
	require.NoError(t, client.Close())

	// now remove OS user from valid principals
	up, err = newUpack(f.testSrv, f.user, []string{"otheruser"}, wildcardAllow)
	require.NoError(t, err)

	sshConfig = &ssh.ClientConfig{
		User:            f.user,
		Auth:            []ssh.AuthMethod{ssh.PublicKeys(up.certSigner)},
		HostKeyCallback: ssh.FixedHostKey(f.signer.PublicKey()),
	}

	_, err = ssh.Dial("tcp", f.ssh.srv.Addr(), sshConfig)
	require.Error(t, err)
}

func TestAllowedLabels(t *testing.T) {
	t.Parallel()
	f := newFixture(t)

	var tests = []struct {
		desc       string
		inLabelMap types.Labels
		outError   bool
	}{
		// Valid static label.
		{
			desc:       "Valid Static",
			inLabelMap: types.Labels{"foo": []string{"bar"}},
			outError:   false,
		},
		// Invalid static label.
		{
			desc:       "Invalid Static",
			inLabelMap: types.Labels{"foo": []string{"baz"}},
			outError:   true,
		},
		// Valid dynamic label.
		{
			desc:       "Valid Dynamic",
			inLabelMap: types.Labels{"baz": []string{"4"}},
			outError:   false,
		},
		// Invalid dynamic label.
		{
			desc:       "Invalid Dynamic",
			inLabelMap: types.Labels{"baz": []string{"5"}},
			outError:   true,
		},
	}

	for _, tt := range tests {
		t.Run(tt.desc, func(t *testing.T) {
			up, err := newUpack(f.testSrv, f.user, []string{f.user}, tt.inLabelMap)
			require.NoError(t, err)

			sshConfig := &ssh.ClientConfig{
				User:            f.user,
				Auth:            []ssh.AuthMethod{ssh.PublicKeys(up.certSigner)},
				HostKeyCallback: ssh.FixedHostKey(f.signer.PublicKey()),
			}

			_, err = ssh.Dial("tcp", f.ssh.srv.Addr(), sshConfig)
			if tt.outError {
				require.Error(t, err)
			} else {
				require.NoError(t, err)
			}
		})
	}
}

// TestKeyAlgorithms makes sure Teleport does not accept invalid user
// certificates. The main check is the certificate algorithms.
func TestKeyAlgorithms(t *testing.T) {
	t.Parallel()
	f := newFixture(t)

	_, ellipticSigner, err := utils.CreateEllipticCertificate("foo", ssh.UserCert)
	require.NoError(t, err)

	sshConfig := &ssh.ClientConfig{
		User:            f.user,
		Auth:            []ssh.AuthMethod{ssh.PublicKeys(ellipticSigner)},
		HostKeyCallback: ssh.FixedHostKey(f.signer.PublicKey()),
	}

	_, err = ssh.Dial("tcp", f.ssh.srv.Addr(), sshConfig)
	require.Error(t, err)
}

func TestInvalidSessionID(t *testing.T) {
	t.Parallel()
	f := newFixture(t)

	session, err := f.ssh.clt.NewSession()
	require.NoError(t, err)

	err = session.Setenv(sshutils.SessionEnvVar, "foo")
	require.NoError(t, err)

	err = session.Shell()
	require.Error(t, err)
}

func TestSessionHijack(t *testing.T) {
	t.Parallel()
	_, err := user.Lookup(teleportTestUser)
	if err != nil {
		t.Skip(fmt.Sprintf("user %v is not found, skipping test", teleportTestUser))
	}

	f := newFixture(t)

	// user 1 has access to the server
	up, err := newUpack(f.testSrv, f.user, []string{f.user}, wildcardAllow)
	require.NoError(t, err)

	// login with first user
	sshConfig := &ssh.ClientConfig{
		User:            f.user,
		Auth:            []ssh.AuthMethod{ssh.PublicKeys(up.certSigner)},
		HostKeyCallback: ssh.FixedHostKey(f.signer.PublicKey()),
	}

	client, err := ssh.Dial("tcp", f.ssh.srv.Addr(), sshConfig)
	require.NoError(t, err)
	defer func() {
		err := client.Close()
		require.NoError(t, err)
	}()

	se, err := client.NewSession()
	require.NoError(t, err)
	defer se.Close()

	firstSessionID := string(sess.NewID())
	err = se.Setenv(sshutils.SessionEnvVar, firstSessionID)
	require.NoError(t, err)

	err = se.Shell()
	require.NoError(t, err)

	// user 2 does not have s.user as a listed principal
	up2, err := newUpack(f.testSrv, teleportTestUser, []string{teleportTestUser}, wildcardAllow)
	require.NoError(t, err)

	sshConfig2 := &ssh.ClientConfig{
		User:            teleportTestUser,
		Auth:            []ssh.AuthMethod{ssh.PublicKeys(up2.certSigner)},
		HostKeyCallback: ssh.FixedHostKey(f.signer.PublicKey()),
	}

	client2, err := ssh.Dial("tcp", f.ssh.srv.Addr(), sshConfig2)
	require.NoError(t, err)
	defer func() {
		err := client2.Close()
		require.NoError(t, err)
	}()

	se2, err := client2.NewSession()
	require.NoError(t, err)
	defer se2.Close()

	err = se2.Setenv(sshutils.SessionEnvVar, firstSessionID)
	require.NoError(t, err)

	// attempt to hijack, should return error
	err = se2.Shell()
	require.Error(t, err)
}

// testClient dials targetAddr via proxyAddr and executes 2+3 command
func testClient(t *testing.T, f *sshTestFixture, proxyAddr, targetAddr, remoteAddr string, sshConfig *ssh.ClientConfig) {
	// Connect to node using registered address
	client, err := ssh.Dial("tcp", proxyAddr, sshConfig)
	require.NoError(t, err)
	defer client.Close()

	se, err := client.NewSession()
	require.NoError(t, err)
	defer se.Close()

	writer, err := se.StdinPipe()
	require.NoError(t, err)

	reader, err := se.StdoutPipe()
	require.NoError(t, err)

	// Request opening TCP connection to the remote host
	require.NoError(t, se.RequestSubsystem(fmt.Sprintf("proxy:%v", targetAddr)))

	local, err := utils.ParseAddr("tcp://" + proxyAddr)
	require.NoError(t, err)
	remote, err := utils.ParseAddr("tcp://" + remoteAddr)
	require.NoError(t, err)

	pipeNetConn := utils.NewPipeNetConn(
		reader,
		writer,
		se,
		local,
		remote,
	)

	defer pipeNetConn.Close()

	// Open SSH connection via TCP
	conn, chans, reqs, err := ssh.NewClientConn(pipeNetConn,
		f.ssh.srv.Addr(), sshConfig)
	require.NoError(t, err)
	defer conn.Close()

	// using this connection as regular SSH
	client2 := ssh.NewClient(conn, chans, reqs)
	require.NoError(t, err)
	defer client2.Close()

	se2, err := client2.NewSession()
	require.NoError(t, err)
	defer se2.Close()

	out, err := se2.Output("echo hello")
	require.NoError(t, err)

	require.Equal(t, "hello\n", string(out))
}

func mustListen(t *testing.T) (net.Listener, utils.NetAddr) {
	l, err := net.Listen("tcp", "127.0.0.1:0")
	require.NoError(t, err)
	addr := utils.NetAddr{AddrNetwork: "tcp", Addr: l.Addr().String()}
	return l, addr
}

func TestProxyReverseTunnel(t *testing.T) {
	t.Parallel()

	log.Infof("[TEST START] TestProxyReverseTunnel")
	f := newFixture(t)

	proxyClient, proxyID := newProxyClient(t, f.testSrv)

	// Create host key and certificate for proxy.
	proxyKeys, err := f.testSrv.Auth().GenerateServerKeys(auth.GenerateServerKeysRequest{
		HostID:   hostID,
		NodeName: f.testSrv.ClusterName(),
		Roles:    types.SystemRoles{types.RoleProxy},
	})
	require.NoError(t, err)
	proxySigner, err := sshutils.NewSigner(proxyKeys.Key, proxyKeys.Cert)
	require.NoError(t, err)

	logger := logrus.WithField("test", "TestProxyReverseTunnel")
	listener, reverseTunnelAddress := mustListen(t)
	defer listener.Close()
	reverseTunnelServer, err := reversetunnel.NewServer(reversetunnel.Config{
		ClientTLS:                     proxyClient.TLSConfig(),
		ID:                            hostID,
		ClusterName:                   f.testSrv.ClusterName(),
		Listener:                      listener,
		HostSigners:                   []ssh.Signer{proxySigner},
		LocalAuthClient:               proxyClient,
		LocalAccessPoint:              proxyClient,
		NewCachingAccessPoint:         auth.NoCache,
		NewCachingAccessPointOldProxy: auth.NoCache,
		DirectClusters:                []reversetunnel.DirectCluster{{Name: f.testSrv.ClusterName(), Client: proxyClient}},
		DataDir:                       t.TempDir(),
		Component:                     teleport.ComponentProxy,
		Emitter:                       proxyClient,
		Log:                           logger,
	})
	require.NoError(t, err)
	require.NoError(t, reverseTunnelServer.Start())
	defer reverseTunnelServer.Close()

	nodeClient, _ := newNodeClient(t, f.testSrv)
	proxy, err := New(
		utils.NetAddr{AddrNetwork: "tcp", Addr: "localhost:0"},
		f.testSrv.ClusterName(),
		[]ssh.Signer{f.signer},
		proxyClient,
		t.TempDir(),
		"",
		utils.NetAddr{},
		SetUUID(proxyID),
		SetProxyMode(reverseTunnelServer),
<<<<<<< HEAD
		SetSessionServer(s.proxyClient),
		SetEmitter(s.nodeClient),
		SetNamespace(apidefaults.Namespace),
=======
		SetSessionServer(proxyClient),
		SetEmitter(nodeClient),
		SetNamespace(defaults.Namespace),
>>>>>>> 9410346b
		SetPAMConfig(&pam.Config{Enabled: false}),
		SetBPF(&bpf.NOP{}),
		SetClock(f.clock),
	)
	require.NoError(t, err)
	require.NoError(t, proxy.Start())

	// set up SSH client using the user private key for signing
	up, err := newUpack(f.testSrv, f.user, []string{f.user}, wildcardAllow)
	require.NoError(t, err)

	rcWatcher, err := reversetunnel.NewRemoteClusterTunnelManager(reversetunnel.RemoteClusterTunnelManagerConfig{
		AuthClient:          proxyClient,
		HostSigner:          proxySigner,
		HostUUID:            fmt.Sprintf("%v.%v", hostID, f.testSrv.ClusterName()),
		AccessPoint:         proxyClient,
		ReverseTunnelServer: reverseTunnelServer,
		LocalCluster:        f.testSrv.ClusterName(),
	})
	require.NoError(t, err)

	ctx := context.Background()
	go rcWatcher.Run(ctx)
	defer rcWatcher.Close()

	// Create a reverse tunnel and remote cluster simulating what the trusted
	// cluster exchange does.
	err = f.testSrv.Auth().UpsertReverseTunnel(
		types.NewReverseTunnel(f.testSrv.ClusterName(), []string{reverseTunnelAddress.String()}))
	require.NoError(t, err)
	remoteCluster, err := types.NewRemoteCluster("localhost")
	require.NoError(t, err)
	err = f.testSrv.Auth().CreateRemoteCluster(remoteCluster)
	require.NoError(t, err)

	err = rcWatcher.Sync(ctx)
	require.NoError(t, err)

	// Wait for both sites to show up.
	err = waitForSites(reverseTunnelServer, 2)
	require.NoError(t, err)

	sshConfig := &ssh.ClientConfig{
		User:            f.user,
		Auth:            []ssh.AuthMethod{ssh.PublicKeys(up.certSigner)},
		HostKeyCallback: ssh.FixedHostKey(f.signer.PublicKey()),
	}

	_, err = newUpack(f.testSrv, "user1", []string{f.user}, wildcardAllow)
	require.NoError(t, err)

	testClient(t, f, proxy.Addr(), f.ssh.srvAddress, f.ssh.srv.Addr(), sshConfig)
	testClient(t, f, proxy.Addr(), f.ssh.srvHostPort, f.ssh.srv.Addr(), sshConfig)

	// adding new node
	srv2, err := New(
		utils.NetAddr{AddrNetwork: "tcp", Addr: "127.0.0.1:0"},
		"bob",
		[]ssh.Signer{f.signer},
		nodeClient,
		t.TempDir(),
		"",
		utils.NetAddr{},
		SetShell("/bin/sh"),
		SetLabels(
			map[string]string{"label1": "value1"},
			services.CommandLabels{
				"cmdLabel1": &types.CommandLabelV2{
					Period:  types.NewDuration(time.Millisecond),
					Command: []string{"expr", "1", "+", "3"}},
				"cmdLabel2": &types.CommandLabelV2{
					Period:  types.NewDuration(time.Second * 2),
					Command: []string{"expr", "2", "+", "3"}},
			},
		),
<<<<<<< HEAD
		SetSessionServer(s.nodeClient),
		SetNamespace(apidefaults.Namespace),
=======
		SetSessionServer(nodeClient),
		SetNamespace(defaults.Namespace),
>>>>>>> 9410346b
		SetPAMConfig(&pam.Config{Enabled: false}),
		SetBPF(&bpf.NOP{}),
		SetEmitter(nodeClient),
		SetClock(f.clock),
	)
	require.NoError(t, err)
	require.NoError(t, srv2.Start())
	require.NoError(t, srv2.heartbeat.ForceSend(time.Second))
	defer srv2.Close()

	// test proxysites
	client, err := ssh.Dial("tcp", proxy.Addr(), sshConfig)
	require.NoError(t, err)

	se3, err := client.NewSession()
	require.NoError(t, err)
	defer se3.Close()

	stdout := &bytes.Buffer{}
	reader, err := se3.StdoutPipe()
	require.NoError(t, err)
	done := make(chan struct{})
	go func() {
		_, err := io.Copy(stdout, reader)
		require.NoError(t, err)
		close(done)
	}()

	// to make sure  labels have the right output
	f.ssh.srv.syncUpdateLabels()
	srv2.syncUpdateLabels()
	require.NoError(t, f.ssh.srv.heartbeat.ForceSend(time.Second))
	require.NoError(t, srv2.heartbeat.ForceSend(time.Second))

	// request "list of sites":
	require.NoError(t, se3.RequestSubsystem("proxysites"))
	<-done
	var sites []types.Site
	require.NoError(t, json.Unmarshal(stdout.Bytes(), &sites))
	require.NotNil(t, sites)
	require.Len(t, sites, 2)

	require.Equal(t, "localhost", sites[0].Name)
	require.Equal(t, "online", sites[0].Status)
	require.Equal(t, "localhost", sites[1].Name)
	require.Equal(t, "online", sites[1].Status)

	require.Less(t, time.Since(sites[0].LastConnected).Seconds(), 5.0)
	require.Less(t, time.Since(sites[1].LastConnected).Seconds(), 5.0)

	err = f.testSrv.Auth().DeleteReverseTunnel(f.testSrv.ClusterName())
	require.NoError(t, err)

	err = rcWatcher.Sync(ctx)
	require.NoError(t, err)
}

func TestProxyRoundRobin(t *testing.T) {
	t.Parallel()

	log.Infof("[TEST START] TestProxyRoundRobin")
	f := newFixture(t)

	proxyClient, _ := newProxyClient(t, f.testSrv)
	nodeClient, _ := newNodeClient(t, f.testSrv)

	logger := logrus.WithField("test", "TestProxyRoundRobin")
	listener, reverseTunnelAddress := mustListen(t)
	reverseTunnelServer, err := reversetunnel.NewServer(reversetunnel.Config{
		ClusterName:                   f.testSrv.ClusterName(),
		ClientTLS:                     proxyClient.TLSConfig(),
		ID:                            hostID,
		Listener:                      listener,
		HostSigners:                   []ssh.Signer{f.signer},
		LocalAuthClient:               proxyClient,
		LocalAccessPoint:              proxyClient,
		NewCachingAccessPoint:         auth.NoCache,
		NewCachingAccessPointOldProxy: auth.NoCache,
		DirectClusters:                []reversetunnel.DirectCluster{{Name: f.testSrv.ClusterName(), Client: proxyClient}},
		DataDir:                       t.TempDir(),
		Emitter:                       proxyClient,
		Log:                           logger,
	})
	require.NoError(t, err)
	logger.WithField("tun-addr", reverseTunnelAddress.String()).Info("Created reverse tunnel server.")

	require.NoError(t, reverseTunnelServer.Start())
	defer reverseTunnelServer.Close()

	proxy, err := New(
		utils.NetAddr{AddrNetwork: "tcp", Addr: "localhost:0"},
		f.testSrv.ClusterName(),
		[]ssh.Signer{f.signer},
		proxyClient,
		t.TempDir(),
		"",
		utils.NetAddr{},
		SetProxyMode(reverseTunnelServer),
<<<<<<< HEAD
		SetSessionServer(s.proxyClient),
		SetEmitter(s.nodeClient),
		SetNamespace(apidefaults.Namespace),
=======
		SetSessionServer(proxyClient),
		SetEmitter(nodeClient),
		SetNamespace(defaults.Namespace),
>>>>>>> 9410346b
		SetPAMConfig(&pam.Config{Enabled: false}),
		SetBPF(&bpf.NOP{}),
		SetClock(f.clock),
	)
	require.NoError(t, err)
	require.NoError(t, proxy.Start())
	defer proxy.Close()

	// set up SSH client using the user private key for signing
	up, err := newUpack(f.testSrv, f.user, []string{f.user}, wildcardAllow)
	require.NoError(t, err)

	// start agent and load balance requests
	eventsC := make(chan string, 2)
	rsAgent, err := reversetunnel.NewAgent(reversetunnel.AgentConfig{
		Context:     context.TODO(),
		Addr:        reverseTunnelAddress,
		ClusterName: "remote",
		Username:    fmt.Sprintf("%v.%v", hostID, f.testSrv.ClusterName()),
		Signer:      f.signer,
		Client:      proxyClient,
		AccessPoint: proxyClient,
		EventsC:     eventsC,
		Log:         logger,
	})
	require.NoError(t, err)
	rsAgent.Start()

	rsAgent2, err := reversetunnel.NewAgent(reversetunnel.AgentConfig{
		Context:     context.TODO(),
		Addr:        reverseTunnelAddress,
		ClusterName: "remote",
		Username:    fmt.Sprintf("%v.%v", hostID, f.testSrv.ClusterName()),
		Signer:      f.signer,
		Client:      proxyClient,
		AccessPoint: proxyClient,
		EventsC:     eventsC,
		Log:         logger,
	})
	require.NoError(t, err)
	rsAgent2.Start()
	defer rsAgent2.Close()

	timeout := time.After(time.Second)
	for i := 0; i < 2; i++ {
		select {
		case event := <-eventsC:
			require.Equal(t, reversetunnel.ConnectedEvent, event)
		case <-timeout:
			require.FailNow(t, "timeout waiting for clusters to connect")
		}
	}

	sshConfig := &ssh.ClientConfig{
		User:            f.user,
		Auth:            []ssh.AuthMethod{ssh.PublicKeys(up.certSigner)},
		HostKeyCallback: ssh.FixedHostKey(f.signer.PublicKey()),
	}

	_, err = newUpack(f.testSrv, "user1", []string{f.user}, wildcardAllow)
	require.NoError(t, err)

	for i := 0; i < 3; i++ {
		testClient(t, f, proxy.Addr(), f.ssh.srvAddress, f.ssh.srv.Addr(), sshConfig)
	}
	// close first connection, and test it again
	rsAgent.Close()

	for i := 0; i < 3; i++ {
		testClient(t, f, proxy.Addr(), f.ssh.srvAddress, f.ssh.srv.Addr(), sshConfig)
	}
}

// TestProxyDirectAccess tests direct access via proxy bypassing
// reverse tunnel
func TestProxyDirectAccess(t *testing.T) {
	t.Parallel()

	f := newFixture(t)

	listener, _ := mustListen(t)
	logger := logrus.WithField("test", "TestProxyDirectAccess")
	proxyClient, _ := newProxyClient(t, f.testSrv)
	reverseTunnelServer, err := reversetunnel.NewServer(reversetunnel.Config{
		ClientTLS:                     proxyClient.TLSConfig(),
		ID:                            hostID,
		ClusterName:                   f.testSrv.ClusterName(),
		Listener:                      listener,
		HostSigners:                   []ssh.Signer{f.signer},
		LocalAuthClient:               proxyClient,
		LocalAccessPoint:              proxyClient,
		NewCachingAccessPoint:         auth.NoCache,
		NewCachingAccessPointOldProxy: auth.NoCache,
		DirectClusters:                []reversetunnel.DirectCluster{{Name: f.testSrv.ClusterName(), Client: proxyClient}},
		DataDir:                       t.TempDir(),
		Emitter:                       proxyClient,
		Log:                           logger,
	})
	require.NoError(t, err)

	require.NoError(t, reverseTunnelServer.Start())
	defer reverseTunnelServer.Close()

	nodeClient, _ := newNodeClient(t, f.testSrv)

	proxy, err := New(
		utils.NetAddr{AddrNetwork: "tcp", Addr: "localhost:0"},
		f.testSrv.ClusterName(),
		[]ssh.Signer{f.signer},
		proxyClient,
		t.TempDir(),
		"",
		utils.NetAddr{},
		SetProxyMode(reverseTunnelServer),
<<<<<<< HEAD
		SetSessionServer(s.proxyClient),
		SetEmitter(s.nodeClient),
		SetNamespace(apidefaults.Namespace),
=======
		SetSessionServer(proxyClient),
		SetEmitter(nodeClient),
		SetNamespace(defaults.Namespace),
>>>>>>> 9410346b
		SetPAMConfig(&pam.Config{Enabled: false}),
		SetBPF(&bpf.NOP{}),
		SetClock(f.clock),
	)
	require.NoError(t, err)
	require.NoError(t, proxy.Start())
	defer proxy.Close()

	// set up SSH client using the user private key for signing
	up, err := newUpack(f.testSrv, f.user, []string{f.user}, wildcardAllow)
	require.NoError(t, err)

	sshConfig := &ssh.ClientConfig{
		User:            f.user,
		Auth:            []ssh.AuthMethod{ssh.PublicKeys(up.certSigner)},
		HostKeyCallback: ssh.FixedHostKey(f.signer.PublicKey()),
	}

	_, err = newUpack(f.testSrv, "user1", []string{f.user}, wildcardAllow)
	require.NoError(t, err)

	testClient(t, f, proxy.Addr(), f.ssh.srvAddress, f.ssh.srv.Addr(), sshConfig)
}

// TestPTY requests PTY for an interactive session
func TestPTY(t *testing.T) {
	t.Parallel()

	f := newFixture(t)
	se, err := f.ssh.clt.NewSession()
	require.NoError(t, err)
	defer se.Close()

	// request PTY with valid size
	require.NoError(t, se.RequestPty("xterm", 30, 30, ssh.TerminalModes{}))

	// request PTY with invalid size, should still work (selects defaults)
	require.NoError(t, se.RequestPty("xterm", 0, 0, ssh.TerminalModes{}))
}

// TestEnv requests setting environment variables. (We are currently ignoring these requests)
func TestEnv(t *testing.T) {
	t.Parallel()

	f := newFixture(t)

	se, err := f.ssh.clt.NewSession()
	require.NoError(t, err)
	defer se.Close()

	require.NoError(t, se.Setenv("HOME", "/"))
}

// // TestNoAuth tries to log in with no auth methods and should be rejected
func TestNoAuth(t *testing.T) {
	t.Parallel()
	f := newFixture(t)
	_, err := ssh.Dial("tcp", f.ssh.srv.Addr(), &ssh.ClientConfig{})
	require.Error(t, err)
}

// TestPasswordAuth tries to log in with empty pass and should be rejected
func TestPasswordAuth(t *testing.T) {
	t.Parallel()
	f := newFixture(t)
	config := &ssh.ClientConfig{
		Auth:            []ssh.AuthMethod{ssh.Password("")},
		HostKeyCallback: ssh.FixedHostKey(f.signer.PublicKey()),
	}
	_, err := ssh.Dial("tcp", f.ssh.srv.Addr(), config)
	require.Error(t, err)
}

func TestClientDisconnect(t *testing.T) {
	t.Parallel()
	f := newFixture(t)
	config := &ssh.ClientConfig{
		User:            f.user,
		Auth:            []ssh.AuthMethod{ssh.PublicKeys(f.up.certSigner)},
		HostKeyCallback: ssh.FixedHostKey(f.signer.PublicKey()),
	}
	clt, err := ssh.Dial("tcp", f.ssh.srv.Addr(), config)
	require.NoError(t, err)
	require.NotNil(t, clt)

	se, err := f.ssh.clt.NewSession()
	require.NoError(t, err)
	require.NoError(t, se.Shell())
	require.NoError(t, clt.Close())
}

func TestLimiter(t *testing.T) {
	t.Parallel()
	f := newFixture(t)

	limiter, err := limiter.NewLimiter(
		limiter.Config{
			MaxConnections: 2,
			Rates: []limiter.Rate{
				{
					Period:  10 * time.Second,
					Average: 1,
					Burst:   3,
				},
				{
					Period:  40 * time.Millisecond,
					Average: 10,
					Burst:   30,
				},
			},
		},
	)
	require.NoError(t, err)

	nodeClient, _ := newNodeClient(t, f.testSrv)
	nodeStateDir := t.TempDir()
	srv, err := New(
		utils.NetAddr{AddrNetwork: "tcp", Addr: "127.0.0.1:0"},
		f.testSrv.ClusterName(),
		[]ssh.Signer{f.signer},
		nodeClient,
		nodeStateDir,
		"",
		utils.NetAddr{},
		SetLimiter(limiter),
		SetShell("/bin/sh"),
<<<<<<< HEAD
		SetSessionServer(s.nodeClient),
		SetEmitter(s.nodeClient),
		SetNamespace(apidefaults.Namespace),
=======
		SetSessionServer(nodeClient),
		SetEmitter(nodeClient),
		SetNamespace(defaults.Namespace),
>>>>>>> 9410346b
		SetPAMConfig(&pam.Config{Enabled: false}),
		SetBPF(&bpf.NOP{}),
		SetClock(f.clock),
	)
	require.NoError(t, err)
	require.NoError(t, srv.Start())

	require.NoError(t, auth.CreateUploaderDir(nodeStateDir))
	defer srv.Close()

	// maxConnection = 3
	// current connections = 1 (one connection is opened from SetUpTest)
	config := &ssh.ClientConfig{
		User:            f.user,
		Auth:            []ssh.AuthMethod{ssh.PublicKeys(f.up.certSigner)},
		HostKeyCallback: ssh.FixedHostKey(f.signer.PublicKey()),
	}

	clt0, err := ssh.Dial("tcp", srv.Addr(), config)
	require.NoError(t, err)
	require.NotNil(t, clt0)

	se0, err := clt0.NewSession()
	require.NoError(t, err)
	require.NoError(t, se0.Shell())

	// current connections = 2
	clt, err := ssh.Dial("tcp", srv.Addr(), config)
	require.NotNil(t, clt)
	require.NoError(t, err)
	se, err := clt.NewSession()
	require.NoError(t, err)
	require.NoError(t, se.Shell())

	// current connections = 3
	_, err = ssh.Dial("tcp", srv.Addr(), config)
	require.Error(t, err)

	require.NoError(t, se.Close())
	require.NoError(t, clt.Close())
	time.Sleep(50 * time.Millisecond)

	// current connections = 2
	clt, err = ssh.Dial("tcp", srv.Addr(), config)
	require.NotNil(t, clt)
	require.NoError(t, err)
	se, err = clt.NewSession()
	require.NoError(t, err)
	require.NoError(t, se.Shell())

	// current connections = 3
	_, err = ssh.Dial("tcp", srv.Addr(), config)
	require.Error(t, err)

	require.NoError(t, se.Close())
	require.NoError(t, clt.Close())
	time.Sleep(50 * time.Millisecond)

	// current connections = 2
	// requests rate should exceed now
	clt, err = ssh.Dial("tcp", srv.Addr(), config)
	require.NotNil(t, clt)
	require.NoError(t, err)
	_, err = clt.NewSession()
	require.Error(t, err)

	clt.Close()
}

// TestServerAliveInterval simulates ServerAliveInterval and OpenSSH
// interoperability by sending a keepalive@openssh.com global request to the
// server and expecting a response in return.
func TestServerAliveInterval(t *testing.T) {
	t.Parallel()
	f := newFixture(t)
	ok, _, err := f.ssh.clt.SendRequest(teleport.KeepAliveReqType, true, nil)
	require.NoError(t, err)
	require.True(t, ok)
}

// TestGlobalRequestRecordingProxy simulates sending a global out-of-band
// recording-proxy@teleport.com request.
func TestGlobalRequestRecordingProxy(t *testing.T) {
	t.Parallel()
	ctx := context.Background()
	f := newFixture(t)

	// set cluster config to record at the node
	recConfig, err := types.NewSessionRecordingConfigFromConfigFile(types.SessionRecordingConfigSpecV2{
		Mode: types.RecordAtNode,
	})
	require.NoError(t, err)
	err = f.testSrv.Auth().SetSessionRecordingConfig(ctx, recConfig)
	require.NoError(t, err)

	// send the request again, we have cluster config and when we parse the
	// response, it should be false because recording is occurring at the node.
	ok, responseBytes, err := f.ssh.clt.SendRequest(teleport.RecordingProxyReqType, true, nil)
	require.NoError(t, err)
	require.True(t, ok)
	response, err := strconv.ParseBool(string(responseBytes))
	require.NoError(t, err)
	require.False(t, response)

	// set cluster config to record at the proxy
	recConfig, err = types.NewSessionRecordingConfigFromConfigFile(types.SessionRecordingConfigSpecV2{
		Mode: types.RecordAtProxy,
	})
	require.NoError(t, err)
	err = f.testSrv.Auth().SetSessionRecordingConfig(ctx, recConfig)
	require.NoError(t, err)

	// send request again, now that we have cluster config and it's set to record
	// at the proxy, we should return true and when we parse the payload it should
	// also be true
	ok, responseBytes, err = f.ssh.clt.SendRequest(teleport.RecordingProxyReqType, true, nil)
	require.NoError(t, err)
	require.True(t, ok)
	response, err = strconv.ParseBool(string(responseBytes))
	require.NoError(t, err)
	require.True(t, response)
}

// rawNode is a basic non-teleport node which holds a
// valid teleport cert and allows any client to connect.
// useful for simulating basic behaviors of openssh nodes.
type rawNode struct {
	listener net.Listener
	cfg      ssh.ServerConfig
	addr     string
	errCh    chan error
}

// accept an incoming connection and perform a basic ssh handshake
func (r *rawNode) accept() (*ssh.ServerConn, <-chan ssh.NewChannel, <-chan *ssh.Request, error) {
	netConn, err := r.listener.Accept()
	if err != nil {
		return nil, nil, nil, trace.Wrap(err)
	}
	srvConn, chs, reqs, err := ssh.NewServerConn(netConn, &r.cfg)
	if err != nil {
		netConn.Close()
		return nil, nil, nil, trace.Wrap(err)
	}
	return srvConn, chs, reqs, nil
}

func (r *rawNode) Close() error {
	return trace.Wrap(r.listener.Close())
}

// newRawNode constructs a new raw node instance.
func newRawNode(t *testing.T, authSrv *auth.Server) *rawNode {
	hostname, err := os.Hostname()
	require.NoError(t, err)

	// Create host key and certificate for node.
	keys, err := authSrv.GenerateServerKeys(auth.GenerateServerKeysRequest{
		HostID:               "raw-node",
		NodeName:             "raw-node",
		Roles:                types.SystemRoles{types.RoleNode},
		AdditionalPrincipals: []string{hostname},
		DNSNames:             []string{hostname},
	})
	require.NoError(t, err)

	signer, err := sshutils.NewSigner(keys.Key, keys.Cert)
	require.NoError(t, err)

	// configure a server which allows any client to connect
	cfg := ssh.ServerConfig{
		NoClientAuth: true,
		PasswordCallback: func(conn ssh.ConnMetadata, password []byte) (*ssh.Permissions, error) {
			return &ssh.Permissions{}, nil
		},
		PublicKeyCallback: func(conn ssh.ConnMetadata, key ssh.PublicKey) (*ssh.Permissions, error) {
			return &ssh.Permissions{}, nil
		},
	}
	cfg.AddHostKey(signer)

	listener, err := net.Listen("tcp", ":0")
	require.NoError(t, err)

	_, port, err := net.SplitHostPort(listener.Addr().String())
	require.NoError(t, err)

	addr := net.JoinHostPort(hostname, port)

	return &rawNode{
		listener: listener,
		cfg:      cfg,
		addr:     addr,
		errCh:    make(chan error),
	}
}

// startX11EchoServer starts a fake node which, for each incoming SSH connection, accepts an
// X11 forwarding request and then dials a single X11 channel which echoes all bytes written
// to it.  Used to verify the behavior of X11 forwarding in recording proxies. Returns a
// node and an error channel that can be monitored for asynchronous failures.
func startX11EchoServer(ctx context.Context, t *testing.T, authSrv *auth.Server) (*rawNode, <-chan error) {
	node := newRawNode(t, authSrv)

	sessionMain := func(ctx context.Context, conn *ssh.ServerConn, chs <-chan ssh.NewChannel) error {
		defer conn.Close()

		// expect client to open a session channel
		var nch ssh.NewChannel
		select {
		case nch = <-chs:
		case <-time.After(time.Second * 3):
			return trace.LimitExceeded("Timeout waiting for session channel")
		case <-ctx.Done():
			return nil
		}
		if nch.ChannelType() != teleport.ChanSession {
			return trace.BadParameter("Unexpected channel type: %q", nch.ChannelType())
		}

		sch, creqs, err := nch.Accept()
		if err != nil {
			return trace.Wrap(err)
		}
		defer sch.Close()

		// expect client to send an X11 forwarding request
		var req *ssh.Request
		select {
		case req = <-creqs:
		case <-time.After(time.Second * 3):
			return trace.LimitExceeded("Timeout waiting for x11 forwarding request")
		case <-ctx.Done():
			return nil
		}

		if req.Type != sshutils.X11ForwardRequest {
			return trace.BadParameter("Unexpected request type %q", req.Type)
		}

		if err = req.Reply(true, nil); err != nil {
			return trace.Wrap(err)
		}

		// start a fake X11 channel
		xch, _, err := conn.OpenChannel(sshutils.X11ChannelRequest, nil)
		if err != nil {
			return trace.Wrap(err)
		}
		defer xch.Close()

		// echo all bytes back across the X11 channel
		_, err = io.Copy(xch, xch)
		if err == nil {
			xch.CloseWrite()
		} else {
			log.Errorf("X11 channel error: %v", err)
		}

		return nil
	}

	errorCh := make(chan error, 1)

	nodeMain := func() {
		for {
			conn, chs, _, err := node.accept()
			if err != nil {
				log.Warnf("X11 echo server closing: %v", err)
				return
			}
			go func() {
				if err := sessionMain(ctx, conn, chs); err != nil {
					errorCh <- err
				}
			}()
		}
	}

	go nodeMain()

	return node, errorCh
}

// startGatheringErrors starts a goroutine that pulls error values from a
// channel and aggregates them. Returns a channel where the goroutine will post
// the aggregated errors when the routine is stopped.
func startGatheringErrors(ctx context.Context, errCh <-chan error) <-chan []error {
	doneGathering := make(chan []error)
	go func() {
		errors := []error{}
		for {
			select {
			case err := <-errCh:
				errors = append(errors, err)

			case <-ctx.Done():
				doneGathering <- errors
				return
			}
		}
	}()
	return doneGathering
}

// requireNoErrors waits for any aggregated errors to appear on the supplied channel
// and asserts that the aggregation is empty
func requireNoErrors(t *testing.T, errsCh <-chan []error) {
	timeoutCtx, cancel := context.WithTimeout(context.Background(), 1*time.Second)
	defer cancel()

	select {
	case errs := <-errsCh:
		require.Empty(t, errs)

	case <-timeoutCtx.Done():
		require.Fail(t, "Timed out waiting for errors")
	}
}

// TestX11ProxySupport verifies that recording proxies correctly forward
// X11 request/channels.
func TestX11ProxySupport(t *testing.T) {
	t.Parallel()
	f := newFixture(t)

	ctx, cancel := context.WithCancel(context.Background())
	defer cancel()

	// set cluster config to record at the proxy
	recConfig, err := types.NewSessionRecordingConfigFromConfigFile(types.SessionRecordingConfigSpecV2{
		Mode: types.RecordAtProxy,
	})
	require.NoError(t, err)
	err = f.testSrv.Auth().SetSessionRecordingConfig(ctx, recConfig)
	require.NoError(t, err)

	// verify that the proxy is in recording mode
	ok, responseBytes, err := f.ssh.clt.SendRequest(teleport.RecordingProxyReqType, true, nil)
	require.NoError(t, err)
	require.True(t, ok)
	response, err := strconv.ParseBool(string(responseBytes))
	require.NoError(t, err)
	require.True(t, response)

	// setup our fake X11 echo server.
	x11Ctx, x11Cancel := context.WithCancel(ctx)
	node, errCh := startX11EchoServer(x11Ctx, t, f.testSrv.Auth())

	// start gathering errors from the X11 server
	doneGathering := startGatheringErrors(x11Ctx, errCh)
	defer requireNoErrors(t, doneGathering)

	// The error gathering routine needs this context to expire or it will wait
	// forever on the x11 server to exit. Hence we defer a call to the x11cancel
	// here rather than directly below the context creation
	defer x11Cancel()

	// Create a direct TCP/IP connection from proxy to our X11 test server.
	netConn, err := f.ssh.clt.Dial("tcp", node.addr)
	require.NoError(t, err)
	defer netConn.Close()

	// make an insecure version of our client config (this test is only about X11 forwarding,
	// so we don't bother to verify recording proxy key generation here).
	cltConfig := *f.ssh.cltConfig
	cltConfig.HostKeyCallback = ssh.InsecureIgnoreHostKey()

	// Perform ssh handshake and setup client for X11 test server.
	cltConn, chs, reqs, err := ssh.NewClientConn(netConn, node.addr, &cltConfig)
	require.NoError(t, err)
	clt := ssh.NewClient(cltConn, chs, reqs)

	sess, err := clt.NewSession()
	require.NoError(t, err)

	// register X11 channel handler before requesting forwarding to avoid races
	xchs := clt.HandleChannelOpen(sshutils.X11ChannelRequest)
	require.NotNil(t, xchs)

	// Send an X11 forwarding request to the server
	ok, err = sess.SendRequest(sshutils.X11ForwardRequest, true, nil)
	require.NoError(t, err)
	require.True(t, ok)

	// wait for server to start an X11 channel
	var xnc ssh.NewChannel
	select {
	case xnc = <-xchs:
	case <-time.After(time.Second * 3):
		require.Fail(t, "Timeout waiting for X11 channel open from %v", node.addr)
	}
	require.NotNil(t, xnc)
	require.Equal(t, sshutils.X11ChannelRequest, xnc.ChannelType())

	xch, _, err := xnc.Accept()
	require.NoError(t, err)

	defer xch.Close()

	// write some data to the channel
	msg := []byte("testing!")
	_, err = xch.Write(msg)
	require.NoError(t, err)

	// send EOF
	require.NoError(t, xch.CloseWrite())

	// expect node to successfully echo the data
	rsp := make([]byte, len(msg))
	_, err = io.ReadFull(xch, rsp)
	require.NoError(t, err)
	require.Equal(t, string(msg), string(rsp))
}

// upack holds all ssh signing artefacts needed for signing and checking user keys
type upack struct {
	// key is a raw private user key
	key []byte

	// pkey is parsed private SSH key
	pkey interface{}

	// pub is a public user key
	pub []byte

	//cert is a certificate signed by user CA
	cert []byte
	// pcert is a parsed ssh Certificae
	pcert *ssh.Certificate

	// signer is a signer that answers signing challenges using private key
	signer ssh.Signer

	// certSigner is a signer that answers signing challenges using private
	// key and a certificate issued by user certificate authority
	certSigner ssh.Signer
}

func newUpack(testSvr *auth.TestServer, username string, allowedLogins []string, allowedLabels types.Labels) (*upack, error) {
	ctx := context.Background()
	auth := testSvr.Auth()
	upriv, upub, err := auth.GenerateKeyPair("")
	if err != nil {
		return nil, trace.Wrap(err)
	}
	user, err := types.NewUser(username)
	if err != nil {
		return nil, trace.Wrap(err)
	}
	role := services.RoleForUser(user)
	rules := role.GetRules(services.Allow)
	rules = append(rules, types.NewRule(types.Wildcard, services.RW()))
	role.SetRules(services.Allow, rules)
	opts := role.GetOptions()
	opts.PermitX11Forwarding = types.NewBool(true)
	role.SetOptions(opts)
	role.SetLogins(services.Allow, allowedLogins)
	role.SetNodeLabels(services.Allow, allowedLabels)
	err = auth.UpsertRole(ctx, role)
	if err != nil {
		return nil, trace.Wrap(err)
	}
	user.AddRole(role.GetName())
	err = auth.UpsertUser(user)
	if err != nil {
		return nil, trace.Wrap(err)
	}
	ucert, err := testSvr.AuthServer.GenerateUserCert(upub, user.GetName(), 5*time.Minute, constants.CertificateFormatStandard)
	if err != nil {
		return nil, trace.Wrap(err)
	}

	upkey, err := ssh.ParseRawPrivateKey(upriv)
	if err != nil {
		return nil, trace.Wrap(err)
	}

	usigner, err := ssh.NewSignerFromKey(upkey)
	if err != nil {
		return nil, trace.Wrap(err)
	}

	pcert, _, _, _, err := ssh.ParseAuthorizedKey(ucert)
	if err != nil {
		return nil, trace.Wrap(err)
	}

	ucertSigner, err := ssh.NewCertSigner(pcert.(*ssh.Certificate), usigner)
	if err != nil {
		return nil, trace.Wrap(err)
	}

	return &upack{
		key:        upriv,
		pkey:       upkey,
		pub:        upub,
		cert:       ucert,
		pcert:      pcert.(*ssh.Certificate),
		signer:     usigner,
		certSigner: ucertSigner,
	}, nil
}

func waitForSites(s reversetunnel.Tunnel, count int) error {
	timeout := time.NewTimer(10 * time.Second)
	defer timeout.Stop()
	ticker := time.NewTicker(100 * time.Millisecond)
	defer ticker.Stop()

	for {
		select {
		case <-ticker.C:
			clusters, err := s.GetSites()
			if err != nil {
				return trace.Wrap(err)
			}
			if len(clusters) == count {
				return nil
			}
		case <-timeout.C:
			return trace.BadParameter("timed out waiting for clusters")
		}
	}
}<|MERGE_RESOLUTION|>--- conflicted
+++ resolved
@@ -143,26 +143,11 @@
 	})
 	require.NoError(t, err)
 
-<<<<<<< HEAD
-	nodeDir := c.MkDir()
-	srv, err := New(
-		utils.NetAddr{AddrNetwork: "tcp", Addr: "127.0.0.1:0"},
-		s.server.ClusterName(),
-		[]ssh.Signer{s.signer},
-		s.nodeClient,
-		nodeDir,
-		"",
-		utils.NetAddr{},
-		SetUUID(s.nodeID),
-		SetNamespace(apidefaults.Namespace),
-		SetEmitter(s.nodeClient),
-=======
 	nodeDir := t.TempDir()
 	serverOptions := []ServerOption{
 		SetUUID(nodeID),
-		SetNamespace(defaults.Namespace),
+		SetNamespace(apidefaults.Namespace),
 		SetEmitter(nodeClient),
->>>>>>> 9410346b
 		SetShell("/bin/sh"),
 		SetSessionServer(nodeClient),
 		SetPAMConfig(&pam.Config{Enabled: false}),
@@ -823,15 +808,9 @@
 		utils.NetAddr{},
 		SetUUID(proxyID),
 		SetProxyMode(reverseTunnelServer),
-<<<<<<< HEAD
-		SetSessionServer(s.proxyClient),
-		SetEmitter(s.nodeClient),
-		SetNamespace(apidefaults.Namespace),
-=======
 		SetSessionServer(proxyClient),
 		SetEmitter(nodeClient),
-		SetNamespace(defaults.Namespace),
->>>>>>> 9410346b
+		SetNamespace(apidefaults.Namespace),
 		SetPAMConfig(&pam.Config{Enabled: false}),
 		SetBPF(&bpf.NOP{}),
 		SetClock(f.clock),
@@ -907,13 +886,8 @@
 					Command: []string{"expr", "2", "+", "3"}},
 			},
 		),
-<<<<<<< HEAD
-		SetSessionServer(s.nodeClient),
+		SetSessionServer(nodeClient),
 		SetNamespace(apidefaults.Namespace),
-=======
-		SetSessionServer(nodeClient),
-		SetNamespace(defaults.Namespace),
->>>>>>> 9410346b
 		SetPAMConfig(&pam.Config{Enabled: false}),
 		SetBPF(&bpf.NOP{}),
 		SetEmitter(nodeClient),
@@ -1012,15 +986,9 @@
 		"",
 		utils.NetAddr{},
 		SetProxyMode(reverseTunnelServer),
-<<<<<<< HEAD
-		SetSessionServer(s.proxyClient),
-		SetEmitter(s.nodeClient),
-		SetNamespace(apidefaults.Namespace),
-=======
 		SetSessionServer(proxyClient),
 		SetEmitter(nodeClient),
-		SetNamespace(defaults.Namespace),
->>>>>>> 9410346b
+		SetNamespace(apidefaults.Namespace),
 		SetPAMConfig(&pam.Config{Enabled: false}),
 		SetBPF(&bpf.NOP{}),
 		SetClock(f.clock),
@@ -1135,15 +1103,9 @@
 		"",
 		utils.NetAddr{},
 		SetProxyMode(reverseTunnelServer),
-<<<<<<< HEAD
-		SetSessionServer(s.proxyClient),
-		SetEmitter(s.nodeClient),
-		SetNamespace(apidefaults.Namespace),
-=======
 		SetSessionServer(proxyClient),
 		SetEmitter(nodeClient),
-		SetNamespace(defaults.Namespace),
->>>>>>> 9410346b
+		SetNamespace(apidefaults.Namespace),
 		SetPAMConfig(&pam.Config{Enabled: false}),
 		SetBPF(&bpf.NOP{}),
 		SetClock(f.clock),
@@ -1270,15 +1232,9 @@
 		utils.NetAddr{},
 		SetLimiter(limiter),
 		SetShell("/bin/sh"),
-<<<<<<< HEAD
-		SetSessionServer(s.nodeClient),
-		SetEmitter(s.nodeClient),
-		SetNamespace(apidefaults.Namespace),
-=======
 		SetSessionServer(nodeClient),
 		SetEmitter(nodeClient),
-		SetNamespace(defaults.Namespace),
->>>>>>> 9410346b
+		SetNamespace(apidefaults.Namespace),
 		SetPAMConfig(&pam.Config{Enabled: false}),
 		SetBPF(&bpf.NOP{}),
 		SetClock(f.clock),
