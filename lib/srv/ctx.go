/*
Copyright 2015 Gravitational, Inc.

Licensed under the Apache License, Version 2.0 (the "License");
you may not use this file except in compliance with the License.
You may obtain a copy of the License at

    http://www.apache.org/licenses/LICENSE-2.0

Unless required by applicable law or agreed to in writing, software
distributed under the License is distributed on an "AS IS" BASIS,
WITHOUT WARRANTIES OR CONDITIONS OF ANY KIND, either express or implied.
See the License for the specific language governing permissions and
limitations under the License.
*/

package srv

import (
	"context"
	"fmt"
	"io"
	"net"
	"os"
	"strings"
	"sync"
	"sync/atomic"
	"time"

	"golang.org/x/crypto/ssh"

	"github.com/gravitational/teleport"
	"github.com/gravitational/teleport/api/types"
	apievents "github.com/gravitational/teleport/api/types/events"
	apiutils "github.com/gravitational/teleport/api/utils"
	"github.com/gravitational/teleport/lib/auth"
	"github.com/gravitational/teleport/lib/bpf"
	"github.com/gravitational/teleport/lib/defaults"
	"github.com/gravitational/teleport/lib/events"
	"github.com/gravitational/teleport/lib/pam"
	restricted "github.com/gravitational/teleport/lib/restrictedsession"
	"github.com/gravitational/teleport/lib/services"
	rsession "github.com/gravitational/teleport/lib/session"
	"github.com/gravitational/teleport/lib/srv/uacc"
	"github.com/gravitational/teleport/lib/sshutils"
	"github.com/gravitational/teleport/lib/utils"
	"github.com/gravitational/teleport/lib/utils/parse"

	"github.com/gravitational/trace"
	"github.com/jonboulle/clockwork"
	"github.com/prometheus/client_golang/prometheus"
	log "github.com/sirupsen/logrus"
)

var ctxID int32

var (
	serverTX = prometheus.NewCounter(
		prometheus.CounterOpts{
			Name: "tx",
			Help: "Number of bytes transmitted.",
		},
	)
	serverRX = prometheus.NewCounter(
		prometheus.CounterOpts{
			Name: "rx",
			Help: "Number of bytes received.",
		},
	)
)

func init() {
	prometheus.MustRegister(serverTX)
	prometheus.MustRegister(serverRX)
}

// Server is regular or forwarding SSH server.
type Server interface {
	// Emitter allows server to emit audit events and create
	// event streams for recording sessions
	events.StreamEmitter

	// ID is the unique ID of the server.
	ID() string

	// HostUUID is the UUID of the underlying host. For the the forwarding
	// server this is the proxy the forwarding server is running in.
	HostUUID() string

	// GetNamespace returns the namespace the server was created in.
	GetNamespace() string

	// AdvertiseAddr is the publicly addressable address of this server.
	AdvertiseAddr() string

	// Component is the type of server, forwarding or regular.
	Component() string

	// PermitUserEnvironment returns if reading environment variables upon
	// startup is allowed.
	PermitUserEnvironment() bool

	// GetAccessPoint returns an auth.AccessPoint for this cluster.
	GetAccessPoint() auth.AccessPoint

	// GetSessionServer returns a session server.
	GetSessionServer() rsession.Service

	// GetDataDir returns data directory of the server
	GetDataDir() string

	// GetPAM returns PAM configuration for this server.
	GetPAM() (*pam.Config, error)

	// GetClock returns a clock setup for the server
	GetClock() clockwork.Clock

	// GetInfo returns a services.Server that represents this server.
	GetInfo() types.Server

	// UseTunnel used to determine if this node has connected to this cluster
	// using reverse tunnel.
	UseTunnel() bool

	// GetBPF returns the BPF service used for enhanced session recording.
	GetBPF() bpf.BPF

	// GetRestrictedSessionManager returns the manager for restricting user activity
	GetRestrictedSessionManager() restricted.Manager

	// Context returns server shutdown context
	Context() context.Context

	// GetUtmpPath returns the path of the user accounting database and log. Returns empty for system defaults.
	GetUtmpPath() (utmp, wtmp string)

	// GetLockWatcher gets the server's lock watcher.
	GetLockWatcher() *services.LockWatcher
}

// IdentityContext holds all identity information associated with the user
// logged on the connection.
type IdentityContext struct {
	// TeleportUser is the Teleport user associated with the connection.
	TeleportUser string

	// Impersonator is a user acting on behalf of other user
	Impersonator string

	// Login is the operating system user associated with the connection.
	Login string

	// Certificate is the SSH user certificate bytes marshalled in the OpenSSH
	// authorized_keys format.
	Certificate *ssh.Certificate

	// CertAuthority is the Certificate Authority that signed the Certificate.
	CertAuthority types.CertAuthority

	// RoleSet is the roles this Teleport user is associated with. RoleSet is
	// used to check RBAC permissions.
	RoleSet services.RoleSet

	// UnmappedRoles lists the original roles of this Teleport user without
	// trusted-cluster-related role mapping being applied.
	UnmappedRoles []string

	// CertValidBefore is set to the expiry time of a certificate, or
	// empty, if cert does not expire
	CertValidBefore time.Time

	// RouteToCluster is derived from the certificate
	RouteToCluster string

	// ActiveRequests is active access request IDs
	ActiveRequests []string
}

// ServerContext holds session specific context, such as SSH auth agents, PTYs,
// and other resources. SessionContext also holds a ServerContext which can be
// used to access resources on the underlying server. SessionContext can also
// be used to attach resources that should be closed once the session closes.
type ServerContext struct {
	// ConnectionContext is the parent context which manages connection-level
	// resources.
	*sshutils.ConnectionContext
	*log.Entry

	mu sync.RWMutex

	// env is a list of environment variables passed to the session.
	env map[string]string

	// srv is the server that is holding the context.
	srv Server

	// id is the server specific incremental session id.
	id int

	// term holds PTY if it was requested by the session.
	term Terminal

	// session holds the active session (if there's an active one).
	session *session

	// closers is a list of io.Closer that will be called when session closes
	// this is handy as sometimes client closes session, in this case resources
	// will be properly closed and deallocated, otherwise they could be kept hanging.
	closers []io.Closer

	// Identity holds the identity of the user that is currently logged in on
	// the Conn.
	Identity IdentityContext

	// ExecResultCh is a Go channel which will be used to send and receive the
	// result of a "exec" request.
	ExecResultCh chan ExecResult

	// SubsystemResultCh is a Go channel which will be used to send and receive
	// the result of a "subsystem" request.
	SubsystemResultCh chan SubsystemResult

	// IsTestStub is set to true by tests.
	IsTestStub bool

	// ExecRequest is the command to be executed within this session context.
	ExecRequest Exec

	// ClusterName is the name of the cluster current user is authenticated with.
	ClusterName string

	// SessionRecordingConfig holds the session recording configuration at the
	// time this context was created.
	SessionRecordingConfig types.SessionRecordingConfig

	// RemoteClient holds a SSH client to a remote server. Only used by the
	// recording proxy.
	RemoteClient *ssh.Client

	// RemoteSession holds a SSH session to a remote server. Only used by the
	// recording proxy.
	RemoteSession *ssh.Session

	// clientLastActive records the last time there was activity from the client
	clientLastActive time.Time

	// disconnectExpiredCert is set to time when/if the certificate should
	// be disconnected, set to empty if no disconect is necessary
	disconnectExpiredCert time.Time

	// clientIdleTimeout is set to the timeout on
	// on client inactivity, set to 0 if not setup
	clientIdleTimeout time.Duration

	// cancelContext signals closure to all outstanding operations
	cancelContext context.Context

	// cancel is called whenever server context is closed
	cancel context.CancelFunc

	// termAllocated is used to track if a terminal has been allocated. This has
	// to be tracked because the terminal is set to nil after it's "taken" in the
	// session. Terminals can be allocated for both "exec" or "session" requests.
	termAllocated bool

	// request is the request that was issued by the client
	request *ssh.Request

	// cmd{r,w} are used to send the command from the parent process to the
	// child process.
	cmdr *os.File
	cmdw *os.File

	// cont{r,w} is used to send the continue signal from the parent process
	// to the child process.
	contr *os.File
	contw *os.File

	// ChannelType holds the type of the channel. For example "session" or
	// "direct-tcpip". Used to create correct subcommand during re-exec.
	ChannelType string

	// SrcAddr is the source address of the request. This the originator IP
	// address and port in a SSH "direct-tcpip" request. This value is only
	// populated for port forwarding requests.
	SrcAddr string

	// DstAddr is the destination address of the request. This is the host and
	// port to connect to in a "direct-tcpip" request. This value is only
	// populated for port forwarding requests.
	DstAddr string
}

// NewServerContext creates a new *ServerContext which is used to pass and
// manage resources, and an associated context.Context which is canceled when
// the ServerContext is closed.  The ctx parameter should be a child of the ctx
// associated with the scope of the parent ConnectionContext to ensure that
// cancellation of the ConnectionContext propagates to the ServerContext.
func NewServerContext(ctx context.Context, parent *sshutils.ConnectionContext, srv Server, identityContext IdentityContext, monitorOpts ...func(*MonitorConfig)) (context.Context, *ServerContext, error) {
	netConfig, err := srv.GetAccessPoint().GetClusterNetworkingConfig(ctx)
	if err != nil {
		return nil, nil, trace.Wrap(err)
	}
	recConfig, err := srv.GetAccessPoint().GetSessionRecordingConfig(ctx)
	if err != nil {
		return nil, nil, trace.Wrap(err)
	}

	cancelContext, cancel := context.WithCancel(ctx)
	child := &ServerContext{
		ConnectionContext:      parent,
		id:                     int(atomic.AddInt32(&ctxID, int32(1))),
		env:                    make(map[string]string),
		srv:                    srv,
		ExecResultCh:           make(chan ExecResult, 10),
		SubsystemResultCh:      make(chan SubsystemResult, 10),
		ClusterName:            parent.ServerConn.Permissions.Extensions[utils.CertTeleportClusterName],
		SessionRecordingConfig: recConfig,
		Identity:               identityContext,
		clientIdleTimeout:      identityContext.RoleSet.AdjustClientIdleTimeout(netConfig.GetClientIdleTimeout()),
		cancelContext:          cancelContext,
		cancel:                 cancel,
	}

	authPref, err := srv.GetAccessPoint().GetAuthPreference(ctx)
	if err != nil {
		childErr := child.Close()
		return nil, nil, trace.NewAggregate(err, childErr)
	}
	disconnectExpiredCert := identityContext.RoleSet.AdjustDisconnectExpiredCert(authPref.GetDisconnectExpiredCert())
	if !identityContext.CertValidBefore.IsZero() && disconnectExpiredCert {
		child.disconnectExpiredCert = identityContext.CertValidBefore
	}

	fields := log.Fields{
		"local":        child.ServerConn.LocalAddr(),
		"remote":       child.ServerConn.RemoteAddr(),
		"login":        child.Identity.Login,
		"teleportUser": child.Identity.TeleportUser,
		"id":           child.id,
	}
	if !child.disconnectExpiredCert.IsZero() {
		fields["cert"] = child.disconnectExpiredCert
	}
	if child.clientIdleTimeout != 0 {
		fields["idle"] = child.clientIdleTimeout
	}
	child.Entry = log.WithFields(log.Fields{
		trace.Component:       srv.Component(),
		trace.ComponentFields: fields,
	})

	lockTargets, err := ComputeLockTargets(srv, identityContext)
	if err != nil {
		return nil, nil, trace.Wrap(err)
	}
	monitorConfig := MonitorConfig{
		LockWatcher:           child.srv.GetLockWatcher(),
<<<<<<< HEAD
		LockTargets:           lockTargets,
=======
		LockTargets:           ComputeLockTargets(srv, identityContext),
		LockingMode:           identityContext.RoleSet.LockingMode(authPref.GetLockingMode()),
>>>>>>> 9f410881
		DisconnectExpiredCert: child.disconnectExpiredCert,
		ClientIdleTimeout:     child.clientIdleTimeout,
		Clock:                 child.srv.GetClock(),
		Tracker:               child,
		Conn:                  child.ServerConn,
		Context:               cancelContext,
		TeleportUser:          child.Identity.TeleportUser,
		Login:                 child.Identity.Login,
		ServerID:              child.srv.ID(),
		Entry:                 child.Entry,
		Emitter:               child.srv,
	}
	for _, opt := range monitorOpts {
		opt(&monitorConfig)
	}
	err = StartMonitor(monitorConfig)
	if err != nil {
		childErr := child.Close()
		return nil, nil, trace.NewAggregate(err, childErr)
	}

	// Create pipe used to send command to child process.
	child.cmdr, child.cmdw, err = os.Pipe()
	if err != nil {
		childErr := child.Close()
		return nil, nil, trace.NewAggregate(err, childErr)
	}
	child.AddCloser(child.cmdr)
	child.AddCloser(child.cmdw)

	// Create pipe used to signal continue to child process.
	child.contr, child.contw, err = os.Pipe()
	if err != nil {
		childErr := child.Close()
		return nil, nil, trace.NewAggregate(err, childErr)
	}
	child.AddCloser(child.contr)
	child.AddCloser(child.contw)

	return ctx, child, nil
}

// Parent grants access to the connection-level context of which this
// is a subcontext.  Useful for unambiguously accessing methods which
// this subcontext overrides (e.g. child.Parent().SetEnv(...)).
func (c *ServerContext) Parent() *sshutils.ConnectionContext {
	return c.ConnectionContext
}

// ID returns ID of this context
func (c *ServerContext) ID() int {
	return c.id
}

// SessionID returns the ID of the session in the context.
func (c *ServerContext) SessionID() rsession.ID {
	c.mu.RLock()
	defer c.mu.RUnlock()
	if c.session == nil {
		return ""
	}
	return c.session.id
}

// GetServer returns the underlying server which this context was created in.
func (c *ServerContext) GetServer() Server {
	return c.srv
}

// CreateOrJoinSession will look in the SessionRegistry for the session ID. If
// no session is found, a new one is created. If one is found, it is returned.
func (c *ServerContext) CreateOrJoinSession(reg *SessionRegistry) error {
	c.mu.Lock()
	defer c.mu.Unlock()
	// As SSH conversation progresses, at some point a session will be created and
	// its ID will be added to the environment
	ssid, found := c.getEnvLocked(sshutils.SessionEnvVar)
	if !found {
		return nil
	}
	// make sure whatever session is requested is a valid session
	_, err := rsession.ParseID(ssid)
	if err != nil {
		return trace.BadParameter("invalid session id")
	}

	findSession := func() (*session, bool) {
		reg.mu.Lock()
		defer reg.mu.Unlock()
		return reg.findSessionLocked(rsession.ID(ssid))
	}

	// update ctx with a session ID
	c.session, _ = findSession()
	if c.session == nil {
		log.Debugf("Will create new session for SSH connection %v.", c.ServerConn.RemoteAddr())
	} else {
		log.Debugf("Will join session %v for SSH connection %v.", c.session.id, c.ServerConn.RemoteAddr())
	}

	return nil
}

// TrackActivity keeps track of all activity on ssh.Channel. The caller should
// use the returned ssh.Channel instead of the original one.
func (c *ServerContext) TrackActivity(ch ssh.Channel) ssh.Channel {
	return newTrackingChannel(ch, c)
}

// GetClientLastActive returns time when client was last active
func (c *ServerContext) GetClientLastActive() time.Time {
	c.mu.RLock()
	defer c.mu.RUnlock()
	return c.clientLastActive
}

// UpdateClientActivity sets last recorded client activity associated with this context
// either channel or session
func (c *ServerContext) UpdateClientActivity() {
	c.mu.Lock()
	defer c.mu.Unlock()
	c.clientLastActive = c.srv.GetClock().Now().UTC()
}

// AddCloser adds any closer in ctx that will be called
// whenever server closes session channel
func (c *ServerContext) AddCloser(closer io.Closer) {
	c.mu.Lock()
	defer c.mu.Unlock()
	c.closers = append(c.closers, closer)
}

// GetTerm returns a Terminal.
func (c *ServerContext) GetTerm() Terminal {
	c.mu.RLock()
	defer c.mu.RUnlock()

	return c.term
}

// SetTerm set a Terminal.
func (c *ServerContext) SetTerm(t Terminal) {
	c.mu.Lock()
	defer c.mu.Unlock()

	c.term = t
}

// VisitEnv grants visitor-style access to env variables.
func (c *ServerContext) VisitEnv(visit func(key, val string)) {
	c.mu.RLock()
	defer c.mu.RUnlock()
	// visit the parent env first since locally defined variables
	// effectively "override" parent defined variables.
	c.Parent().VisitEnv(visit)
	for key, val := range c.env {
		visit(key, val)
	}
}

// SetEnv sets a environment variable within this context.
func (c *ServerContext) SetEnv(key, val string) {
	c.mu.Lock()
	c.env[key] = val
	c.mu.Unlock()
}

// GetEnv returns a environment variable within this context.
func (c *ServerContext) GetEnv(key string) (string, bool) {
	c.mu.RLock()
	defer c.mu.RUnlock()
	return c.getEnvLocked(key)
}

func (c *ServerContext) getEnvLocked(key string) (string, bool) {
	val, ok := c.env[key]
	if ok {
		return val, true
	}
	return c.Parent().GetEnv(key)
}

// setSession sets the context's session
func (c *ServerContext) setSession(sess *session) {
	c.mu.Lock()
	defer c.mu.Unlock()
	c.session = sess
}

// getSession returns the context's session
func (c *ServerContext) getSession() *session {
	c.mu.RLock()
	defer c.mu.RUnlock()
	return c.session
}

// takeClosers returns all resources that should be closed and sets the properties to null
// we do this to avoid calling Close() under lock to avoid potential deadlocks
func (c *ServerContext) takeClosers() []io.Closer {
	// this is done to avoid any operation holding the lock for too long
	c.mu.Lock()
	defer c.mu.Unlock()

	closers := []io.Closer{}
	if c.term != nil {
		closers = append(closers, c.term)
		c.term = nil
	}
	closers = append(closers, c.closers...)
	c.closers = nil
	return closers
}

// When the ServerContext (connection) is closed, emit "session.data" event
// containing how much data was transmitted and received over the net.Conn.
func (c *ServerContext) reportStats(conn utils.Stater) {
	// Never emit session data events for the proxy or from a Teleport node if
	// sessions are being recorded at the proxy (this would result in double
	// events).
	if c.GetServer().Component() == teleport.ComponentProxy {
		return
	}
	if services.IsRecordAtProxy(c.SessionRecordingConfig.GetMode()) &&
		c.GetServer().Component() == teleport.ComponentNode {
		return
	}

	// Get the TX and RX bytes.
	txBytes, rxBytes := conn.Stat()

	// Build and emit session data event. Note that TX and RX are reversed
	// below, that is because the connection is held from the perspective of
	// the server not the client, but the logs are from the perspective of the
	// client.
	sessionDataEvent := &apievents.SessionData{
		Metadata: apievents.Metadata{
			Index: events.SessionDataIndex,
			Type:  events.SessionDataEvent,
			Code:  events.SessionDataCode,
		},
		ServerMetadata: apievents.ServerMetadata{
			ServerID:        c.GetServer().HostUUID(),
			ServerNamespace: c.GetServer().GetNamespace(),
		},
		SessionMetadata: apievents.SessionMetadata{
			SessionID: string(c.SessionID()),
			WithMFA:   c.Identity.Certificate.Extensions[teleport.CertExtensionMFAVerified],
		},
		UserMetadata: apievents.UserMetadata{
			User:         c.Identity.TeleportUser,
			Login:        c.Identity.Login,
			Impersonator: c.Identity.Impersonator,
		},
		ConnectionMetadata: apievents.ConnectionMetadata{
			RemoteAddr: c.ServerConn.RemoteAddr().String(),
		},
		BytesTransmitted: rxBytes,
		BytesReceived:    txBytes,
	}
	if !c.srv.UseTunnel() {
		sessionDataEvent.ConnectionMetadata.LocalAddr = c.ServerConn.LocalAddr().String()
	}
	if err := c.GetServer().EmitAuditEvent(c.GetServer().Context(), sessionDataEvent); err != nil {
		c.WithError(err).Warn("Failed to emit session data event.")
	}

	// Emit TX and RX bytes to their respective Prometheus counters.
	serverTX.Add(float64(txBytes))
	serverRX.Add(float64(rxBytes))
}

func (c *ServerContext) Close() error {
	// If the underlying connection is holding tracking information, report that
	// to the audit log at close.
	if stats, ok := c.NetConn.(*utils.TrackingConn); ok {
		defer c.reportStats(stats)
	}

	// Unblock any goroutines waiting until session is closed.
	c.cancel()

	// Close and release all resources.
	err := closeAll(c.takeClosers()...)
	if err != nil {
		return trace.Wrap(err)
	}

	return nil
}

// CancelContext is a context associated with server context,
// closed whenever this server context is closed
func (c *ServerContext) CancelContext() context.Context {
	return c.cancelContext
}

// CancelFunc gets the context.CancelFunc associated with
// this context.  Not a substitute for calling the
// ServerContext.Close method.
func (c *ServerContext) CancelFunc() context.CancelFunc {
	return c.cancel
}

// SendExecResult sends the result of execution of the "exec" command over the
// ExecResultCh.
func (c *ServerContext) SendExecResult(r ExecResult) {
	select {
	case c.ExecResultCh <- r:
	default:
		c.Infof("Blocked on sending exec result %v.", r)
	}
}

// SendSubsystemResult sends the result of running the subsystem over the
// SubsystemResultCh.
func (c *ServerContext) SendSubsystemResult(r SubsystemResult) {
	select {
	case c.SubsystemResultCh <- r:
	default:
		c.Info("Blocked on sending subsystem result.")
	}
}

// ProxyPublicAddress tries to get the public address from the first
// available proxy. if public_address is not set, fall back to the hostname
// of the first proxy we get back.
func (c *ServerContext) ProxyPublicAddress() string {
	proxyHost := "<proxyhost>:3080"

	if c.srv == nil {
		return proxyHost
	}

	proxies, err := c.srv.GetAccessPoint().GetProxies()
	if err != nil {
		c.Errorf("Unable to retrieve proxy list: %v", err)
	}

	if len(proxies) > 0 {
		proxyHost = proxies[0].GetPublicAddr()
		if proxyHost == "" {
			proxyHost = fmt.Sprintf("%v:%v", proxies[0].GetHostname(), defaults.HTTPListenPort)
			c.Debugf("public_address not set for proxy, returning proxyHost: %q", proxyHost)
		}
	}

	return proxyHost
}

func (c *ServerContext) String() string {
	return fmt.Sprintf("ServerContext(%v->%v, user=%v, id=%v)", c.ServerConn.RemoteAddr(), c.ServerConn.LocalAddr(), c.ServerConn.User(), c.id)
}

func getPAMConfig(c *ServerContext) (*PAMConfig, error) {
	// PAM should be disabled.
	if c.srv.Component() != teleport.ComponentNode {
		return nil, nil
	}

	localPAMConfig, err := c.srv.GetPAM()
	if err != nil {
		return nil, trace.Wrap(err)
	}

	// We use nil/empty to figure out if PAM is disabled later.
	if !localPAMConfig.Enabled {
		return nil, nil
	}

	// If the identity has roles, extract the role names.
	var roleNames []string
	if len(c.Identity.RoleSet) > 0 {
		roleNames = c.Identity.RoleSet.RoleNames()
	}

	// Fill in the environment variables from the config and interpolate them if needed.
	environment := make(map[string]string)
	environment["TELEPORT_USERNAME"] = c.Identity.TeleportUser
	environment["TELEPORT_LOGIN"] = c.Identity.Login
	environment["TELEPORT_ROLES"] = strings.Join(roleNames, " ")
	if localPAMConfig.Environment != nil {
		user, err := c.srv.GetAccessPoint().GetUser(c.Identity.TeleportUser, false)
		if err != nil {
			return nil, trace.Wrap(err)
		}

		traits := user.GetTraits()

		for key, value := range localPAMConfig.Environment {
			expr, err := parse.NewExpression(value)
			if err != nil {
				return nil, trace.Wrap(err)
			}

			if expr.Namespace() != teleport.TraitExternalPrefix && expr.Namespace() != parse.LiteralNamespace {
				return nil, trace.BadParameter("PAM environment interpolation only supports external traits, found %q", value)
			}

			result, err := expr.Interpolate(traits)
			if err != nil {
				// If the trait isn't passed by the IdP due to misconfiguration
				// we fallback to setting a value which will indicate this.
				if trace.IsNotFound(err) {
					log.Warnf("Attempted to interpolate custom PAM environment with external trait %[1]q but received SAML response does not contain claim %[1]q", expr.Name())
					continue
				}

				return nil, trace.Wrap(err)
			}

			environment[key] = strings.Join(result, " ")
		}
	}

	return &PAMConfig{
		UsePAMAuth:  localPAMConfig.UsePAMAuth,
		ServiceName: localPAMConfig.ServiceName,
		Environment: environment,
	}, nil
}

// ExecCommand takes a *ServerContext and extracts the parts needed to create
// an *execCommand which can be re-sent to Teleport.
func (c *ServerContext) ExecCommand() (*ExecCommand, error) {
	// If the identity has roles, extract the role names.
	var roleNames []string
	if len(c.Identity.RoleSet) > 0 {
		roleNames = c.Identity.RoleSet.RoleNames()
	}

	// Extract the command to be executed. This only exists if command execution
	// (exec or shell) is being requested, port forwarding has no command to
	// execute.
	var command string
	if c.ExecRequest != nil {
		command = c.ExecRequest.GetCommand()
	}

	// Extract the request type. This only exists for command execution (exec
	// or shell), port forwarding requests have no request type.
	var requestType string
	if c.request != nil {
		requestType = c.request.Type
	}

	uaccMetadata, err := newUaccMetadata(c)
	if err != nil {
		return nil, trace.Wrap(err)
	}

	pamConfig, err := getPAMConfig(c)
	if err != nil {
		return nil, trace.Wrap(err)
	}

	// Create the execCommand that will be sent to the child process.
	return &ExecCommand{
		Command:               command,
		DestinationAddress:    c.DstAddr,
		Username:              c.Identity.TeleportUser,
		Login:                 c.Identity.Login,
		Roles:                 roleNames,
		Terminal:              c.termAllocated || command == "",
		RequestType:           requestType,
		PermitUserEnvironment: c.srv.PermitUserEnvironment(),
		Environment:           buildEnvironment(c),
		PAMConfig:             pamConfig,
		IsTestStub:            c.IsTestStub,
		UaccMetadata:          *uaccMetadata,
	}, nil
}

// buildEnvironment constructs a list of environment variables from
// cluster information.
func buildEnvironment(ctx *ServerContext) []string {
	var env []string

	// gather all dynamically defined environment variables
	ctx.VisitEnv(func(key, val string) {
		env = append(env, fmt.Sprintf("%s=%s", key, val))
	})

	// Parse the local and remote addresses to build SSH_CLIENT and
	// SSH_CONNECTION environment variables.
	remoteHost, remotePort, err := net.SplitHostPort(ctx.ServerConn.RemoteAddr().String())
	if err != nil {
		log.Debugf("Failed to split remote address: %v.", err)
	} else {
		localHost, localPort, err := net.SplitHostPort(ctx.ServerConn.LocalAddr().String())
		if err != nil {
			log.Debugf("Failed to split local address: %v.", err)
		} else {
			env = append(env,
				fmt.Sprintf("SSH_CLIENT=%s %s %s", remoteHost, remotePort, localPort),
				fmt.Sprintf("SSH_CONNECTION=%s %s %s %s", remoteHost, remotePort, localHost, localPort))
		}
	}

	// If a session has been created try and set TERM, SSH_TTY, and SSH_SESSION_ID.
	session := ctx.getSession()
	if session != nil {
		if session.term != nil {
			env = append(env, fmt.Sprintf("TERM=%v", session.term.GetTermType()))
			env = append(env, fmt.Sprintf("SSH_TTY=%s", session.term.TTY().Name()))
		}
		if session.id != "" {
			env = append(env, fmt.Sprintf("%s=%s", teleport.SSHSessionID, session.id))
		}
	}

	// Set some Teleport specific environment variables: SSH_TELEPORT_USER,
	// SSH_SESSION_WEBPROXY_ADDR, SSH_TELEPORT_HOST_UUID, and
	// SSH_TELEPORT_CLUSTER_NAME.
	env = append(env, teleport.SSHSessionWebproxyAddr+"="+ctx.ProxyPublicAddress())
	env = append(env, teleport.SSHTeleportHostUUID+"="+ctx.srv.ID())
	env = append(env, teleport.SSHTeleportClusterName+"="+ctx.ClusterName)
	env = append(env, teleport.SSHTeleportUser+"="+ctx.Identity.TeleportUser)

	return env
}

func closeAll(closers ...io.Closer) error {
	var errs []error

	for _, cl := range closers {
		if cl == nil {
			continue
		}

		err := cl.Close()
		if err == nil {
			continue
		}

		errs = append(errs, err)
	}

	return trace.NewAggregate(errs...)
}

func newUaccMetadata(c *ServerContext) (*UaccMetadata, error) {
	addr := c.ConnectionContext.ServerConn.Conn.RemoteAddr()
	hostname, _, err := net.SplitHostPort(addr.String())
	if err != nil {
		return nil, trace.Wrap(err)
	}
	preparedAddr, err := uacc.PrepareAddr(addr)
	if err != nil {
		return nil, trace.Wrap(err)
	}
	utmpPath, wtmpPath := c.srv.GetUtmpPath()

	return &UaccMetadata{
		Hostname:   hostname,
		RemoteAddr: preparedAddr,
		UtmpPath:   utmpPath,
		WtmpPath:   wtmpPath,
	}, nil
}

// ComputeLockTargets computes lock targets inferred from a Server
// and an IdentityContext.
<<<<<<< HEAD
func ComputeLockTargets(s Server, id IdentityContext) ([]types.LockTarget, error) {
	clusterName, err := s.GetAccessPoint().GetClusterName()
	if err != nil {
		return nil, trace.Wrap(err)
	}
=======
func ComputeLockTargets(s Server, id IdentityContext) []types.LockTarget {
	roleTargets := services.RolesToLockTargets(apiutils.Deduplicate(append(id.RoleSet.RoleNames(), id.UnmappedRoles...)))
>>>>>>> 9f410881
	return append([]types.LockTarget{
		{User: id.TeleportUser},
		{Login: id.Login},
		{Node: s.HostUUID()},
		{Node: auth.HostFQDN(s.HostUUID(), clusterName.GetClusterName())},
		{MFADevice: id.Certificate.Extensions[teleport.CertExtensionMFAVerified]},
<<<<<<< HEAD
	}, services.RolesToLockTargets(id.RoleSet.RoleNames())...), nil
=======
	}, roleTargets...)
>>>>>>> 9f410881
}<|MERGE_RESOLUTION|>--- conflicted
+++ resolved
@@ -356,12 +356,8 @@
 	}
 	monitorConfig := MonitorConfig{
 		LockWatcher:           child.srv.GetLockWatcher(),
-<<<<<<< HEAD
 		LockTargets:           lockTargets,
-=======
-		LockTargets:           ComputeLockTargets(srv, identityContext),
 		LockingMode:           identityContext.RoleSet.LockingMode(authPref.GetLockingMode()),
->>>>>>> 9f410881
 		DisconnectExpiredCert: child.disconnectExpiredCert,
 		ClientIdleTimeout:     child.clientIdleTimeout,
 		Clock:                 child.srv.GetClock(),
@@ -924,25 +920,17 @@
 
 // ComputeLockTargets computes lock targets inferred from a Server
 // and an IdentityContext.
-<<<<<<< HEAD
 func ComputeLockTargets(s Server, id IdentityContext) ([]types.LockTarget, error) {
 	clusterName, err := s.GetAccessPoint().GetClusterName()
 	if err != nil {
 		return nil, trace.Wrap(err)
 	}
-=======
-func ComputeLockTargets(s Server, id IdentityContext) []types.LockTarget {
 	roleTargets := services.RolesToLockTargets(apiutils.Deduplicate(append(id.RoleSet.RoleNames(), id.UnmappedRoles...)))
->>>>>>> 9f410881
 	return append([]types.LockTarget{
 		{User: id.TeleportUser},
 		{Login: id.Login},
 		{Node: s.HostUUID()},
 		{Node: auth.HostFQDN(s.HostUUID(), clusterName.GetClusterName())},
 		{MFADevice: id.Certificate.Extensions[teleport.CertExtensionMFAVerified]},
-<<<<<<< HEAD
-	}, services.RolesToLockTargets(id.RoleSet.RoleNames())...), nil
-=======
-	}, roleTargets...)
->>>>>>> 9f410881
+	}, roleTargets...), nil
 }