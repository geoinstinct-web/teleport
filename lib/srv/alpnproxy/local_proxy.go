/*
Copyright 2021 Gravitational, Inc.

Licensed under the Apache License, Version 2.0 (the "License");
you may not use this file except in compliance with the License.
You may obtain a copy of the License at

    http://www.apache.org/licenses/LICENSE-2.0

Unless required by applicable law or agreed to in writing, software
distributed under the License is distributed on an "AS IS" BASIS,
WITHOUT WARRANTIES OR CONDITIONS OF ANY KIND, either express or implied.
See the License for the specific language governing permissions and
limitations under the License.
*/

package alpnproxy

import (
	"context"
	"crypto/tls"
	"crypto/x509"
	"net"
	"net/http"
	"net/http/httputil"

	"github.com/aws/aws-sdk-go/aws/credentials"
	"github.com/gravitational/trace"
	log "github.com/sirupsen/logrus"
	"golang.org/x/crypto/ssh"

	"github.com/gravitational/teleport/lib/srv/alpnproxy/common"
	"github.com/gravitational/teleport/lib/utils"
	"github.com/gravitational/teleport/lib/utils/aws"
)

// LocalProxy allows upgrading incoming connection to TLS where custom TLS values are set SNI ALPN and
// updated connection is forwarded to remote ALPN SNI teleport proxy service.
type LocalProxy struct {
	cfg     LocalProxyConfig
	context context.Context
	cancel  context.CancelFunc
}

// LocalProxyConfig is configuration for LocalProxy.
type LocalProxyConfig struct {
	// RemoteProxyAddr is the downstream destination address of remote ALPN proxy service.
	RemoteProxyAddr string
	// Protocol set for the upstream TLS connection.
	Protocols []common.Protocol
	// InsecureSkipTLSVerify turns off verification for x509 upstream ALPN proxy service certificate.
	InsecureSkipVerify bool
	// Listener is listener running on local machine.
	Listener net.Listener
	// SNI is a ServerName value set for upstream TLS connection.
	SNI string
	// ParentContext is a parent context, used to signal global closure>
	ParentContext context.Context
	// SSHUser is an SSH username.
	SSHUser string
	// SSHUserHost is user host requested by ssh subsystem.
	SSHUserHost string
	// SSHHostKeyCallback is the function type used for verifying server keys.
	SSHHostKeyCallback ssh.HostKeyCallback
	// SSHTrustedCluster allows selecting trusted cluster ssh subsystem request.
	SSHTrustedCluster string
	// Certs are the client certificates used to connect to the remote Teleport Proxy.
	Certs []tls.Certificate
	// AWSCredentials are AWS Credentials used by LocalProxy for request's signature verification.
	AWSCredentials *credentials.Credentials
	// RootCAs overwrites the root CAs used in tls.Config if specified.
	RootCAs *x509.CertPool
	// ALPNConnUpgradeRequired specifies if ALPN connection upgrade is required.
	ALPNConnUpgradeRequired bool
}

// CheckAndSetDefaults verifies the constraints for LocalProxyConfig.
func (cfg *LocalProxyConfig) CheckAndSetDefaults() error {
	if cfg.RemoteProxyAddr == "" {
		return trace.BadParameter("missing remote proxy address")
	}
	if len(cfg.Protocols) == 0 {
		return trace.BadParameter("missing protocol")
	}
	if cfg.ParentContext == nil {
		return trace.BadParameter("missing parent context")
	}
	return nil
}

func (cfg *LocalProxyConfig) GetProtocols() []string {
	protos := make([]string, 0, len(cfg.Protocols))

	for _, proto := range cfg.Protocols {
		protos = append(protos, string(proto))
	}

	return protos
}

// NewLocalProxy creates a new instance of LocalProxy.
func NewLocalProxy(cfg LocalProxyConfig) (*LocalProxy, error) {
	if err := cfg.CheckAndSetDefaults(); err != nil {
		return nil, trace.Wrap(err)
	}

	ctx, cancel := context.WithCancel(cfg.ParentContext)
	return &LocalProxy{
		cfg:     cfg,
		context: ctx,
		cancel:  cancel,
	}, nil
}

// Start starts the LocalProxy.
func (l *LocalProxy) Start(ctx context.Context) error {
	for {
		select {
		case <-ctx.Done():
			return nil
		default:
		}

		conn, err := l.cfg.Listener.Accept()
		if err != nil {
			if utils.IsOKNetworkError(err) {
				return nil
			}
			log.WithError(err).Errorf("Failed to accept client connection.")
			return trace.Wrap(err)
		}
		go func() {
			if err := l.handleDownstreamConnection(ctx, conn); err != nil {
				if utils.IsOKNetworkError(err) {
					return
				}
				log.WithError(err).Errorf("Failed to handle connection.")
			}
		}()
	}
}

// GetAddr returns the LocalProxy listener address.
func (l *LocalProxy) GetAddr() string {
	return l.cfg.Listener.Addr().String()
}

// handleDownstreamConnection proxies the downstreamConn (connection established to the local proxy) and forward the
// traffic to the upstreamConn (TLS connection to remote host).
func (l *LocalProxy) handleDownstreamConnection(ctx context.Context, downstreamConn net.Conn) error {
	defer downstreamConn.Close()

<<<<<<< HEAD
	upstreamConn, err := DialALPN(ctx, l.cfg.RemoteProxyAddr, ALPNDialerConfig{
		ALPNConnUpgradeRequired: l.cfg.ALPNConnUpgradeRequired,
		TLSConfig: &tls.Config{
			NextProtos:         l.cfg.GetProtocols(),
			InsecureSkipVerify: l.cfg.InsecureSkipVerify,
			ServerName:         l.cfg.SNI,
			Certificates:       l.cfg.Certs,
			RootCAs:            l.cfg.RootCAs,
		},
=======
	tlsConn, err := tls.Dial("tcp", l.cfg.RemoteProxyAddr, &tls.Config{
		NextProtos:         l.cfg.GetProtocols(),
		InsecureSkipVerify: l.cfg.InsecureSkipVerify,
		ServerName:         serverName,
		Certificates:       l.cfg.Certs,
>>>>>>> 0b76b449
	})
	if err != nil {
		return trace.Wrap(err)
	}
	defer tlsConn.Close()

	var upstreamConn net.Conn = tlsConn
	if common.IsPingProtocol(common.Protocol(tlsConn.ConnectionState().NegotiatedProtocol)) {
		log.Debug("Using ping connection")
		upstreamConn = NewPingConn(tlsConn)
	}

	return trace.Wrap(utils.ProxyConn(ctx, downstreamConn, upstreamConn))
}

func (l *LocalProxy) Close() error {
	l.cancel()
	if l.cfg.Listener != nil {
		if err := l.cfg.Listener.Close(); err != nil {
			return trace.Wrap(err)
		}
	}
	return nil
}

// StartAWSAccessProxy starts the local AWS CLI proxy.
func (l *LocalProxy) StartAWSAccessProxy(ctx context.Context) error {
	tr := &http.Transport{
		TLSClientConfig: &tls.Config{
			NextProtos:         l.cfg.GetProtocols(),
			InsecureSkipVerify: l.cfg.InsecureSkipVerify,
			ServerName:         l.cfg.SNI,
			Certificates:       l.cfg.Certs,
		},
	}
	proxy := &httputil.ReverseProxy{
		Director: func(outReq *http.Request) {
			outReq.URL.Scheme = "https"
			outReq.URL.Host = l.cfg.RemoteProxyAddr
		},
		Transport: tr,
	}
	err := http.Serve(l.cfg.Listener, http.HandlerFunc(func(rw http.ResponseWriter, req *http.Request) {
		if err := aws.VerifyAWSSignature(req, l.cfg.AWSCredentials); err != nil {
			log.WithError(err).Errorf("AWS signature verification failed.")
			rw.WriteHeader(http.StatusForbidden)
			return
		}

		// Requests from forward proxy have original hostnames instead of
		// localhost. Set appropriate header to keep this information.
		if addr, err := utils.ParseAddr(req.Host); err == nil && !addr.IsLocal() {
			req.Header.Set("X-Forwarded-Host", req.Host)
		}

		proxy.ServeHTTP(rw, req)
	}))
	if err != nil && !utils.IsUseOfClosedNetworkError(err) {
		return trace.Wrap(err)
	}
	return nil
}<|MERGE_RESOLUTION|>--- conflicted
+++ resolved
@@ -150,8 +150,7 @@
 func (l *LocalProxy) handleDownstreamConnection(ctx context.Context, downstreamConn net.Conn) error {
 	defer downstreamConn.Close()
 
-<<<<<<< HEAD
-	upstreamConn, err := DialALPN(ctx, l.cfg.RemoteProxyAddr, ALPNDialerConfig{
+	tlsConn, err := DialALPN(ctx, l.cfg.RemoteProxyAddr, ALPNDialerConfig{
 		ALPNConnUpgradeRequired: l.cfg.ALPNConnUpgradeRequired,
 		TLSConfig: &tls.Config{
 			NextProtos:         l.cfg.GetProtocols(),
@@ -160,13 +159,6 @@
 			Certificates:       l.cfg.Certs,
 			RootCAs:            l.cfg.RootCAs,
 		},
-=======
-	tlsConn, err := tls.Dial("tcp", l.cfg.RemoteProxyAddr, &tls.Config{
-		NextProtos:         l.cfg.GetProtocols(),
-		InsecureSkipVerify: l.cfg.InsecureSkipVerify,
-		ServerName:         serverName,
-		Certificates:       l.cfg.Certs,
->>>>>>> 0b76b449
 	})
 	if err != nil {
 		return trace.Wrap(err)
