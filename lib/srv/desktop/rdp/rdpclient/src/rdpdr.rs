--- conflicted
+++ resolved
@@ -19,11 +19,7 @@
 pub(crate) mod tdp;
 
 use self::path::{UnixPath, WindowsPath};
-<<<<<<< HEAD
-use self::scard::IoctlCode;
-=======
 use self::scard::{Contexts, IoctlCode};
->>>>>>> e1405460
 use crate::client::{ClientFunction, ClientHandle};
 use crate::errors::{
     invalid_data_error, not_implemented_error, rejected_by_server_error, try_error,
@@ -38,26 +34,17 @@
     GENERAL_CAPABILITY_VERSION_02, I64_SIZE, I8_SIZE, NTSTATUS, SCARD_DEVICE_ID,
     SMARTCARD_CAPABILITY_VERSION_01, TDP_FALSE, U32_SIZE, U8_SIZE, VERSION_MAJOR, VERSION_MINOR,
 };
-<<<<<<< HEAD
-use ironrdp_pdu::{other_err, PduResult};
-=======
 use ironrdp_pdu::{custom_err, other_err, PduResult};
 use ironrdp_rdpdr::pdu::esc::{
     rpce, CardProtocol, CardStateFlags, ConnectCall, ConnectReturn, EstablishContextCall,
     EstablishContextReturn, GetStatusChangeCall, GetStatusChangeReturn, ListReadersCall,
     ListReadersReturn, ReaderStateCommonCall, ScardCall,
 };
->>>>>>> e1405460
 use ironrdp_rdpdr::pdu::RdpdrPdu;
 use ironrdp_rdpdr::{
     pdu::{
         efs::{
-<<<<<<< HEAD
-            DeviceControlRequest, DeviceControlResponse, DeviceIoResponse, NtStatus,
-            ServerDeviceAnnounceResponse,
-=======
             DeviceControlRequest, DeviceControlResponse, NtStatus, ServerDeviceAnnounceResponse,
->>>>>>> e1405460
         },
         esc::{LongReturn, ReturnCode, ScardAccessStartedEventCall, ScardIoCtlCode},
     },
@@ -385,96 +372,6 @@
 }
 
 impl std::error::Error for TeleportRdpdrBackendError {}
-
-#[derive(Debug)]
-pub struct TeleportRdpdrBackend {
-    /// Active device ids for this session.
-    ///
-    /// The smartcard device id is always active, and always the first element in this vector.
-    active_device_ids: Vec<u32>,
-    /// The client handle for this backend, used to send messages to the RDP server.
-    client_handle: ClientHandle,
-}
-
-impl TeleportRdpdrBackend {
-    pub fn new(smartcard_device_id: u32, client_handle: ClientHandle) -> Self {
-        Self {
-            active_device_ids: vec![smartcard_device_id],
-            client_handle,
-        }
-    }
-
-    fn get_scard_device_id(&self) -> PduResult<u32> {
-        if self.active_device_ids.len() == 0 {
-            return Err(other_err!(
-                "TeleportRdpdrBackend::get_scard_device_id",
-                "no active devices",
-            ));
-        }
-        Ok(self.active_device_ids[0])
-    }
-}
-
-impl RdpdrBackend for TeleportRdpdrBackend {
-    fn handle_server_device_announce_response(
-        &self,
-        pdu: ServerDeviceAnnounceResponse,
-    ) -> PduResult<()> {
-        if !self.active_device_ids.contains(&pdu.device_id) {
-            return Err(other_err!(
-                "TeleportRdpdrBackend::handle_server_device_announce_response",
-                "got ServerDeviceAnnounceResponse for unknown device_id",
-            ));
-        }
-
-        if pdu.result_code != NtStatus::Success {
-            return Err(other_err!(
-                "TeleportRdpdrBackend::handle_server_device_announce_response",
-                "ServerDeviceAnnounceResponse for smartcard redirection failed"
-            ));
-        }
-
-        // Nothing to send back to the server
-        Ok(())
-    }
-
-    fn handle_scard_access_started_event_call(
-        &self,
-        req: DeviceControlRequest<ScardIoCtlCode>,
-        _call: ScardAccessStartedEventCall,
-    ) -> PduResult<()> {
-        if req.header.device_id != self.get_scard_device_id()? {
-            return Err(other_err!(
-                "TeleportRdpdrBackend::handle_scard_access_started_event_call",
-                "got ScardAccessStartedEventCall for unknown device_id",
-            ));
-        }
-
-        let resp = DeviceControlResponse {
-            device_io_reply: DeviceIoResponse {
-                device_id: req.header.device_id,
-                completion_id: req.header.completion_id,
-                io_status: NtStatus::Success,
-            },
-            output_buffer: Box::new(LongReturn {
-                return_code: ReturnCode::Success,
-            }),
-        };
-
-        self.client_handle
-            .blocking_send(ClientFunction::WriteRdpdr(RdpdrPdu::DeviceControlResponse(
-                resp,
-            )))
-            .map_err(|_e| {
-                other_err!(
-                    "TeleportRdpdrBackend::handle_scard_access_started_event_call",
-                    "failed to send DeviceControlResponse to server",
-                )
-            })?;
-
-        Ok(())
-    }
-}
 
 /// Client implements a device redirection (RDPDR) client, as defined in
 /// https://winprotocoldoc.blob.core.windows.net/productionwindowsarchives/MS-RDPEFS/%5bMS-RDPEFS%5d.pdf
@@ -2724,22 +2621,14 @@
 #[derive(Debug)]
 struct DeviceControlResponseDeprecated {
     header: DeviceIoResponseDeprecated,
-<<<<<<< HEAD
-    output_buffer: Box<dyn Encode>,
-=======
     output_buffer: Box<dyn Encode + Send + Sync>,
->>>>>>> e1405460
 }
 
 impl DeviceControlResponseDeprecated {
     fn new(
         req: &DeviceControlRequestDeprecated,
         io_status: NTSTATUS,
-<<<<<<< HEAD
-        output: Box<dyn Encode>,
-=======
         output: Box<dyn Encode + Send + Sync>,
->>>>>>> e1405460
     ) -> Self {
         Self {
             header: DeviceIoResponseDeprecated::new(&req.header, io_status),
