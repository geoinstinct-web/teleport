// Copyright 2021 Gravitational, Inc
//
// Licensed under the Apache License, Version 2.0 (the "License");
// you may not use this file except in compliance with the License.
// You may obtain a copy of the License at
//
//      http://www.apache.org/licenses/LICENSE-2.0
//
// Unless required by applicable law or agreed to in writing, software
// distributed under the License is distributed on an "AS IS" BASIS,
// WITHOUT WARRANTIES OR CONDITIONS OF ANY KIND, either express or implied.
// See the License for the specific language governing permissions and
// limitations under the License.

pub mod consts;
mod flags;
pub(crate) mod path;
mod scard;
pub(crate) mod tdp;

use self::path::{UnixPath, WindowsPath};
<<<<<<< HEAD
use self::scard::{padded_atr, Contexts, IoctlCode, TRANSMIT_DATA_LIMIT};
=======
use self::scard::{Contexts, IoctlCode, TRANSMIT_DATA_LIMIT};
>>>>>>> 6a159ba8
use crate::client::{ClientFunction, ClientHandle};
use crate::errors::{
    invalid_data_error, not_implemented_error, rejected_by_server_error, try_error,
};
use crate::rdpdr::scard::TELEPORT_READER_NAME;
use crate::{util, vchan, Encode, Message, Messages, Payload, MAX_ALLOWED_VCHAN_MSG_SIZE};
use byteorder::{LittleEndian, ReadBytesExt, WriteBytesExt};
pub use consts::CHANNEL_NAME;
use consts::{
    CapabilityType, Component, DeviceType, FileInformationClassLevel,
    FileSystemInformationClassLevel, MajorFunctionDeprecated, MinorFunction, PacketId, BOOL_SIZE,
    DIRECTORY_SHARE_CLIENT_NAME, DRIVE_CAPABILITY_VERSION_02, FILE_ATTR_SIZE,
    GENERAL_CAPABILITY_VERSION_02, I64_SIZE, I8_SIZE, NTSTATUS, SCARD_DEVICE_ID,
    SMARTCARD_CAPABILITY_VERSION_01, TDP_FALSE, U32_SIZE, U8_SIZE, VERSION_MAJOR, VERSION_MINOR,
};
use ironrdp_pdu::utils::CharacterSet;
use ironrdp_pdu::{custom_err, other_err, PduResult};
use ironrdp_rdpdr::pdu::esc::{
<<<<<<< HEAD
    rpce, CardProtocol, CardState, CardStateFlags, ConnectCall, ConnectReturn,
    EstablishContextCall, EstablishContextReturn, GetStatusChangeCall, GetStatusChangeReturn,
    HCardAndDispositionCall, ListReadersCall, ListReadersReturn, ReaderStateCommonCall, ScardCall,
    StatusCall, StatusReturn, TransmitCall, TransmitReturn,
=======
    rpce, CardProtocol, CardStateFlags, ConnectCall, ConnectReturn, EstablishContextCall,
    EstablishContextReturn, GetStatusChangeCall, GetStatusChangeReturn, HCardAndDispositionCall,
    ListReadersCall, ListReadersReturn, ReaderStateCommonCall, ScardCall, TransmitCall,
    TransmitReturn,
>>>>>>> 6a159ba8
};
use ironrdp_rdpdr::pdu::RdpdrPdu;
use ironrdp_rdpdr::{
    pdu::{
        efs::{
            DeviceControlRequest, DeviceControlResponse, NtStatus, ServerDeviceAnnounceResponse,
        },
        esc::{LongReturn, ReturnCode, ScardAccessStartedEventCall, ScardIoCtlCode},
    },
    RdpdrBackend,
};
use iso7816::command::Command as CardCommand;
use num_traits::{FromPrimitive, ToPrimitive};
use rdp::core::tpkt;
use rdp::model::error::Error as RdpError;
use rdp::model::error::*;
use std::collections::HashMap;
use std::convert::{TryFrom, TryInto};
use std::ffi::CString;
use std::io::{Read, Seek, SeekFrom};
use std::vec;
use tdp::{
    FileSystemObject, FileType, SharedDirectoryAcknowledge, SharedDirectoryCreateRequest,
    SharedDirectoryCreateResponse, SharedDirectoryDeleteRequest, SharedDirectoryDeleteResponse,
    SharedDirectoryInfoRequest, SharedDirectoryInfoResponse, SharedDirectoryListRequest,
    SharedDirectoryListResponse, SharedDirectoryMoveRequest, SharedDirectoryMoveResponse,
    SharedDirectoryReadRequest, SharedDirectoryReadResponse, SharedDirectoryWriteRequest,
    SharedDirectoryWriteResponse, TdpErrCode,
};
use uuid::Uuid;

#[derive(Debug)]
pub struct TeleportRdpdrBackend {
    /// Active device ids for this session.
    ///
    /// The smartcard device id is always active, and always the first element in this vector.
    active_device_ids: Vec<u32>,
    /// The client handle for this backend, used to send messages to the RDP server.
    client_handle: ClientHandle,
    /// contexts holds all the active contexts for the server, established using
    /// SCARD_IOCTL_ESTABLISHCONTEXT. Some IOCTLs are context-specific and pass it as argument.
    ///
    /// contexts also holds a cache and connected smartcard handles for each context.
    contexts: Contexts,
    uuid: Uuid,
    cert_der: Vec<u8>,
    key_der: Vec<u8>,
    pin: String,
}

impl TeleportRdpdrBackend {
    pub fn new(
        smartcard_device_id: u32,
        client_handle: ClientHandle,
        cert_der: Vec<u8>,
        key_der: Vec<u8>,
        pin: String,
    ) -> Self {
        Self {
            active_device_ids: vec![smartcard_device_id],
            client_handle,
            contexts: Contexts::new(),
            uuid: Uuid::new_v4(),
            cert_der,
            key_der,
            pin,
        }
    }

    fn get_scard_device_id(&self) -> PduResult<u32> {
        if self.active_device_ids.is_empty() {
            return Err(custom_err!(
                "TeleportRdpdrBackend::get_scard_device_id",
                TeleportRdpdrBackendError("no active devices".to_string())
            ));
        }
        Ok(self.active_device_ids[0])
    }

    fn handle_access_started(
        &mut self,
        req: DeviceControlRequest<ScardIoCtlCode>,
        _call: ScardAccessStartedEventCall,
    ) -> PduResult<()> {
        let scard_device_id = self.get_scard_device_id()?;
        if req.header.device_id != scard_device_id {
            return Err(custom_err!(
                "TeleportRdpdrBackend::handle_scard_access_started_event_call",
                TeleportRdpdrBackendError(
                    format!(
                        "got ScardAccessStartedEventCall for unknown device_id [{}], expected [{}]",
                        req.header.device_id, scard_device_id
                    )
                    .to_string()
                ),
            ));
        }

        self.write_rdpdr_dev_ctl_resp(req, Box::new(LongReturn::new(ReturnCode::Success)))
    }

    fn handle_establish_context(
        &mut self,
        req: DeviceControlRequest<ScardIoCtlCode>,
        _call: EstablishContextCall,
    ) -> PduResult<()> {
        let ctx = self.contexts.establish();

        self.write_rdpdr_dev_ctl_resp(
            req,
            Box::new(EstablishContextReturn::new(ReturnCode::Success, ctx)),
        )
    }

    fn handle_list_readers(
        &mut self,
        req: DeviceControlRequest<ScardIoCtlCode>,
        _call: ListReadersCall,
    ) -> PduResult<()> {
        self.write_rdpdr_dev_ctl_resp(
            req,
            Box::new(ListReadersReturn::new(
                ReturnCode::Success,
                vec![scard::TELEPORT_READER_NAME.to_string()],
            )),
        )
    }

    fn handle_get_status_change(
        &mut self,
        req: DeviceControlRequest<ScardIoCtlCode>,
        call: GetStatusChangeCall,
    ) -> PduResult<()> {
        let timeout = call.timeout;
        let context_id = call.context.value;

        if timeout != scard::TIMEOUT_INFINITE && timeout != scard::TIMEOUT_IMMEDIATE {
            // We've never seen one of these but we log a warning here in case we ever come
            // across one and need to debug a related issue.
            warn!(
                "logic for a non-infinite/non-immediate timeout [{}] is not implemented",
                timeout
            );
        }

        let get_status_change_ret = Self::create_get_status_change_return(call);

        // We have no status change to report, cache a response
        // for later in case we get an SCARD_IOCTL_CANCEL.
        if Self::has_no_change(&get_status_change_ret) {
            if timeout != scard::TIMEOUT_INFINITE {
                return Err(other_err!(
                    "TeleportRdpdrBackend::handle_list_readers",
                    "got no change for non-infinite timeout",
                ));
            }

            // Received a GetStatusChangeCall with an infinite timeout, so we're adding
            // a corresponding DeviceControlResponse holding a GetStatusChangeReturn
            // with its return code set to SCARD_E_CANCELLED to this Context. This value will
            // be returned when we get an SCARD_IOCTL_CANCEL call for this Context.
            self.contexts.set_scard_cancel_response(
                context_id,
                DeviceControlResponse::new(
                    req,
                    NtStatus::Success,
                    Box::new(GetStatusChangeReturn::new(
                        ReturnCode::Cancelled,
                        get_status_change_ret.into_inner().reader_states,
                    )),
                ),
            )?;

            debug!("blocking GetStatusChange call indefinitely (since our status never changes) until we receive an SCARD_IOCTL_CANCEL");

            return Ok(());
        }

        // We have some status change to report, send it to the server.
        self.write_rdpdr_dev_ctl_resp(req, Box::new(get_status_change_ret))
    }

    fn handle_connect(
        &mut self,
        req: DeviceControlRequest<ScardIoCtlCode>,
        call: ConnectCall,
    ) -> PduResult<()> {
        let handle = self.contexts.connect(
            call.common.context,
            call.common.context.value,
            self.uuid,
            &self.cert_der,
            &self.key_der,
            self.pin.clone(),
        )?;

        self.write_rdpdr_dev_ctl_resp(
            req,
            Box::new(ConnectReturn::new(
                ReturnCode::Success,
                handle,
                CardProtocol::SCARD_PROTOCOL_T1,
            )),
        )
    }

    fn handle_begin_transaction(
        &mut self,
        req: DeviceControlRequest<ScardIoCtlCode>,
        _call: HCardAndDispositionCall,
    ) -> PduResult<()> {
        self.write_rdpdr_dev_ctl_resp(req, Box::new(LongReturn::new(ReturnCode::Success)))
    }

    fn handle_transmit(
        &mut self,
        req: DeviceControlRequest<ScardIoCtlCode>,
        call: TransmitCall,
    ) -> PduResult<()> {
        let cmd =
            CardCommand::<TRANSMIT_DATA_LIMIT>::try_from(&call.send_buffer).map_err(|err| {
                custom_err!(
                    "TeleportRdpdrBackend::handle_transmit",
                    TeleportRdpdrBackendError(format!(
                        "failed to parse smartcard command {:?}: {:?}",
                        &call.send_buffer, err
                    ))
                )
            })?;

        let card = self.contexts.get_card(&call.handle)?;
        let resp = card.handle(cmd)?;

        self.write_rdpdr_dev_ctl_resp(
            req,
            Box::new(TransmitReturn::new(
                ReturnCode::Success,
                None,
                resp.encode(),
            )),
        )
    }

<<<<<<< HEAD
    fn handle_status(
        &mut self,
        req: DeviceControlRequest<ScardIoCtlCode>,
        _call: StatusCall,
        enc: CharacterSet,
    ) -> PduResult<()> {
        let (atr_length, atr) = padded_atr::<32>();

        self.write_rdpdr_dev_ctl_resp(
            req,
            Box::new(StatusReturn::new(
                ReturnCode::Success,
                vec![TELEPORT_READER_NAME.to_string()],
                // SPECIFICMODE state means that the card is ready to handle commands in a specific
                // mode, no other negotiation is necessary. Real smartcards would probably negotiate
                // some mode first.
                CardState::SpecificMode,
                CardProtocol::SCARD_PROTOCOL_T1,
                atr,
                atr_length,
                enc,
            )),
        )
    }

=======
>>>>>>> 6a159ba8
    fn create_get_status_change_return(
        call: GetStatusChangeCall,
    ) -> rpce::Pdu<GetStatusChangeReturn> {
        let mut reader_states = vec![];
        for state in call.states {
            match state.reader.as_str() {
                // PnP is Plug-and-Play. This special reader "name" is used to monitor for
                // new readers being plugged in.
                "\\\\?PnP?\\Notification" => {
                    reader_states.push(ReaderStateCommonCall {
                        current_state: state.common.current_state,
                        event_state: state.common.current_state,
                        atr_length: state.common.atr_length,
                        atr: state.common.atr,
                    });
                }
                // This is our actual emulated smartcard reader. We always advertise its state as
                // "present".
                scard::TELEPORT_READER_NAME => {
                    let (atr_length, atr) = scard::padded_atr::<36>();
                    reader_states.push(ReaderStateCommonCall {
                        current_state: state.common.current_state,
                        event_state: CardStateFlags::SCARD_STATE_CHANGED
                            | CardStateFlags::SCARD_STATE_PRESENT,
                        atr_length,
                        atr,
                    });
                }
                // All other reader names are unknown and unexpected.
                _ => {
                    warn!(
                        "got unexpected reader name [{}], ignoring",
                        state.reader.as_str()
                    );
                    reader_states.push(ReaderStateCommonCall {
                        current_state: state.common.current_state,
                        event_state: CardStateFlags::SCARD_STATE_CHANGED
                            | CardStateFlags::SCARD_STATE_UNKNOWN
                            | CardStateFlags::SCARD_STATE_IGNORE,
                        atr_length: state.common.atr_length,
                        atr: state.common.atr,
                    });
                }
            }
        }

        GetStatusChangeReturn::new(ReturnCode::Success, reader_states)
    }

    fn has_no_change(pdu: &rpce::Pdu<GetStatusChangeReturn>) -> bool {
        pdu.into_inner_ref()
            .reader_states
            .iter()
            .all(|state| state.current_state == state.event_state)
    }

    fn write_rdpdr_dev_ctl_resp(
        &mut self,
        req: DeviceControlRequest<ScardIoCtlCode>,
        resp: Box<dyn rpce::Encode>,
    ) -> PduResult<()> {
        let resp = DeviceControlResponse::new(req, NtStatus::Success, resp);
        self.client_handle
            .blocking_send(ClientFunction::WriteRdpdr(RdpdrPdu::DeviceControlResponse(
                resp,
            )))
            .map_err(|e| {
                custom_err!(
                    "TeleportRdpdrBackend::write_rdpdr_dev_ctl_resp",
                    // Due to a long chain of trait dependencies in IronRDP that are impractical to unwind at this point,
                    // we can't put _e in the source field of the error because it isn't Sync (because ClientFunction itself
                    // isn't sync). We compromise here by just wrapping its Debug output in a TeleportRdpdrBackendError.
                    TeleportRdpdrBackendError(format!("{:?}", e))
                )
            })
    }
}

impl RdpdrBackend for TeleportRdpdrBackend {
    fn handle_server_device_announce_response(
        &mut self,
        pdu: ServerDeviceAnnounceResponse,
    ) -> PduResult<()> {
        if !self.active_device_ids.contains(&pdu.device_id) {
            return Err(other_err!(
                "TeleportRdpdrBackend::handle_server_device_announce_response",
                "got ServerDeviceAnnounceResponse for unknown device_id",
            ));
        }

        if pdu.result_code != NtStatus::Success {
            return Err(other_err!(
                "TeleportRdpdrBackend::handle_server_device_announce_response",
                "ServerDeviceAnnounceResponse for smartcard redirection failed"
            ));
        }

        // Nothing to send back to the server
        Ok(())
    }

    fn handle_scard_call(
        &mut self,
        req: DeviceControlRequest<ScardIoCtlCode>,
        call: ScardCall,
    ) -> PduResult<()> {
        match call {
            ScardCall::AccessStartedEventCall(call) => self.handle_access_started(req, call),
            ScardCall::EstablishContextCall(call) => self.handle_establish_context(req, call),
            ScardCall::ListReadersCall(call) => self.handle_list_readers(req, call),
            ScardCall::GetStatusChangeCall(call) => self.handle_get_status_change(req, call),
            ScardCall::ConnectCall(call) => self.handle_connect(req, call),
            ScardCall::HCardAndDispositionCall(call) => match req.io_control_code {
                ScardIoCtlCode::BeginTransaction => self.handle_begin_transaction(req, call),
<<<<<<< HEAD
                _ => Err(custom_err!(
                    "TeleportRdpdrBackend::handle_scard_call",
                    TeleportRdpdrBackendError(format!(
                        "got unexpected ScardIoCtlCode with a HCardAndDispositionCall: {:?}",
                        req.io_control_code
                    ))
                )),
            },
            ScardCall::TransmitCall(call) => self.handle_transmit(req, call),
            ScardCall::StatusCall(call) => {
                let enc = match req.io_control_code {
                    ScardIoCtlCode::StatusW => CharacterSet::Unicode,
                    ScardIoCtlCode::StatusA => CharacterSet::Ansi,
                    _ => {
                        return Err(custom_err!(
                            "TeleportRdpdrBackend::handle_scard_call",
                            TeleportRdpdrBackendError(format!(
                                "got unexpected ScardIoCtlCode with a StatusCall: {:?}",
                                req.io_control_code
                            ))
                        ));
                    }
                };
                self.handle_status(req, call, enc)
            }
=======
                _ => Err(other_err!(
                    "TeleportRdpdrBackend::handle_scard_call",
                    "got unexpected ScardIoCtlCode with a HCardAndDispositionCall",
                )),
            },
            ScardCall::TransmitCall(call) => self.handle_transmit(req, call),
>>>>>>> 6a159ba8

            ScardCall::Unsupported => Ok(()),
        }
    }
}

/// A generic error type for the TeleportRdpdrBackend that can contain any arbitrary error message.
#[derive(Debug)]
pub struct TeleportRdpdrBackendError(pub String);

impl std::fmt::Display for TeleportRdpdrBackendError {
    fn fmt(&self, f: &mut std::fmt::Formatter<'_>) -> std::fmt::Result {
        write!(f, "{:#?}", self)
    }
}

impl std::error::Error for TeleportRdpdrBackendError {}

/// Client implements a device redirection (RDPDR) client, as defined in
/// https://winprotocoldoc.blob.core.windows.net/productionwindowsarchives/MS-RDPEFS/%5bMS-RDPEFS%5d.pdf
///
/// This client only supports a single smartcard device.
pub struct Client {
    vchan: vchan::Client,
    scard: scard::Client,

    allow_directory_sharing: bool,
    active_device_ids: Vec<u32>,
    /// FileId-indexed cache of FileCacheObjects.
    /// See the documentation of FileCacheObject
    /// for more detail on how this is used.
    file_cache: FileCache,
    next_file_id: u32, // used to generate file ids

    // Functions for sending tdp messages to the browser client.
    tdp_sd_acknowledge: SharedDirectoryAcknowledgeSender,
    tdp_sd_info_request: SharedDirectoryInfoRequestSender,
    tdp_sd_create_request: SharedDirectoryCreateRequestSender,
    tdp_sd_delete_request: SharedDirectoryDeleteRequestSender,
    tdp_sd_list_request: SharedDirectoryListRequestSender,
    tdp_sd_read_request: SharedDirectoryReadRequestSender,
    tdp_sd_write_request: SharedDirectoryWriteRequestSender,
    tdp_sd_move_request: SharedDirectoryMoveRequestSender,

    // CompletionId-indexed maps of handlers for tdp messages coming from the browser client.
    pending_sd_info_resp_handlers: HashMap<u32, SharedDirectoryInfoResponseHandler>,
    pending_sd_create_resp_handlers: HashMap<u32, SharedDirectoryCreateResponseHandler>,
    pending_sd_delete_resp_handlers: HashMap<u32, SharedDirectoryDeleteResponseHandler>,
    pending_sd_list_resp_handlers: HashMap<u32, SharedDirectoryListResponseHandler>,
    pending_sd_read_resp_handlers: HashMap<u32, SharedDirectoryReadResponseHandler>,
    pending_sd_write_resp_handlers: HashMap<u32, SharedDirectoryWriteResponseHandler>,
    pending_sd_move_resp_handlers: HashMap<u32, SharedDirectoryMoveResponseHandler>,
}

pub struct Config {
    pub cert_der: Vec<u8>,
    pub key_der: Vec<u8>,
    pub pin: String,
    pub allow_directory_sharing: bool,

    pub tdp_sd_acknowledge: SharedDirectoryAcknowledgeSender,
    pub tdp_sd_info_request: SharedDirectoryInfoRequestSender,
    pub tdp_sd_create_request: SharedDirectoryCreateRequestSender,
    pub tdp_sd_delete_request: SharedDirectoryDeleteRequestSender,
    pub tdp_sd_list_request: SharedDirectoryListRequestSender,
    pub tdp_sd_read_request: SharedDirectoryReadRequestSender,
    pub tdp_sd_write_request: SharedDirectoryWriteRequestSender,
    pub tdp_sd_move_request: SharedDirectoryMoveRequestSender,
}

impl Client {
    pub fn new(cfg: Config) -> Self {
        if cfg.allow_directory_sharing {
            debug!("creating rdpdr client with directory sharing enabled")
        } else {
            debug!("creating rdpdr client with directory sharing disabled")
        }
        Client {
            vchan: vchan::Client::new(MAX_ALLOWED_VCHAN_MSG_SIZE),
            scard: scard::Client::new(cfg.cert_der, cfg.key_der, cfg.pin),

            allow_directory_sharing: cfg.allow_directory_sharing,
            active_device_ids: vec![],
            file_cache: FileCache::new(),
            next_file_id: 0,

            tdp_sd_acknowledge: cfg.tdp_sd_acknowledge,
            tdp_sd_info_request: cfg.tdp_sd_info_request,
            tdp_sd_create_request: cfg.tdp_sd_create_request,
            tdp_sd_delete_request: cfg.tdp_sd_delete_request,
            tdp_sd_list_request: cfg.tdp_sd_list_request,
            tdp_sd_read_request: cfg.tdp_sd_read_request,
            tdp_sd_write_request: cfg.tdp_sd_write_request,
            tdp_sd_move_request: cfg.tdp_sd_move_request,

            pending_sd_info_resp_handlers: HashMap::new(),
            pending_sd_create_resp_handlers: HashMap::new(),
            pending_sd_delete_resp_handlers: HashMap::new(),
            pending_sd_list_resp_handlers: HashMap::new(),
            pending_sd_read_resp_handlers: HashMap::new(),
            pending_sd_write_resp_handlers: HashMap::new(),
            pending_sd_move_resp_handlers: HashMap::new(),
        }
    }
    /// Reads raw RDP messages sent on the rdpdr virtual channel and replies as necessary.
    pub fn read_and_create_reply(&mut self, payload: tpkt::Payload) -> RdpResult<Messages> {
        if let Some(mut payload) = self.vchan.read(payload)? {
            let header = SharedHeader::decode(&mut payload)?;
            debug!("got RDP: {:?}", header);
            if let Component::RDPDR_CTYP_PRN = header.component {
                warn!("got {:?} RDPDR header from RDP server, ignoring because we're not redirecting any printers", header);
                return Ok(vec![]);
            }

            let responses = match header.packet_id {
                PacketId::PAKID_CORE_SERVER_ANNOUNCE => {
                    self.handle_server_announce(&mut payload)?
                }
                PacketId::PAKID_CORE_SERVER_CAPABILITY => {
                    self.handle_server_capability(&mut payload)?
                }
                PacketId::PAKID_CORE_CLIENTID_CONFIRM => {
                    self.handle_client_id_confirm(&mut payload)?
                }
                PacketId::PAKID_CORE_DEVICE_REPLY => self.handle_device_reply(&mut payload)?,
                // Device IO request is where communication with the smartcard and shared drive actually happens.
                // Everything up to this point was negotiation (and smartcard device registration).
                PacketId::PAKID_CORE_DEVICE_IOREQUEST => {
                    self.handle_device_io_request(&mut payload)?
                }
                _ => {
                    // We don't implement the full set of messages.
                    error!(
                        "RDPDR packets {:?} are not implemented yet, ignoring",
                        header.packet_id
                    );
                    vec![]
                }
            };

            return Ok(responses);
        }
        Ok(vec![])
    }

    fn handle_server_announce(&self, payload: &mut Payload) -> RdpResult<Messages> {
        let req = ServerAnnounceRequest::decode(payload)?;
        debug!("received RDP ServerAnnounceRequest: {:?}", req);

        let resp = ClientAnnounceReply::new(req);
        debug!("sending RDP ClientAnnounceReply: {:?}", resp);

        let mut resp =
            self.add_headers_and_chunkify(PacketId::PAKID_CORE_CLIENTID_CONFIRM, resp.encode()?)?;

        let client_name_request = ClientNameRequest::new(
            ClientNameRequestUnicodeFlag::Ascii,
            CString::new(DIRECTORY_SHARE_CLIENT_NAME.to_string()).unwrap(),
        );

        debug!("sending RDP {:?}", client_name_request);

        let mut client_name_response = self.add_headers_and_chunkify(
            PacketId::PAKID_CORE_CLIENT_NAME,
            client_name_request.encode()?,
        )?;
        resp.append(&mut client_name_response);

        Ok(resp)
    }

    fn handle_server_capability(&self, payload: &mut Payload) -> RdpResult<Messages> {
        let req = ServerCoreCapabilityRequest::decode(payload)?;
        debug!("received RDP {:?}", req);

        let resp = ClientCoreCapabilityResponse::new_response(self.allow_directory_sharing);
        debug!("sending RDP ClientCoreCapabilityResponse: {:?}", resp);
        let resp =
            self.add_headers_and_chunkify(PacketId::PAKID_CORE_CLIENT_CAPABILITY, resp.encode()?)?;
        Ok(resp)
    }

    fn handle_client_id_confirm(&mut self, payload: &mut Payload) -> RdpResult<Messages> {
        let req = ServerClientIdConfirm::decode(payload)?;
        debug!("received RDP ServerClientIdConfirm: {:?}", req);

        if !self.active_device_ids.contains(&SCARD_DEVICE_ID) {
            self.push_active_device_id(SCARD_DEVICE_ID)?;
        }
        let resp = ClientDeviceListAnnounceRequest::new_smartcard(SCARD_DEVICE_ID);
        debug!("sending RDP {:?}", resp);
        self.add_headers_and_chunkify(PacketId::PAKID_CORE_DEVICELIST_ANNOUNCE, resp.encode()?)
    }

    fn handle_device_reply(&self, payload: &mut Payload) -> RdpResult<Messages> {
        let req = ServerDeviceAnnounceResponseDeprecated::decode(payload)?;
        debug!("received RDP: {:?}", req);

        if !self.active_device_ids.contains(&req.device_id) {
            return Err(invalid_data_error(&format!(
                "got ServerDeviceAnnounceResponse for unknown device_id {}",
                &req.device_id
            )));
        }

        if req.device_id != self.get_scard_device_id()? {
            // This was for a directory we're sharing over TDP
            let mut err_code = TdpErrCode::Nil;
            if req.result_code != NTSTATUS::STATUS_SUCCESS {
                err_code = TdpErrCode::Failed;
                debug!("ServerDeviceAnnounceResponse for smartcard redirection failed with result code {:?}", req.result_code);
            } else {
                debug!("ServerDeviceAnnounceResponse for shared directory succeeded")
            }

            (self.tdp_sd_acknowledge)(SharedDirectoryAcknowledge {
                err_code,
                directory_id: req.device_id,
            })?;
        } else {
            // This was for the smart card
            if req.result_code != NTSTATUS::STATUS_SUCCESS {
                // End the session, we cannot continue without
                // the smart card being redirected.
                return Err(rejected_by_server_error(&format!(
                        "ServerDeviceAnnounceResponse for smartcard redirection failed with result code {:?}",
                        req.result_code
                    )));
            }
            debug!("ServerDeviceAnnounceResponse for smartcard redirection succeeded");
        }
        Ok(vec![])
    }

    fn handle_device_io_request(&mut self, payload: &mut Payload) -> RdpResult<Messages> {
        let device_io_request = DeviceIoRequestDeprecated::decode(payload)?;
        let major_function = device_io_request.major_function;

        // Smartcard control only uses IRP_MJ_DEVICE_CONTROL; directory control uses IRP_MJ_DEVICE_CONTROL along with
        // all the other MajorFunctions supported by this Client. Therefore if we receive any major function when drive
        // redirection is not allowed, something has gone wrong. In such a case, we return an error as a security measure
        // to ensure directories are never shared when RBAC doesn't permit it.
        if major_function != MajorFunctionDeprecated::IRP_MJ_DEVICE_CONTROL
            && !self.allow_directory_sharing
        {
            return Err(Error::TryError(
                "received a drive redirection major function when drive redirection was not allowed"
                    .to_string(),
            ));
        }

        match major_function {
            MajorFunctionDeprecated::IRP_MJ_DEVICE_CONTROL => {
                self.process_irp_device_control(device_io_request, payload)
            }
            MajorFunctionDeprecated::IRP_MJ_CREATE => {
                self.process_irp_create(device_io_request, payload)
            }
            MajorFunctionDeprecated::IRP_MJ_QUERY_INFORMATION => {
                self.process_irp_query_information(device_io_request, payload)
            }
            MajorFunctionDeprecated::IRP_MJ_CLOSE => self.process_irp_close(device_io_request),
            MajorFunctionDeprecated::IRP_MJ_DIRECTORY_CONTROL => {
                self.process_irp_directory_control(device_io_request, payload)
            }
            MajorFunctionDeprecated::IRP_MJ_QUERY_VOLUME_INFORMATION => {
                self.process_irp_query_volume_information(device_io_request, payload)
            }
            MajorFunctionDeprecated::IRP_MJ_READ => {
                self.process_irp_read(device_io_request, payload)
            }
            MajorFunctionDeprecated::IRP_MJ_WRITE => {
                self.process_irp_write(device_io_request, payload)
            }
            MajorFunctionDeprecated::IRP_MJ_SET_INFORMATION => {
                self.process_irp_set_information(device_io_request, payload)
            }
            MajorFunctionDeprecated::IRP_MJ_LOCK_CONTROL => self.process_irp_lock_ctl(),
            _ => Err(invalid_data_error(&format!(
                "got unsupported major_function in DeviceIoRequest: {:?}",
                &major_function
            ))),
        }
    }

    fn process_irp_device_control(
        &mut self,
        device_io_request: DeviceIoRequestDeprecated,
        payload: &mut Payload,
    ) -> RdpResult<Messages> {
        let ioctl = DeviceControlRequestDeprecated::decode(device_io_request, payload)?;
        let is_smart_card_op = ioctl.header.device_id == self.get_scard_device_id()?;
        debug!("received RDP: {:?}", ioctl);

        // IRP_MJ_DEVICE_CONTROL is the one major function used by both the smartcard controller (always enabled)
        // and shared directory controller (potentially disabled by RBAC). Here we check that directory sharing
        // is enabled here before proceeding with any shared directory controls as an additional security measure.
        if !is_smart_card_op && !self.allow_directory_sharing {
            return Err(Error::TryError("received a drive redirection major function when drive redirection was not allowed".to_string()));
        }

        let device_control_responses = if is_smart_card_op {
            // Smart card control
            self.scard.ioctl(&ioctl, payload)?
        } else {
            // Drive redirection, mimic FreeRDP's "no-op"
            // https://github.com/FreeRDP/FreeRDP/blob/511444a65e7aa2f537c5e531fa68157a50c1bd4d/channels/drive/client/drive_main.c#L677-L684
            vec![DeviceControlResponseDeprecated::new(
                &ioctl,
                NTSTATUS::STATUS_SUCCESS,
                Box::new(NoOp::new()),
            )]
        };

        let mut messages: Messages = vec![];
        for resp in device_control_responses {
            debug!("sending RDP: {:?}", resp);
            messages.extend(self.add_headers_and_chunkify(
                PacketId::PAKID_CORE_DEVICE_IOCOMPLETION,
                resp.encode()?,
            )?);
        }

        Ok(messages)
    }

    fn process_irp_create(
        &mut self,
        device_io_request: DeviceIoRequestDeprecated,
        payload: &mut Payload,
    ) -> RdpResult<Messages> {
        // https://github.com/FreeRDP/FreeRDP/blob/511444a65e7aa2f537c5e531fa68157a50c1bd4d/channels/drive/client/drive_file.c#L207
        let rdp_req = ServerCreateDriveRequest::decode(device_io_request, payload)?;
        debug!("received RDP ServerCreateDriveRequest: {:?}", rdp_req);

        // Send a TDP Shared Directory Info Request
        // https://github.com/FreeRDP/FreeRDP/blob/511444a65e7aa2f537c5e531fa68157a50c1bd4d/channels/drive/client/drive_file.c#L210
        let tdp_req = SharedDirectoryInfoRequest::from(rdp_req.clone());
        (self.tdp_sd_info_request)(tdp_req)?;

        // Add a TDP Shared Directory Info Response handler to the handler cache.
        // When we receive a TDP Shared Directory Info Response with this completion_id,
        // this handler will be called.
        self.pending_sd_info_resp_handlers.insert(
            rdp_req.device_io_request.completion_id,
            Box::new(
                |cli: &mut Self, res: SharedDirectoryInfoResponse| -> RdpResult<Messages> {
                    match res.err_code {
                        TdpErrCode::Failed | TdpErrCode::AlreadyExists => {
                            return Err(try_error(&format!(
                                "received unexpected TDP error code in SharedDirectoryInfoResponse: {:?}",
                                res.err_code,
                            )));
                        }
                        TdpErrCode::Nil => {
                            // The file exists
                            // https://github.com/FreeRDP/FreeRDP/blob/511444a65e7aa2f537c5e531fa68157a50c1bd4d/channels/drive/client/drive_file.c#L214
                            if res.fso.file_type == FileType::Directory {
                                if rdp_req.create_disposition
                                    == flags::CreateDisposition::FILE_CREATE
                                {
                                    // https://github.com/FreeRDP/FreeRDP/blob/511444a65e7aa2f537c5e531fa68157a50c1bd4d/channels/drive/client/drive_file.c#L221
                                    return cli.prep_device_create_response(
                                        &rdp_req,
                                        NTSTATUS::STATUS_OBJECT_NAME_COLLISION,
                                        0,
                                    );
                                }

                                if rdp_req
                                    .create_options
                                    .contains(flags::CreateOptions::FILE_NON_DIRECTORY_FILE)
                                {
                                    // https://github.com/FreeRDP/FreeRDP/blob/511444a65e7aa2f537c5e531fa68157a50c1bd4d/channels/drive/client/drive_file.c#L227
                                    return cli.prep_device_create_response(
                                        &rdp_req,
                                        NTSTATUS::STATUS_ACCESS_DENIED,
                                        0,
                                    );
                                }
                            } else if rdp_req
                                .create_options
                                .contains(flags::CreateOptions::FILE_DIRECTORY_FILE)
                            {
                                // https://github.com/FreeRDP/FreeRDP/blob/511444a65e7aa2f537c5e531fa68157a50c1bd4d/channels/drive/client/drive_file.c#L237
                                return cli.prep_device_create_response(
                                    &rdp_req,
                                    NTSTATUS::STATUS_NOT_A_DIRECTORY,
                                    0,
                                );
                            }
                        }
                        TdpErrCode::DoesNotExist => {
                            // https://github.com/FreeRDP/FreeRDP/blob/511444a65e7aa2f537c5e531fa68157a50c1bd4d/channels/drive/client/drive_file.c#L242
                            if rdp_req
                                .create_options
                                .contains(flags::CreateOptions::FILE_DIRECTORY_FILE)
                            {
                                if rdp_req.create_disposition.intersects(
                                    flags::CreateDisposition::FILE_OPEN_IF
                                        | flags::CreateDisposition::FILE_CREATE,
                                ) {
                                    // https://github.com/FreeRDP/FreeRDP/blob/511444a65e7aa2f537c5e531fa68157a50c1bd4d/channels/drive/client/drive_file.c#L252
                                    return cli.tdp_sd_create(
                                        rdp_req,
                                        FileType::Directory,
                                    );
                                } else {
                                    // https://github.com/FreeRDP/FreeRDP/blob/511444a65e7aa2f537c5e531fa68157a50c1bd4d/channels/drive/client/drive_file.c#L258
                                    return cli.prep_device_create_response(
                                        &rdp_req,
                                        NTSTATUS::STATUS_NO_SUCH_FILE,
                                        0,
                                    );
                                }
                            }
                        }
                    }

                    // The actual creation of files and error mapping in FreeRDP happens here, for reference:
                    // https://github.com/FreeRDP/FreeRDP/blob/511444a65e7aa2f537c5e531fa68157a50c1bd4d/winpr/libwinpr/file/file.c#L781
                    match rdp_req.create_disposition {
                        flags::CreateDisposition::FILE_SUPERSEDE => {
                            // If the file already exists, replace it with the given file. If it does not, create the given file.
                            if res.err_code == TdpErrCode::Nil {
                                return cli.tdp_sd_overwrite(rdp_req);
                            } else if res.err_code == TdpErrCode::DoesNotExist {
                                return cli.tdp_sd_create(rdp_req, FileType::File);
                            }
                        }
                        flags::CreateDisposition::FILE_OPEN => {
                            // If the file already exists, open it instead of creating a new file. If it does not, fail the request and do not create a new file.
                            if res.err_code == TdpErrCode::Nil {
                                let file_id = cli.generate_file_id();
                                cli.file_cache.insert(
                                    file_id,
                                    FileCacheObject::new(UnixPath::from(&rdp_req.path), res.fso),
                                );
                                return cli.prep_device_create_response(
                                    &rdp_req,
                                    NTSTATUS::STATUS_SUCCESS,
                                    file_id,
                                );
                            } else if res.err_code == TdpErrCode::DoesNotExist {
                                return cli.prep_device_create_response(
                                    &rdp_req,
                                    NTSTATUS::STATUS_NO_SUCH_FILE,
                                    0,
                                )
                            }
                        }
                        flags::CreateDisposition::FILE_CREATE => {
                            // If the file already exists, fail the request and do not create or open the given file. If it does not, create the given file.
                            if res.err_code == TdpErrCode::Nil {
                                return cli.prep_device_create_response(
                                    &rdp_req,
                                    NTSTATUS::STATUS_OBJECT_NAME_COLLISION,
                                    0,
                                );
                            } else if res.err_code == TdpErrCode::DoesNotExist {
                                return cli.tdp_sd_create(rdp_req, FileType::File);
                            }
                        }
                        flags::CreateDisposition::FILE_OPEN_IF => {
                            // If the file already exists, open it. If it does not, create the given file.
                            if res.err_code == TdpErrCode::Nil {
                                let file_id = cli.generate_file_id();
                                cli.file_cache.insert(
                                    file_id,
                                    FileCacheObject::new(UnixPath::from(&rdp_req.path), res.fso),
                                );
                                return cli.prep_device_create_response(
                                    &rdp_req,
                                    NTSTATUS::STATUS_SUCCESS,
                                    file_id,
                                );
                            } else if res.err_code == TdpErrCode::DoesNotExist {
                                return cli.tdp_sd_create(rdp_req, FileType::File);
                            }
                        }
                        flags::CreateDisposition::FILE_OVERWRITE => {
                            // If the file already exists, open it and overwrite it. If it does not, fail the request.
                            if res.err_code == TdpErrCode::Nil {
                                return cli.tdp_sd_overwrite(rdp_req);
                            } else if res.err_code == TdpErrCode::DoesNotExist {
                                return cli.prep_device_create_response(
                                    &rdp_req,
                                    NTSTATUS::STATUS_NO_SUCH_FILE,
                                    0,
                                )
                            }
                        }
                        flags::CreateDisposition::FILE_OVERWRITE_IF => {
                            // If the file already exists, open it and overwrite it. If it does not, create the given file.
                            if res.err_code == TdpErrCode::Nil {
                                return cli.tdp_sd_overwrite(rdp_req);
                            } else if res.err_code == TdpErrCode::DoesNotExist {
                                return cli.tdp_sd_create(rdp_req, FileType::File);
                            }
                        }
                        _ => {
                            return Err(invalid_data_error(&format!(
                                "received unknown CreateDisposition value for RDP {rdp_req:?}"
                            )));
                        }
                    }

                    Err(try_error("Programmer error, this line should never be reached"))
                },
            ),
        );

        Ok(vec![])
    }

    fn process_irp_query_information(
        &mut self,
        device_io_request: DeviceIoRequestDeprecated,
        payload: &mut Payload,
    ) -> RdpResult<Messages> {
        // https://github.com/FreeRDP/FreeRDP/blob/511444a65e7aa2f537c5e531fa68157a50c1bd4d/channels/drive/client/drive_main.c#L373
        let rdp_req = ServerDriveQueryInformationRequest::decode(device_io_request, payload)?;
        debug!("received RDP: {:?}", rdp_req);
        let f = self.file_cache.get(rdp_req.device_io_request.file_id);
        let code = if f.is_some() {
            NTSTATUS::STATUS_SUCCESS
        } else {
            NTSTATUS::STATUS_UNSUCCESSFUL
        };
        self.prep_query_info_response(&rdp_req, f, code)
    }

    fn process_irp_close(
        &mut self,
        device_io_request: DeviceIoRequestDeprecated,
    ) -> RdpResult<Messages> {
        // https://github.com/FreeRDP/FreeRDP/blob/511444a65e7aa2f537c5e531fa68157a50c1bd4d/channels/drive/client/drive_main.c#L236
        let rdp_req = DeviceCloseRequest::decode(device_io_request);
        debug!("received RDP: {:?}", rdp_req);
        // Remove the file from our cache
        if let Some(file) = self.file_cache.remove(rdp_req.device_io_request.file_id) {
            if file.delete_pending {
                return self.tdp_sd_delete(rdp_req, file);
            }
            return self.prep_device_close_response(rdp_req, NTSTATUS::STATUS_SUCCESS);
        }

        self.prep_device_close_response(rdp_req, NTSTATUS::STATUS_UNSUCCESSFUL)
    }

    /// The IRP_MJ_DIRECTORY_CONTROL function we support is when it's sent with minor function IRP_MN_QUERY_DIRECTORY,
    /// which is used to retrieve the contents of a directory. RDP does this by repeatedly sending
    /// IRP_MN_QUERY_DIRECTORY, expecting to retrieve the next item in the directory in each reply.
    /// (Which directory is being queried is specified by the FileId in each request).
    ///
    /// An idiosyncrasy of the protocol is that on the first IRP_MN_QUERY_DIRECTORY in a sequence, RDP expects back an
    /// entry for the "." directory, on the second call it expects an entry for the ".." directory, and on subsequent
    /// calls it expects entries for the actual contents of the directory.
    ///
    /// Once all of the directory's contents has been sent back, we alert RDP to stop sending IRP_MN_QUERY_DIRECTORY
    /// by sending it back an NTSTATUS::STATUS_NO_MORE_FILES.
    fn process_irp_directory_control(
        &mut self,
        device_io_request: DeviceIoRequestDeprecated,
        payload: &mut Payload,
    ) -> RdpResult<Messages> {
        // https://github.com/FreeRDP/FreeRDP/blob/511444a65e7aa2f537c5e531fa68157a50c1bd4d/channels/drive/client/drive_main.c#L650
        match device_io_request.minor_function {
            MinorFunction::IRP_MN_QUERY_DIRECTORY => {
                let rdp_req = ServerDriveQueryDirectoryRequest::decode(device_io_request, payload)?;
                debug!("received RDP: {:?}", rdp_req);
                let file_id = rdp_req.device_io_request.file_id;
                // https://github.com/FreeRDP/FreeRDP/blob/511444a65e7aa2f537c5e531fa68157a50c1bd4d/channels/drive/client/drive_main.c#L610
                if let Some(dir) = self.file_cache.get(file_id) {
                    if dir.fso.file_type != FileType::Directory {
                        return Err(invalid_data_error("received an IRP_MN_QUERY_DIRECTORY request for a file rather than a directory"));
                    }

                    if rdp_req.initial_query == 0 {
                        // This isn't the initial query, ergo we already have this dir's contents filled in.
                        // Just send the next item.
                        return self.prep_next_drive_query_dir_response(&rdp_req);
                    }

                    // On the initial query, we need to get the list of files in this directory from
                    // the client by sending a TDP SharedDirectoryListRequest.
                    // https://github.com/FreeRDP/FreeRDP/blob/511444a65e7aa2f537c5e531fa68157a50c1bd4d/channels/drive/client/drive_file.c#L775
                    let path = dir.path.clone();

                    // Ask the client for the list of files in this directory.
                    (self.tdp_sd_list_request)(SharedDirectoryListRequest {
                        completion_id: rdp_req.device_io_request.completion_id,
                        directory_id: rdp_req.device_io_request.device_id,
                        path,
                    })?;

                    // When we get the response for that list of files...
                    self.pending_sd_list_resp_handlers.insert(
                        rdp_req.device_io_request.completion_id,
                        Box::new(
                            move |cli: &mut Self,
                                  res: SharedDirectoryListResponse|
                                  -> RdpResult<Messages> {
                                if res.err_code != TdpErrCode::Nil {
                                    // TODO(isaiah): For now any error will kill the session.
                                    // In the future, we might want to make this send back
                                    // an NTSTATUS::STATUS_UNSUCCESSFUL instead.
                                    return Err(try_error(&format!(
                                        "SharedDirectoryListRequest failed with err_code = {:?}",
                                        res.err_code
                                    )));
                                }

                                // If SharedDirectoryListRequest succeeded, move the
                                // list of FileSystemObjects that correspond to this directory's
                                // contents to its entry in the file cache.
                                if let Some(dir) = cli.file_cache.get_mut(file_id) {
                                    dir.contents = res.fso_list;
                                    // And send back the "." directory over RDP
                                    return cli.prep_next_drive_query_dir_response(&rdp_req);
                                }

                                cli.prep_file_cache_fail_drive_query_dir_response(&rdp_req)
                            },
                        ),
                    );

                    // Return nothing yet, an RDP message will be returned when the pending_sd_list_resp_handlers
                    // closure gets called.
                    return Ok(vec![]);
                }

                // File not found in cache, return a failure
                self.prep_file_cache_fail_drive_query_dir_response(&rdp_req)
            }
            MinorFunction::IRP_MN_NOTIFY_CHANGE_DIRECTORY => {
                debug!("received RDP: {:?}", device_io_request);
                debug!(
                    "ignoring IRP_MN_NOTIFY_CHANGE_DIRECTORY: {:?}",
                    device_io_request
                );
                // https://github.com/FreeRDP/FreeRDP/blob/511444a65e7aa2f537c5e531fa68157a50c1bd4d/channels/drive/client/drive_main.c#L661
                Ok(vec![])
            }
            _ => {
                debug!("received RDP: {:?}", device_io_request);
                // https://github.com/FreeRDP/FreeRDP/blob/511444a65e7aa2f537c5e531fa68157a50c1bd4d/channels/drive/client/drive_main.c#L663
                self.prep_drive_query_dir_response(
                    &device_io_request,
                    NTSTATUS::STATUS_NOT_SUPPORTED,
                    None,
                )
            }
        }
    }

    /// https://github.com/FreeRDP/FreeRDP/blob/511444a65e7aa2f537c5e531fa68157a50c1bd4d/channels/drive/client/drive_main.c#L442
    fn process_irp_query_volume_information(
        &mut self,
        device_io_request: DeviceIoRequestDeprecated,
        payload: &mut Payload,
    ) -> RdpResult<Messages> {
        let rdp_req = ServerDriveQueryVolumeInformationRequest::decode(device_io_request, payload)?;
        debug!("received RDP: {:?}", rdp_req);
        if let Some(dir) = self.file_cache.get(rdp_req.device_io_request.file_id) {
            let buffer = match rdp_req.fs_info_class_lvl {
                FileSystemInformationClassLevel::FileFsVolumeInformation => {
                    Some(FileSystemInformationClass::FileFsVolumeInformation(
                        FileFsVolumeInformation::new(dir.fso.last_modified as i64),
                    ))
                }
                FileSystemInformationClassLevel::FileFsAttributeInformation => {
                    Some(FileSystemInformationClass::FileFsAttributeInformation(
                        FileFsAttributeInformation::new(),
                    ))
                }
                FileSystemInformationClassLevel::FileFsFullSizeInformation => {
                    Some(FileSystemInformationClass::FileFsFullSizeInformation(
                        FileFsFullSizeInformation::new(),
                    ))
                }
                FileSystemInformationClassLevel::FileFsDeviceInformation => {
                    Some(FileSystemInformationClass::FileFsDeviceInformation(
                        FileFsDeviceInformation::new(),
                    ))
                }
                FileSystemInformationClassLevel::FileFsSizeInformation => Some(
                    FileSystemInformationClass::FileFsSizeInformation(FileFsSizeInformation::new()),
                ),
                _ => None,
            };

            let io_status = if buffer.is_some() {
                NTSTATUS::STATUS_SUCCESS
            } else {
                NTSTATUS::STATUS_UNSUCCESSFUL
            };

            return self.prep_query_vol_info_response(
                &rdp_req.device_io_request,
                io_status,
                buffer,
            );
        }

        // File not found in cache
        Err(invalid_data_error(&format!(
            "failed to retrieve an item from the file cache with FileId = {}",
            rdp_req.device_io_request.file_id
        )))
    }

    fn process_irp_read(
        &mut self,
        device_io_request: DeviceIoRequestDeprecated,
        payload: &mut Payload,
    ) -> RdpResult<Messages> {
        // https://github.com/FreeRDP/FreeRDP/blob/511444a65e7aa2f537c5e531fa68157a50c1bd4d/channels/drive/client/drive_main.c#L268
        let rdp_req = DeviceReadRequest::decode(device_io_request, payload)?;
        debug!("received RDP: {:?}", rdp_req);
        self.tdp_sd_read(rdp_req)
    }

    fn process_irp_write(
        &mut self,
        device_io_request: DeviceIoRequestDeprecated,
        payload: &mut Payload,
    ) -> RdpResult<Messages> {
        let rdp_req = DeviceWriteRequest::decode(device_io_request, payload)?;
        debug!("received RDP: {:?}", rdp_req);
        self.tdp_sd_write(rdp_req)
    }

    fn process_irp_set_information(
        &mut self,
        device_io_request: DeviceIoRequestDeprecated,
        payload: &mut Payload,
    ) -> RdpResult<Messages> {
        let rdp_req = ServerDriveSetInformationRequest::decode(device_io_request, payload)?;
        debug!("received RDP: {:?}", rdp_req);

        // Determine whether to send back a STATUS_DIRECTORY_NOT_EMPTY
        // or STATUS_SUCCESS in the case of a succesful operation
        // https://github.com/FreeRDP/FreeRDP/blob/dfa231c0a55b005af775b833f92f6bcd30363d77/channels/drive/client/drive_main.c#L430-L431
        let io_status = match self.file_cache.get(rdp_req.device_io_request.file_id) {
            Some(file) => {
                if file.fso.file_type == FileType::Directory && file.fso.is_empty == TDP_FALSE {
                    NTSTATUS::STATUS_DIRECTORY_NOT_EMPTY
                } else {
                    NTSTATUS::STATUS_SUCCESS
                }
            }
            None => {
                // File not found in cache
                return self.prep_set_info_response(&rdp_req, NTSTATUS::STATUS_UNSUCCESSFUL);
            }
        };

        match rdp_req.file_information_class_level {
            FileInformationClassLevel::FileRenameInformation => match rdp_req.set_buffer {
                FileInformationClass::FileRenameInformation(ref rename_info) => {
                    self.rename(rdp_req.clone(), rename_info, io_status)
                }
                _ => Err(invalid_data_error(
                    "FileInformationClass does not match FileInformationClassLevel",
                )),
            },
            FileInformationClassLevel::FileDispositionInformation => match rdp_req.set_buffer {
                FileInformationClass::FileDispositionInformation(ref info) => {
                    if let Some(file) = self.file_cache.get_mut(rdp_req.device_io_request.file_id) {
                        if !(file.fso.file_type == FileType::Directory && file.fso.is_empty == TDP_FALSE) {
                            // https://github.com/FreeRDP/FreeRDP/blob/dfa231c0a55b005af775b833f92f6bcd30363d77/channels/drive/client/drive_file.c#L681
                            file.delete_pending = info.delete_pending == 1;
                        }

                        return self.prep_set_info_response(&rdp_req, io_status);
                    }

                    // File not found in cache
                    self.prep_set_info_response(&rdp_req, NTSTATUS::STATUS_UNSUCCESSFUL)
                }
                _ => Err(invalid_data_error(
                    "FileInformationClass does not match FileInformationClassLevel",
                )),

            },
            FileInformationClassLevel::FileBasicInformation
            | FileInformationClassLevel::FileEndOfFileInformation
            | FileInformationClassLevel::FileAllocationInformation => {
                // Each of these ask us to change something we don't have control over at the browser
                // level, so we just do nothing and send back a success.
                // https://github.com/FreeRDP/FreeRDP/blob/dfa231c0a55b005af775b833f92f6bcd30363d77/channels/drive/client/drive_file.c#L579
                self.prep_set_info_response(&rdp_req, io_status)
            }

            _ => {
                Err(not_implemented_error(&format!(
                    "support for ServerDriveSetInformationRequest with fs_info_class_lvl = {:?} is not implemented",
                    rdp_req.file_information_class_level
                )))
            }
        }
    }

    fn process_irp_lock_ctl(&mut self) -> RdpResult<Messages> {
        // return an empty payload
        // https://github.com/FreeRDP/FreeRDP/blob/dfa231c0a55b005af775b833f92f6bcd30363d77/channels/drive/client/drive_main.c#L600-L601
        debug!("received RDP: major function IRP_MJ_LOCK_CONTROL");
        debug!("sending RDP an empty response");
        self.vchan.add_header_and_chunkify(None, vec![])
    }

    pub fn handle_client_device_list_announce(
        &mut self,
        req: ClientDeviceListAnnounce,
    ) -> RdpResult<Messages> {
        if !self.allow_directory_sharing {
            return Err(try_error("directory sharing disabled"));
        }

        self.push_active_device_id(req.device_list[0].device_id)?;
        debug!(
            "sending new drive for redirection over RDP, ClientDeviceListAnnounce: {:?}",
            req
        );

        let responses =
            self.add_headers_and_chunkify(PacketId::PAKID_CORE_DEVICELIST_ANNOUNCE, req.encode()?)?;

        Ok(responses)
    }

    pub fn handle_tdp_sd_info_response(
        &mut self,
        res: SharedDirectoryInfoResponse,
    ) -> RdpResult<Messages> {
        if !self.allow_directory_sharing {
            return Err(try_error("directory sharing disabled"));
        }

        debug!("received TDP SharedDirectoryInfoResponse: {:?}", res);
        if let Some(tdp_resp_handler) = self
            .pending_sd_info_resp_handlers
            .remove(&res.completion_id)
        {
            let rdp_responses = tdp_resp_handler(self, res)?;
            return Ok(rdp_responses);
        }

        Err(try_error(&format!(
            "received invalid completion id: {}",
            res.completion_id
        )))
    }

    pub fn handle_tdp_sd_create_response(
        &mut self,
        res: SharedDirectoryCreateResponse,
    ) -> RdpResult<Messages> {
        if !self.allow_directory_sharing {
            return Err(try_error("directory sharing disabled"));
        }

        debug!("received TDP SharedDirectoryCreateResponse: {:?}", res);
        if let Some(tdp_resp_handler) = self
            .pending_sd_create_resp_handlers
            .remove(&res.completion_id)
        {
            let rdp_responses = tdp_resp_handler(self, res)?;
            return Ok(rdp_responses);
        }

        Err(try_error(&format!(
            "received invalid completion id: {}",
            res.completion_id
        )))
    }

    pub fn handle_tdp_sd_delete_response(
        &mut self,
        res: SharedDirectoryDeleteResponse,
    ) -> RdpResult<Messages> {
        if !self.allow_directory_sharing {
            return Err(try_error("directory sharing disabled"));
        }

        debug!("received TDP SharedDirectoryDeleteResponse: {:?}", res);
        if let Some(tdp_resp_handler) = self
            .pending_sd_delete_resp_handlers
            .remove(&res.completion_id)
        {
            let rdp_responses = tdp_resp_handler(self, res)?;
            return Ok(rdp_responses);
        }

        Err(try_error(&format!(
            "received invalid completion id: {}",
            res.completion_id
        )))
    }

    pub fn handle_tdp_sd_list_response(
        &mut self,
        res: SharedDirectoryListResponse,
    ) -> RdpResult<Messages> {
        if !self.allow_directory_sharing {
            return Err(try_error("directory sharing disabled"));
        }

        debug!("received TDP SharedDirectoryListResponse: {:?}", res);
        if let Some(tdp_resp_handler) = self
            .pending_sd_list_resp_handlers
            .remove(&res.completion_id)
        {
            let rdp_responses = tdp_resp_handler(self, res)?;
            return Ok(rdp_responses);
        }

        Err(try_error(&format!(
            "received invalid completion id: {}",
            res.completion_id
        )))
    }

    pub fn handle_tdp_sd_read_response(
        &mut self,
        res: SharedDirectoryReadResponse,
    ) -> RdpResult<Messages> {
        if !self.allow_directory_sharing {
            return Err(try_error("directory sharing disabled"));
        }

        debug!("received TDP: {:?}", res);
        if let Some(tdp_resp_handler) = self
            .pending_sd_read_resp_handlers
            .remove(&res.completion_id)
        {
            let rdp_responses = tdp_resp_handler(self, res)?;
            return Ok(rdp_responses);
        }

        Err(try_error(&format!(
            "received invalid completion id: {}",
            res.completion_id
        )))
    }

    pub fn handle_tdp_sd_write_response(
        &mut self,
        res: SharedDirectoryWriteResponse,
    ) -> RdpResult<Messages> {
        if !self.allow_directory_sharing {
            return Err(try_error("directory sharing disabled"));
        }

        debug!("received TDP: {:?}", res);
        if let Some(tdp_resp_handler) = self
            .pending_sd_write_resp_handlers
            .remove(&res.completion_id)
        {
            let rdp_responses = tdp_resp_handler(self, res)?;
            return Ok(rdp_responses);
        }

        Err(try_error(&format!(
            "received invalid completion id: {}",
            res.completion_id
        )))
    }

    pub fn handle_tdp_sd_move_response(
        &mut self,
        res: SharedDirectoryMoveResponse,
    ) -> RdpResult<Messages> {
        if !self.allow_directory_sharing {
            return Err(try_error("directory sharing disabled"));
        }

        debug!("received TDP SharedDirectoryMoveResponse: {:?}", res);
        if let Some(tdp_resp_handler) = self
            .pending_sd_move_resp_handlers
            .remove(&res.completion_id)
        {
            let rdp_responses = tdp_resp_handler(self, res)?;
            return Ok(rdp_responses);
        }

        Err(try_error(&format!(
            "received invalid completion id: {}",
            res.completion_id
        )))
    }

    fn prep_device_create_response(
        &mut self,
        req: &DeviceCreateRequest,
        io_status: NTSTATUS,
        new_file_id: u32,
    ) -> RdpResult<Messages> {
        let resp = DeviceCreateResponse::new(req, io_status, new_file_id);
        debug!("sending RDP: {:?}", resp);
        let resp = self
            .add_headers_and_chunkify(PacketId::PAKID_CORE_DEVICE_IOCOMPLETION, resp.encode()?)?;
        Ok(resp)
    }

    fn prep_query_info_response(
        &self,
        req: &ServerDriveQueryInformationRequest,
        file: Option<&FileCacheObject>,
        io_status: NTSTATUS,
    ) -> RdpResult<Messages> {
        let resp = ClientDriveQueryInformationResponse::new(req, file, io_status)?;
        debug!("sending RDP: {:?}", resp);
        let resp = self
            .add_headers_and_chunkify(PacketId::PAKID_CORE_DEVICE_IOCOMPLETION, resp.encode()?)?;
        Ok(resp)
    }

    fn prep_device_close_response(
        &self,
        req: DeviceCloseRequest,
        io_status: NTSTATUS,
    ) -> RdpResult<Messages> {
        let resp = DeviceCloseResponse::new(req, io_status);
        debug!("sending RDP: {:?}", resp);
        let resp = self
            .add_headers_and_chunkify(PacketId::PAKID_CORE_DEVICE_IOCOMPLETION, resp.encode()?)?;
        Ok(resp)
    }

    fn prep_drive_query_dir_response(
        &self,
        device_io_request: &DeviceIoRequestDeprecated,
        io_status: NTSTATUS,
        buffer: Option<FileInformationClass>,
    ) -> RdpResult<Messages> {
        let resp = ClientDriveQueryDirectoryResponse::new(device_io_request, io_status, buffer)?;
        debug!("sending RDP: {:?}", resp);
        let resp = self
            .add_headers_and_chunkify(PacketId::PAKID_CORE_DEVICE_IOCOMPLETION, resp.encode()?)?;
        Ok(resp)
    }

    /// prep_next_drive_query_dir_response is a helper function that takes advantage of the
    /// Iterator implementation for FileCacheObject in order to respond appropriately to
    /// Server Drive Query Directory Requests as they come in.
    ///
    /// req gives us a FileId, which we use to get the FileCacheObject for the directory that
    /// this request is targeted at. We use that FileCacheObject as an iterator, grabbing the
    /// next() FileSystemObject (starting with ".", then "..", then iterating through the contents
    /// of the target directory), which we then convert to an RDP FileInformationClass for sending back
    /// to the RDP server.
    fn prep_next_drive_query_dir_response(
        &mut self,
        req: &ServerDriveQueryDirectoryRequest,
    ) -> RdpResult<Messages> {
        if let Some(dir) = self.file_cache.get_mut(req.device_io_request.file_id) {
            // Get the next FileSystemObject from the FileCacheObject for translation
            // into an RDP data structure. Because of how next() is implemented for FileCacheObject,
            // the first time this is called we will get an object for the "." directory, the second
            // time will give us "..", and then we will iterate through any files/directories stored
            // within dir.
            if let Some(fso) = dir.next() {
                let buffer = match req.file_info_class_lvl {
                    FileInformationClassLevel::FileBothDirectoryInformation => {
                        Some(FileInformationClass::FileBothDirectoryInformation(
                            FileBothDirectoryInformation::from(fso)?,
                        ))
                    }
                    FileInformationClassLevel::FileFullDirectoryInformation => {
                        Some(FileInformationClass::FileFullDirectoryInformation(
                            FileFullDirectoryInformation::from(fso)?,
                        ))
                    }
                    FileInformationClassLevel::FileNamesInformation => {
                        Some(FileInformationClass::FileNamesInformation(
                            FileNamesInformation::new(fso.name()?),
                        ))
                    }
                    FileInformationClassLevel::FileDirectoryInformation => {
                        Some(FileInformationClass::FileDirectoryInformation(
                            FileDirectoryInformation::from(fso)?,
                        ))
                    }
                    _ => {
                        return Err(invalid_data_error("received invalid FileInformationClassLevel in ServerDriveQueryDirectoryRequest"));
                    }
                };

                return self.prep_drive_query_dir_response(
                    &req.device_io_request,
                    NTSTATUS::STATUS_SUCCESS,
                    buffer,
                );
            }

            // If we reach here it means our iterator is exhausted,
            // so we send back a NTSTATUS::STATUS_NO_MORE_FILES to
            // alert RDP that we've listed all the contents of this directory.
            // https://github.com/FreeRDP/FreeRDP/blob/511444a65e7aa2f537c5e531fa68157a50c1bd4d/winpr/libwinpr/file/generic.c#L1193
            // https://github.com/FreeRDP/FreeRDP/blob/511444a65e7aa2f537c5e531fa68157a50c1bd4d/channels/drive/client/drive_main.c#L114
            return self.prep_drive_query_dir_response(
                &req.device_io_request,
                NTSTATUS::STATUS_NO_MORE_FILES,
                None,
            );
        }

        // File not found in cache
        self.prep_file_cache_fail_drive_query_dir_response(req)
    }

    fn prep_file_cache_fail_drive_query_dir_response(
        &self,
        req: &ServerDriveQueryDirectoryRequest,
    ) -> RdpResult<Messages> {
        debug!(
            "failed to retrieve an item from the file cache with FileId = {}",
            req.device_io_request.file_id
        );
        // https://github.com/FreeRDP/FreeRDP/blob/511444a65e7aa2f537c5e531fa68157a50c1bd4d/channels/drive/client/drive_main.c#L633
        self.prep_drive_query_dir_response(
            &req.device_io_request,
            NTSTATUS::STATUS_UNSUCCESSFUL,
            None,
        )
    }

    fn prep_query_vol_info_response(
        &self,
        device_io_request: &DeviceIoRequestDeprecated,
        io_status: NTSTATUS,
        buffer: Option<FileSystemInformationClass>,
    ) -> RdpResult<Messages> {
        let resp =
            ClientDriveQueryVolumeInformationResponse::new(device_io_request, io_status, buffer)?;
        debug!("sending RDP: {:?}", resp);
        let resp = self
            .add_headers_and_chunkify(PacketId::PAKID_CORE_DEVICE_IOCOMPLETION, resp.encode()?)?;
        Ok(resp)
    }

    fn prep_read_response(
        &self,
        req: DeviceReadRequest,
        io_status: NTSTATUS,
        data: Vec<u8>,
    ) -> RdpResult<Messages> {
        let resp = DeviceReadResponse::new(&req, io_status, data);
        debug!("sending RDP: {:?}", resp);
        let resp = self
            .add_headers_and_chunkify(PacketId::PAKID_CORE_DEVICE_IOCOMPLETION, resp.encode()?)?;
        Ok(resp)
    }

    fn prep_write_response(
        &self,
        req: DeviceIoRequestDeprecated,
        io_status: NTSTATUS,
        length: u32,
    ) -> RdpResult<Messages> {
        let resp = DeviceWriteResponse::new(&req, io_status, length);
        debug!("sending RDP: {:?}", resp);
        let resp = self
            .add_headers_and_chunkify(PacketId::PAKID_CORE_DEVICE_IOCOMPLETION, resp.encode()?)?;
        Ok(resp)
    }

    fn prep_set_info_response(
        &mut self,
        req: &ServerDriveSetInformationRequest,
        io_status: NTSTATUS,
    ) -> RdpResult<Messages> {
        let resp = ClientDriveSetInformationResponse::new(req, io_status);
        debug!("sending RDP: {:?}", resp);
        let resp = self
            .add_headers_and_chunkify(PacketId::PAKID_CORE_DEVICE_IOCOMPLETION, resp.encode()?)?;
        Ok(resp)
    }

    /// Helper function for sending a TDP SharedDirectoryCreateRequest based on an
    /// RDP DeviceCreateRequest and handling the TDP SharedDirectoryCreateResponse.
    fn tdp_sd_create(
        &mut self,
        rdp_req: DeviceCreateRequest,
        file_type: FileType,
    ) -> RdpResult<Messages> {
        let tdp_req = SharedDirectoryCreateRequest {
            completion_id: rdp_req.device_io_request.completion_id,
            directory_id: rdp_req.device_io_request.device_id,
            file_type,
            path: UnixPath::from(&rdp_req.path),
        };
        (self.tdp_sd_create_request)(tdp_req)?;

        self.pending_sd_create_resp_handlers.insert(
            rdp_req.device_io_request.completion_id,
            Box::new(
                move |cli: &mut Self, res: SharedDirectoryCreateResponse| -> RdpResult<Messages> {
                    if res.err_code != TdpErrCode::Nil {
                        return cli.prep_device_create_response(
                            &rdp_req,
                            NTSTATUS::STATUS_UNSUCCESSFUL,
                            0,
                        );
                    }

                    let file_id = cli.generate_file_id();
                    cli.file_cache.insert(
                        file_id,
                        FileCacheObject::new(UnixPath::from(&rdp_req.path), res.fso),
                    );
                    cli.prep_device_create_response(&rdp_req, NTSTATUS::STATUS_SUCCESS, file_id)
                },
            ),
        );
        Ok(vec![])
    }

    /// Helper function for combining a TDP SharedDirectoryDeleteRequest
    /// with a TDP SharedDirectoryCreateRequest to overwrite a file, based
    /// on an RDP DeviceCreateRequest.
    fn tdp_sd_overwrite(&mut self, rdp_req: DeviceCreateRequest) -> RdpResult<Messages> {
        let tdp_req = SharedDirectoryDeleteRequest {
            completion_id: rdp_req.device_io_request.completion_id,
            directory_id: rdp_req.device_io_request.device_id,
            path: UnixPath::from(&rdp_req.path),
        };
        (self.tdp_sd_delete_request)(tdp_req)?;
        self.pending_sd_delete_resp_handlers.insert(
            rdp_req.device_io_request.completion_id,
            Box::new(
                |cli: &mut Self, res: SharedDirectoryDeleteResponse| -> RdpResult<Messages> {
                    match res.err_code {
                        TdpErrCode::Nil => cli.tdp_sd_create(rdp_req, FileType::File),
                        _ => cli.prep_device_create_response(
                            &rdp_req,
                            NTSTATUS::STATUS_UNSUCCESSFUL,
                            0,
                        ),
                    }
                },
            ),
        );
        Ok(vec![])
    }

    fn tdp_sd_delete(
        &mut self,
        rdp_req: DeviceCloseRequest,
        file: FileCacheObject,
    ) -> RdpResult<Messages> {
        let tdp_req = SharedDirectoryDeleteRequest {
            completion_id: rdp_req.device_io_request.completion_id,
            directory_id: rdp_req.device_io_request.device_id,
            path: file.path,
        };
        (self.tdp_sd_delete_request)(tdp_req)?;
        self.pending_sd_delete_resp_handlers.insert(
            rdp_req.device_io_request.completion_id,
            Box::new(
                |cli: &mut Self, res: SharedDirectoryDeleteResponse| -> RdpResult<Messages> {
                    let code = if res.err_code == TdpErrCode::Nil {
                        NTSTATUS::STATUS_SUCCESS
                    } else {
                        NTSTATUS::STATUS_UNSUCCESSFUL
                    };
                    cli.prep_device_close_response(rdp_req, code)
                },
            ),
        );
        Ok(vec![])
    }

    fn tdp_sd_read(&mut self, rdp_req: DeviceReadRequest) -> RdpResult<Messages> {
        if let Some(file) = self.file_cache.get(rdp_req.device_io_request.file_id) {
            let tdp_req = SharedDirectoryReadRequest {
                completion_id: rdp_req.device_io_request.completion_id,
                directory_id: rdp_req.device_io_request.device_id,
                path: file.path.clone(),
                length: rdp_req.length,
                offset: rdp_req.offset,
            };
            (self.tdp_sd_read_request)(tdp_req)?;

            self.pending_sd_read_resp_handlers.insert(
                rdp_req.device_io_request.completion_id,
                Box::new(
                    move |cli: &mut Self,
                          res: SharedDirectoryReadResponse|
                          -> RdpResult<Messages> {
                        match res.err_code {
                            TdpErrCode::Nil => cli.prep_read_response(
                                rdp_req,
                                NTSTATUS::STATUS_SUCCESS,
                                res.read_data,
                            ),
                            _ => cli.prep_read_response(
                                rdp_req,
                                NTSTATUS::STATUS_UNSUCCESSFUL,
                                vec![],
                            ),
                        }
                    },
                ),
            );

            return Ok(vec![]);
        }

        // File not found in cache
        self.prep_read_response(rdp_req, NTSTATUS::STATUS_UNSUCCESSFUL, vec![])
    }

    fn tdp_sd_write(&mut self, rdp_req: DeviceWriteRequest) -> RdpResult<Messages> {
        if let Some(file) = self.file_cache.get(rdp_req.device_io_request.file_id) {
            let tdp_req = SharedDirectoryWriteRequest {
                completion_id: rdp_req.device_io_request.completion_id,
                directory_id: rdp_req.device_io_request.device_id,
                path: file.path.clone(),
                offset: rdp_req.offset,
                write_data: rdp_req.write_data,
            };
            (self.tdp_sd_write_request)(tdp_req)?;

            let device_io_request = rdp_req.device_io_request;
            self.pending_sd_write_resp_handlers.insert(
                device_io_request.completion_id,
                Box::new(
                    move |cli: &mut Self,
                          res: SharedDirectoryWriteResponse|
                          -> RdpResult<Messages> {
                        match res.err_code {
                            TdpErrCode::Nil => cli.prep_write_response(
                                device_io_request,
                                NTSTATUS::STATUS_SUCCESS,
                                res.bytes_written,
                            ),
                            _ => cli.prep_write_response(
                                device_io_request,
                                NTSTATUS::STATUS_UNSUCCESSFUL,
                                0,
                            ),
                        }
                    },
                ),
            );

            return Ok(vec![]);
        }

        // File not found in cache
        self.prep_write_response(rdp_req.device_io_request, NTSTATUS::STATUS_UNSUCCESSFUL, 0)
    }

    fn rename(
        &mut self,
        rdp_req: ServerDriveSetInformationRequest,
        rename_info: &FileRenameInformation,
        io_status: NTSTATUS,
    ) -> RdpResult<Messages> {
        // https://github.com/FreeRDP/FreeRDP/blob/dfa231c0a55b005af775b833f92f6bcd30363d77/channels/drive/client/drive_file.c#L709
        match rename_info.replace_if_exists {
            Boolean::True => self.rename_replace_if_exists(rdp_req, rename_info, io_status),
            Boolean::False => self.rename_dont_replace_if_exists(rdp_req, rename_info, io_status),
        }
    }

    fn rename_replace_if_exists(
        &mut self,
        rdp_req: ServerDriveSetInformationRequest,
        rename_info: &FileRenameInformation,
        io_status: NTSTATUS,
    ) -> RdpResult<Messages> {
        // If replace_if_exists is true, we can just send a TDP SharedDirectoryMoveRequest,
        // which works like the unix `mv` utility (meaning it will automatically replace if exists).
        self.tdp_sd_move(rdp_req, rename_info, io_status)
    }

    fn rename_dont_replace_if_exists(
        &mut self,
        rdp_req: ServerDriveSetInformationRequest,
        rename_info: &FileRenameInformation,
        io_status: NTSTATUS,
    ) -> RdpResult<Messages> {
        let new_path = UnixPath::from(&rename_info.file_name);
        // If replace_if_exists is false, first check if the new_path exists.
        (self.tdp_sd_info_request)(SharedDirectoryInfoRequest {
            completion_id: rdp_req.device_io_request.completion_id,
            directory_id: rdp_req.device_io_request.device_id,
            path: new_path,
        })?;

        let rename_info = (*rename_info).clone();
        self.pending_sd_info_resp_handlers.insert(
            rdp_req.device_io_request.completion_id,
            Box::new(
                move |cli: &mut Self, res: SharedDirectoryInfoResponse| -> RdpResult<Messages> {
                    if res.err_code == TdpErrCode::DoesNotExist {
                        // If the file doesn't already exist, send a move request.
                        return cli.tdp_sd_move(rdp_req, &rename_info, io_status);
                    }
                    // If it does, send back a name collision error, as is done in FreeRDP.
                    cli.prep_set_info_response(&rdp_req, NTSTATUS::STATUS_OBJECT_NAME_COLLISION)
                },
            ),
        );

        Ok(vec![])
    }

    fn tdp_sd_move(
        &mut self,
        rdp_req: ServerDriveSetInformationRequest,
        rename_info: &FileRenameInformation,
        io_status: NTSTATUS,
    ) -> RdpResult<Messages> {
        if let Some(file) = self.file_cache.get(rdp_req.device_io_request.file_id) {
            (self.tdp_sd_move_request)(SharedDirectoryMoveRequest {
                completion_id: rdp_req.device_io_request.completion_id,
                directory_id: rdp_req.device_io_request.device_id,
                original_path: file.path.clone(),
                new_path: UnixPath::from(&rename_info.file_name),
            })?;

            self.pending_sd_move_resp_handlers.insert(
                rdp_req.device_io_request.completion_id,
                Box::new(
                    move |cli: &mut Self,
                          res: SharedDirectoryMoveResponse|
                          -> RdpResult<Messages> {
                        if res.err_code != TdpErrCode::Nil {
                            return cli
                                .prep_set_info_response(&rdp_req, NTSTATUS::STATUS_UNSUCCESSFUL);
                        }

                        cli.prep_set_info_response(&rdp_req, io_status)
                    },
                ),
            );

            return Ok(vec![]);
        }

        // File not found in cache
        self.prep_set_info_response(&rdp_req, NTSTATUS::STATUS_UNSUCCESSFUL)
    }

    /// add_headers_and_chunkify takes an encoded PDU ready to be sent over a virtual channel (payload),
    /// adds on the Shared Header based the passed packet_id, adds the appropriate (virtual) Channel PDU Header,
    /// and splits the entire payload into chunks if the payload exceeds the maximum size.
    fn add_headers_and_chunkify(
        &self,
        packet_id: PacketId,
        payload: Message,
    ) -> RdpResult<Messages> {
        let mut inner = SharedHeader::new(Component::RDPDR_CTYP_CORE, packet_id).encode()?;
        inner.extend_from_slice(&payload);
        self.vchan.add_header_and_chunkify(None, inner)
    }

    fn push_active_device_id(&mut self, device_id: u32) -> RdpResult<()> {
        if self.active_device_ids.contains(&device_id) {
            return Err(RdpError::TryError(format!(
                "attempted to add a duplicate device_id {} to active_device_ids {:?}",
                device_id, self.active_device_ids
            )));
        }
        self.active_device_ids.push(device_id);
        Ok(())
    }

    fn get_scard_device_id(&self) -> RdpResult<u32> {
        // We always push it into the list first
        if !self.active_device_ids.is_empty() {
            return Ok(self.active_device_ids[0]);
        }
        Err(RdpError::TryError("no active device ids".to_string()))
    }

    fn generate_file_id(&mut self) -> u32 {
        self.next_file_id = self.next_file_id.wrapping_add(1);
        self.next_file_id
    }
}

/// FileCacheObject is an in-memory representation of
/// of a file or directory holding the metadata necessary
/// for RDP drive redirection. They are stored in map indexed
/// by their RDP FileId.
///
/// The lifecycle for a FileCacheObject is a function of the
/// MajorFunction of RDP DeviceIoRequests:
///
/// | Sequence | MajorFunction | results in                                               |
/// | -------- | ------------- | ---------------------------------------------------------|
/// | 1        | IRP_MJ_CREATE | A new FileCacheObject is created and assigned a FileId   |
/// | -------- | ------------- | ---------------------------------------------------------|
/// | 2        | <other>       | The FCO is retrieved from the cache by the FileId in the |
/// |          |               | DeviceIoRequest and metadata is used to craft a response |
/// | -------- | ------------- | ---------------------------------------------------------|
/// | 3        | IRP_MJ_CLOSE  | The FCO is deleted from the cache                        |
/// | -------- | ------------- | ---------------------------------------------------------|
#[derive(Debug, Clone)]
struct FileCacheObject {
    path: UnixPath,
    delete_pending: bool,
    /// The FileSystemObject pertaining to the file or directory at path.
    fso: FileSystemObject,
    /// A vector of the contents of the directory at path.
    contents: Vec<FileSystemObject>,

    /// Book-keeping variable, see Iterator implementation
    contents_i: usize,
    /// Book-keeping variable, see Iterator implementation
    dot_sent: bool,
    /// Book-keeping variable, see Iterator implementation
    dotdot_sent: bool,
}

impl FileCacheObject {
    fn new(path: UnixPath, fso: FileSystemObject) -> Self {
        Self {
            path,
            delete_pending: false,
            fso,
            contents: Vec::new(),

            contents_i: 0,
            dot_sent: false,
            dotdot_sent: false,
        }
    }
}

/// FileCacheObject is used as an iterator for the implementation of
/// IRP_MJ_DIRECTORY_CONTROL, which requires that we iterate through
/// all the files of a directory one by one. In this case, the directory
/// is the FileCacheObject itself, with it's own fso field representing
/// the directory, and its contents being represented by FileSystemObject's
/// in its contents field.
///
/// We account for an idiosyncrasy of the RDP protocol here: when fielding an
/// IRP_MJ_DIRECTORY_CONTROL, RDP first expects to receive an entry for the "."
/// directory, and next an entry for the ".." directory. Only after those two
/// directories have been sent do we begin sending the actual contents of this
/// directory (the contents field). (This is why we maintain dot_sent and dotdot_sent
/// fields on each FileCacheObject)
///
/// Note that this implementation only makes sense in the case that this FileCacheObject
/// is itself a directory (fso.file_type == FileType::Directory). We leave it up to the
/// caller to ensure iteration makes sense in the given context that it's used.
impl Iterator for FileCacheObject {
    type Item = FileSystemObject;

    fn next(&mut self) -> Option<Self::Item> {
        // On the first call to next, return the "." directory
        if !self.dot_sent {
            self.dot_sent = true;
            Some(FileSystemObject {
                last_modified: self.fso.last_modified,
                size: self.fso.size,
                file_type: self.fso.file_type,
                is_empty: TDP_FALSE,
                path: UnixPath::from(".".to_string()),
            })
        } else if !self.dotdot_sent {
            // On the second call to next, return the ".." directory
            self.dotdot_sent = true;
            Some(FileSystemObject {
                last_modified: self.fso.last_modified,
                size: 0,
                file_type: FileType::Directory,
                is_empty: TDP_FALSE,
                path: UnixPath::from("..".to_string()),
            })
        } else {
            // "." and ".." have been sent, now start iterating through
            // the actual contents of the directory
            if self.contents_i < self.contents.len() {
                let i = self.contents_i;
                self.contents_i += 1;
                return Some(self.contents[i].clone());
            }
            None
        }
    }
}

struct FileCache {
    cache: HashMap<u32, FileCacheObject>,
}

impl FileCache {
    fn new() -> Self {
        Self {
            cache: HashMap::new(),
        }
    }

    /// Insert a FileCacheObject into the file cache.
    ///
    /// If the file cache did not have this key present, [`None`] is returned.
    ///
    /// If the file cache did have this key present, the value is updated, and the old
    /// value is returned. The key is not updated, though; this matters for
    /// types that can be `==` without being identical.
    fn insert(&mut self, file_id: u32, file: FileCacheObject) -> Option<FileCacheObject> {
        self.cache.insert(file_id, file)
    }

    /// Retrieves a FileCacheObject from the file cache,
    /// without removing it from the cache.
    fn get(&self, file_id: u32) -> Option<&FileCacheObject> {
        self.cache.get(&file_id)
    }
    /// Retrieves a mutable FileCacheObject from the file cache,
    /// without removing it from the cache.
    fn get_mut(&mut self, file_id: u32) -> Option<&mut FileCacheObject> {
        self.cache.get_mut(&file_id)
    }

    /// Retrieves a FileCacheObject from the file cache,
    /// removing it from the cache.
    fn remove(&mut self, file_id: u32) -> Option<FileCacheObject> {
        self.cache.remove(&file_id)
    }
}

/// 2.2.1.1 Shared Header (RDPDR_HEADER)
/// This header is present at the beginning of every message in sent over the rdpdr virtual channel.
/// The purpose of this header is to describe the type of the message.
/// https://docs.microsoft.com/en-us/openspecs/windows_protocols/ms-rdpefs/29d4108f-8163-4a67-8271-e48c4b9c2a7c
#[derive(Debug, PartialEq)]
struct SharedHeader {
    component: Component,
    packet_id: PacketId,
}

impl SharedHeader {
    fn new(component: Component, packet_id: PacketId) -> Self {
        Self {
            component,
            packet_id,
        }
    }
    fn decode(payload: &mut Payload) -> RdpResult<Self> {
        let component = payload.read_u16::<LittleEndian>()?;
        let packet_id = payload.read_u16::<LittleEndian>()?;
        Ok(Self {
            component: Component::from_u16(component).ok_or_else(|| {
                invalid_data_error(&format!("invalid component value {component:#06x}"))
            })?,
            packet_id: PacketId::from_u16(packet_id).ok_or_else(|| {
                invalid_data_error(&format!("invalid packet_id value {packet_id:#06x}"))
            })?,
        })
    }
}

impl Encode for SharedHeader {
    fn encode(&self) -> RdpResult<Message> {
        let mut w = vec![];
        w.write_u16::<LittleEndian>(self.component.to_u16().unwrap())?;
        w.write_u16::<LittleEndian>(self.packet_id.to_u16().unwrap())?;
        Ok(w)
    }
}

type ServerAnnounceRequest = ClientIdMessage;
type ClientAnnounceReply = ClientIdMessage;
type ServerClientIdConfirm = ClientIdMessage;

#[derive(Debug, PartialEq)]
struct ClientIdMessage {
    version_major: u16,
    version_minor: u16,
    client_id: u32,
}

impl ClientIdMessage {
    fn new(req: ServerAnnounceRequest) -> Self {
        Self {
            version_major: VERSION_MAJOR,
            version_minor: VERSION_MINOR,
            client_id: req.client_id,
        }
    }

    fn decode(payload: &mut Payload) -> RdpResult<Self> {
        Ok(Self {
            version_major: payload.read_u16::<LittleEndian>()?,
            version_minor: payload.read_u16::<LittleEndian>()?,
            client_id: payload.read_u32::<LittleEndian>()?,
        })
    }
}

impl Encode for ClientIdMessage {
    fn encode(&self) -> RdpResult<Message> {
        let mut w = vec![];
        w.write_u16::<LittleEndian>(self.version_major)?;
        w.write_u16::<LittleEndian>(self.version_minor)?;
        w.write_u32::<LittleEndian>(self.client_id)?;
        Ok(w)
    }
}

#[derive(Debug)]
struct ServerCoreCapabilityRequest {
    num_capabilities: u16,
    padding: u16,
    capabilities: Vec<CapabilitySet>,
}

impl ServerCoreCapabilityRequest {
    fn new_response(allow_directory_sharing: bool) -> Self {
        // Clients are always required to send the "general" capability set.
        // In addition, we also send the optional smartcard capability (CAP_SMARTCARD_TYPE)
        // and drive capability (CAP_DRIVE_TYPE).
        let mut capabilities = vec![
            CapabilitySet {
                header: CapabilityHeader {
                    cap_type: CapabilityType::CAP_GENERAL_TYPE,
                    length: 8 + 36, // 8 byte header + 36 byte capability descriptor
                    version: GENERAL_CAPABILITY_VERSION_02,
                },
                data: Capability::General(GeneralCapabilitySet {
                    os_type: 0,
                    os_version: 0,
                    protocol_major_version: VERSION_MAJOR,
                    protocol_minor_version: VERSION_MINOR,
                    io_code_1: 0x00007fff, // Combination of all the required bits.
                    io_code_2: 0,
                    extended_pdu: 0x00000001 | 0x00000002, // RDPDR_DEVICE_REMOVE_PDUS | RDPDR_CLIENT_DISPLAY_NAME_PDU
                    extra_flags_1: 0,
                    extra_flags_2: 0,
                    special_type_device_cap: 1, // Request redirection of 1 special device - smartcard.
                }),
            },
            CapabilitySet {
                header: CapabilityHeader {
                    cap_type: CapabilityType::CAP_SMARTCARD_TYPE,
                    length: 8, // 8 byte header + empty capability descriptor
                    version: SMARTCARD_CAPABILITY_VERSION_01,
                },
                data: Capability::Smartcard,
            },
        ];

        if allow_directory_sharing {
            capabilities.push(CapabilitySet {
                header: CapabilityHeader {
                    cap_type: CapabilityType::CAP_DRIVE_TYPE,
                    length: 8, // 8 byte header + empty capability descriptor
                    version: DRIVE_CAPABILITY_VERSION_02,
                },
                data: Capability::Drive,
            });
        }

        Self {
            padding: 0,
            num_capabilities: capabilities.len() as u16,
            capabilities,
        }
    }

    fn decode(payload: &mut Payload) -> RdpResult<Self> {
        let num_capabilities = payload.read_u16::<LittleEndian>()?;
        let padding = payload.read_u16::<LittleEndian>()?;
        let mut capabilities = vec![];
        for _ in 0..num_capabilities {
            capabilities.push(CapabilitySet::decode(payload)?);
        }

        Ok(Self {
            num_capabilities,
            padding,
            capabilities,
        })
    }
}
impl Encode for ServerCoreCapabilityRequest {
    fn encode(&self) -> RdpResult<Message> {
        let mut w = vec![];
        w.write_u16::<LittleEndian>(self.num_capabilities)?;
        w.write_u16::<LittleEndian>(self.padding)?;
        for cap in self.capabilities.iter() {
            w.extend_from_slice(&cap.encode()?);
        }
        Ok(w)
    }
}

#[derive(Debug)]
struct CapabilitySet {
    header: CapabilityHeader,
    data: Capability,
}

impl CapabilitySet {
    fn encode(&self) -> RdpResult<Message> {
        let mut w = self.header.encode()?;
        w.extend_from_slice(&self.data.encode()?);
        Ok(w)
    }
    fn decode(payload: &mut Payload) -> RdpResult<Self> {
        let header = CapabilityHeader::decode(payload)?;
        let data = Capability::decode(payload, &header)?;

        Ok(Self { header, data })
    }
}

#[derive(Debug)]
struct CapabilityHeader {
    cap_type: CapabilityType,
    length: u16,
    version: u32,
}

impl CapabilityHeader {
    fn encode(&self) -> RdpResult<Message> {
        let mut w = vec![];
        w.write_u16::<LittleEndian>(self.cap_type.to_u16().unwrap())?;
        w.write_u16::<LittleEndian>(self.length)?;
        w.write_u32::<LittleEndian>(self.version)?;
        Ok(w)
    }
    fn decode(payload: &mut Payload) -> RdpResult<Self> {
        let cap_type = payload.read_u16::<LittleEndian>()?;
        Ok(Self {
            cap_type: CapabilityType::from_u16(cap_type).ok_or_else(|| {
                invalid_data_error(&format!("invalid capability type {cap_type:#06x}"))
            })?,
            length: payload.read_u16::<LittleEndian>()?,
            version: payload.read_u32::<LittleEndian>()?,
        })
    }
}

#[derive(Debug)]
enum Capability {
    General(GeneralCapabilitySet),
    Printer,
    Port,
    Drive,
    Smartcard,
}

impl Capability {
    fn encode(&self) -> RdpResult<Message> {
        match self {
            Capability::General(general) => Ok(general.encode()?),
            _ => Ok(vec![]),
        }
    }

    fn decode(payload: &mut Payload, header: &CapabilityHeader) -> RdpResult<Self> {
        match header.cap_type {
            CapabilityType::CAP_GENERAL_TYPE => Ok(Capability::General(
                GeneralCapabilitySet::decode(payload, header.version)?,
            )),
            CapabilityType::CAP_PRINTER_TYPE => Ok(Capability::Printer),
            CapabilityType::CAP_PORT_TYPE => Ok(Capability::Port),
            CapabilityType::CAP_DRIVE_TYPE => Ok(Capability::Drive),
            CapabilityType::CAP_SMARTCARD_TYPE => Ok(Capability::Smartcard),
        }
    }
}

#[derive(Debug)]
struct GeneralCapabilitySet {
    os_type: u32,
    os_version: u32,
    protocol_major_version: u16,
    protocol_minor_version: u16,
    io_code_1: u32,
    io_code_2: u32,
    extended_pdu: u32,
    extra_flags_1: u32,
    extra_flags_2: u32,
    special_type_device_cap: u32,
}

impl GeneralCapabilitySet {
    fn encode(&self) -> RdpResult<Message> {
        let mut w = vec![];
        w.write_u32::<LittleEndian>(self.os_type)?;
        w.write_u32::<LittleEndian>(self.os_version)?;
        w.write_u16::<LittleEndian>(self.protocol_major_version)?;
        w.write_u16::<LittleEndian>(self.protocol_minor_version)?;
        w.write_u32::<LittleEndian>(self.io_code_1)?;
        w.write_u32::<LittleEndian>(self.io_code_2)?;
        w.write_u32::<LittleEndian>(self.extended_pdu)?;
        w.write_u32::<LittleEndian>(self.extra_flags_1)?;
        w.write_u32::<LittleEndian>(self.extra_flags_2)?;
        w.write_u32::<LittleEndian>(self.special_type_device_cap)?;
        Ok(w)
    }

    fn decode(payload: &mut Payload, version: u32) -> RdpResult<Self> {
        Ok(Self {
            os_type: payload.read_u32::<LittleEndian>()?,
            os_version: payload.read_u32::<LittleEndian>()?,
            protocol_major_version: payload.read_u16::<LittleEndian>()?,
            protocol_minor_version: payload.read_u16::<LittleEndian>()?,
            io_code_1: payload.read_u32::<LittleEndian>()?,
            io_code_2: payload.read_u32::<LittleEndian>()?,
            extended_pdu: payload.read_u32::<LittleEndian>()?,
            extra_flags_1: payload.read_u32::<LittleEndian>()?,
            extra_flags_2: payload.read_u32::<LittleEndian>()?,
            special_type_device_cap: if version == GENERAL_CAPABILITY_VERSION_02 {
                payload.read_u32::<LittleEndian>()?
            } else {
                0
            },
        })
    }
}

type ClientCoreCapabilityResponse = ServerCoreCapabilityRequest;

#[derive(Debug)]
pub struct ClientDeviceListAnnounceRequest {
    device_count: u32,
    device_list: Vec<DeviceAnnounceHeader>,
}

pub type ClientDeviceListAnnounce = ClientDeviceListAnnounceRequest;

impl ClientDeviceListAnnounceRequest {
    // We only need to announce the smartcard in this Client Device List Announce Request.
    // Drives (directories) can be announced at any time with a Client Drive Device List Announce.
    fn new_smartcard(device_id: u32) -> Self {
        Self {
            device_count: 1,
            device_list: vec![DeviceAnnounceHeader {
                device_type: DeviceType::RDPDR_DTYP_SMARTCARD,
                device_id,
                // This name is a constant defined by the spec.
                preferred_dos_name: "SCARD".to_string(),
                device_data_length: 0,
                device_data: vec![],
            }],
        }
    }

    /// A new drive can be announced at any time during RDP's operation. It is up to the caller
    pub fn new_drive(device_id: u32, drive_name: String) -> Self {
        // If the client supports DRIVE_CAPABILITY_VERSION_02 in the Drive Capability Set,
        // then the full name MUST also be specified in the DeviceData field, as a null-terminated
        // Unicode string. If the DeviceDataLength field is nonzero, the content of the
        // PreferredDosName field is ignored.
        //
        // In the RDP spec, Unicode typically means null-terminated UTF-16LE, however empirically it
        // appears that this field expects null-terminated UTF-8.
        let device_data = util::to_utf8(&drive_name);

        Self {
            device_count: 1,
            device_list: vec![DeviceAnnounceHeader {
                device_type: DeviceType::RDPDR_DTYP_FILESYSTEM,
                device_id,
                preferred_dos_name: drive_name,
                device_data_length: device_data.len() as u32,
                device_data,
            }],
        }
    }
}

impl Encode for ClientDeviceListAnnounceRequest {
    fn encode(&self) -> RdpResult<Message> {
        let mut w = vec![];
        w.write_u32::<LittleEndian>(self.device_count)?;
        for dev in self.device_list.iter() {
            w.extend_from_slice(&dev.encode()?);
        }
        Ok(w)
    }
}

/// 2.2.1.3 Device Announce Header (DEVICE_ANNOUNCE)
/// https://docs.microsoft.com/en-us/openspecs/windows_protocols/ms-rdpefs/32e34332-774b-4ead-8c9d-5d64720d6bf9
#[derive(Debug)]
struct DeviceAnnounceHeader {
    device_type: DeviceType,
    device_id: u32,
    preferred_dos_name: String,
    device_data_length: u32,
    device_data: Vec<u8>,
}

impl DeviceAnnounceHeader {
    fn encode(&self) -> RdpResult<Message> {
        let mut w = vec![];
        w.write_u32::<LittleEndian>(self.device_type.to_u32().unwrap())?;
        w.write_u32::<LittleEndian>(self.device_id)?;
        let mut name: &str = &self.preferred_dos_name;
        // See "PreferredDosName" at
        // https://docs.microsoft.com/en-us/openspecs/windows_protocols/ms-rdpefs/32e34332-774b-4ead-8c9d-5d64720d6bf9
        if name.len() > 7 {
            name = &name[..7];
        }
        w.extend_from_slice(&format!("{name:\x00<8}").into_bytes());
        w.write_u32::<LittleEndian>(self.device_data_length)?;
        w.extend_from_slice(&self.device_data);
        Ok(w)
    }
}

#[derive(Debug)]
struct ServerDeviceAnnounceResponseDeprecated {
    device_id: u32,
    result_code: NTSTATUS,
}

impl ServerDeviceAnnounceResponseDeprecated {
    fn decode(payload: &mut Payload) -> RdpResult<Self> {
        let device_id = payload.read_u32::<LittleEndian>()?;
        let result_code = payload.read_u32::<LittleEndian>()?;
        if let Some(result_code) = NTSTATUS::from_u32(result_code) {
            return Ok(Self {
                device_id,
                result_code,
            });
        }
        Err(RdpError::TryError(format!(
            "Read unsupported NTSTATUS: {result_code}",
        )))
    }
}

impl Encode for ServerDeviceAnnounceResponseDeprecated {
    fn encode(&self) -> RdpResult<Message> {
        let mut w = vec![];
        w.write_u32::<LittleEndian>(self.device_id)?;
        w.write_u32::<LittleEndian>(self.result_code as u32)?;
        Ok(w)
    }
}

#[derive(Debug, Clone, ToPrimitive, PartialEq)]
#[repr(u32)]
#[allow(non_camel_case_types)]
#[allow(dead_code)]
enum ClientNameRequestUnicodeFlag {
    Ascii = 0x0,
    Unicode = 0x1,
}

/// 2.2.2.4 Client Name Request (DR_CORE_CLIENT_NAME_REQ)
/// https://docs.microsoft.com/en-us/openspecs/windows_protocols/ms-rdpefs/902497f1-3b1c-4aee-95f8-1668f9b7b7d2
#[derive(Debug, Clone, PartialEq)]
pub struct ClientNameRequest {
    unicode_flag: ClientNameRequestUnicodeFlag,
    computer_name: CString,
}

impl ClientNameRequest {
    fn new(unicode_flag: ClientNameRequestUnicodeFlag, computer_name: CString) -> Self {
        Self {
            unicode_flag,
            computer_name,
        }
    }
}

impl Encode for ClientNameRequest {
    fn encode(&self) -> RdpResult<Message> {
        let mut w = vec![];
        w.write_u32::<LittleEndian>(self.unicode_flag.clone() as u32)?;
        // CodePage (4 bytes): A 32-bit unsigned integer that specifies the code page of the ComputerName field; it MUST be set to 0.
        w.write_u32::<LittleEndian>(0x0)?;

        let computer_name_data = match self.unicode_flag {
            ClientNameRequestUnicodeFlag::Ascii => self.computer_name.to_bytes_with_nul().to_vec(),
            ClientNameRequestUnicodeFlag::Unicode => util::to_unicode(
                self.computer_name
                    .as_c_str()
                    .to_str()
                    .map_err(|err| RdpError::TryError(err.to_string()))?,
                true,
            ),
        };

        w.write_u32::<LittleEndian>(computer_name_data.len() as u32)?;
        w.extend_from_slice(&computer_name_data);
        Ok(w)
    }
}

/// 2.2.1.4 Device I/O Request (DR_DEVICE_IOREQUEST)
/// https://docs.microsoft.com/en-us/openspecs/windows_protocols/ms-rdpefs/a087ffa8-d0d5-4874-ac7b-0494f63e2d5d
#[derive(Debug, Clone)]
pub struct DeviceIoRequestDeprecated {
    pub device_id: u32,
    file_id: u32,
    pub completion_id: u32,
    major_function: MajorFunctionDeprecated,
    minor_function: MinorFunction,
}

impl DeviceIoRequestDeprecated {
    #[cfg(test)]
    fn new(
        device_id: u32,
        file_id: u32,
        completion_id: u32,
        major_function: MajorFunctionDeprecated,
        minor_function: MinorFunction,
    ) -> Self {
        Self {
            device_id,
            file_id,
            completion_id,
            major_function,
            minor_function,
        }
    }

    fn decode(payload: &mut Payload) -> RdpResult<Self> {
        let device_id = payload.read_u32::<LittleEndian>()?;
        let file_id = payload.read_u32::<LittleEndian>()?;
        let completion_id = payload.read_u32::<LittleEndian>()?;
        let major_function = payload.read_u32::<LittleEndian>()?;
        let major_function =
            MajorFunctionDeprecated::from_u32(major_function).ok_or_else(|| {
                invalid_data_error(&format!(
                    "invalid major function value {major_function:#010x}"
                ))
            })?;
        let minor_function = payload.read_u32::<LittleEndian>()?;
        // From the spec (2.2.1.4 Device I/O Request (DR_DEVICE_IOREQUEST)):
        // "This field [MinorFunction] is valid only when the MajorFunction field
        // is set to IRP_MJ_DIRECTORY_CONTROL. If the MajorFunction field is set
        // to another value, the MinorFunction field value SHOULD be 0x00000000.""
        //
        // SHOULD means implementations are not guaranteed to give us 0x00000000,
        // so handle that possibility here.
        let minor_function = if major_function == MajorFunctionDeprecated::IRP_MJ_DIRECTORY_CONTROL
        {
            minor_function
        } else {
            0x00000000
        };
        let minor_function = MinorFunction::from_u32(minor_function).ok_or_else(|| {
            invalid_data_error(&format!(
                "invalid minor function value {minor_function:#010x}"
            ))
        })?;

        Ok(Self {
            device_id,
            file_id,
            completion_id,
            major_function,
            minor_function,
        })
    }
}

impl Encode for DeviceIoRequestDeprecated {
    fn encode(&self) -> RdpResult<Message> {
        let mut w = vec![];
        w.write_u32::<LittleEndian>(self.device_id)?;
        w.write_u32::<LittleEndian>(self.file_id)?;
        w.write_u32::<LittleEndian>(self.completion_id)?;
        w.write_u32::<LittleEndian>(self.major_function as u32)?;
        w.write_u32::<LittleEndian>(self.minor_function as u32)?;
        Ok(w)
    }
}

/// 2.2.1.4.5 Device Control Request (DR_CONTROL_REQ)
/// https://docs.microsoft.com/en-us/openspecs/windows_protocols/ms-rdpefs/30662c80-ec6e-4ed1-9004-2e6e367bb59f
#[derive(Debug)]
#[allow(dead_code)]
struct DeviceControlRequestDeprecated {
    header: DeviceIoRequestDeprecated,
    output_buffer_length: u32,
    input_buffer_length: u32,
    io_control_code: IoctlCode,
}

impl DeviceControlRequestDeprecated {
    #[cfg(test)]
    fn new(
        header: DeviceIoRequestDeprecated,
        output_buffer_length: u32,
        input_buffer_length: u32,
        io_control_code: IoctlCode,
    ) -> Self {
        Self {
            header,
            output_buffer_length,
            input_buffer_length,
            io_control_code,
        }
    }

    fn decode(header: DeviceIoRequestDeprecated, payload: &mut Payload) -> RdpResult<Self> {
        let output_buffer_length = payload.read_u32::<LittleEndian>()?;
        let input_buffer_length = payload.read_u32::<LittleEndian>()?;
        let io_control_code = payload.read_u32::<LittleEndian>()?;
        let io_control_code = IoctlCode::from_u32(io_control_code).ok_or_else(|| {
            invalid_data_error(&format!(
                "invalid I/O control code value {io_control_code:#010x}"
            ))
        })?;
        payload.seek(SeekFrom::Current(20))?; // padding
        Ok(Self {
            header,
            output_buffer_length,
            input_buffer_length,
            io_control_code,
        })
    }
}

impl Encode for DeviceControlRequestDeprecated {
    fn encode(&self) -> RdpResult<Message> {
        let mut w = self.header.encode()?;
        w.write_u32::<LittleEndian>(self.output_buffer_length)?;
        w.write_u32::<LittleEndian>(self.input_buffer_length)?;
        w.write_u32::<LittleEndian>(self.io_control_code as u32)?;
        for _ in 0..20 {
            w.write_u8(0)?; // padding
        }
        Ok(w)
    }
}

/// 2.2.1.5 Device I/O Response (DR_DEVICE_IOCOMPLETION)
/// https://docs.microsoft.com/en-us/openspecs/windows_protocols/ms-rdpefs/1c412a84-0776-4984-b35c-3f0445fcae65
#[derive(Debug)]
struct DeviceIoResponseDeprecated {
    device_id: u32,
    completion_id: u32,
    io_status: NTSTATUS,
}

impl DeviceIoResponseDeprecated {
    fn new(req: &DeviceIoRequestDeprecated, io_status: NTSTATUS) -> Self {
        Self {
            device_id: req.device_id,
            completion_id: req.completion_id,
            io_status,
        }
    }

    fn encode(&self) -> RdpResult<Message> {
        let mut w = vec![];
        w.write_u32::<LittleEndian>(self.device_id)?;
        w.write_u32::<LittleEndian>(self.completion_id)?;
        w.write_u32::<LittleEndian>(self.io_status as u32)?;
        Ok(w)
    }
}

#[derive(Debug)]
struct DeviceControlResponseDeprecated {
    header: DeviceIoResponseDeprecated,
    output_buffer: Box<dyn Encode + Send + Sync>,
}

impl DeviceControlResponseDeprecated {
    fn new(
        req: &DeviceControlRequestDeprecated,
        io_status: NTSTATUS,
        output: Box<dyn Encode + Send + Sync>,
    ) -> Self {
        Self {
            header: DeviceIoResponseDeprecated::new(&req.header, io_status),
            output_buffer: output,
        }
    }
}

impl Encode for DeviceControlResponseDeprecated {
    fn encode(&self) -> RdpResult<Message> {
        let mut w = vec![];
        w.extend_from_slice(&self.header.encode()?);
        let output_buffer_enc = self.output_buffer.encode()?;
        w.write_u32::<LittleEndian>(output_buffer_enc.len() as u32)?; // output_buffer_length
        w.extend_from_slice(&output_buffer_enc);
        Ok(w)
    }
}

/// 2.2.3.3.1 Server Create Drive Request (DR_DRIVE_CREATE_REQ)
/// https://docs.microsoft.com/en-us/openspecs/windows_protocols/ms-rdpefs/95b16fd0-d530-407c-a310-adedc85e9897
pub type ServerCreateDriveRequest = DeviceCreateRequest;

/// 2.2.1.4.1 Device Create Request (DR_CREATE_REQ)
/// https://docs.microsoft.com/en-us/openspecs/windows_protocols/ms-rdpefs/5f71f6d2-d9ff-40c2-bdb5-a739447d3c3e
#[derive(Debug, Clone)]
#[allow(dead_code)]
pub struct DeviceCreateRequest {
    /// The MajorFunction field in this header MUST be set to IRP_MJ_CREATE.
    pub device_io_request: DeviceIoRequestDeprecated,
    desired_access: flags::DesiredAccess,
    allocation_size: u64,
    file_attributes: flags::FileAttributes,
    shared_access: flags::SharedAccess,
    create_disposition: flags::CreateDisposition,
    create_options: flags::CreateOptions,
    path_length: u32,
    pub path: WindowsPath,
}

impl DeviceCreateRequest {
    fn decode(
        device_io_request: DeviceIoRequestDeprecated,
        payload: &mut Payload,
    ) -> RdpResult<Self> {
        debug!("In DeviceCreateRequest decode");
        let invalid_flags = |flag_name: &str, v: u32| {
            invalid_data_error(&format!(
                "invalid flags in Device Create Request: {flag_name} = {v}"
            ))
        };

        let desired_access = payload.read_u32::<LittleEndian>()?;
        let allocation_size = payload.read_u64::<LittleEndian>()?;
        let file_attributes = payload.read_u32::<LittleEndian>()?;
        let shared_access = payload.read_u32::<LittleEndian>()?;
        let create_disposition = payload.read_u32::<LittleEndian>()?;
        let create_options = payload.read_u32::<LittleEndian>()?;
        let path_length = payload.read_u32::<LittleEndian>()?;

        let desired_access = flags::DesiredAccess::from_bits(desired_access)
            .ok_or_else(|| invalid_flags("desired_access", desired_access))?;
        let file_attributes = flags::FileAttributes::from_bits(file_attributes)
            .ok_or_else(|| invalid_flags("file_attributes", file_attributes))?;
        let shared_access = flags::SharedAccess::from_bits(shared_access)
            .ok_or_else(|| invalid_flags("shared_access", shared_access))?;
        let create_disposition = flags::CreateDisposition::from_bits(create_disposition)
            .ok_or_else(|| invalid_flags("create_disposition", create_disposition))?;
        let create_options = flags::CreateOptions::from_bits(create_options)
            .ok_or_else(|| invalid_flags("create_options", create_options))?;

        // usize is 32 bits on a 32 bit target and 64 on a 64, so we can safely say try_into().unwrap()
        // for a u32 will never panic on the machines that run teleport.
        let mut path = vec![0u8; path_length.try_into().unwrap()];
        payload.read_exact(&mut path)?;
        let path = WindowsPath::from(util::from_unicode(path)?);

        Ok(Self {
            device_io_request,
            desired_access,
            allocation_size,
            file_attributes,
            shared_access,
            create_disposition,
            create_options,
            path_length,
            path,
        })
    }
}

/// 2.2.1.5.1 Device Create Response (DR_CREATE_RSP)
/// A message with this header describes a response to a Device Create Request (section 2.2.1.4.1).
/// https://docs.microsoft.com/en-us/openspecs/windows_protocols/ms-rdpefs/99e5fca5-b37a-41e4-bc69-8d7da7860f76
#[derive(Debug)]
struct DeviceCreateResponse {
    device_io_reply: DeviceIoResponseDeprecated,
    file_id: u32,
    /// The values of the CreateDisposition field in the Device Create Request (section 2.2.1.4.1) that determine the value
    /// of the Information field are associated as follows:
    /// +---------------------+--------------------+
    /// | CreateDisposition   |   Information      |
    /// +---------------------+--------------------+
    /// | FILE_SUPERSEDE      |   FILE_SUPERSEDED  |
    /// | FILE_OPEN           |                    |
    /// | FILE_CREATE         |                    |
    /// | FILE_OVERWRITE      |                    |
    /// +---------------------+--------------------+
    /// | FILE_OPEN_IF        |   FILE_OPENED      |
    /// +---------------------+--------------------+
    /// | FILE_OVERWRITE_IF   |   FILE_OVERWRITTEN |
    /// +---------------------+--------------------+
    information: flags::Information,
}

impl DeviceCreateResponse {
    fn new(device_create_request: &DeviceCreateRequest, io_status: NTSTATUS, file_id: u32) -> Self {
        let device_io_request = &device_create_request.device_io_request;

        let information: flags::Information;
        if io_status != NTSTATUS::STATUS_SUCCESS
            || device_create_request.create_disposition.intersects(
                flags::CreateDisposition::FILE_SUPERSEDE
                    | flags::CreateDisposition::FILE_OPEN
                    | flags::CreateDisposition::FILE_CREATE
                    | flags::CreateDisposition::FILE_OVERWRITE,
            )
        {
            // if io_status != NTSTATUS::STATUS_SUCCESS because that's what FreeRDP sets information to in the case of failure, see
            // https://github.com/FreeRDP/FreeRDP/blob/511444a65e7aa2f537c5e531fa68157a50c1bd4d/channels/drive/client/drive_main.c#L191
            information = flags::Information::FILE_SUPERSEDED;
        } else if device_create_request.create_disposition == flags::CreateDisposition::FILE_OPEN_IF
        {
            information = flags::Information::FILE_OPENED;
        } else if device_create_request.create_disposition
            == flags::CreateDisposition::FILE_OVERWRITE_IF
        {
            information = flags::Information::FILE_OVERWRITTEN;
        } else {
            panic!("program error, CreateDispositionFlags check should be exhaustive");
        }

        Self {
            device_io_reply: DeviceIoResponseDeprecated::new(device_io_request, io_status),
            file_id,
            information,
        }
    }

    fn encode(&self) -> RdpResult<Message> {
        let mut w = vec![];
        w.extend_from_slice(&self.device_io_reply.encode()?);
        w.write_u32::<LittleEndian>(self.file_id)?;
        w.write_u8(self.information.bits())?;
        Ok(w)
    }
}

/// 2.2.3.3.8 Server Drive Query Information Request (DR_DRIVE_QUERY_INFORMATION_REQ)
/// https://docs.microsoft.com/en-us/openspecs/windows_protocols/ms-rdpefs/e43dcd68-2980-40a9-9238-344b6cf94946
#[derive(Debug)]
struct ServerDriveQueryInformationRequest {
    /// A DR_DEVICE_IOREQUEST (section 2.2.1.4) header. The MajorFunction field in the DR_DEVICE_IOREQUEST header MUST be set to IRP_MJ_QUERY_INFORMATION.
    device_io_request: DeviceIoRequestDeprecated,
    /// A 32-bit unsigned integer.
    /// This field MUST contain one of the following values:
    /// FileBasicInformation
    /// This information class is used to query a file for the times of creation, last access, last write, and change, in addition to file attribute information. The Reserved field of the FileBasicInformation structure ([MS-FSCC] section 2.4.7) MUST NOT be present.
    ///
    /// FileStandardInformation
    /// This information class is used to query for file information such as allocation size, end-of-file position, and number of links. The Reserved field of the FileStandardInformation structure ([MS-FSCC] section 2.4.41) MUST NOT be present.
    ///
    /// FileAttributeTagInformation
    /// This information class is used to query for file attribute and reparse tag information.
    file_info_class_lvl: FileInformationClassLevel,
    // Length, Padding, and QueryBuffer appear to be vestigial fields and can safely be ignored. Their description
    // is provided below for documentation purposes.
    //
    // Length (4 bytes): A 32-bit unsigned integer that specifies the number of bytes in the QueryBuffer field.
    //
    // Padding (24 bytes): An array of 24 bytes. This field is unused and MUST be ignored.
    //
    // QueryBuffer (variable): A variable-length array of bytes. The size of the array is specified by the Length field.
    // The content of this field is based on the value of the FileInformationClass field, which determines the different
    // structures that MUST be contained in the QueryBuffer field. For a complete list of these structures, see [MS-FSCC]
    // section 2.4. The "File information class" table defines all the possible values for the FileInformationClass field.
}

impl ServerDriveQueryInformationRequest {
    fn decode(
        device_io_request: DeviceIoRequestDeprecated,
        payload: &mut Payload,
    ) -> RdpResult<Self> {
        let n = payload.read_u32::<LittleEndian>()?;
        if let Some(file_info_class_lvl) = FileInformationClassLevel::from_u32(n) {
            return Ok(Self {
                device_io_request,
                file_info_class_lvl,
            });
        }

        Err(invalid_data_error(
            format!(
                "received invalid FileInformationClass in ServerDriveQueryInformationRequest: {n}"
            )
            .as_str(),
        ))
    }
}

/// 2.4 File Information Classes [MS-FSCC]
/// https://docs.microsoft.com/en-us/openspecs/windows_protocols/ms-fscc/4718fc40-e539-4014-8e33-b675af74e3e1
#[derive(Debug, Clone)]
#[allow(dead_code, clippy::enum_variant_names)]
enum FileInformationClass {
    FileBasicInformation(FileBasicInformation),
    FileStandardInformation(FileStandardInformation),
    FileBothDirectoryInformation(FileBothDirectoryInformation),
    FileAttributeTagInformation(FileAttributeTagInformation),
    FileFullDirectoryInformation(FileFullDirectoryInformation),
    FileEndOfFileInformation(FileEndOfFileInformation),
    FileDispositionInformation(FileDispositionInformation),
    FileRenameInformation(FileRenameInformation),
    FileAllocationInformation(FileAllocationInformation),
    FileNamesInformation(FileNamesInformation),
    FileDirectoryInformation(FileDirectoryInformation),
}

impl FileInformationClass {
    fn encode(&self) -> RdpResult<Message> {
        match self {
            Self::FileBasicInformation(file_info_class) => file_info_class.encode(),
            Self::FileStandardInformation(file_info_class) => file_info_class.encode(),
            Self::FileBothDirectoryInformation(file_info_class) => file_info_class.encode(),
            Self::FileAttributeTagInformation(file_info_class) => file_info_class.encode(),
            Self::FileFullDirectoryInformation(file_info_class) => file_info_class.encode(),
            Self::FileEndOfFileInformation(file_info_class) => file_info_class.encode(),
            Self::FileDispositionInformation(file_info_class) => file_info_class.encode(),
            Self::FileRenameInformation(file_info_class) => file_info_class.encode(),
            Self::FileAllocationInformation(file_info_class) => file_info_class.encode(),
            Self::FileNamesInformation(file_info_class) => file_info_class.encode(),
            Self::FileDirectoryInformation(file_info_class) => file_info_class.encode(),
        }
    }

    fn decode(
        file_information_class_level: &FileInformationClassLevel,
        length: u32,
        payload: &mut Payload,
    ) -> RdpResult<Self> {
        match file_information_class_level {
            FileInformationClassLevel::FileBasicInformation => Ok(
                FileInformationClass::FileBasicInformation(FileBasicInformation::decode(payload)?),
            ),
            FileInformationClassLevel::FileEndOfFileInformation => {
                Ok(FileInformationClass::FileEndOfFileInformation(
                    FileEndOfFileInformation::decode(payload)?,
                ))
            }
            FileInformationClassLevel::FileDispositionInformation => {
                Ok(FileInformationClass::FileDispositionInformation(
                    FileDispositionInformation::decode(payload, length)?,
                ))
            }
            FileInformationClassLevel::FileRenameInformation => {
                Ok(FileInformationClass::FileRenameInformation(
                    FileRenameInformation::decode(payload)?,
                ))
            }
            FileInformationClassLevel::FileAllocationInformation => {
                Ok(FileInformationClass::FileAllocationInformation(
                    FileAllocationInformation::decode(payload)?,
                ))
            }
            _ => Err(invalid_data_error(&format!(
                "decode invalid FileInformationClassLevel: {file_information_class_level:?}"
            ))),
        }
    }

    fn size(&self) -> u32 {
        match self {
            Self::FileBasicInformation(file_info_class) => file_info_class.size(),
            Self::FileStandardInformation(file_info_class) => file_info_class.size(),
            Self::FileBothDirectoryInformation(file_info_class) => file_info_class.size(),
            Self::FileAttributeTagInformation(file_info_class) => file_info_class.size(),
            Self::FileFullDirectoryInformation(file_info_class) => file_info_class.size(),
            Self::FileEndOfFileInformation(file_info_class) => file_info_class.size(),
            Self::FileDispositionInformation(file_info_class) => file_info_class.size(),
            Self::FileRenameInformation(file_info_class) => file_info_class.size(),
            Self::FileAllocationInformation(file_info_class) => file_info_class.size(),
            Self::FileNamesInformation(file_info_class) => file_info_class.size(),
            Self::FileDirectoryInformation(file_info_class) => file_info_class.size(),
        }
    }
}

/// 2.4.7 FileBasicInformation [MS-FSCC]
/// https://docs.microsoft.com/en-us/openspecs/windows_protocols/ms-fscc/16023025-8a78-492f-8b96-c873b042ac50
#[derive(Debug, Clone)]
struct FileBasicInformation {
    creation_time: i64,
    last_access_time: i64,
    last_write_time: i64,
    change_time: i64,
    file_attributes: flags::FileAttributes,
    // NOTE: The `reserved` field in the spec MUST not be serialized and sent over RDP, or it will break the server implementation.
    // FreeRDP does the same: https://github.com/FreeRDP/FreeRDP/blob/1adb263813ca2e76a893ef729a04db8f94b5d757/channels/drive/client/drive_file.c#L508
    //reserved: u32,
}

impl FileBasicInformation {
    const BASE_SIZE: u32 = (4 * I64_SIZE) + FILE_ATTR_SIZE;

    fn encode(&self) -> RdpResult<Message> {
        let mut w = vec![];
        w.write_i64::<LittleEndian>(self.creation_time)?;
        w.write_i64::<LittleEndian>(self.last_access_time)?;
        w.write_i64::<LittleEndian>(self.last_write_time)?;
        w.write_i64::<LittleEndian>(self.change_time)?;
        w.write_u32::<LittleEndian>(self.file_attributes.bits())?;
        Ok(w)
    }

    fn decode(payload: &mut Payload) -> RdpResult<Self> {
        let creation_time = payload.read_i64::<LittleEndian>()?;
        let last_access_time = payload.read_i64::<LittleEndian>()?;
        let last_write_time = payload.read_i64::<LittleEndian>()?;
        let change_time = payload.read_i64::<LittleEndian>()?;
        let file_attributes = flags::FileAttributes::from_bits(payload.read_u32::<LittleEndian>()?)
            .ok_or_else(|| invalid_data_error("invalid flags in FileBasicInformation decode"))?;

        Ok(Self {
            creation_time,
            last_access_time,
            last_write_time,
            change_time,
            file_attributes,
        })
    }

    fn size(&self) -> u32 {
        Self::BASE_SIZE
    }
}

/// 2.4.41 FileStandardInformation [MS-FSCC]
/// https://docs.microsoft.com/en-us/openspecs/windows_protocols/ms-fscc/5afa7f66-619c-48f3-955f-68c4ece704ae
#[derive(Debug, Clone)]
struct FileStandardInformation {
    /// A 64-bit signed integer that contains the file allocation size, in bytes. The value of this field MUST be an
    /// integer multiple of the cluster size.
    /// Cluster size is the size of the logical minimal unit of disk space used by the operating system. FreeRDP
    /// doesn't give the actual size here, but rather just gives the file size itself, which we will mimic.
    /// (ttps://github.com/FreeRDP/FreeRDP/blob/511444a65e7aa2f537c5e531fa68157a50c1bd4d/channels/drive/client/drive_file.c#L518-L519).
    ///
    /// When FileStandardInformation is requested for a directory, its not entirely clear what "file size" means.
    /// FreeRDP derives this value from the st_size field of a stat struct (https://linux.die.net/man/2/lstat), which says
    /// "The st_size field gives the size of the file (if it is a regular file or a symbolic link) in bytes. The size of
    /// a symbolic link is the length of the pathname it contains, without a terminating null byte." Since it's not
    /// entirely clear what is offered here in the case of a directory, we will just use 0.
    allocation_size: i64,
    /// A 64-bit signed integer that contains the absolute end-of-file position as a byte offset from the start of the
    /// file. EndOfFile specifies the offset to the byte immediately following the last valid byte in the file. Because
    /// this value is zero-based, it actually refers to the first free byte in the file. That is, it is the offset from
    /// the beginning of the file at which new bytes appended to the file will be written. The value of this field MUST
    /// be greater than or equal to 0.
    end_of_file: i64,
    /// A 32-bit unsigned integer that contains the number of non-deleted [hard] links to this file.
    /// NOTE: this information is not available to us in the browser, so we will simply set this field to 0.
    number_of_links: u32,
    /// Set to TRUE to indicate that a file deletion has been requested; set to FALSE
    /// otherwise.
    delete_pending: Boolean,
    /// Set to TRUE to indicate that the file is a directory; set to FALSE otherwise.
    directory: Boolean,
    // NOTE: `reserved` field omitted, see NOTE in FileBasicInformation struct.
    // reserved: u16,
}

impl FileStandardInformation {
    const BASE_SIZE: u32 = (2 * I64_SIZE) + U32_SIZE + (2 * BOOL_SIZE);

    fn encode(&self) -> RdpResult<Message> {
        let mut w = vec![];
        w.write_i64::<LittleEndian>(self.allocation_size)?;
        w.write_i64::<LittleEndian>(self.end_of_file)?;
        w.write_u32::<LittleEndian>(self.number_of_links)?;
        w.write_u8(Boolean::to_u8(&self.delete_pending).unwrap())?;
        w.write_u8(Boolean::to_u8(&self.directory).unwrap())?;
        Ok(w)
    }

    fn size(&self) -> u32 {
        Self::BASE_SIZE
    }
}

/// 2.4.6 FileAttributeTagInformation [MS-FSCC]
/// https://docs.microsoft.com/en-us/openspecs/windows_protocols/ms-fscc/d295752f-ce89-4b98-8553-266d37c84f0e?redirectedfrom=MSDN
#[derive(Debug, Clone)]
struct FileAttributeTagInformation {
    file_attributes: flags::FileAttributes,
    reparse_tag: u32,
}

impl FileAttributeTagInformation {
    const BASE_SIZE: u32 = U32_SIZE + FILE_ATTR_SIZE;

    fn encode(&self) -> RdpResult<Message> {
        let mut w = vec![];
        w.write_u32::<LittleEndian>(self.file_attributes.bits())?;
        w.write_u32::<LittleEndian>(self.reparse_tag)?;
        Ok(w)
    }

    fn size(&self) -> u32 {
        Self::BASE_SIZE
    }
}

/// 2.1.8 Boolean
/// https://docs.microsoft.com/en-us/openspecs/windows_protocols/ms-fscc/8ce7b38c-d3cc-415d-ab39-944000ea77ff
#[derive(Debug, FromPrimitive, ToPrimitive, PartialEq, Clone)]
#[repr(u8)]
enum Boolean {
    True = 1,
    False = 0,
}

/// 2.4.8 FileBothDirectoryInformation
/// https://docs.microsoft.com/en-us/openspecs/windows_protocols/ms-fscc/270df317-9ba5-4ccb-ba00-8d22be139bc5
#[derive(Debug, Clone)]
struct FileBothDirectoryInformation {
    next_entry_offset: u32,
    file_index: u32,
    creation_time: i64,
    last_access_time: i64,
    last_write_time: i64,
    change_time: i64,
    end_of_file: i64,
    allocation_size: i64,
    file_attributes: flags::FileAttributes,
    file_name_length: u32,
    ea_size: u32,
    short_name_length: i8,
    // reserved: u8: MUST NOT be added,
    // see https://github.com/FreeRDP/FreeRDP/blob/511444a65e7aa2f537c5e531fa68157a50c1bd4d/channels/drive/client/drive_file.c#L907
    short_name: [u8; 24], // 24 bytes
    file_name: String,
}

impl FileBothDirectoryInformation {
    /// Base size of the FileBothDirectoryInformation, not accounting for variably sized file_name.
    /// Note that file_name's size should be calculated as if it were a Unicode string.
    const BASE_SIZE: u32 = (4 * U32_SIZE) + FILE_ATTR_SIZE + (6 * I64_SIZE) + I8_SIZE + 24; // 93

    fn new(
        creation_time: i64,
        last_access_time: i64,
        last_write_time: i64,
        change_time: i64,
        file_size: i64,
        file_attributes: flags::FileAttributes,
        file_name: String,
    ) -> Self {
        // Default field values taken from
        // https://github.com/FreeRDP/FreeRDP/blob/511444a65e7aa2f537c5e531fa68157a50c1bd4d/channels/drive/client/drive_file.c#L871
        Self {
            next_entry_offset: 0,
            file_index: 0,
            creation_time,
            last_access_time,
            last_write_time,
            change_time,
            end_of_file: file_size,
            allocation_size: file_size,
            file_attributes,
            file_name_length: util::unicode_size(&file_name, false),
            ea_size: 0,
            short_name_length: 0,
            short_name: [0; 24],
            file_name,
        }
    }

    fn encode(&self) -> RdpResult<Message> {
        let mut w = vec![];
        w.write_u32::<LittleEndian>(self.next_entry_offset)?;
        w.write_u32::<LittleEndian>(self.file_index)?;
        w.write_i64::<LittleEndian>(self.creation_time)?;
        w.write_i64::<LittleEndian>(self.last_access_time)?;
        w.write_i64::<LittleEndian>(self.last_write_time)?;
        w.write_i64::<LittleEndian>(self.change_time)?;
        w.write_i64::<LittleEndian>(self.end_of_file)?;
        w.write_i64::<LittleEndian>(self.allocation_size)?;
        w.write_u32::<LittleEndian>(self.file_attributes.bits())?;
        w.write_u32::<LittleEndian>(self.file_name_length)?;
        w.write_u32::<LittleEndian>(self.ea_size)?;
        w.write_i8(self.short_name_length)?;
        // reserved u8, MUST NOT be added!
        w.extend_from_slice(&self.short_name);
        // When working with this field, use file_name_length to determine the length of the file name rather
        // than assuming the presence of a trailing null delimiter. Dot directory names are valid for this field.
        w.extend_from_slice(&util::to_unicode(&self.file_name, false));
        Ok(w)
    }

    fn from(fso: FileSystemObject) -> RdpResult<Self> {
        let file_attributes = if fso.file_type == FileType::Directory {
            flags::FileAttributes::FILE_ATTRIBUTE_DIRECTORY
        } else {
            flags::FileAttributes::FILE_ATTRIBUTE_NORMAL
        };

        let last_modified = to_windows_time(fso.last_modified);

        Ok(FileBothDirectoryInformation::new(
            last_modified,
            last_modified,
            last_modified,
            last_modified,
            i64::try_from(fso.size)?,
            file_attributes,
            fso.name()?,
        ))
    }

    fn size(&self) -> u32 {
        Self::BASE_SIZE + self.file_name_length
    }
}

/// 2.4.14 FileFullDirectoryInformation
/// https://docs.microsoft.com/en-us/openspecs/windows_protocols/ms-fscc/e8d926d1-3a22-4654-be9c-58317a85540b
#[derive(Debug, Clone)]
struct FileFullDirectoryInformation {
    next_entry_offset: u32,
    file_index: u32,
    creation_time: i64,
    last_access_time: i64,
    last_write_time: i64,
    change_time: i64,
    end_of_file: i64,
    allocation_size: i64,
    file_attributes: flags::FileAttributes,
    file_name_length: u32,
    ea_size: u32,
    file_name: String,
}

impl FileFullDirectoryInformation {
    /// Base size of the FileFullDirectoryInformation, not accounting for variably sized file_name.
    /// Note that file_name's size should be calculated as if it were a Unicode string.
    const BASE_SIZE: u32 = (4 * U32_SIZE) + FILE_ATTR_SIZE + (6 * I64_SIZE); // 68

    fn new(
        creation_time: i64,
        last_access_time: i64,
        last_write_time: i64,
        change_time: i64,
        file_size: i64,
        file_attributes: flags::FileAttributes,
        file_name: String,
    ) -> Self {
        // Default field values taken from
        // https://github.com/FreeRDP/FreeRDP/blob/511444a65e7aa2f537c5e531fa68157a50c1bd4d/channels/drive/client/drive_file.c#L871
        Self {
            next_entry_offset: 0,
            file_index: 0,
            creation_time,
            last_access_time,
            last_write_time,
            change_time,
            end_of_file: file_size,
            allocation_size: file_size,
            file_attributes,
            file_name_length: util::unicode_size(&file_name, false),
            ea_size: 0,
            file_name,
        }
    }

    fn encode(&self) -> RdpResult<Message> {
        let mut w = vec![];
        w.write_u32::<LittleEndian>(self.next_entry_offset)?;
        w.write_u32::<LittleEndian>(self.file_index)?;
        w.write_i64::<LittleEndian>(self.creation_time)?;
        w.write_i64::<LittleEndian>(self.last_access_time)?;
        w.write_i64::<LittleEndian>(self.last_write_time)?;
        w.write_i64::<LittleEndian>(self.change_time)?;
        w.write_i64::<LittleEndian>(self.end_of_file)?;
        w.write_i64::<LittleEndian>(self.allocation_size)?;
        w.write_u32::<LittleEndian>(self.file_attributes.bits())?;
        w.write_u32::<LittleEndian>(self.file_name_length)?;
        w.write_u32::<LittleEndian>(self.ea_size)?;
        // When working with this field, use file_name_length to determine the length of the file name rather
        // than assuming the presence of a trailing null delimiter. Dot directory names are valid for this field.
        w.extend_from_slice(&util::to_unicode(&self.file_name, false));
        Ok(w)
    }

    fn from(fso: FileSystemObject) -> RdpResult<Self> {
        let file_attributes = if fso.file_type == FileType::Directory {
            flags::FileAttributes::FILE_ATTRIBUTE_DIRECTORY
        } else {
            flags::FileAttributes::FILE_ATTRIBUTE_NORMAL
        };

        let last_modified = to_windows_time(fso.last_modified);

        Ok(Self::new(
            last_modified,
            last_modified,
            last_modified,
            last_modified,
            i64::try_from(fso.size)?,
            file_attributes,
            fso.name()?,
        ))
    }

    fn size(&self) -> u32 {
        Self::BASE_SIZE + self.file_name_length
    }
}

// 2.4.13 FileEndOfFileInformation
// https://docs.microsoft.com/en-us/openspecs/windows_protocols/ms-fscc/75241cca-3167-472f-8058-a52d77c6bb17
#[derive(Debug, Clone)]
struct FileEndOfFileInformation {
    end_of_file: i64,
}

impl FileEndOfFileInformation {
    const BASE_SIZE: u32 = I64_SIZE;

    fn encode(&self) -> RdpResult<Message> {
        let mut w = vec![];
        w.write_i64::<LittleEndian>(self.end_of_file)?;
        Ok(w)
    }

    fn decode(payload: &mut Payload) -> RdpResult<Self> {
        let end_of_file = payload.read_i64::<LittleEndian>()?;
        Ok(Self { end_of_file })
    }

    fn size(&self) -> u32 {
        Self::BASE_SIZE
    }
}

// 2.4.11 FileDispositionInformation
// https://docs.microsoft.com/en-us/openspecs/windows_protocols/ms-fscc/12c3dd1c-14f6-4229-9d29-75fb2cb392f6
#[derive(Debug, Clone)]
struct FileDispositionInformation {
    delete_pending: u8,
}

impl FileDispositionInformation {
    const BASE_SIZE: u32 = U8_SIZE;

    fn encode(&self) -> RdpResult<Message> {
        let mut w = vec![];
        w.write_u8(self.delete_pending)?;
        Ok(w)
    }

    fn decode(payload: &mut Payload, length: u32) -> RdpResult<Self> {
        // https://github.com/FreeRDP/FreeRDP/blob/dfa231c0a55b005af775b833f92f6bcd30363d77/channels/drive/client/drive_file.c#L684-L692
        let delete_pending = if length != 0 { payload.read_u8()? } else { 1 };
        Ok(Self { delete_pending })
    }

    fn size(&self) -> u32 {
        Self::BASE_SIZE
    }
}

// 2.4.37 FileRenameInformation
// https://docs.microsoft.com/en-us/openspecs/windows_protocols/ms-fscc/1d2673a8-8fb9-4868-920a-775ccaa30cf8
#[derive(Debug, Clone)]
struct FileRenameInformation {
    replace_if_exists: Boolean,
    /// file_name is the relative path to the new location of the file
    file_name: WindowsPath,
}

impl FileRenameInformation {
    // This matches the FreeRDP implementation rather than Microsoft specification
    // see encode method
    const BASE_SIZE: u32 = (2 * U8_SIZE) + U32_SIZE;

    fn encode(&self) -> RdpResult<Message> {
        // https://github.com/FreeRDP/FreeRDP/blob/511444a65e7aa2f537c5e531fa68157a50c1bd4d/channels/drive/client/drive_file.c#L709
        // https://docs.microsoft.com/en-us/openspecs/windows_protocols/ms-fscc/3668ae46-1df5-4656-b481-763877428bcb
        // This matches the FreeRDP implementation rather than Microsoft specification
        let mut w = vec![];
        w.write_u8(Boolean::to_u8(&self.replace_if_exists).unwrap())?;
        // RootDirectory. For network operations, this value MUST be zero.
        w.write_u8(0)?;
        w.write_u32::<LittleEndian>(self.file_name.len())?;
        w.extend_from_slice(&util::to_unicode(&self.file_name.path, false));
        Ok(w)
    }

    fn decode(payload: &mut Payload) -> RdpResult<Self> {
        let replace_if_exists = payload.read_u8()?;
        // RootDirectory
        payload.read_u8()?;

        let file_name_length = payload.read_u32::<LittleEndian>()?;
        let mut file_name = vec![0u8; file_name_length as usize];
        payload.read_exact(&mut file_name)?;
        let file_name = WindowsPath::from(util::from_unicode(file_name)?);

        Ok(Self {
            replace_if_exists: Boolean::from_u8(replace_if_exists).unwrap(),
            file_name,
        })
    }

    fn size(&self) -> u32 {
        Self::BASE_SIZE + self.file_name.len()
    }
}

// 2.4.4 FileAllocationInformation
// https://docs.microsoft.com/en-us/openspecs/windows_protocols/ms-fscc/0201c69b-50db-412d-bab3-dd97aeede13b
#[derive(Debug, Clone)]
struct FileAllocationInformation {
    allocation_size: i64,
}

impl FileAllocationInformation {
    const BASE_SIZE: u32 = I64_SIZE;

    fn encode(&self) -> RdpResult<Message> {
        let mut w = vec![];
        w.write_i64::<LittleEndian>(self.allocation_size)?;
        Ok(w)
    }

    fn decode(payload: &mut Payload) -> RdpResult<Self> {
        let allocation_size = payload.read_i64::<LittleEndian>()?;

        Ok(Self { allocation_size })
    }

    fn size(&self) -> u32 {
        Self::BASE_SIZE
    }
}

/// 2.4.28 FileNamesInformation
/// https://docs.microsoft.com/en-us/openspecs/windows_protocols/ms-fscc/a289f7a8-83d2-4927-8c88-b2d328dde5a5?redirectedfrom=MSDN
#[derive(Debug, Clone)]
struct FileNamesInformation {
    next_entry_offset: u32,
    file_index: u32,
    file_name_length: u32,
    file_name: String,
}

impl FileNamesInformation {
    /// Base size of the FileBothDirectoryInformation, not accounting for variably sized file_name.
    /// Note that file_name's size should be calculated as if it were a Unicode string.
    const BASE_SIZE: u32 = 3 * U32_SIZE;

    fn new(file_name: String) -> Self {
        // https://github.com/FreeRDP/FreeRDP/blob/dfa231c0a55b005af775b833f92f6bcd30363d77/channels/drive/client/drive_file.c#L912
        Self {
            next_entry_offset: 0,
            file_index: 0,
            file_name_length: util::unicode_size(&file_name, false),
            file_name,
        }
    }

    fn encode(&self) -> RdpResult<Message> {
        let mut w = vec![];
        w.write_u32::<LittleEndian>(self.next_entry_offset)?;
        w.write_u32::<LittleEndian>(self.file_index)?;
        w.write_u32::<LittleEndian>(self.file_name_length)?;
        w.extend_from_slice(&util::to_unicode(&self.file_name, false));
        Ok(w)
    }

    fn size(&self) -> u32 {
        Self::BASE_SIZE + self.file_name_length
    }
}

/// 2.4.10 FileDirectoryInformation
/// https://docs.microsoft.com/en-us/openspecs/windows_protocols/ms-fscc/b38bf518-9057-4c88-9ddd-5e2d3976a64b
#[derive(Debug, Clone)]
struct FileDirectoryInformation {
    next_entry_offset: u32,
    file_index: u32,
    creation_time: i64,
    last_access_time: i64,
    last_write_time: i64,
    change_time: i64,
    end_of_file: i64,
    allocation_size: i64,
    file_attributes: flags::FileAttributes,
    file_name_length: u32,
    file_name: String,
}

impl FileDirectoryInformation {
    /// Base size of the FileDirectoryInformation, not accounting for variably sized file_name.
    /// Note that file_name's size should be calculated as if it were a Unicode string.
    const BASE_SIZE: u32 = (3 * U32_SIZE) + FILE_ATTR_SIZE + (6 * I64_SIZE); // 64

    fn new(
        creation_time: i64,
        last_access_time: i64,
        last_write_time: i64,
        change_time: i64,
        file_size: i64,
        file_attributes: flags::FileAttributes,
        file_name: String,
    ) -> Self {
        // Default field values taken from
        // https://github.com/FreeRDP/FreeRDP/blob/511444a65e7aa2f537c5e531fa68157a50c1bd4d/channels/drive/client/drive_file.c#L796
        Self {
            next_entry_offset: 0,
            file_index: 0,
            creation_time,
            last_access_time,
            last_write_time,
            change_time,
            end_of_file: file_size,
            allocation_size: file_size,
            file_attributes,
            file_name_length: util::unicode_size(&file_name, false),
            file_name,
        }
    }

    fn encode(&self) -> RdpResult<Message> {
        let mut w = vec![];
        w.write_u32::<LittleEndian>(self.next_entry_offset)?;
        w.write_u32::<LittleEndian>(self.file_index)?;
        w.write_i64::<LittleEndian>(self.creation_time)?;
        w.write_i64::<LittleEndian>(self.last_access_time)?;
        w.write_i64::<LittleEndian>(self.last_write_time)?;
        w.write_i64::<LittleEndian>(self.change_time)?;
        w.write_i64::<LittleEndian>(self.end_of_file)?;
        w.write_i64::<LittleEndian>(self.allocation_size)?;
        w.write_u32::<LittleEndian>(self.file_attributes.bits())?;
        w.write_u32::<LittleEndian>(self.file_name_length)?;
        // When working with this field, use file_name_length to determine the length of the file name rather
        // than assuming the presence of a trailing null delimiter. Dot directory names are valid for this field.
        w.extend_from_slice(&util::to_unicode(&self.file_name, false));
        Ok(w)
    }

    fn from(fso: FileSystemObject) -> RdpResult<Self> {
        let file_attributes = if fso.file_type == FileType::Directory {
            flags::FileAttributes::FILE_ATTRIBUTE_DIRECTORY
        } else {
            flags::FileAttributes::FILE_ATTRIBUTE_NORMAL
        };

        let last_modified = to_windows_time(fso.last_modified);

        Ok(Self::new(
            last_modified,
            last_modified,
            last_modified,
            last_modified,
            i64::try_from(fso.size)?,
            file_attributes,
            fso.name()?,
        ))
    }

    fn size(&self) -> u32 {
        Self::BASE_SIZE + self.file_name_length
    }
}

/// 2.5 File System Information Classes
/// https://docs.microsoft.com/en-us/openspecs/windows_protocols/ms-fscc/ee12042a-9352-46e3-9f67-c094b75fe6c3
#[derive(Debug)]
#[allow(clippy::enum_variant_names)]
#[allow(dead_code)]
enum FileSystemInformationClass {
    FileFsVolumeInformation(FileFsVolumeInformation),
    FileFsSizeInformation(FileFsSizeInformation),
    FileFsAttributeInformation(FileFsAttributeInformation),
    FileFsFullSizeInformation(FileFsFullSizeInformation),
    FileFsDeviceInformation(FileFsDeviceInformation),
}

impl FileSystemInformationClass {
    fn encode(&self) -> RdpResult<Message> {
        match self {
            Self::FileFsVolumeInformation(fs_info_class) => fs_info_class.encode(),
            Self::FileFsSizeInformation(fs_info_class) => fs_info_class.encode(),
            Self::FileFsAttributeInformation(fs_info_class) => fs_info_class.encode(),
            Self::FileFsFullSizeInformation(fs_info_class) => fs_info_class.encode(),
            Self::FileFsDeviceInformation(fs_info_class) => fs_info_class.encode(),
        }
    }
}

/// 2.5.9 FileFsVolumeInformation
/// https://docs.microsoft.com/en-us/openspecs/windows_protocols/ms-fscc/bf691378-c34e-4a13-976e-404ea1a87738
#[derive(Debug)]
struct FileFsVolumeInformation {
    volume_creation_time: i64,
    volume_serial_number: u32,
    volume_label_length: u32,
    supports_objects: Boolean,
    // reserved is omitted
    // https://github.com/FreeRDP/FreeRDP/blob/511444a65e7aa2f537c5e531fa68157a50c1bd4d/channels/drive/client/drive_main.c#L495
    volume_label: String,
}

impl FileFsVolumeInformation {
    /// Base size of the FileFsVolumeInformation, not accounting for variably sized volume_label.
    /// 1 i64, 2 u32, 1 Boolean
    const BASE_SIZE: u32 = I64_SIZE + (2 * U32_SIZE) + BOOL_SIZE; // 17

    fn new(volume_creation_time: i64) -> Self {
        // volume_label can just be something we make up
        // https://github.com/FreeRDP/FreeRDP/blob/511444a65e7aa2f537c5e531fa68157a50c1bd4d/channels/drive/client/drive_main.c#L446
        let volume_label = "TELEPORT".to_string();

        Self {
            volume_creation_time,
            // Not sure why the `& 0xffff` is necessary, just copying FreeRDP
            // https://github.com/FreeRDP/FreeRDP/blob/511444a65e7aa2f537c5e531fa68157a50c1bd4d/channels/drive/client/drive_main.c#L492
            // u32::MAX is given due to the fact that FreeRDP uses it as a fallback:
            // https://github.com/FreeRDP/FreeRDP/blob/511444a65e7aa2f537c5e531fa68157a50c1bd4d/winpr/libwinpr/file/file.c#L1018-L1021
            volume_serial_number: u32::MAX & 0xffff,
            // The FreeRDP function they use to convert the volume_label to unicode is null-terminated
            // https://github.com/FreeRDP/FreeRDP/blob/511444a65e7aa2f537c5e531fa68157a50c1bd4d/winpr/libwinpr/crt/unicode.c#L371
            volume_label_length: util::unicode_size(&volume_label, true),
            // https://github.com/FreeRDP/FreeRDP/blob/511444a65e7aa2f537c5e531fa68157a50c1bd4d/channels/drive/client/drive_main.c#L494
            supports_objects: Boolean::False,
            volume_label,
        }
    }

    fn encode(&self) -> RdpResult<Message> {
        let mut w = vec![];
        w.write_i64::<LittleEndian>(self.volume_creation_time)?;
        w.write_u32::<LittleEndian>(self.volume_serial_number)?;
        w.write_u32::<LittleEndian>(self.volume_label_length)?;
        w.write_u8(Boolean::to_u8(&self.supports_objects).unwrap())?;
        w.extend_from_slice(&util::to_unicode(&self.volume_label, true));
        Ok(w)
    }

    fn size(&self) -> u32 {
        Self::BASE_SIZE + self.volume_label_length
    }
}

/// 2.5.8 FileFsSizeInformation
/// https://docs.microsoft.com/en-us/openspecs/windows_protocols/ms-fscc/e13e068c-e3a7-4dd4-94fd-3892b492e6e7
#[derive(Debug)]
struct FileFsSizeInformation {
    total_alloc_units: i64,
    available_alloc_units: i64,
    sectors_per_alloc_unit: u32,
    bytes_per_sector: u32,
}

#[allow(dead_code)]
impl FileFsSizeInformation {
    const BASE_SIZE: u32 = (2 * I64_SIZE) + (2 * U32_SIZE);

    fn new() -> Self {
        // Fill these out with the default fallback values FreeRDP uses
        // Written here: https://github.com/FreeRDP/FreeRDP/blob/511444a65e7aa2f537c5e531fa68157a50c1bd4d/channels/drive/client/drive_main.c#L510-L513
        // With default fallback values ultimately found here:
        // https://github.com/FreeRDP/FreeRDP/blob/511444a65e7aa2f537c5e531fa68157a50c1bd4d/winpr/libwinpr/file/file.c#L1018-L1021
        Self {
            total_alloc_units: u32::MAX as i64,
            available_alloc_units: u32::MAX as i64,
            sectors_per_alloc_unit: u32::MAX,
            bytes_per_sector: 1,
        }
    }

    fn encode(&self) -> RdpResult<Message> {
        let mut w = vec![];
        w.write_i64::<LittleEndian>(self.total_alloc_units)?;
        w.write_i64::<LittleEndian>(self.available_alloc_units)?;
        w.write_u32::<LittleEndian>(self.sectors_per_alloc_unit)?;
        w.write_u32::<LittleEndian>(self.bytes_per_sector)?;
        Ok(w)
    }

    fn size(&self) -> u32 {
        Self::BASE_SIZE
    }
}

/// 2.5.1 FileFsAttributeInformation
/// https://docs.microsoft.com/en-us/openspecs/windows_protocols/ms-fscc/ebc7e6e5-4650-4e54-b17c-cf60f6fbeeaa
#[derive(Debug)]
struct FileFsAttributeInformation {
    file_system_attributes: flags::FileSystemAttributes,
    max_component_name_len: u32,
    file_system_name_len: u32,
    file_system_name: String,
}

impl FileFsAttributeInformation {
    const BASE_SIZE: u32 = (2 * U32_SIZE) + FILE_ATTR_SIZE;

    fn new() -> Self {
        // https://github.com/FreeRDP/FreeRDP/blob/511444a65e7aa2f537c5e531fa68157a50c1bd4d/channels/drive/client/drive_main.c#L447
        // https://github.com/FreeRDP/FreeRDP/blob/511444a65e7aa2f537c5e531fa68157a50c1bd4d/channels/drive/client/drive_main.c#L519
        // https://github.com/FreeRDP/FreeRDP/blob/511444a65e7aa2f537c5e531fa68157a50c1bd4d/channels/drive/client/drive_main.c#L538
        let file_system_name = "FAT32".to_string();

        Self {
            file_system_attributes: flags::FileSystemAttributes::FILE_CASE_SENSITIVE_SEARCH
                | flags::FileSystemAttributes::FILE_CASE_PRESERVED_NAMES
                | flags::FileSystemAttributes::FILE_UNICODE_ON_DISK,
            // https://github.com/FreeRDP/FreeRDP/blob/511444a65e7aa2f537c5e531fa68157a50c1bd4d/channels/drive/client/drive_main.c#L536
            // https://github.com/FreeRDP/FreeRDP/blob/511444a65e7aa2f537c5e531fa68157a50c1bd4d/winpr/include/winpr/file.h#L36
            max_component_name_len: 260,
            // The FreeRDP function they use to convert the file_system_name to unicode is null-terminated
            // https://github.com/FreeRDP/FreeRDP/blob/511444a65e7aa2f537c5e531fa68157a50c1bd4d/channels/drive/client/drive_main.c#L519
            file_system_name_len: util::unicode_size(&file_system_name, true),
            file_system_name,
        }
    }

    fn encode(&self) -> RdpResult<Message> {
        let mut w = vec![];
        w.write_u32::<LittleEndian>(self.file_system_attributes.bits())?;
        w.write_u32::<LittleEndian>(self.max_component_name_len)?;
        w.write_u32::<LittleEndian>(self.file_system_name_len)?;
        w.extend_from_slice(&util::to_unicode(&self.file_system_name, true));
        Ok(w)
    }

    fn size(&self) -> u32 {
        Self::BASE_SIZE + self.file_system_name_len
    }
}

/// 2.5.4 FileFsFullSizeInformation
/// https://docs.microsoft.com/en-us/openspecs/windows_protocols/ms-fscc/63768db7-9012-4209-8cca-00781e7322f5
#[derive(Debug)]
struct FileFsFullSizeInformation {
    total_alloc_units: i64,
    caller_available_alloc_units: i64,
    actual_available_alloc_units: i64,
    sectors_per_alloc_unit: u32,
    bytes_per_sector: u32,
}

#[allow(dead_code)]
impl FileFsFullSizeInformation {
    const BASE_SIZE: u32 = (3 * I64_SIZE) + (2 * U32_SIZE);

    fn new() -> Self {
        // Fill these out with the default fallback values FreeRDP uses
        // Written here: https://github.com/FreeRDP/FreeRDP/blob/511444a65e7aa2f537c5e531fa68157a50c1bd4d/channels/drive/client/drive_main.c#L552-L557
        // With default fallback values ultimately found here:
        // https://github.com/FreeRDP/FreeRDP/blob/511444a65e7aa2f537c5e531fa68157a50c1bd4d/winpr/libwinpr/file/file.c#L1018-L1021
        Self {
            total_alloc_units: u32::MAX as i64,
            caller_available_alloc_units: u32::MAX as i64,
            actual_available_alloc_units: u32::MAX as i64,
            sectors_per_alloc_unit: u32::MAX,
            bytes_per_sector: 1,
        }
    }

    fn encode(&self) -> RdpResult<Message> {
        let mut w = vec![];
        w.write_i64::<LittleEndian>(self.total_alloc_units)?;
        w.write_i64::<LittleEndian>(self.caller_available_alloc_units)?;
        w.write_i64::<LittleEndian>(self.actual_available_alloc_units)?;
        w.write_u32::<LittleEndian>(self.sectors_per_alloc_unit)?;
        w.write_u32::<LittleEndian>(self.bytes_per_sector)?;
        Ok(w)
    }

    fn size(&self) -> u32 {
        Self::BASE_SIZE
    }
}

/// 2.5.10 FileFsDeviceInformation
/// https://docs.microsoft.com/en-us/openspecs/windows_protocols/ms-fscc/616b66d5-b335-4e1c-8f87-b4a55e8d3e4a
// Taking a shortcut by ignoring the bitflag typing here, since we will only ever fill this out with single values:
// https://github.com/FreeRDP/FreeRDP/blob/511444a65e7aa2f537c5e531fa68157a50c1bd4d/channels/drive/client/drive_main.c#L570-L571
#[derive(Debug)]
struct FileFsDeviceInformation {
    device_type: u32,
    characteristics: u32,
}

#[allow(dead_code)]
impl FileFsDeviceInformation {
    const BASE_SIZE: u32 = 2 * U32_SIZE;

    fn new() -> Self {
        // https://github.com/FreeRDP/FreeRDP/blob/511444a65e7aa2f537c5e531fa68157a50c1bd4d/channels/drive/client/drive_main.c#L570-L571
        Self {
            device_type: 0x00000007, // FILE_DEVICE_DISK
            characteristics: 0,
        }
    }

    fn encode(&self) -> RdpResult<Message> {
        let mut w = vec![];
        w.write_u32::<LittleEndian>(self.device_type)?;
        w.write_u32::<LittleEndian>(self.characteristics)?;
        Ok(w)
    }

    fn size(&self) -> u32 {
        Self::BASE_SIZE
    }
}

/// 2.2.3.4.8 Client Drive Query Information Response (DR_DRIVE_QUERY_INFORMATION_RSP)
/// https://docs.microsoft.com/en-us/openspecs/windows_protocols/ms-rdpefs/37ef4fb1-6a95-4200-9fbf-515464f034a4
#[derive(Debug)]
struct ClientDriveQueryInformationResponse {
    device_io_response: DeviceIoResponseDeprecated,
    length: Option<u32>,
    buffer: Option<FileInformationClass>,
}

impl ClientDriveQueryInformationResponse {
    /// Constructs a ClientDriveQueryInformationResponse from a ServerDriveQueryInformationRequest and an NTSTATUS.
    fn new(
        req: &ServerDriveQueryInformationRequest,
        file: Option<&FileCacheObject>,
        io_status: NTSTATUS,
    ) -> RdpResult<Self> {
        // If io_status == NTSTATUS::STATUS_UNSUCCESSFUL, we can just fill out the
        // device_io_response and don't need to create/encode the rest.
        if io_status == NTSTATUS::STATUS_UNSUCCESSFUL {
            return Ok(Self {
                device_io_response: DeviceIoResponseDeprecated::new(
                    &req.device_io_request,
                    io_status,
                ),
                length: None,
                buffer: None,
            });
        }

        if let Some(file) = file {
            // We support all the FsInformationClasses that FreeRDP does here
            // https://github.com/FreeRDP/FreeRDP/blob/511444a65e7aa2f537c5e531fa68157a50c1bd4d/channels/drive/client/drive_file.c#L482
            let (length, buffer) = match req.file_info_class_lvl {
                FileInformationClassLevel::FileBasicInformation => (
                    Some(FileBasicInformation::BASE_SIZE),
                    Some(FileInformationClass::FileBasicInformation(
                        FileBasicInformation {
                            creation_time: to_windows_time(file.fso.last_modified),
                            last_access_time: to_windows_time(file.fso.last_modified),
                            last_write_time: to_windows_time(file.fso.last_modified),
                            change_time: to_windows_time(file.fso.last_modified),
                            file_attributes: if file.fso.file_type == FileType::File {
                                flags::FileAttributes::FILE_ATTRIBUTE_NORMAL
                            } else {
                                flags::FileAttributes::FILE_ATTRIBUTE_DIRECTORY
                            },
                        },
                    )),
                ),
                FileInformationClassLevel::FileStandardInformation => (
                    Some(FileStandardInformation::BASE_SIZE),
                    Some(FileInformationClass::FileStandardInformation(
                        FileStandardInformation {
                            allocation_size: file.fso.size as i64,
                            end_of_file: file.fso.size as i64,
                            number_of_links: 0,
                            delete_pending: if file.delete_pending {
                                Boolean::True
                            } else {
                                Boolean::False
                            },
                            directory: if file.fso.file_type == FileType::File {
                                Boolean::False
                            } else {
                                Boolean::True
                            },
                        },
                    )),
                ),
                FileInformationClassLevel::FileAttributeTagInformation => (
                    Some(FileAttributeTagInformation::BASE_SIZE),
                    Some(FileInformationClass::FileAttributeTagInformation(
                        FileAttributeTagInformation {
                            file_attributes: if file.fso.file_type == FileType::File {
                                flags::FileAttributes::FILE_ATTRIBUTE_NORMAL
                            } else {
                                flags::FileAttributes::FILE_ATTRIBUTE_DIRECTORY
                            },
                            reparse_tag: 0,
                        },
                    )),
                ),
                _ => {
                    return Err(not_implemented_error(&format!(
                        "received unsupported FileInformationClass: {:?}",
                        req.file_info_class_lvl
                    )))
                }
            };

            Ok(Self {
                device_io_response: DeviceIoResponseDeprecated::new(
                    &req.device_io_request,
                    io_status,
                ),
                length,
                buffer,
            })
        } else {
            Err(try_error(
                "if io_status != NTSTATUS::STATUS_UNSUCCESSFUL a &FileCacheObject must be provided",
            ))
        }
    }

    fn encode(&self) -> RdpResult<Message> {
        let mut w = vec![];
        w.extend_from_slice(&self.device_io_response.encode()?);
        if let Some(length) = self.length {
            w.write_u32::<LittleEndian>(length)?;
        }
        if let Some(buffer) = &self.buffer {
            w.extend_from_slice(&buffer.encode()?);
        }
        Ok(w)
    }
}

/// 2.2.1.4.2 Device Close Request (DR_CLOSE_REQ)
/// https://docs.microsoft.com/en-us/openspecs/windows_protocols/ms-rdpefs/3ec6627f-9e0f-4941-a828-3fc6ed63d9e7
#[derive(Debug)]
struct DeviceCloseRequest {
    device_io_request: DeviceIoRequestDeprecated,
    // Padding (32 bytes):  An array of 32 bytes. Reserved. This field can be set to any value, and MUST be ignored.
}

impl DeviceCloseRequest {
    fn decode(device_io_request: DeviceIoRequestDeprecated) -> Self {
        Self { device_io_request }
    }
}

/// 2.2.1.5.2 Device Close Response (DR_CLOSE_RSP)
/// https://docs.microsoft.com/en-us/openspecs/windows_protocols/ms-rdpefs/0dae7031-cfd8-4f14-908c-ec06e14997b5
#[derive(Debug)]
struct DeviceCloseResponse {
    /// The CompletionId field of this header MUST match a Device I/O Request (section 2.2.1.4) message that had the MajorFunction field set to IRP_MJ_CLOSE.
    device_io_response: DeviceIoResponseDeprecated,
    /// This field can be set to any value and MUST be ignored.
    padding: u32,
}
impl DeviceCloseResponse {
    fn new(device_close_request: DeviceCloseRequest, io_status: NTSTATUS) -> Self {
        Self {
            device_io_response: DeviceIoResponseDeprecated::new(
                &device_close_request.device_io_request,
                io_status,
            ),
            padding: 0,
        }
    }

    fn encode(&self) -> RdpResult<Message> {
        let mut w = vec![];
        w.extend_from_slice(&self.device_io_response.encode()?);
        w.write_u32::<LittleEndian>(self.padding)?;
        Ok(w)
    }
}

/// 2.2.3.3.11 Server Drive NotifyChange Directory Request (DR_DRIVE_NOTIFY_CHANGE_DIRECTORY_REQ)
/// https://docs.microsoft.com/en-us/openspecs/windows_protocols/ms-rdpefs/ed05e73d-e53e-4261-a1e1-365a70ba6512
#[derive(Debug)]
#[allow(dead_code)]
struct ServerDriveNotifyChangeDirectoryRequest {
    /// The MajorFunction field in the DR_DEVICE_IOREQUEST header MUST be set to IRP_MJ_DIRECTORY_CONTROL,
    /// and the MinorFunction field MUST be set to IRP_MN_NOTIFY_CHANGE_DIRECTORY.
    device_io_request: DeviceIoRequestDeprecated,
    /// If nonzero, a change anywhere within the tree MUST trigger the notification response; otherwise, only a change in the root directory will do so.
    watch_tree: u8,
    completion_filter: flags::CompletionFilter,
    // Padding (27 bytes):  An array of 27 bytes. This field is unused and MUST be ignored.
}

#[allow(dead_code)]
impl ServerDriveNotifyChangeDirectoryRequest {
    fn decode(
        device_io_request: DeviceIoRequestDeprecated,
        payload: &mut Payload,
    ) -> RdpResult<Self> {
        let invalid_flags =
            || invalid_data_error("invalid flags in Server Drive NotifyChange Directory Request");

        let watch_tree = payload.read_u8()?;
        let completion_filter =
            flags::CompletionFilter::from_bits(payload.read_u32::<LittleEndian>()?)
                .ok_or_else(invalid_flags)?;

        Ok(Self {
            device_io_request,
            watch_tree,
            completion_filter,
        })
    }
}

/// 2.2.1.4.3 Device Read Request (DR_READ_REQ)
/// https://docs.microsoft.com/en-us/openspecs/windows_protocols/ms-rdpefs/3192516d-36a6-47c5-987a-55c214aa0441
#[derive(Debug, Clone)]
pub struct DeviceReadRequest {
    /// The MajorFunction field in this header MUST be set to IRP_MJ_READ.
    pub device_io_request: DeviceIoRequestDeprecated,
    /// This field specifies the maximum number of bytes to be read from the device.
    pub length: u32,
    /// This field specifies the file offset where the read operation is performed.
    pub offset: u64,
    // Padding (20 bytes):  An array of 20 bytes. Reserved. This field can be set to any value and MUST be ignored.
}

impl DeviceReadRequest {
    fn decode(
        device_io_request: DeviceIoRequestDeprecated,
        payload: &mut Payload,
    ) -> RdpResult<Self> {
        Ok(Self {
            device_io_request,
            length: payload.read_u32::<LittleEndian>()?,
            offset: payload.read_u64::<LittleEndian>()?,
        })
    }
}

/// 2.2.1.5.3 Device Read Response (DR_READ_RSP)
/// https://docs.microsoft.com/en-us/openspecs/windows_protocols/ms-rdpefs/d35d3f91-fc5b-492b-80be-47f483ad1dc9
struct DeviceReadResponse {
    /// The CompletionId field of this header MUST match a Device I/O Request (section 2.2.1.4) message that had the MajorFunction field set to IRP_MJ_READ.
    device_io_reply: DeviceIoResponseDeprecated,
    /// Specifies the number of bytes in the ReadData field.
    length: u32,
    /// A variable-length array of bytes that specifies the output data from the read request.
    read_data: Vec<u8>,
}

impl std::fmt::Debug for DeviceReadResponse {
    fn fmt(&self, f: &mut std::fmt::Formatter<'_>) -> std::fmt::Result {
        f.debug_struct("DeviceReadResponse")
            .field("device_io_reply", &self.device_io_reply)
            .field("length", &self.length)
            .field("read_data", &util::vec_u8_debug(&self.read_data))
            .finish()
    }
}

impl DeviceReadResponse {
    fn new(
        device_read_request: &DeviceReadRequest,
        io_status: NTSTATUS,
        read_data: Vec<u8>,
    ) -> Self {
        let device_io_request = &device_read_request.device_io_request;

        Self {
            device_io_reply: DeviceIoResponseDeprecated::new(device_io_request, io_status),
            length: u32::try_from(read_data.len()).unwrap(),
            read_data,
        }
    }

    fn encode(&self) -> RdpResult<Message> {
        let mut w = vec![];
        w.extend_from_slice(&self.device_io_reply.encode()?);
        w.write_u32::<LittleEndian>(self.length)?;
        w.extend_from_slice(&self.read_data);
        Ok(w)
    }
}

/// 2.2.1.4.4 Device Write Request (DR_WRITE_REQ)
/// https://docs.microsoft.com/en-us/openspecs/windows_protocols/ms-rdpefs/2e25f0aa-a4ce-4ff3-ad62-ab6098280a3a
#[derive(Clone)]
pub struct DeviceWriteRequest {
    /// The MajorFunction field in this header MUST be set to IRP_MJ_WRITE.
    pub device_io_request: DeviceIoRequestDeprecated,
    /// Number of bytes in the write_data field.
    pub length: u32,
    /// File offset at which the data must be written.
    pub offset: u64,
    /// Data to be written on the target device.
    pub write_data: Vec<u8>,
}

impl std::fmt::Debug for DeviceWriteRequest {
    fn fmt(&self, f: &mut std::fmt::Formatter<'_>) -> std::fmt::Result {
        f.debug_struct("DeviceWriteRequest")
            .field("device_io_request", &self.device_io_request)
            .field("length", &self.length)
            .field("offset", &self.offset)
            .field("write_data", &util::vec_u8_debug(&self.write_data))
            .finish()
    }
}

impl DeviceWriteRequest {
    fn decode(
        device_io_request: DeviceIoRequestDeprecated,
        payload: &mut Payload,
    ) -> RdpResult<Self> {
        let length = payload.read_u32::<LittleEndian>()?;
        let offset = payload.read_u64::<LittleEndian>()?;

        // There is a padding of 20 bytes between offset and write data so we
        // must ignore it
        payload.seek(SeekFrom::Current(20))?;

        let mut write_data = vec![0; length as usize];
        payload.read_exact(&mut write_data)?;

        Ok(Self {
            device_io_request,
            length,
            offset,
            write_data,
        })
    }
}

/// 2.2.1.5.4 Device Write Response (DR_WRITE_RSP)
/// https://docs.microsoft.com/en-us/openspecs/windows_protocols/ms-rdpefs/58160a47-2379-4c4a-a99d-24a1a666c02a
#[derive(Debug)]
pub struct DeviceWriteResponse {
    /// The CompletionId field of this header MUST match a Device I/O Request (section 2.2.1.4) message that had the MajorFunction field set to IRP_MJ_WRITE.
    device_io_reply: DeviceIoResponseDeprecated,
    /// Number of bytes written in response to the write request.
    length: u32,
}

impl DeviceWriteResponse {
    fn new(
        device_io_request: &DeviceIoRequestDeprecated,
        io_status: NTSTATUS,
        length: u32,
    ) -> Self {
        Self {
            device_io_reply: DeviceIoResponseDeprecated::new(device_io_request, io_status),
            length,
        }
    }

    fn encode(&self) -> RdpResult<Message> {
        let mut w = vec![];
        w.extend_from_slice(&self.device_io_reply.encode()?);
        w.write_u32::<LittleEndian>(self.length)?;
        // 1 byte padding
        w.write_u32::<LittleEndian>(0)?;
        Ok(w)
    }
}

/// 2.2.3.4.9 Client Drive Set Information Response (DR_DRIVE_SET_INFORMATION_RSP)
/// https://docs.microsoft.com/en-us/openspecs/windows_protocols/ms-rdpefs/16b893d5-5d8b-49d1-8dcb-ee21e7612970
#[derive(Debug)]
struct ClientDriveSetInformationResponse {
    device_io_reply: DeviceIoResponseDeprecated,
    /// This field MUST be equal to the Length field in the Server Drive Set Information Request (section 2.2.3.3.9).
    length: u32,
}

impl ClientDriveSetInformationResponse {
    fn new(req: &ServerDriveSetInformationRequest, io_status: NTSTATUS) -> Self {
        Self {
            device_io_reply: DeviceIoResponseDeprecated::new(&req.device_io_request, io_status),
            length: req.set_buffer.size(),
        }
    }

    fn encode(&self) -> RdpResult<Message> {
        let mut w = vec![];
        w.extend_from_slice(&self.device_io_reply.encode()?);
        w.write_u32::<LittleEndian>(self.length)?;
        // 1 byte padding
        w.write_u32::<LittleEndian>(0)?;
        Ok(w)
    }
}

/// 2.2.3.3.9 Server Drive Set Information Request (DR_DRIVE_SET_INFORMATION_REQ)
/// https://docs.microsoft.com/en-us/openspecs/windows_protocols/ms-rdpefs/b5d3104b-0e42-4cf8-9059-e9fe86615e5c
#[derive(Debug, Clone)]
struct ServerDriveSetInformationRequest {
    /// The MajorFunction field in the DR_DEVICE_IOREQUEST header MUST be set to IRP_MJ_SET_INFORMATION.
    device_io_request: DeviceIoRequestDeprecated,
    file_information_class_level: FileInformationClassLevel,
    set_buffer: FileInformationClass,
}

impl ServerDriveSetInformationRequest {
    fn decode(
        device_io_request: DeviceIoRequestDeprecated,
        payload: &mut Payload,
    ) -> RdpResult<Self> {
        let file_information_class_level =
            FileInformationClassLevel::from_u32(payload.read_u32::<LittleEndian>()?)
                .ok_or_else(|| invalid_data_error("failed to read FileInformationClassLevel"))?;

        match file_information_class_level {
            FileInformationClassLevel::FileBasicInformation
            | FileInformationClassLevel::FileEndOfFileInformation
            | FileInformationClassLevel::FileDispositionInformation
            | FileInformationClassLevel::FileRenameInformation
            | FileInformationClassLevel::FileAllocationInformation => {}
            _ => {
                return Err(invalid_data_error(&format!(
                    "read invalid FileInformationClassLevel: {file_information_class_level:?}"
                )))
            }
        };

        let length = payload.read_u32::<LittleEndian>()?;

        // There is a padding of 24 bytes between offset and write data so we
        // must ignore it
        payload.seek(SeekFrom::Current(24))?;

        let set_buffer =
            FileInformationClass::decode(&file_information_class_level, length, payload)?;

        Ok(Self {
            device_io_request,
            file_information_class_level,
            set_buffer,
        })
    }
}

/// 2.2.3.3.10 Server Drive Query Directory Request (DR_DRIVE_QUERY_DIRECTORY_REQ)
/// https://docs.microsoft.com/en-us/openspecs/windows_protocols/ms-rdpefs/458019d2-5d5a-4fd4-92ef-8c05f8d7acb1
#[derive(Debug)]
#[allow(dead_code)]
struct ServerDriveQueryDirectoryRequest {
    /// The MajorFunction field in the DR_DEVICE_IOREQUEST header MUST be set to IRP_MJ_DIRECTORY_CONTROL,
    /// and the MinorFunction field MUST be set to IRP_MN_QUERY_DIRECTORY.
    device_io_request: DeviceIoRequestDeprecated,
    /// Must contain one of FileDirectoryInformation, FileFullDirectoryInformation, FileBothDirectoryInformation, FileNamesInformation
    file_info_class_lvl: FileInformationClassLevel,
    /// If the value of this field is zero, the request is for the next file in the directory that was specified in a previous
    /// Server Drive Query Directory Request. If such a file does not exist, the client MUST complete this request with STATUS_NO_MORE_FILES
    /// in the IoStatus field of the Client Drive I/O Response packet (section 2.2.3.4).  If the value of this field is non-zero and such a
    /// file does not exist, the client MUST complete this request with STATUS_NO_SUCH_FILE in the IoStatus field of the Client Drive I/O Response.
    initial_query: u8,
    /// Specifies the number of bytes in the Path field, including the null-terminator.
    path_length: u32,
    // Padding (23 bytes): An array of 23 bytes. This field is unused and MUST be ignored.
    padding: [u8; 23],
    /// A variable-length array of Unicode characters (we will store this as a regular rust String) that specifies the directory
    /// on which this operation will be performed. The Path field MUST be null-terminated. If the value of the InitialQuery field
    /// is zero, then the contents of the Path field MUST be ignored, irrespective of the value specified in the PathLength field.
    path: WindowsPath,
}

impl ServerDriveQueryDirectoryRequest {
    fn decode(
        device_io_request: DeviceIoRequestDeprecated,
        payload: &mut Payload,
    ) -> RdpResult<Self> {
        let file_info_class_lvl =
            FileInformationClassLevel::from_u32(payload.read_u32::<LittleEndian>()?)
                .ok_or_else(|| invalid_data_error("failed to read FileInformationClassLevel"))?;

        // These are all the FileInformationClass's supported for this message by FreeRDP
        // https://github.com/FreeRDP/FreeRDP/blob/511444a65e7aa2f537c5e531fa68157a50c1bd4d/channels/drive/client/drive_file.c#L794
        static VALID_LEVELS: [FileInformationClassLevel; 4] = [
            FileInformationClassLevel::FileDirectoryInformation,
            FileInformationClassLevel::FileFullDirectoryInformation,
            FileInformationClassLevel::FileBothDirectoryInformation,
            FileInformationClassLevel::FileNamesInformation,
        ];

        if !VALID_LEVELS.contains(&file_info_class_lvl) {
            return Err(invalid_data_error(&format!(
                "read invalid FileInformationClassLevel: {file_info_class_lvl:?}, expected one of {VALID_LEVELS:?}",
            )));
        }

        let initial_query = payload.read_u8()?;
        let mut path_length: u32 = 0;
        let mut path = WindowsPath::from("".to_string());
        let mut padding: [u8; 23] = [0; 23];
        if initial_query != 0 {
            path_length = payload.read_u32::<LittleEndian>()?;

            payload.read_exact(&mut padding)?;

            let mut path_as_vec = vec![0u8; path_length.try_into().unwrap()];
            payload.read_exact(&mut path_as_vec)?;
            path = WindowsPath::from(util::from_unicode(path_as_vec)?);
        }

        Ok(Self {
            device_io_request,
            file_info_class_lvl,
            initial_query,
            path_length,
            padding,
            path,
        })
    }
}

/// 2.2.3.4.10 Client Drive Query Directory Response (DR_DRIVE_QUERY_DIRECTORY_RSP)
/// https://docs.microsoft.com/en-us/openspecs/windows_protocols/ms-rdpefs/9c929407-a833-4893-8f20-90c984756140
#[derive(Debug)]
struct ClientDriveQueryDirectoryResponse {
    /// The CompletionId field of the DR_DEVICE_IOCOMPLETION header MUST match a Device I/O Request (section 2.2.1.4) that
    /// has the MajorFunction field set to IRP_MJ_DIRECTORY_CONTROL and the MinorFunction field set to IRP_MN_QUERY_DIRECTORY.
    device_io_reply: DeviceIoResponseDeprecated,
    /// Specifies the number of bytes in the Buffer field.
    length: u32,
    /// The content of this field is based on the value of the FileInformationClass field in the Server Drive Query Directory Request
    /// message, which determines the different structures that MUST be contained in the Buffer field.
    buffer: Option<FileInformationClass>,
    // Padding (1 byte): This field is unused and MUST be ignored.
}

impl ClientDriveQueryDirectoryResponse {
    fn new(
        device_io_request: &DeviceIoRequestDeprecated,
        io_status: NTSTATUS,
        buffer: Option<FileInformationClass>,
    ) -> RdpResult<Self> {
        // This match block ensures that the passed parameters are in a configuration that's
        // explicitly supported by the length calculation (below) and the self.encode() method.
        match io_status {
            NTSTATUS::STATUS_SUCCESS => {
                if buffer.is_none() {
                    return Err(invalid_data_error(
                        "a ClientDriveQueryDirectoryResponse with NTSTATUS::STATUS_SUCCESS \
                        should have Some(FileInformationClass) buffer, got None",
                    ));
                }
            }
            NTSTATUS::STATUS_NOT_SUPPORTED
            | NTSTATUS::STATUS_NO_MORE_FILES
            | NTSTATUS::STATUS_UNSUCCESSFUL => {
                if buffer.is_some() {
                    return Err(invalid_data_error(&format!(
                        "a ClientDriveQueryDirectoryResponse with NTSTATUS = {io_status:?} \
                        should have a None buffer, got {buffer:?}",
                    )));
                }
            }
            _ => {
                return Err(invalid_data_error(&format!(
                    "received unsupported io_status for ClientDriveQueryDirectoryResponse: {io_status:?}"
                )))
            }
        }

        let length = match buffer {
            Some(ref fs_information_class) => match fs_information_class {
                FileInformationClass::FileBothDirectoryInformation(fs_info_class) => {
                    fs_info_class.size()
                }
                FileInformationClass::FileFullDirectoryInformation(fs_info_class) => {
                    fs_info_class.size()
                }
                FileInformationClass::FileNamesInformation(fs_info_class) => fs_info_class.size(),
                FileInformationClass::FileDirectoryInformation(fs_info_class) => {
                    fs_info_class.size()
                }
                _ => {
                    return Err(not_implemented_error(&format!("ClientDriveQueryDirectoryResponse not implemented for fs_information_class {fs_information_class:?}")));
                }
            },
            None => 0,
        };

        Ok(Self {
            device_io_reply: DeviceIoResponseDeprecated::new(device_io_request, io_status),
            length,
            buffer,
        })
    }

    fn encode(&self) -> RdpResult<Message> {
        let mut w = vec![];
        w.extend_from_slice(&self.device_io_reply.encode()?);
        w.write_u32::<LittleEndian>(self.length)?;
        if let Some(buffer) = &self.buffer {
            w.extend_from_slice(&buffer.encode()?);
        }
        if self.device_io_reply.io_status == NTSTATUS::STATUS_NO_MORE_FILES {
            // https://github.com/FreeRDP/FreeRDP/blob/511444a65e7aa2f537c5e531fa68157a50c1bd4d/channels/drive/client/drive_file.c#L937
            w.write_u8(0)?;
        }

        Ok(w)
    }
}

/// 2.2.3.3.6 Server Drive Query Volume Information Request
/// https://docs.microsoft.com/en-us/openspecs/windows_protocols/ms-rdpefs/484e622d-0e2b-423c-8461-7de38878effb
///
/// We only need to read the buffer up to the FileInformationClass to get the job done, so the rest of the fields in
/// this structure are omitted. See FreeRDP:
/// https://github.com/FreeRDP/FreeRDP/blob/511444a65e7aa2f537c5e531fa68157a50c1bd4d/channels/drive/client/drive_main.c#L464
#[derive(Debug)]
struct ServerDriveQueryVolumeInformationRequest {
    device_io_request: DeviceIoRequestDeprecated,
    fs_info_class_lvl: FileSystemInformationClassLevel,
}

impl ServerDriveQueryVolumeInformationRequest {
    fn decode(
        device_io_request: DeviceIoRequestDeprecated,
        payload: &mut Payload,
    ) -> RdpResult<Self> {
        let fs_info_class_lvl =
            FileSystemInformationClassLevel::from_u32(payload.read_u32::<LittleEndian>()?)
                .ok_or_else(|| {
                    invalid_data_error("failed to read FileSystemInformationClassLevel")
                })?;

        // These are all the FileInformationClass's supported for this message by FreeRDP
        // https://github.com/FreeRDP/FreeRDP/blob/511444a65e7aa2f537c5e531fa68157a50c1bd4d/channels/drive/client/drive_main.c#L468
        static VALID_LEVELS: [FileSystemInformationClassLevel; 5] = [
            FileSystemInformationClassLevel::FileFsVolumeInformation,
            FileSystemInformationClassLevel::FileFsSizeInformation,
            FileSystemInformationClassLevel::FileFsAttributeInformation,
            FileSystemInformationClassLevel::FileFsFullSizeInformation,
            FileSystemInformationClassLevel::FileFsDeviceInformation,
        ];

        if !VALID_LEVELS.contains(&fs_info_class_lvl) {
            return Err(invalid_data_error(&format!(
                "read invalid FileInformationClassLevel: {fs_info_class_lvl:?}, expected one of {VALID_LEVELS:?}",
            )));
        }

        Ok(Self {
            device_io_request,
            fs_info_class_lvl,
        })
    }
}

/// 2.2.3.4.6 Client Drive Query Volume Information Response
#[derive(Debug)]
struct ClientDriveQueryVolumeInformationResponse {
    device_io_reply: DeviceIoResponseDeprecated,
    /// Specifies the number of bytes in the Buffer field.
    length: u32,
    /// The content of this field is based on the value of the FileInformationClass field in the Server Drive Query Volume Information Request message,
    /// which determines the different structures that MUST be contained in the Buffer field.
    buffer: Option<FileSystemInformationClass>,
}

impl ClientDriveQueryVolumeInformationResponse {
    fn new(
        device_io_request: &DeviceIoRequestDeprecated,
        io_status: NTSTATUS,
        buffer: Option<FileSystemInformationClass>,
    ) -> RdpResult<Self> {
        match io_status {
            NTSTATUS::STATUS_SUCCESS => {
                if buffer.is_none() {
                    return Err(invalid_data_error(
                        "a ClientDriveQueryVolumeInformationResponse with NTSTATUS::STATUS_SUCCESS \
                        should have Some(FileInformationClass) buffer, got None",
                    ));
                }
            }
            NTSTATUS::STATUS_UNSUCCESSFUL => {
                if buffer.is_some() {
                    return Err(invalid_data_error(&format!(
                        "a ClientDriveQueryVolumeInformationResponse with NTSTATUS = {io_status:?} \
                        should have a None buffer, got {buffer:?}",
                    )));
                }
            }
            _ => {
                return Err(invalid_data_error(&format!(
                    "received unsupported io_status for ClientDriveQueryVolumeInformationResponse: {io_status:?}"
                )))
            }
        }

        let length = match buffer {
            Some(ref buf) => match buf {
                FileSystemInformationClass::FileFsVolumeInformation(f) => f.size(),
                FileSystemInformationClass::FileFsSizeInformation(f) => f.size(),
                FileSystemInformationClass::FileFsAttributeInformation(f) => f.size(),
                FileSystemInformationClass::FileFsFullSizeInformation(f) => f.size(),
                FileSystemInformationClass::FileFsDeviceInformation(f) => f.size(),
            },
            None => 0,
        };

        Ok(Self {
            device_io_reply: DeviceIoResponseDeprecated::new(device_io_request, io_status),
            length,
            buffer,
        })
    }

    fn encode(&self) -> RdpResult<Message> {
        let mut w = vec![];
        w.extend_from_slice(&self.device_io_reply.encode()?);
        w.write_u32::<LittleEndian>(self.length)?;
        if let Some(buffer) = &self.buffer {
            w.extend_from_slice(&buffer.encode()?);
        }

        Ok(w)
    }
}

#[derive(Debug)]
struct NoOp {}
impl NoOp {
    fn new() -> Self {
        Self {}
    }
}
impl Encode for NoOp {
    fn encode(&self) -> RdpResult<Message> {
        Ok(vec![])
    }
}

/// TDP handles time in milliseconds since the UNIX epoch (https://en.wikipedia.org/wiki/Unix_time),
/// whereas Windows prefers 64-bit signed integers representing the number of 100-nanosecond intervals
/// that have elapsed since January 1, 1601, Coordinated Universal Time (UTC)
/// (https://docs.microsoft.com/en-us/openspecs/windows_protocols/ms-fscc/a69cc039-d288-4673-9598-772b6083f8bf).
fn to_windows_time(tdp_time_ms: u64) -> i64 {
    // https://stackoverflow.com/a/5471380/6277051
    // https://docs.microsoft.com/en-us/windows/win32/sysinfo/converting-a-time-t-value-to-a-file-time
    let tdp_time_sec = tdp_time_ms / 1000;
    ((tdp_time_sec * 10000000) + 116444736000000000) as i64
}

type SharedDirectoryAcknowledgeSender = Box<dyn Fn(SharedDirectoryAcknowledge) -> RdpResult<()>>;
type SharedDirectoryInfoRequestSender = Box<dyn Fn(SharedDirectoryInfoRequest) -> RdpResult<()>>;
type SharedDirectoryCreateRequestSender =
    Box<dyn Fn(SharedDirectoryCreateRequest) -> RdpResult<()>>;
type SharedDirectoryDeleteRequestSender =
    Box<dyn Fn(SharedDirectoryDeleteRequest) -> RdpResult<()>>;
type SharedDirectoryListRequestSender = Box<dyn Fn(SharedDirectoryListRequest) -> RdpResult<()>>;
type SharedDirectoryReadRequestSender = Box<dyn Fn(SharedDirectoryReadRequest) -> RdpResult<()>>;
type SharedDirectoryWriteRequestSender = Box<dyn Fn(SharedDirectoryWriteRequest) -> RdpResult<()>>;
type SharedDirectoryMoveRequestSender = Box<dyn Fn(SharedDirectoryMoveRequest) -> RdpResult<()>>;

type SharedDirectoryInfoResponseHandler =
    Box<dyn FnOnce(&mut Client, SharedDirectoryInfoResponse) -> RdpResult<Messages>>;
type SharedDirectoryCreateResponseHandler =
    Box<dyn FnOnce(&mut Client, SharedDirectoryCreateResponse) -> RdpResult<Messages>>;
type SharedDirectoryDeleteResponseHandler =
    Box<dyn FnOnce(&mut Client, SharedDirectoryDeleteResponse) -> RdpResult<Messages>>;
type SharedDirectoryListResponseHandler =
    Box<dyn FnOnce(&mut Client, SharedDirectoryListResponse) -> RdpResult<Messages>>;
type SharedDirectoryReadResponseHandler =
    Box<dyn FnOnce(&mut Client, SharedDirectoryReadResponse) -> RdpResult<Messages>>;
type SharedDirectoryWriteResponseHandler =
    Box<dyn FnOnce(&mut Client, SharedDirectoryWriteResponse) -> RdpResult<Messages>>;
type SharedDirectoryMoveResponseHandler =
    Box<dyn FnOnce(&mut Client, SharedDirectoryMoveResponse) -> RdpResult<Messages>>;

#[cfg(test)]
mod tests;<|MERGE_RESOLUTION|>--- conflicted
+++ resolved
@@ -19,11 +19,7 @@
 pub(crate) mod tdp;
 
 use self::path::{UnixPath, WindowsPath};
-<<<<<<< HEAD
 use self::scard::{padded_atr, Contexts, IoctlCode, TRANSMIT_DATA_LIMIT};
-=======
-use self::scard::{Contexts, IoctlCode, TRANSMIT_DATA_LIMIT};
->>>>>>> 6a159ba8
 use crate::client::{ClientFunction, ClientHandle};
 use crate::errors::{
     invalid_data_error, not_implemented_error, rejected_by_server_error, try_error,
@@ -42,17 +38,10 @@
 use ironrdp_pdu::utils::CharacterSet;
 use ironrdp_pdu::{custom_err, other_err, PduResult};
 use ironrdp_rdpdr::pdu::esc::{
-<<<<<<< HEAD
     rpce, CardProtocol, CardState, CardStateFlags, ConnectCall, ConnectReturn,
     EstablishContextCall, EstablishContextReturn, GetStatusChangeCall, GetStatusChangeReturn,
     HCardAndDispositionCall, ListReadersCall, ListReadersReturn, ReaderStateCommonCall, ScardCall,
     StatusCall, StatusReturn, TransmitCall, TransmitReturn,
-=======
-    rpce, CardProtocol, CardStateFlags, ConnectCall, ConnectReturn, EstablishContextCall,
-    EstablishContextReturn, GetStatusChangeCall, GetStatusChangeReturn, HCardAndDispositionCall,
-    ListReadersCall, ListReadersReturn, ReaderStateCommonCall, ScardCall, TransmitCall,
-    TransmitReturn,
->>>>>>> 6a159ba8
 };
 use ironrdp_rdpdr::pdu::RdpdrPdu;
 use ironrdp_rdpdr::{
@@ -296,7 +285,6 @@
         )
     }
 
-<<<<<<< HEAD
     fn handle_status(
         &mut self,
         req: DeviceControlRequest<ScardIoCtlCode>,
@@ -322,8 +310,6 @@
         )
     }
 
-=======
->>>>>>> 6a159ba8
     fn create_get_status_change_return(
         call: GetStatusChangeCall,
     ) -> rpce::Pdu<GetStatusChangeReturn> {
@@ -438,7 +424,6 @@
             ScardCall::ConnectCall(call) => self.handle_connect(req, call),
             ScardCall::HCardAndDispositionCall(call) => match req.io_control_code {
                 ScardIoCtlCode::BeginTransaction => self.handle_begin_transaction(req, call),
-<<<<<<< HEAD
                 _ => Err(custom_err!(
                     "TeleportRdpdrBackend::handle_scard_call",
                     TeleportRdpdrBackendError(format!(
@@ -464,15 +449,6 @@
                 };
                 self.handle_status(req, call, enc)
             }
-=======
-                _ => Err(other_err!(
-                    "TeleportRdpdrBackend::handle_scard_call",
-                    "got unexpected ScardIoCtlCode with a HCardAndDispositionCall",
-                )),
-            },
-            ScardCall::TransmitCall(call) => self.handle_transmit(req, call),
->>>>>>> 6a159ba8
-
             ScardCall::Unsupported => Ok(()),
         }
     }
