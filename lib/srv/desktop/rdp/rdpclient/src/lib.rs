// Copyright 2021 Gravitational, Inc
//
// Licensed under the Apache License, Version 2.0 (the "License");
// you may not use this file except in compliance with the License.
// You may obtain a copy of the License at
//
//      http://www.apache.org/licenses/LICENSE-2.0
//
// Unless required by applicable law or agreed to in writing, software
// distributed under the License is distributed on an "AS IS" BASIS,
// WITHOUT WARRANTIES OR CONDITIONS OF ANY KIND, either express or implied.
// See the License for the specific language governing permissions and
// limitations under the License.

//! This crate contains an RDP Client with the minimum functionality required
//! for Teleport's Desktop Access feature.
//!
//! Along with core RDP functionality, it contains code for:
//! - Calling functions defined in Go (these are declared in an `extern "C"` block)
//! - Functions to be called from Go (any function prefixed with the `#[no_mangle]`
//!   macro and a `pub unsafe extern "C"`).
//! - Structs for passing between the two (those prefixed with the `#[repr(C)]` macro
//!   and whose name begins with `CGO`)

#[macro_use]
extern crate log;

use crate::client::global::get_client_handle;
use crate::client::Client;
use crate::rdpdr::tdp::SharedDirectoryAnnounce;
<<<<<<< HEAD
use client::ConnectParams;
=======
use client::{ClientHandle, ClientResult, ConnectParams};
>>>>>>> e5a768d1
use ironrdp_pdu::{other_err, PduError};
use ironrdp_session::image::DecodedImage;
use rdpdr::path::UnixPath;
use rdpdr::tdp::{
    FileSystemObject, FileType, SharedDirectoryAcknowledge, SharedDirectoryCreateResponse,
    SharedDirectoryDeleteResponse, SharedDirectoryInfoResponse, SharedDirectoryMoveResponse,
    SharedDirectoryWriteResponse, TdpErrCode,
};
use std::convert::TryFrom;
use std::ffi::CString;
use std::fmt::Debug;
use std::io::Cursor;
use std::os::raw::c_char;
use std::{mem, ptr, time};
use util::{encode_png, from_c_string, from_go_array};
pub mod client;
mod cliprdr;
mod piv;
mod rdpdr;
mod ssl;
mod util;

#[no_mangle]
pub extern "C" fn init() {
    env_logger::try_init().unwrap_or_else(|e| println!("failed to initialize Rust logger: {e}"));
}

/// free_string is used to free memory for strings that were passed back to Go side.
///
/// # Safety
///
/// The caller must ensure that the provided pointer was created by Rust using CString::into_raw
/// method and that length of the string was not modified in the meantime.
#[no_mangle]
pub unsafe extern "C" fn free_string(ptr: *mut c_char) {
    if !ptr.is_null() {
        drop(CString::from_raw(ptr));
    }
}

/// client_run establishes an RDP connection with the provided `params`
/// and executes the RDP session, hanging until the session ends.
///
/// Sessions can end due to an error, or the caller can end the session
/// manually by calling [`client_stop`]. Failure to end a session can
/// result in a memory leak.
///
/// Caller must free memory allocated for message returned (CGOResult.message)
/// using free_string function.
///
/// Message returned by this function can be null.
///
/// # Safety
///
/// The caller must ensure that cgo_handle is a valid handle and that
/// go_addr, go_username, cert_der, key_der point to valid buffers.
#[no_mangle]
pub unsafe extern "C" fn client_run(cgo_handle: CgoHandle, params: CGOConnectParams) -> CGOResult {
    trace!("client_run");
    // Convert from C to Rust types.
    let addr = from_c_string(params.go_addr);
    let cert_der = from_go_array(params.cert_der, params.cert_der_len);
    let key_der = from_go_array(params.key_der, params.key_der_len);

    match Client::run(
        cgo_handle,
        ConnectParams {
            addr,
            cert_der,
            key_der,
            screen_width: params.screen_width,
            screen_height: params.screen_height,
            allow_clipboard: params.allow_clipboard,
            allow_directory_sharing: params.allow_directory_sharing,
            show_desktop_wallpaper: params.show_desktop_wallpaper,
        },
    ) {
        Ok(_) => CGOResult {
            err_code: CGOErrCode::ErrCodeSuccess,
            message: ptr::null_mut(),
        },
        Err(e) => {
            error!("client_run failed: {:?}", e);
            CGOResult {
                err_code: CGOErrCode::ErrCodeFailure,
                message: CString::new(format!("{}", e))
                    .map(|c| c.into_raw())
                    .unwrap_or(ptr::null_mut()),
            }
        }
    }
}

<<<<<<< HEAD
/// Gets a [`ClientHandle`] from the global [`CLIENT_HANDLES`] map.
macro_rules! get_client_handle {
    ($cgo_handle:expr) => {
        match get_client_handle($cgo_handle) {
            Some(it) => it,
            None => {
                warn!("call_function_on_handle failed: handle not found");
                return CGOErrCode::ErrCodeFailure;
            }
        }
    };
}

/// Handles a function call on a [`ClientHandle`], including logging and error handling.
macro_rules! handle_operation {
    ($ctx:expr, $operation:expr) => {
        match $operation {
            Ok(_) => CGOErrCode::ErrCodeSuccess,
            Err(e) => {
                error!(concat!($ctx, " failed: {:?}"), e);
                CGOErrCode::ErrCodeFailure
            }
        }
    };
=======
fn handle_operation<T>(cgo_handle: CgoHandle, ctx: &'static str, f: T) -> CGOErrCode
where
    T: FnOnce(ClientHandle) -> ClientResult<()>,
{
    let client_handle = match get_client_handle(cgo_handle) {
        Some(it) => it,
        None => {
            warn!("call_function_on_handle failed: handle not found");
            return CGOErrCode::ErrCodeFailure;
        }
    };
    match f(client_handle) {
        Ok(_) => CGOErrCode::ErrCodeSuccess,
        Err(e) => {
            error!("{} failed: {:?}", ctx, e);
            CGOErrCode::ErrCodeFailure
        }
    }
>>>>>>> e5a768d1
}

/// client_stop ensures that a connection started by [`client_run`] is stopped
/// and that all related memory is cleaned up. Calling [`client_stop`] on a handle
/// that's already been dropped is safe and will result in a no-op.
///
/// # Safety
///
/// All values of `cgo_handle` are safe to use.
#[no_mangle]
pub unsafe extern "C" fn client_stop(cgo_handle: CgoHandle) -> CGOErrCode {
    trace!("client_stop");
<<<<<<< HEAD
    let client_handle = get_client_handle!(cgo_handle);
    handle_operation!("client_stop", client_handle.stop())
=======
    handle_operation(cgo_handle, "client_stop", move |client_handle| {
        client_handle.stop()
    })
>>>>>>> e5a768d1
}

/// `client_update_clipboard` is called from Go, and caches data that was copied
/// client-side while notifying the RDP server that new clipboard data is available.
///
/// # Safety
///
/// client_ptr MUST be a valid pointer.
/// (validity defined by https://doc.rust-lang.org/nightly/core/primitive.pointer.html#method.as_ref-1)
///
/// data MUST be a valid pointer.
/// (validity defined by the validity of data in https://doc.rust-lang.org/std/slice/fn.from_raw_parts_mut.html)
#[no_mangle]
pub unsafe extern "C" fn client_update_clipboard(
    cgo_handle: CgoHandle,
    data: *mut u8,
    len: u32,
) -> CGOErrCode {
    let data = from_go_array(data, len);
    match String::from_utf8(data) {
<<<<<<< HEAD
        Ok(s) => {
            let client_handle = get_client_handle!(cgo_handle);
            handle_operation!("client_update_clipboard", client_handle.update_clipboard(s))
        }
=======
        Ok(s) => handle_operation(
            cgo_handle,
            "client_update_clipboard",
            move |client_handle| client_handle.update_clipboard(s),
        ),
>>>>>>> e5a768d1
        Err(e) => {
            error!("can't convert clipboard data: {}", e);
            CGOErrCode::ErrCodeFailure
        }
    }
}

/// client_handle_tdp_sd_announce announces a new drive that's ready to be
/// redirected over RDP.
///
///
/// # Safety
///
/// client_ptr MUST be a valid pointer.
/// (validity defined by https://doc.rust-lang.org/nightly/core/primitive.pointer.html#method.as_ref-1)
///
/// sd_announce.name MUST be a non-null pointer to a C-style null terminated string.
#[no_mangle]
pub unsafe extern "C" fn client_handle_tdp_sd_announce(
    cgo_handle: CgoHandle,
    sd_announce: CGOSharedDirectoryAnnounce,
) -> CGOErrCode {
    let sd_announce = SharedDirectoryAnnounce::from(sd_announce);
<<<<<<< HEAD
    let client_handle = get_client_handle!(cgo_handle);
    handle_operation!(
        "client_handle_tdp_sd_announce",
        client_handle.handle_tdp_sd_announce(sd_announce)
=======
    handle_operation(
        cgo_handle,
        "client_handle_tdp_sd_announce",
        move |client_handle| client_handle.handle_tdp_sd_announce(sd_announce),
>>>>>>> e5a768d1
    )
}

/// client_handle_tdp_sd_info_response handles a TDP Shared Directory Info Response
/// message
///
/// # Safety
///
/// client_ptr MUST be a valid pointer.
/// (validity defined by https://doc.rust-lang.org/nightly/core/primitive.pointer.html#method.as_ref-1)
///
/// res.fso.path MUST be a non-null pointer to a C-style null terminated string.
#[no_mangle]
pub unsafe extern "C" fn client_handle_tdp_sd_info_response(
    cgo_handle: CgoHandle,
    res: CGOSharedDirectoryInfoResponse,
) -> CGOErrCode {
    let res = SharedDirectoryInfoResponse::from(res);
<<<<<<< HEAD
    let client_handle = get_client_handle!(cgo_handle);
    handle_operation!(
        "client_handle_tdp_sd_info_response",
        client_handle.handle_tdp_sd_info_response(res)
=======
    handle_operation(
        cgo_handle,
        "client_handle_tdp_sd_info_response",
        move |client_handle| client_handle.handle_tdp_sd_info_response(res),
>>>>>>> e5a768d1
    )
}

/// client_handle_tdp_sd_create_response handles a TDP Shared Directory Create Response
/// message
///
/// # Safety
///
/// client_ptr MUST be a valid pointer.
/// (validity defined by https://doc.rust-lang.org/nightly/core/primitive.pointer.html#method.as_ref-1)
#[no_mangle]
pub unsafe extern "C" fn client_handle_tdp_sd_create_response(
    cgo_handle: CgoHandle,
    res: CGOSharedDirectoryCreateResponse,
) -> CGOErrCode {
    let res = SharedDirectoryCreateResponse::from(res);
<<<<<<< HEAD
    let client_handle = get_client_handle!(cgo_handle);
    handle_operation!(
        "client_handle_tdp_sd_create_response",
        client_handle.handle_tdp_sd_create_response(res)
=======
    handle_operation(
        cgo_handle,
        "client_handle_tdp_sd_create_response",
        move |client_handle| client_handle.handle_tdp_sd_create_response(res),
>>>>>>> e5a768d1
    )
}

/// client_handle_tdp_sd_delete_response handles a TDP Shared Directory Delete Response
/// message
///
/// # Safety
///
/// client_ptr MUST be a valid pointer.
/// (validity defined by https://doc.rust-lang.org/nightly/core/primitive.pointer.html#method.as_ref-1)
#[no_mangle]
pub unsafe extern "C" fn client_handle_tdp_sd_delete_response(
    cgo_handle: CgoHandle,
    res: CGOSharedDirectoryDeleteResponse,
) -> CGOErrCode {
<<<<<<< HEAD
    let client_handle = get_client_handle!(cgo_handle);
    handle_operation!(
        "client_handle_tdp_sd_delete_response",
        client_handle.handle_tdp_sd_delete_response(res)
=======
    handle_operation(
        cgo_handle,
        "client_handle_tdp_sd_delete_response",
        move |client_handle| client_handle.handle_tdp_sd_delete_response(res),
>>>>>>> e5a768d1
    )
}

/// client_handle_tdp_sd_list_response handles a TDP Shared Directory List Response message.
///
/// # Safety
///
/// client_ptr MUST be a valid pointer.
/// (validity defined by https://doc.rust-lang.org/nightly/core/primitive.pointer.html#method.as_ref-1)
///
/// res.fso_list MUST be a valid pointer
/// (validity defined by the validity of data in https://doc.rust-lang.org/std/slice/fn.from_raw_parts_mut.html)
///
/// each res.fso_list[i].path MUST be a non-null pointer to a C-style null terminated string.
#[no_mangle]
pub unsafe extern "C" fn client_handle_tdp_sd_list_response(
    cgo_handle: CgoHandle,
    res: CGOSharedDirectoryListResponse,
) -> CGOErrCode {
    warn!("unimplemented: client_handle_tdp_sd_list_response");
    CGOErrCode::ErrCodeSuccess
}

/// client_handle_tdp_sd_read_response handles a TDP Shared Directory Read Response
/// message
///
/// # Safety
///
/// client_ptr must be a valid pointer
#[no_mangle]
pub unsafe extern "C" fn client_handle_tdp_sd_read_response(
    cgo_handle: CgoHandle,
    res: CGOSharedDirectoryReadResponse,
) -> CGOErrCode {
    warn!("unimplemented: client_handle_tdp_sd_read_response");
    CGOErrCode::ErrCodeSuccess
}

/// client_handle_tdp_sd_write_response handles a TDP Shared Directory Write Response
/// message
///
/// # Safety
///
/// client_ptr must be a valid pointer
#[no_mangle]
pub unsafe extern "C" fn client_handle_tdp_sd_write_response(
    cgo_handle: CgoHandle,
    res: CGOSharedDirectoryWriteResponse,
) -> CGOErrCode {
    warn!("unimplemented: client_handle_tdp_sd_write_response");
    CGOErrCode::ErrCodeSuccess
}

/// client_handle_tdp_sd_move_response handles a TDP Shared Directory Move Response
/// message
///
/// # Safety
///
/// client_ptr MUST be a valid pointer.
/// (validity defined by https://doc.rust-lang.org/nightly/core/primitive.pointer.html#method.as_ref-1)
#[no_mangle]
pub unsafe extern "C" fn client_handle_tdp_sd_move_response(
    cgo_handle: CgoHandle,
    res: CGOSharedDirectoryMoveResponse,
) -> CGOErrCode {
    warn!("unimplemented: client_handle_tdp_sd_move_response");
    CGOErrCode::ErrCodeSuccess
}

/// client_handle_tdp_rdp_response_pdu handles a TDP RDP Response PDU message. It takes a raw encoded RDP PDU
/// created by the ironrdp client on the frontend and sends it directly to the RDP server.
///
/// res is the raw RDP response message to be sent back to the RDP server, without the TDP message type or
/// array length header.
///n
/// # Safety
///
/// client_ptr MUST be a valid pointer.
/// (validity defined by https://doc.rust-lang.org/nightly/core/primitive.pointer.html#method.as_ref-1)
#[no_mangle]
pub unsafe extern "C" fn client_handle_tdp_rdp_response_pdu(
    cgo_handle: CgoHandle,
    res: *mut u8,
    res_len: u32,
) -> CGOErrCode {
    let res = from_go_array(res, res_len);
<<<<<<< HEAD
    let client_handle = get_client_handle!(cgo_handle);
    handle_operation!(
        "client_handle_tdp_rdp_response_pdu",
        client_handle.write_raw_pdu(res)
=======
    handle_operation(
        cgo_handle,
        "client_handle_tdp_rdp_response_pdu",
        move |client_handle| client_handle.write_raw_pdu(res),
>>>>>>> e5a768d1
    )
}

/// # Safety
///
/// client_ptr MUST be a valid pointer.
/// (validity defined by https://doc.rust-lang.org/nightly/core/primitive.pointer.html#method.as_ref-1)
#[no_mangle]
pub unsafe extern "C" fn client_write_rdp_pointer(
    cgo_handle: CgoHandle,
    pointer: CGOMousePointerEvent,
) -> CGOErrCode {
<<<<<<< HEAD
    let client_handle = get_client_handle!(cgo_handle);
    handle_operation!(
        "client_write_rdp_pointer",
        client_handle.write_rdp_pointer(pointer)
=======
    handle_operation(
        cgo_handle,
        "client_write_rdp_pointer",
        move |client_handle| client_handle.write_rdp_pointer(pointer),
>>>>>>> e5a768d1
    )
}

/// # Safety
///
/// client_ptr MUST be a valid pointer.
/// (validity defined by https://doc.rust-lang.org/nightly/core/primitive.pointer.html#method.as_ref-1)
#[no_mangle]
pub unsafe extern "C" fn client_write_rdp_keyboard(
    cgo_handle: CgoHandle,
    key: CGOKeyboardEvent,
) -> CGOErrCode {
<<<<<<< HEAD
    let client_handle = get_client_handle!(cgo_handle);
    handle_operation!(
        "client_write_rdp_keyboard",
        client_handle.write_rdp_key(key)
=======
    handle_operation(
        cgo_handle,
        "client_write_rdp_keyboard",
        move |client_handle| client_handle.write_rdp_key(key),
>>>>>>> e5a768d1
    )
}

/// # Safety
///
/// client_ptr must be a valid pointer to a Client.
#[no_mangle]
pub unsafe extern "C" fn client_close_rdp(cgo_reg: usize) -> CGOErrCode {
    warn!("unimplemented: client_close_rdp");
    CGOErrCode::ErrCodeSuccess
}

#[repr(C)]
pub struct CGOConnectParams {
    go_addr: *const c_char,
    cert_der_len: u32,
    cert_der: *mut u8,
    key_der_len: u32,
    key_der: *mut u8,
    screen_width: u16,
    screen_height: u16,
    allow_clipboard: bool,
    allow_directory_sharing: bool,
    show_desktop_wallpaper: bool,
}

/// CGOPNG is a CGO-compatible version of PNG that we pass back to Go.
#[repr(C)]
pub struct CGOPNG {
    pub dest_left: u16,
    pub dest_top: u16,
    pub dest_right: u16,
    pub dest_bottom: u16,
    /// The memory of this field is managed by the Rust side.
    pub data_ptr: *mut u8,
    pub data_len: usize,
    pub data_cap: usize,
}

impl TryFrom<&DecodedImage> for CGOPNG {
    type Error = PduError;

    fn try_from(image: &DecodedImage) -> Result<Self, Self::Error> {
        let w: u16 = image.width();
        let h: u16 = image.height();
        let mut res = CGOPNG {
            dest_left: 0,
            dest_top: 0,
            dest_right: w,
            dest_bottom: h,
            data_ptr: ptr::null_mut(),
            data_len: 0,
            data_cap: 0,
        };

        let mut encoded = Vec::with_capacity(8192);
        encode_png(&mut encoded, w, h, image.data().to_vec()).map_err(|err| {
            other_err!(
                "TryFrom<&DecodedImage> for CGOPNG",
                "failed to encode bitmap to png"
            )
        })?;

        res.data_ptr = encoded.as_mut_ptr();
        res.data_len = encoded.len();
        res.data_cap = encoded.capacity();

        // Prevent the data field from being freed while Go handles it.
        // It will be dropped once CGOPNG is dropped (see below).
        mem::forget(encoded);

        Ok(res)
    }
}

impl Drop for CGOPNG {
    fn drop(&mut self) {
        // Reconstruct into Vec to drop the allocated buffer.
        unsafe {
            Vec::from_raw_parts(self.data_ptr, self.data_len, self.data_cap);
        }
    }
}

/// CGOKeyboardEvent is a CGO-compatible version of KeyboardEvent that we pass back to Go.
/// KeyboardEvent is a keyboard update from the user.
#[repr(C)]
#[derive(Copy, Clone, Debug)]
pub struct CGOKeyboardEvent {
    // Note: there's only one key code sent at a time. A key combo is sent as a sequence of
    // KeyboardEvent messages, one key at a time in the "down" state. The RDP server takes care of
    // interpreting those.
    pub code: u16,
    pub down: bool,
}

#[repr(C)]
pub enum CGODisconnectCode {
    /// DisconnectCodeUnknown is for when we can't determine whether
    /// a disconnect was caused by the RDP client or server.
    DisconnectCodeUnknown = 0,
    /// DisconnectCodeClient is for when the RDP client initiated a disconnect.
    DisconnectCodeClient = 1,
    /// DisconnectCodeServer is for when the RDP server initiated a disconnect.
    DisconnectCodeServer = 2,
}

#[repr(C)]
pub struct CGOReadRdpOutputReturns {
    user_message: *const c_char,
    disconnect_code: CGODisconnectCode,
    err_code: CGOErrCode,
}

#[repr(C)]
pub struct CGOClientOrError {
    client: u64,
    err: CGOErrCode,
}

/// CGOMousePointerEvent is a CGO-compatible version of PointerEvent that we pass back to Go.
/// PointerEvent is a mouse move or click update from the user.
#[repr(C)]
#[derive(Copy, Clone, Debug)]
pub struct CGOMousePointerEvent {
    pub x: u16,
    pub y: u16,
    pub button: CGOPointerButton,
    pub down: bool,
    pub wheel: CGOPointerWheel,
    pub wheel_delta: i16,
}

#[repr(C)]
#[derive(Copy, Clone, PartialEq, Debug)]
pub enum CGOPointerButton {
    PointerButtonNone,
    PointerButtonLeft,
    PointerButtonRight,
    PointerButtonMiddle,
}

#[repr(C)]
#[derive(Copy, Clone, Debug, PartialEq)]
pub enum CGOPointerWheel {
    PointerWheelNone,
    PointerWheelVertical,
    PointerWheelHorizontal,
}

#[repr(C)]
#[derive(Copy, Clone, PartialEq, Eq, Debug)]
pub enum CGOErrCode {
    ErrCodeSuccess = 0,
    ErrCodeFailure = 1,
    ErrCodeClientPtr = 2,
}

#[repr(C)]
pub struct CGOResult {
    pub err_code: CGOErrCode,
    pub message: *mut c_char,
}

#[repr(C)]
pub struct CGOSharedDirectoryAnnounce {
    pub directory_id: u32,
    pub name: *const c_char,
}

pub type CGOSharedDirectoryAcknowledge = SharedDirectoryAcknowledge;

#[repr(C)]
pub struct CGOSharedDirectoryInfoRequest {
    pub completion_id: u32,
    pub directory_id: u32,
    pub path: *const c_char,
}

#[repr(C)]
pub struct CGOSharedDirectoryInfoResponse {
    pub completion_id: u32,
    pub err_code: TdpErrCode,
    pub fso: CGOFileSystemObject,
}

#[repr(C)]
#[derive(Clone)]
pub struct CGOFileSystemObject {
    pub last_modified: u64,
    pub size: u64,
    pub file_type: FileType,
    pub is_empty: u8,
    pub path: *const c_char,
}

impl From<CGOFileSystemObject> for FileSystemObject {
    fn from(cgo_fso: CGOFileSystemObject) -> FileSystemObject {
        // # Safety
        //
        // This function MUST NOT hang on to any of the pointers passed in to it after it returns.
        // In other words, all pointer data that needs to persist after this function returns MUST
        // be copied into Rust-owned memory.
        unsafe {
            FileSystemObject {
                last_modified: cgo_fso.last_modified,
                size: cgo_fso.size,
                file_type: cgo_fso.file_type,
                is_empty: cgo_fso.is_empty,
                path: UnixPath::from(from_c_string(cgo_fso.path)),
            }
        }
    }
}

#[derive(Debug)]
#[repr(C)]
pub struct CGOSharedDirectoryWriteRequest {
    pub completion_id: u32,
    pub directory_id: u32,
    pub offset: u64,
    pub path_length: u32,
    pub path: *const c_char,
    pub write_data_length: u32,
    pub write_data: *mut u8,
}

#[repr(C)]
pub struct CGOSharedDirectoryReadRequest {
    pub completion_id: u32,
    pub directory_id: u32,
    pub path_length: u32,
    pub path: *const c_char,
    pub offset: u64,
    pub length: u32,
}

#[derive(Debug)]
#[repr(C)]
pub struct CGOSharedDirectoryReadResponse {
    pub completion_id: u32,
    pub err_code: TdpErrCode,
    pub read_data_length: u32,
    pub read_data: *mut u8,
}

pub type CGOSharedDirectoryWriteResponse = SharedDirectoryWriteResponse;

#[repr(C)]
pub struct CGOSharedDirectoryCreateRequest {
    pub completion_id: u32,
    pub directory_id: u32,
    pub file_type: FileType,
    pub path: *const c_char,
}

#[repr(C)]
pub struct CGOSharedDirectoryListResponse {
    completion_id: u32,
    err_code: TdpErrCode,
    fso_list_length: u32,
    fso_list: *mut CGOFileSystemObject,
}

#[repr(C)]
pub struct CGOSharedDirectoryMoveRequest {
    pub completion_id: u32,
    pub directory_id: u32,
    pub original_path: *const c_char,
    pub new_path: *const c_char,
}

#[repr(C)]
pub struct CGOSharedDirectoryCreateResponse {
    pub completion_id: u32,
    pub err_code: TdpErrCode,
    pub fso: CGOFileSystemObject,
}

#[repr(C)]
pub struct CGOSharedDirectoryDeleteRequest {
    pub completion_id: u32,
    pub directory_id: u32,
    pub path: *const c_char,
}

pub type CGOSharedDirectoryDeleteResponse = SharedDirectoryDeleteResponse;

pub type CGOSharedDirectoryMoveResponse = SharedDirectoryMoveResponse;

#[repr(C)]
pub struct CGOSharedDirectoryListRequest {
    pub completion_id: u32,
    pub directory_id: u32,
    pub path: *const c_char,
}

// These functions are defined on the Go side. Look for functions with '//export funcname'
// comments.
extern "C" {
    fn handle_png(cgo_handle: CgoHandle, b: *mut CGOPNG) -> CGOErrCode;
    fn handle_remote_copy(cgo_handle: CgoHandle, data: *mut u8, len: u32) -> CGOErrCode;
    fn handle_fastpath_pdu(cgo_handle: CgoHandle, data: *mut u8, len: u32) -> CGOErrCode;
    fn handle_rdp_channel_ids(
        cgo_handle: CgoHandle,
        io_channel_id: u16,
        user_channel_id: u16,
    ) -> CGOErrCode;
    fn tdp_sd_acknowledge(
        cgo_handle: CgoHandle,
        ack: *mut CGOSharedDirectoryAcknowledge,
    ) -> CGOErrCode;
    fn tdp_sd_info_request(
        cgo_handle: CgoHandle,
        req: *mut CGOSharedDirectoryInfoRequest,
    ) -> CGOErrCode;
    fn tdp_sd_create_request(
        cgo_handle: CgoHandle,
        req: *mut CGOSharedDirectoryCreateRequest,
    ) -> CGOErrCode;
    fn tdp_sd_delete_request(
        cgo_handle: CgoHandle,
        req: *mut CGOSharedDirectoryDeleteRequest,
    ) -> CGOErrCode;
    fn tdp_sd_list_request(
        cgo_handle: CgoHandle,
        req: *mut CGOSharedDirectoryListRequest,
    ) -> CGOErrCode;
    fn tdp_sd_read_request(
        cgo_handle: CgoHandle,
        req: *mut CGOSharedDirectoryReadRequest,
    ) -> CGOErrCode;
    fn tdp_sd_write_request(
        cgo_handle: CgoHandle,
        req: *mut CGOSharedDirectoryWriteRequest,
    ) -> CGOErrCode;
    fn tdp_sd_move_request(
        cgo_handle: CgoHandle,
        req: *mut CGOSharedDirectoryMoveRequest,
    ) -> CGOErrCode;
}

/// Payload represents raw incoming RDP messages for parsing.
pub(crate) type Payload = Cursor<Vec<u8>>;
/// Message represents a raw outgoing RDP message to send to the RDP server.
pub(crate) type Message = Vec<u8>;
pub(crate) type Messages = Vec<Message>;

/// A [cgo.Handle] passed to us by Go.
///
/// [cgo.Handle]: https://pkg.go.dev/runtime/cgo#Handle
type CgoHandle = usize;

/// This is the maximum size of an RDP message which we will accept
/// over a virtual channel.
///
/// Note that this is not an RDP defined value, but rather one we've chosen
/// in order to harden system security.
const MAX_ALLOWED_VCHAN_MSG_SIZE: usize = 2 * 1024 * 1024; // 2MB

const RDP_CONNECT_TIMEOUT: time::Duration = time::Duration::from_secs(5);
const RDP_HANDSHAKE_TIMEOUT: time::Duration = time::Duration::from_secs(10);
const RDPSND_CHANNEL_NAME: &str = "rdpsnd";<|MERGE_RESOLUTION|>--- conflicted
+++ resolved
@@ -28,11 +28,7 @@
 use crate::client::global::get_client_handle;
 use crate::client::Client;
 use crate::rdpdr::tdp::SharedDirectoryAnnounce;
-<<<<<<< HEAD
-use client::ConnectParams;
-=======
 use client::{ClientHandle, ClientResult, ConnectParams};
->>>>>>> e5a768d1
 use ironrdp_pdu::{other_err, PduError};
 use ironrdp_session::image::DecodedImage;
 use rdpdr::path::UnixPath;
@@ -126,32 +122,6 @@
     }
 }
 
-<<<<<<< HEAD
-/// Gets a [`ClientHandle`] from the global [`CLIENT_HANDLES`] map.
-macro_rules! get_client_handle {
-    ($cgo_handle:expr) => {
-        match get_client_handle($cgo_handle) {
-            Some(it) => it,
-            None => {
-                warn!("call_function_on_handle failed: handle not found");
-                return CGOErrCode::ErrCodeFailure;
-            }
-        }
-    };
-}
-
-/// Handles a function call on a [`ClientHandle`], including logging and error handling.
-macro_rules! handle_operation {
-    ($ctx:expr, $operation:expr) => {
-        match $operation {
-            Ok(_) => CGOErrCode::ErrCodeSuccess,
-            Err(e) => {
-                error!(concat!($ctx, " failed: {:?}"), e);
-                CGOErrCode::ErrCodeFailure
-            }
-        }
-    };
-=======
 fn handle_operation<T>(cgo_handle: CgoHandle, ctx: &'static str, f: T) -> CGOErrCode
 where
     T: FnOnce(ClientHandle) -> ClientResult<()>,
@@ -170,7 +140,6 @@
             CGOErrCode::ErrCodeFailure
         }
     }
->>>>>>> e5a768d1
 }
 
 /// client_stop ensures that a connection started by [`client_run`] is stopped
@@ -183,14 +152,9 @@
 #[no_mangle]
 pub unsafe extern "C" fn client_stop(cgo_handle: CgoHandle) -> CGOErrCode {
     trace!("client_stop");
-<<<<<<< HEAD
-    let client_handle = get_client_handle!(cgo_handle);
-    handle_operation!("client_stop", client_handle.stop())
-=======
     handle_operation(cgo_handle, "client_stop", move |client_handle| {
         client_handle.stop()
     })
->>>>>>> e5a768d1
 }
 
 /// `client_update_clipboard` is called from Go, and caches data that was copied
@@ -211,18 +175,11 @@
 ) -> CGOErrCode {
     let data = from_go_array(data, len);
     match String::from_utf8(data) {
-<<<<<<< HEAD
-        Ok(s) => {
-            let client_handle = get_client_handle!(cgo_handle);
-            handle_operation!("client_update_clipboard", client_handle.update_clipboard(s))
-        }
-=======
         Ok(s) => handle_operation(
             cgo_handle,
             "client_update_clipboard",
             move |client_handle| client_handle.update_clipboard(s),
         ),
->>>>>>> e5a768d1
         Err(e) => {
             error!("can't convert clipboard data: {}", e);
             CGOErrCode::ErrCodeFailure
@@ -246,17 +203,10 @@
     sd_announce: CGOSharedDirectoryAnnounce,
 ) -> CGOErrCode {
     let sd_announce = SharedDirectoryAnnounce::from(sd_announce);
-<<<<<<< HEAD
-    let client_handle = get_client_handle!(cgo_handle);
-    handle_operation!(
-        "client_handle_tdp_sd_announce",
-        client_handle.handle_tdp_sd_announce(sd_announce)
-=======
     handle_operation(
         cgo_handle,
         "client_handle_tdp_sd_announce",
         move |client_handle| client_handle.handle_tdp_sd_announce(sd_announce),
->>>>>>> e5a768d1
     )
 }
 
@@ -275,17 +225,10 @@
     res: CGOSharedDirectoryInfoResponse,
 ) -> CGOErrCode {
     let res = SharedDirectoryInfoResponse::from(res);
-<<<<<<< HEAD
-    let client_handle = get_client_handle!(cgo_handle);
-    handle_operation!(
-        "client_handle_tdp_sd_info_response",
-        client_handle.handle_tdp_sd_info_response(res)
-=======
     handle_operation(
         cgo_handle,
         "client_handle_tdp_sd_info_response",
         move |client_handle| client_handle.handle_tdp_sd_info_response(res),
->>>>>>> e5a768d1
     )
 }
 
@@ -302,17 +245,10 @@
     res: CGOSharedDirectoryCreateResponse,
 ) -> CGOErrCode {
     let res = SharedDirectoryCreateResponse::from(res);
-<<<<<<< HEAD
-    let client_handle = get_client_handle!(cgo_handle);
-    handle_operation!(
-        "client_handle_tdp_sd_create_response",
-        client_handle.handle_tdp_sd_create_response(res)
-=======
     handle_operation(
         cgo_handle,
         "client_handle_tdp_sd_create_response",
         move |client_handle| client_handle.handle_tdp_sd_create_response(res),
->>>>>>> e5a768d1
     )
 }
 
@@ -328,17 +264,10 @@
     cgo_handle: CgoHandle,
     res: CGOSharedDirectoryDeleteResponse,
 ) -> CGOErrCode {
-<<<<<<< HEAD
-    let client_handle = get_client_handle!(cgo_handle);
-    handle_operation!(
-        "client_handle_tdp_sd_delete_response",
-        client_handle.handle_tdp_sd_delete_response(res)
-=======
     handle_operation(
         cgo_handle,
         "client_handle_tdp_sd_delete_response",
         move |client_handle| client_handle.handle_tdp_sd_delete_response(res),
->>>>>>> e5a768d1
     )
 }
 
@@ -425,17 +354,10 @@
     res_len: u32,
 ) -> CGOErrCode {
     let res = from_go_array(res, res_len);
-<<<<<<< HEAD
-    let client_handle = get_client_handle!(cgo_handle);
-    handle_operation!(
-        "client_handle_tdp_rdp_response_pdu",
-        client_handle.write_raw_pdu(res)
-=======
     handle_operation(
         cgo_handle,
         "client_handle_tdp_rdp_response_pdu",
         move |client_handle| client_handle.write_raw_pdu(res),
->>>>>>> e5a768d1
     )
 }
 
@@ -448,17 +370,10 @@
     cgo_handle: CgoHandle,
     pointer: CGOMousePointerEvent,
 ) -> CGOErrCode {
-<<<<<<< HEAD
-    let client_handle = get_client_handle!(cgo_handle);
-    handle_operation!(
-        "client_write_rdp_pointer",
-        client_handle.write_rdp_pointer(pointer)
-=======
     handle_operation(
         cgo_handle,
         "client_write_rdp_pointer",
         move |client_handle| client_handle.write_rdp_pointer(pointer),
->>>>>>> e5a768d1
     )
 }
 
@@ -471,17 +386,10 @@
     cgo_handle: CgoHandle,
     key: CGOKeyboardEvent,
 ) -> CGOErrCode {
-<<<<<<< HEAD
-    let client_handle = get_client_handle!(cgo_handle);
-    handle_operation!(
-        "client_write_rdp_keyboard",
-        client_handle.write_rdp_key(key)
-=======
     handle_operation(
         cgo_handle,
         "client_write_rdp_keyboard",
         move |client_handle| client_handle.write_rdp_key(key),
->>>>>>> e5a768d1
     )
 }
 
