--- conflicted
+++ resolved
@@ -1168,16 +1168,12 @@
         no_server_pointer: false,
         autologon: true,
         pointer_software_rendering: false,
-<<<<<<< HEAD
-        performance_flags: PerformanceFlags::empty(),
-=======
         performance_flags: PerformanceFlags::default()
             | if !params.show_desktop_wallpaper {
                 PerformanceFlags::DISABLE_WALLPAPER
             } else {
                 PerformanceFlags::empty()
             },
->>>>>>> 694cd024
     }
 }
 
