--- conflicted
+++ resolved
@@ -1,17 +1,12 @@
 use bitflags::Flags;
 use bytes::BytesMut;
-<<<<<<< HEAD
+use ironrdp_cliprdr::{Cliprdr, CliprdrSvcMessages};
 use ironrdp_connector::{Config, ConnectorError, Credentials};
-=======
-use ironrdp_cliprdr::{Cliprdr, CliprdrSvcMessages};
-use ironrdp_connector::{Config, ConnectorError};
->>>>>>> 3e66aa71
 use ironrdp_pdu::input::fast_path::{FastPathInput, FastPathInputEvent, KeyboardFlags};
 use ironrdp_pdu::input::mouse::PointerFlags;
 use ironrdp_pdu::input::{InputEventError, MousePdu};
 use ironrdp_pdu::nego::SecurityProtocol;
 use ironrdp_pdu::rdp::capability_sets::MajorPlatformType;
-use ironrdp_pdu::rdp::client_info::ClientInfoFlags;
 use ironrdp_pdu::rdp::RdpError;
 use ironrdp_pdu::{PduError, PduParsing};
 use ironrdp_rdpdr::pdu::RdpdrPdu;
@@ -24,7 +19,6 @@
 use ironrdp_tls::TlsStream;
 use ironrdp_tokio::{Framed, TokioStream};
 use rand::{Rng, SeedableRng};
-use sspi::network_client::reqwest_network_client::RequestClientFactory;
 use std::fmt::{Debug, Display, Formatter};
 use std::io::Error as IoError;
 use std::net::ToSocketAddrs;
@@ -104,8 +98,7 @@
         let mut connector = ironrdp_connector::ClientConnector::new(connector_config)
             .with_server_addr(server_socket_addr)
             .with_server_name(server_addr)
-<<<<<<< HEAD
-            .with_static_channel(Rdpsnd::new())
+            .with_static_channel(Rdpsnd::new()) // required for rdpdr to work
             .with_static_channel(
                 Rdpdr::new(
                     Box::new(TeleportRdpdrBackend::new(
@@ -119,30 +112,12 @@
                 )
                 .with_smartcard(SCARD_DEVICE_ID),
             );
-=======
-            .with_credssp_network_client(RequestClientFactory);
 
         if params.allow_clipboard {
             connector = connector.with_static_channel(Cliprdr::new(Box::new(
                 TeleportCliprdrBackend::new(client_handle.clone()),
             )));
         }
-        // Temporarily disabled because they were causing problems unrelated to clipboard sharing.
-        // .with_static_channel(Rdpsnd::new()) // required for rdpdr
-        // .with_static_channel(
-        //     Rdpdr::new(
-        //         Box::new(TeleportRdpdrBackend::new(
-        //             SCARD_DEVICE_ID,
-        //             client_handle.clone(),
-        //             params.cert_der,
-        //             params.key_der,
-        //             pin,
-        //         )),
-        //         "IronRDP".to_string(),
-        //     )
-        //     .with_smartcard(SCARD_DEVICE_ID),
-        // );
->>>>>>> 3e66aa71
 
         let should_upgrade = ironrdp_tokio::connect_begin(&mut framed, &mut connector).await?;
 
