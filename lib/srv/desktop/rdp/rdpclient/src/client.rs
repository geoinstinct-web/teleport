// Copyright 2023 Gravitational, Inc
//
// Licensed under the Apache License, Version 2.0 (the "License");
// you may not use this file except in compliance with the License.
// You may obtain a copy of the License at
//
//      http://www.apache.org/licenses/LICENSE-2.0
//
// Unless required by applicable law or agreed to in writing, software
// distributed under the License is distributed on an "AS IS" BASIS,
// WITHOUT WARRANTIES OR CONDITIONS OF ANY KIND, either express or implied.
// See the License for the specific language governing permissions and
// limitations under the License.

pub mod global;

use crate::rdpdr::tdp;
use crate::{
    cgo_handle_fastpath_pdu, cgo_handle_rdp_connection_activated, cgo_handle_remote_copy, ssl,
    CGOErrCode, CGOKeyboardEvent, CGOMousePointerEvent, CGOPointerButton, CGOPointerWheel,
    CGOSyncKeys, CgoHandle,
};
#[cfg(feature = "fips")]
use boring::error::ErrorStack;
use bytes::BytesMut;
use ironrdp_cliprdr::{Cliprdr, CliprdrClient, CliprdrSvcMessages};
use ironrdp_connector::connection_activation::ConnectionActivationState;
use ironrdp_connector::{Config, ConnectorError, Credentials, DesktopSize};
use ironrdp_displaycontrol::client::DisplayControlClient;
use ironrdp_displaycontrol::pdu::{DisplayControlMonitorLayout, DisplayControlPdu};
use ironrdp_dvc::DvcProcessor;
use ironrdp_dvc::DynamicChannelId;
use ironrdp_dvc::{DrdynvcClient, DvcMessage};
use ironrdp_pdu::cursor::WriteCursor;
use ironrdp_pdu::input::fast_path::{
    FastPathInput, FastPathInputEvent, KeyboardFlags, SynchronizeFlags,
};
use ironrdp_pdu::input::mouse::PointerFlags;
use ironrdp_pdu::input::{InputEventError, MousePdu};
use ironrdp_pdu::mcs::DisconnectReason;
use ironrdp_pdu::rdp::capability_sets::MajorPlatformType;
use ironrdp_pdu::rdp::client_info::PerformanceFlags;
use ironrdp_pdu::rdp::RdpError;
<<<<<<< HEAD
use ironrdp_pdu::write_buf::WriteBuf;
use ironrdp_pdu::{custom_err, function, PduError};
use ironrdp_pdu::{PduEncode, PduResult};
=======
use ironrdp_pdu::{custom_err, function, PduError};
>>>>>>> c75da52f
use ironrdp_rdpdr::pdu::efs::ClientDeviceListAnnounce;
use ironrdp_rdpdr::pdu::RdpdrPdu;
use ironrdp_rdpdr::Rdpdr;
use ironrdp_rdpsnd::Rdpsnd;
use ironrdp_session::x224::{self, ProcessorOutput};
use ironrdp_session::SessionErrorKind::Reason;
use ironrdp_session::{reason_err, SessionError, SessionResult};
use ironrdp_svc::{SvcMessage, SvcProcessor, SvcProcessorMessages};
use ironrdp_tokio::{single_sequence_step_read, Framed, TokioStream};
use log::debug;
use rand::{Rng, SeedableRng};
use std::fmt::{Debug, Display, Formatter};
use std::io::{Error as IoError, ErrorKind as IoErrorKind};
use std::net::ToSocketAddrs;
use std::sync::{Arc, Mutex, MutexGuard};
use std::time::Duration;
use tokio::io::{split, ReadHalf, WriteHalf};
use tokio::net::TcpStream as TokioTcpStream;
use tokio::sync::mpsc::{channel, error::SendError, Receiver, Sender};
use tokio::task::JoinError;
// Export this for crate level use.
use crate::cliprdr::{ClipboardFn, TeleportCliprdrBackend};
use crate::rdpdr::scard::SCARD_DEVICE_ID;
use crate::rdpdr::TeleportRdpdrBackend;
use crate::ssl::TlsStream;
#[cfg(feature = "fips")]
use tokio_boring::{HandshakeError, SslStream};

const RDP_CONNECT_TIMEOUT: Duration = Duration::from_secs(5);

struct ResizeWithholder {
    withheld_resize: Option<(u32, u32)>,
}

/// The RDP client on the Rust side of things. Each `Client`
/// corresponds with a Go `Client` specified by `cgo_handle`.
pub struct Client {
    cgo_handle: CgoHandle,
    client_handle: ClientHandle,
    read_stream: Option<RdpReadStream>,
    write_stream: Option<RdpWriteStream>,
    function_receiver: Option<FunctionReceiver>,
    x224_processor: Arc<Mutex<x224::Processor>>,
    resize_withholder: Arc<Mutex<ResizeWithholder>>,
}

impl Client {
    /// Connects a new client to the RDP server specified by `params` and starts the session.
    ///
    /// After creating the connection, this function registers the newly made Client with
    /// the [`global::ClientHandles`] map, and creates a task for reading frames from the  RDP
    /// server and sending them back to Go, and receiving function calls via [`ClientHandle`]
    /// and executing them.
    ///
    /// This function hangs until the RDP session ends or a [`ClientFunction::Stop`] is dispatched
    /// (see [`ClientHandle::stop`]).
    pub fn run(
        cgo_handle: CgoHandle,
        params: ConnectParams,
    ) -> ClientResult<Option<DisconnectReason>> {
        global::TOKIO_RT.block_on(async {
            Self::connect(cgo_handle, params)
                .await?
                .register()?
                .run_loops()
                .await
        })
    }

    /// Initializes the RDP connection with the given [`ConnectParams`].
    async fn connect(cgo_handle: CgoHandle, params: ConnectParams) -> ClientResult<Self> {
        let server_addr = params.addr.clone();
        let server_socket_addr = server_addr
            .to_socket_addrs()?
            .next()
            .ok_or(ClientError::UnknownAddress)?;

        let stream = match tokio::time::timeout(
            RDP_CONNECT_TIMEOUT,
            TokioTcpStream::connect(&server_socket_addr),
        )
        .await
        {
            Ok(stream) => stream?,
            Err(_) => return Err(ClientError::Tcp(IoError::from(IoErrorKind::TimedOut))),
        };

        // Create a framed stream for use by connect_begin
        let mut framed = ironrdp_tokio::TokioFramed::new(stream);

        // Generate a random 8-digit PIN for our smartcard.
        let mut rng = rand_chacha::ChaCha20Rng::from_entropy();
        let pin = format!("{:08}", rng.gen_range(0i32..=99999999i32));

        let connector_config = create_config(&params, pin.clone());

        // Create a channel for sending/receiving function calls to/from the Client.
        let (client_handle, function_receiver) = ClientHandle::new(100);
        let function_receiver = Some(function_receiver);

        let mut rdpdr = Rdpdr::new(
            Box::new(TeleportRdpdrBackend::new(
                client_handle.clone(),
                params.cert_der,
                params.key_der,
                pin,
                cgo_handle,
                params.allow_directory_sharing,
            )),
            "Teleport".to_string(), // directories will show up as "<directory> on Teleport"
        )
        .with_smartcard(SCARD_DEVICE_ID);

        if params.allow_directory_sharing {
            debug!("creating rdpdr client with directory sharing enabled");
            rdpdr = rdpdr.with_drives(None);
        } else {
            debug!("creating rdpdr client with directory sharing disabled")
        }

        let resize_withholder = Arc::new(Mutex::new(ResizeWithholder {
            withheld_resize: None,
        }));

        let resize_manager_clone = resize_withholder.clone();
        let display_control = DisplayControlClient::new(move |_| {
            Self::on_display_ctl_capabilities_received(&resize_manager_clone)
        });
        let drdynvc_client = DrdynvcClient::new().with_dynamic_channel(display_control);

        let mut connector = ironrdp_connector::ClientConnector::new(connector_config.clone())
            .with_server_addr(server_socket_addr)
            .with_static_channel(drdynvc_client)
            .with_static_channel(Rdpsnd::new()) // required for rdpdr to work
            .with_static_channel(rdpdr);

        if params.allow_clipboard {
            connector = connector.with_static_channel(Cliprdr::new(Box::new(
                TeleportCliprdrBackend::new(client_handle.clone()),
            )));
        }

        let should_upgrade = ironrdp_tokio::connect_begin(&mut framed, &mut connector).await?;

        // Take the stream back out of the framed object for upgrading
        let initial_stream = framed.into_inner_no_leftover();
        let (upgraded_stream, server_public_key) =
            ssl::upgrade(initial_stream, &server_socket_addr.ip().to_string()).await?;

        // Upgrade the stream
        let upgraded = ironrdp_tokio::mark_as_upgraded(should_upgrade, &mut connector);

        // Frame the stream again for use by connect_finalize
        let mut rdp_stream = ironrdp_tokio::TokioFramed::new(upgraded_stream);

        let connection_result = ironrdp_tokio::connect_finalize(
            upgraded,
            &mut rdp_stream,
            connector,
            server_addr.into(),
            server_public_key,
            None,
            None,
        )
        .await?;

        debug!("connection_result: {:?}", connection_result);

        // Register the RDP channels with the browser client.
        Self::send_connection_activated(
            cgo_handle,
            connection_result.io_channel_id,
            connection_result.user_channel_id,
            connection_result.desktop_size,
        )?;

        // Take the stream back out of the framed object for splitting.
        let rdp_stream = rdp_stream.into_inner_no_leftover();
        let (read_stream, write_stream) = split(rdp_stream);
        let read_stream = Some(ironrdp_tokio::TokioFramed::new(read_stream));
        let write_stream = Some(ironrdp_tokio::TokioFramed::new(write_stream));

        let x224_processor = Arc::new(Mutex::new(x224::Processor::new(
            connection_result.static_channels,
            connection_result.user_channel_id,
            connection_result.io_channel_id,
            connection_result.connection_activation,
<<<<<<< HEAD
        )));
=======
        );
>>>>>>> c75da52f

        Ok(Self {
            cgo_handle,
            client_handle,
            read_stream,
            write_stream,
            function_receiver,
            x224_processor,
            resize_withholder,
        })
    }

    /// Registers the Client with the [`global::CLIENT_HANDLES`] cache.
    ///
    /// This constitutes storing the [`ClientHandle`] (indexed by `self.cgo_handle`)
    /// in [`global::CLIENT_HANDLES`].
    fn register(self) -> ClientResult<Self> {
        global::CLIENT_HANDLES.insert(self.cgo_handle, self.client_handle.clone());

        Ok(self)
    }

    /// Spawns separate tasks for the input and output loops:
    ///
    /// 1. Read Loop: reads new messages from the RDP server and processes them.
    ///
    /// 2. Write Loop: listens on the Client's function_receiver for function calls
    ///    which it then executes.
    ///
    /// When either loop returns, the other is aborted and the result is returned.
    async fn run_loops(mut self) -> ClientResult<Option<DisconnectReason>> {
        let read_stream = self
            .read_stream
            .take()
            .ok_or_else(|| ClientError::InternalError("read_stream failed".to_string()))?;

        let write_stream = self
            .write_stream
            .take()
            .ok_or_else(|| ClientError::InternalError("write_stream failed".to_string()))?;

        let function_receiver = self
            .function_receiver
            .take()
            .ok_or_else(|| ClientError::InternalError("function_receiver failed".to_string()))?;

        let mut read_loop_handle = Client::run_read_loop(
            self.cgo_handle,
            read_stream,
            self.x224_processor.clone(),
            self.client_handle.clone(),
        );

        let mut write_loop_handle = Client::run_write_loop(
            self.cgo_handle,
            write_stream,
            function_receiver,
            self.x224_processor.clone(),
            self.resize_withholder.clone(),
        );

        // Wait for either loop to finish. When one does, abort the other and return the result.
        tokio::select! {
            res = &mut read_loop_handle => {
                // Read loop finished, abort the other tasks and return the result.
                write_loop_handle.abort();
                res?
            },
            res = &mut write_loop_handle => {
                // Write loop finished, abort the other tasks and return the result.
                read_loop_handle.abort();
                match res {
                    Ok(Ok(())) => Ok(None),
                    Ok(Err(client_error)) => Err(client_error),
                    Err(join_error) => Err(join_error.into()),
                }
            }
        }
    }

    fn run_read_loop(
        cgo_handle: CgoHandle,
        mut read_stream: RdpReadStream,
        x224_processor: Arc<Mutex<x224::Processor>>,
        write_requester: ClientHandle,
    ) -> tokio::task::JoinHandle<ClientResult<Option<DisconnectReason>>> {
        global::TOKIO_RT.spawn(async move {
            loop {
                let (action, mut frame) = read_stream.read_pdu().await?;
                match action {
                    // Fast-path PDU, send to the browser for processing / rendering.
                    ironrdp_pdu::Action::FastPath => {
                        global::TOKIO_RT
                            .spawn_blocking(move || unsafe {
                                let err_code = cgo_handle_fastpath_pdu(
                                    cgo_handle,
                                    frame.as_mut_ptr(),
                                    frame.len() as u32,
                                );
                                ClientResult::from(err_code)
                            })
                            .await??
                    }
                    ironrdp_pdu::Action::X224 => {
                        // X224 PDU, process it and send any immediate response frames to the write loop
                        // for writing to the RDP server.
                        for output in Client::x224_process(x224_processor.clone(), frame).await? {
                            match output {
                                ProcessorOutput::ResponseFrame(frame) => {
                                    // Send response frames to write loop for writing to RDP server.
                                    write_requester.write_raw_pdu_async(frame).await?;
                                }
                                ProcessorOutput::Disconnect(reason) => {
                                    return Ok(Some(reason));
                                }
<<<<<<< HEAD
                                ProcessorOutput::DeactivateAll(mut sequence) => {
                                    // Execute the Deactivation-Reactivation Sequence:
                                    // https://learn.microsoft.com/en-us/openspecs/windows_protocols/ms-rdpbcgr/dfc234ce-481a-4674-9a5d-2a7bafb14432
                                    debug!("Received Server Deactivate All PDU, executing Deactivation-Reactivation Sequence");
                                    let mut buf = WriteBuf::new();
                                    loop {
                                        let written = single_sequence_step_read(
                                            &mut read_stream,
                                            sequence.as_mut(),
                                            &mut buf,
                                        )
                                        .await?;

                                        if written.size().is_some() {
                                            write_requester
                                                .write_raw_pdu_async(buf.filled().to_vec())
                                                .await?;
                                        }

                                        if let ConnectionActivationState::Finalized {
                                            io_channel_id,
                                            user_channel_id,
                                            desktop_size,
                                            ..
                                        } = sequence.state
                                        {
                                            // Upon completing the activation sequence, register the io/user channels
                                            // and desktop size with the client, just like we do upon receiving the
                                            // connection result in [`Self::connect`].
                                            Self::send_connection_activated(
                                                cgo_handle,
                                                io_channel_id,
                                                user_channel_id,
                                                desktop_size,
                                            )?;
                                            break;
                                        }
                                    }
=======
                                ProcessorOutput::DeactivateAll(_) => {
                                    // DeactivateAll is not implemented yet, but will
                                    // be in the near future when resize support lands.
                                    return Err(ClientError::InternalError(
                                        "DeactivateAll not implemented".to_string(),
                                    ));
>>>>>>> c75da52f
                                }
                            }
                        }
                    }
                }
            }
        })
    }

    fn run_write_loop(
        cgo_handle: CgoHandle,
        mut write_stream: RdpWriteStream,
        mut write_receiver: FunctionReceiver,
        x224_processor: Arc<Mutex<x224::Processor>>,
        resize_withholder: Arc<Mutex<ResizeWithholder>>,
    ) -> tokio::task::JoinHandle<ClientResult<()>> {
        global::TOKIO_RT.spawn(async move {
            loop {
                match write_receiver.recv().await {
                    Some(write_request) => match write_request {
                        ClientFunction::WriteRdpKey(args) => {
                            Client::write_rdp_key(&mut write_stream, args).await?;
                        }
                        ClientFunction::WriteRdpPointer(args) => {
                            Client::write_rdp_pointer(&mut write_stream, args).await?;
                        }
                        ClientFunction::WriteRdpSyncKeys(args) => {
                            Client::write_rdp_sync_keys(&mut write_stream, args).await?;
                        }
                        ClientFunction::WriteRawPdu(args) => {
                            Client::write_raw_pdu(&mut write_stream, args).await?;
                        }
                        ClientFunction::WriteRdpdr(args) => {
                            Client::write_rdpdr(&mut write_stream, x224_processor.clone(), args)
                                .await?;
                        }
                        ClientFunction::WriteScreenResize(width, height) => {
                            Client::handle_screen_resize(
                                width,
                                height,
                                x224_processor.clone(),
                                &mut write_stream,
                                resize_withholder.clone(),
                            )
                            .await?;
                        }
                        ClientFunction::HandleTdpSdAnnounce(sda) => {
                            Client::handle_tdp_sd_announce(
                                &mut write_stream,
                                x224_processor.clone(),
                                sda,
                            )
                            .await?;
                        }
                        ClientFunction::HandleTdpSdInfoResponse(res) => {
                            Client::handle_tdp_sd_info_response(x224_processor.clone(), res)
                                .await?;
                        }
                        ClientFunction::HandleTdpSdCreateResponse(res) => {
                            Client::handle_tdp_sd_create_response(x224_processor.clone(), res)
                                .await?;
                        }
                        ClientFunction::HandleTdpSdDeleteResponse(res) => {
                            Client::handle_tdp_sd_delete_response(x224_processor.clone(), res)
                                .await?;
                        }
                        ClientFunction::HandleTdpSdListResponse(res) => {
                            Client::handle_tdp_sd_list_response(x224_processor.clone(), res)
                                .await?;
                        }
                        ClientFunction::HandleTdpSdReadResponse(res) => {
                            Client::handle_tdp_sd_read_response(x224_processor.clone(), res)
                                .await?;
                        }
                        ClientFunction::HandleTdpSdWriteResponse(res) => {
                            Client::handle_tdp_sd_write_response(x224_processor.clone(), res)
                                .await?;
                        }
                        ClientFunction::HandleTdpSdMoveResponse(res) => {
                            Client::handle_tdp_sd_move_response(x224_processor.clone(), res)
                                .await?;
                        }
                        ClientFunction::HandleTdpSdTruncateResponse(res) => {
                            Client::handle_tdp_sd_truncate_response(x224_processor.clone(), res)
                                .await?;
                        }
                        ClientFunction::WriteCliprdr(f) => {
                            Client::write_cliprdr(x224_processor.clone(), &mut write_stream, f)
                                .await?;
                        }
                        ClientFunction::HandleRemoteCopy(data) => {
                            Client::handle_remote_copy(cgo_handle, data).await?;
                        }
                        ClientFunction::UpdateClipboard(data) => {
                            Client::update_clipboard(x224_processor.clone(), data).await?;
                        }
                        ClientFunction::Stop => {
                            // Stop this write loop. The read loop will then be stopped by the caller.
                            return Ok(());
                        }
                    },
                    None => {
                        return Ok(());
                    }
                }
            }
        })
    }

    fn on_display_ctl_capabilities_received(
        resize_withholder: &Arc<Mutex<ResizeWithholder>>,
    ) -> PduResult<Vec<DvcMessage>> {
        debug!("DisplayControlClient channel opened");
        // We've been notified that the DisplayControl dvc channel has been opened:
        let mut resize_withholder =
            Self::resize_manager_lock(resize_withholder).map_err(|err| custom_err!(err))?;
        let withheld_resize = resize_withholder.withheld_resize.take();
        if let Some((width, height)) = withheld_resize {
            // If there was a resize withheld, perform it now.
            debug!(
                "Withheld resize for size [{:?}x{:?}] found, sending now",
                width, height
            );
            let pdu: DisplayControlPdu = DisplayControlMonitorLayout::new_single_primary_monitor(
                width, height, 0, width, height,
            )?
            .into();
            return Ok(vec![Box::new(pdu)]);
        }

        // No resize was withheld, nothing to do.
        Ok(vec![])
    }

    fn send_connection_activated(
        cgo_handle: CgoHandle,
        io_channel_id: u16,
        user_channel_id: u16,
        desktop_size: DesktopSize,
    ) -> ClientResult<()> {
        unsafe {
            ClientResult::from(cgo_handle_rdp_connection_activated(
                cgo_handle,
                io_channel_id,
                user_channel_id,
                desktop_size.width,
                desktop_size.height,
            ))
        }
    }

    async fn update_clipboard(
        x224_processor: Arc<Mutex<x224::Processor>>,
        data: String,
    ) -> ClientResult<()> {
        global::TOKIO_RT
            .spawn_blocking(move || {
                let mut x224_processor = Self::x224_lock(&x224_processor)?;
                let cliprdr = Self::cliprdr_backend(&mut x224_processor)?;
                cliprdr.set_clipboard_data(data.clone());
                Ok(())
            })
            .await?
    }

    async fn handle_remote_copy(cgo_handle: CgoHandle, mut data: Vec<u8>) -> ClientResult<()> {
        let code = global::TOKIO_RT
            .spawn_blocking(move || unsafe {
                cgo_handle_remote_copy(cgo_handle, data.as_mut_ptr(), data.len() as u32)
            })
            .await?;
        ClientResult::from(code)
    }

    async fn write_cliprdr(
        x224_processor: Arc<Mutex<x224::Processor>>,
        write_stream: &mut RdpWriteStream,
        fun: Box<dyn ClipboardFn>,
    ) -> ClientResult<()> {
        let processor = x224_processor.clone();
        let messages: ClientResult<CliprdrSvcMessages<ironrdp_cliprdr::Client>> = global::TOKIO_RT
            .spawn_blocking(move || {
                let mut x224_processor = Self::x224_lock(&processor)?;
                let cliprdr = Self::get_svc_processor::<CliprdrClient>(&mut x224_processor)?;
                Ok(fun.call(cliprdr)?)
            })
            .await?;
        let encoded = Client::x224_process_svc_messages(x224_processor, messages?).await?;
        write_stream.write_all(&encoded).await?;
        Ok(())
    }

    async fn write_rdp_key(
        write_stream: &mut RdpWriteStream,
        key: CGOKeyboardEvent,
    ) -> ClientResult<()> {
        let mut flags: KeyboardFlags = KeyboardFlags::empty();
        if !key.down {
            flags = KeyboardFlags::RELEASE;
        }
        let extended = key.code & 0xE000 == 0xE000;
        if extended {
            flags |= KeyboardFlags::EXTENDED;
        }

        let event = FastPathInputEvent::KeyboardEvent(flags, key.code as u8);

        Self::write_fast_path_input_event(write_stream, event).await
    }

    async fn write_rdp_pointer(
        write_stream: &mut RdpWriteStream,
        pointer: CGOMousePointerEvent,
    ) -> ClientResult<()> {
        let mut flags = match pointer.button {
            CGOPointerButton::PointerButtonLeft => PointerFlags::LEFT_BUTTON,
            CGOPointerButton::PointerButtonRight => PointerFlags::RIGHT_BUTTON,
            CGOPointerButton::PointerButtonMiddle => PointerFlags::MIDDLE_BUTTON_OR_WHEEL,
            _ => PointerFlags::empty(),
        };

        flags |= match pointer.wheel {
            CGOPointerWheel::PointerWheelVertical => PointerFlags::VERTICAL_WHEEL,
            CGOPointerWheel::PointerWheelHorizontal => PointerFlags::HORIZONTAL_WHEEL,
            _ => PointerFlags::empty(),
        };

        if pointer.button == CGOPointerButton::PointerButtonNone
            && pointer.wheel == CGOPointerWheel::PointerWheelNone
        {
            flags |= PointerFlags::MOVE;
        }

        if pointer.down {
            flags |= PointerFlags::DOWN;
        }

        // MousePdu.to_buffer takes care of the rest of the flags.
        let event = FastPathInputEvent::MouseEvent(MousePdu {
            flags,
            number_of_wheel_rotation_units: pointer.wheel_delta,
            x_position: pointer.x,
            y_position: pointer.y,
        });

        Self::write_fast_path_input_event(write_stream, event).await
    }

    async fn write_rdp_sync_keys(
        write_stream: &mut RdpWriteStream,
        keys: CGOSyncKeys,
    ) -> ClientResult<()> {
        let mut flags = SynchronizeFlags::empty();
        if keys.scroll_lock_down {
            flags |= SynchronizeFlags::SCROLL_LOCK;
        }
        if keys.num_lock_down {
            flags |= SynchronizeFlags::NUM_LOCK;
        }
        if keys.caps_lock_down {
            flags |= SynchronizeFlags::CAPS_LOCK;
        }
        if keys.kana_lock_down {
            flags |= SynchronizeFlags::KANA_LOCK;
        }

        let event = FastPathInputEvent::SyncEvent(flags);

        Self::write_fast_path_input_event(write_stream, event).await
    }

    /// Helper function for writing a single [`FastPathInputEvent`] to the RDP server.
    async fn write_fast_path_input_event(
        write_stream: &mut RdpWriteStream,
        event: FastPathInputEvent,
    ) -> ClientResult<()> {
<<<<<<< HEAD
        let input_pdu = FastPathInput(vec![event]);
        let mut data: Vec<u8> = vec![0; input_pdu.size()];
        input_pdu.encode(&mut WriteCursor::new(&mut data))?;
        write_stream.write_all(&data).await?;
=======
        write_stream
            .write_all(&ironrdp_pdu::encode_vec(&FastPathInput(vec![event]))?)
            .await?;
>>>>>>> c75da52f
        Ok(())
    }

    /// Writes a fully encoded PDU to the RDP server.
    async fn write_raw_pdu(write_stream: &mut RdpWriteStream, resp: Vec<u8>) -> ClientResult<()> {
        write_stream.write_all(&resp).await?;
        Ok(())
    }

    async fn write_rdpdr(
        write_stream: &mut RdpWriteStream,
        x224_processor: Arc<Mutex<x224::Processor>>,
        pdu: RdpdrPdu,
    ) -> ClientResult<()> {
        debug!("sending rdp: {:?}", pdu);
        // Process the RDPDR PDU.
        let encoded = Client::x224_process_svc_messages(
            x224_processor,
            SvcProcessorMessages::<Rdpdr>::new(vec![SvcMessage::from(pdu)]),
        )
        .await?;

        // Write the RDPDR PDU to the RDP server.
        write_stream.write_all(&encoded).await?;
        Ok(())
    }

    async fn handle_screen_resize(
        width: u32,
        height: u32,
        x224_processor: Arc<Mutex<x224::Processor>>,
        write_stream: &mut RdpWriteStream,
        resize_withholder: Arc<Mutex<ResizeWithholder>>,
    ) -> ClientResult<()> {
        debug!("Received WriteScreenResize PDU");
        // Determine whether to withhold the resize or perform it immediately.
        let action = {
            let x224_processor = Self::x224_lock(&x224_processor)?;
            let (disp_ctl_cli, _) =
                Self::get_dvc_processor::<DisplayControlClient>(&x224_processor)?;
            if !disp_ctl_cli.ready() {
                debug!("DisplayControl channel not ready, withholding resize");
                let mut resize_withholder = Self::resize_manager_lock(&resize_withholder)?;
                // The client requested a resize but the DisplayControl channel has not been opened yet.
                // Sending the resize now would cause an RDP error and end the session; instead we withhold
                // it until the DisplayControl channel is ready.
                resize_withholder.withheld_resize = Some((width, height));
                None // No immediate action required.
            } else {
                Some((width, height)) // Perform the resize immediately.
            }
        }; // Drop the lock here to avoid holding it over the await below.

        if let Some((width, height)) = action {
            debug!("Performing resize to [{:?}x{:?}]", width, height);
            return Client::write_screen_resize(
                write_stream,
                x224_processor.clone(),
                width,
                height,
            )
            .await;
        }

        Ok(())
    }

    /// Sends a screen resize to the RDP server.
    async fn write_screen_resize(
        write_stream: &mut RdpWriteStream,
        x224_processor: Arc<Mutex<x224::Processor>>,
        width: u32,
        height: u32,
    ) -> ClientResult<()> {
        let cloned = x224_processor.clone();
        let messages = global::TOKIO_RT
            .spawn_blocking(move || {
                let x224_processor = Self::x224_lock(&cloned)?;
                let (disp_ctl_cli, channel_id) =
                    Self::get_dvc_processor::<DisplayControlClient>(&x224_processor)?;

                if channel_id.is_none() {
                    return Err(ClientError::InternalError(
                        "DisplayControlClient channel not found".to_string(),
                    ));
                }

                Ok::<_, ClientError>(disp_ctl_cli.encode_single_primary_monitor(
                    channel_id.unwrap(),
                    width,
                    height,
                    0,
                    0,
                    0,
                ))
            })
            .await???;

        let encoded = Client::x224_process_svc_messages(
            x224_processor,
            SvcProcessorMessages::<DrdynvcClient>::new(messages),
        )
        .await?;

        write_stream.write_all(&encoded).await?;

        Ok(())
    }

    async fn handle_tdp_sd_announce(
        write_stream: &mut RdpWriteStream,
        x224_processor: Arc<Mutex<x224::Processor>>,
        sda: tdp::SharedDirectoryAnnounce,
    ) -> ClientResult<()> {
        debug!("received tdp: {:?}", sda);
        let pdu = Self::add_drive(x224_processor.clone(), sda).await?;
        Self::write_rdpdr(
            write_stream,
            x224_processor,
            RdpdrPdu::ClientDeviceListAnnounce(pdu),
        )
        .await?;
        Ok(())
    }

    async fn handle_tdp_sd_info_response(
        x224_processor: Arc<Mutex<x224::Processor>>,
        res: tdp::SharedDirectoryInfoResponse,
    ) -> ClientResult<()> {
        global::TOKIO_RT
            .spawn_blocking(move || {
                debug!("received tdp: {:?}", res);
                let mut x224_processor = Self::x224_lock(&x224_processor)?;
                let rdpdr = Self::rdpdr_backend(&mut x224_processor)?;
                rdpdr.handle_tdp_sd_info_response(res)?;
                Ok(())
            })
            .await?
    }

    async fn handle_tdp_sd_create_response(
        x224_processor: Arc<Mutex<x224::Processor>>,
        res: tdp::SharedDirectoryCreateResponse,
    ) -> ClientResult<()> {
        global::TOKIO_RT
            .spawn_blocking(move || {
                debug!("received tdp: {:?}", res);
                let mut x224_processor = Self::x224_lock(&x224_processor)?;
                let rdpdr = Self::rdpdr_backend(&mut x224_processor)?;
                rdpdr.handle_tdp_sd_create_response(res)?;
                Ok(())
            })
            .await?
    }

    async fn handle_tdp_sd_delete_response(
        x224_processor: Arc<Mutex<x224::Processor>>,
        res: tdp::SharedDirectoryDeleteResponse,
    ) -> ClientResult<()> {
        global::TOKIO_RT
            .spawn_blocking(move || {
                debug!("received tdp: {:?}", res);
                let mut x224_processor = Self::x224_lock(&x224_processor)?;
                let rdpdr = Self::rdpdr_backend(&mut x224_processor)?;
                rdpdr.handle_tdp_sd_delete_response(res)?;
                Ok(())
            })
            .await?
    }

    async fn handle_tdp_sd_list_response(
        x224_processor: Arc<Mutex<x224::Processor>>,
        res: tdp::SharedDirectoryListResponse,
    ) -> ClientResult<()> {
        global::TOKIO_RT
            .spawn_blocking(move || {
                debug!("received tdp: {:?}", res);
                let mut x224_processor = Self::x224_lock(&x224_processor)?;
                let rdpdr = Self::rdpdr_backend(&mut x224_processor)?;
                rdpdr.handle_tdp_sd_list_response(res)?;
                Ok(())
            })
            .await?
    }

    async fn handle_tdp_sd_read_response(
        x224_processor: Arc<Mutex<x224::Processor>>,
        res: tdp::SharedDirectoryReadResponse,
    ) -> ClientResult<()> {
        global::TOKIO_RT
            .spawn_blocking(move || {
                debug!("received tdp: {:?}", res);
                let mut x224_processor = Self::x224_lock(&x224_processor)?;
                let rdpdr = Self::rdpdr_backend(&mut x224_processor)?;
                rdpdr.handle_tdp_sd_read_response(res)?;
                Ok(())
            })
            .await?
    }

    async fn handle_tdp_sd_write_response(
        x224_processor: Arc<Mutex<x224::Processor>>,
        res: tdp::SharedDirectoryWriteResponse,
    ) -> ClientResult<()> {
        global::TOKIO_RT
            .spawn_blocking(move || {
                debug!("received tdp: {:?}", res);
                let mut x224_processor = Self::x224_lock(&x224_processor)?;
                let rdpdr = Self::rdpdr_backend(&mut x224_processor)?;
                rdpdr.handle_tdp_sd_write_response(res)?;
                Ok(())
            })
            .await?
    }

    async fn handle_tdp_sd_move_response(
        x224_processor: Arc<Mutex<x224::Processor>>,
        res: tdp::SharedDirectoryMoveResponse,
    ) -> ClientResult<()> {
        global::TOKIO_RT
            .spawn_blocking(move || {
                debug!("received tdp: {:?}", res);
                let mut x224_processor = Self::x224_lock(&x224_processor)?;
                let rdpdr = Self::rdpdr_backend(&mut x224_processor)?;
                rdpdr.handle_tdp_sd_move_response(res)?;
                Ok(())
            })
            .await?
    }

    async fn handle_tdp_sd_truncate_response(
        x224_processor: Arc<Mutex<x224::Processor>>,
        res: tdp::SharedDirectoryTruncateResponse,
    ) -> ClientResult<()> {
        global::TOKIO_RT
            .spawn_blocking(move || {
                debug!("received tdp: {:?}", res);
                let mut x224_processor = Self::x224_lock(&x224_processor)?;
                let rdpdr = Self::rdpdr_backend(&mut x224_processor)?;
                rdpdr.handle_tdp_sd_truncate_response(res)?;
                Ok(())
            })
            .await?
    }

    async fn add_drive(
        x224_processor: Arc<Mutex<x224::Processor>>,
        sda: tdp::SharedDirectoryAnnounce,
    ) -> ClientResult<ClientDeviceListAnnounce> {
        global::TOKIO_RT
            .spawn_blocking(move || {
                let mut x224_processor = Self::x224_lock(&x224_processor)?;
                let rdpdr = Self::get_svc_processor_mut::<Rdpdr>(&mut x224_processor)?;
                let pdu = rdpdr.add_drive(sda.directory_id, sda.name);
                Ok(pdu)
            })
            .await?
    }

    /// Processes an x224 frame on a blocking thread.
    ///
    /// We use a blocking task here so we don't block the tokio runtime
    /// while waiting for the `x224_processor` lock, or while processing the frame.
    /// This function ensures `x224_processor` is locked only for the necessary duration
    /// of the function call.
    async fn x224_process(
        x224_processor: Arc<Mutex<x224::Processor>>,
        frame: BytesMut,
    ) -> SessionResult<Vec<ProcessorOutput>> {
        global::TOKIO_RT
            .spawn_blocking(move || Self::x224_lock(&x224_processor)?.process(&frame))
            .await
            .map_err(|err| reason_err!(function!(), "JoinError: {:?}", err))?
    }

    /// Processes some [`SvcProcessorMessages`] on a blocking thread.
    ///
    /// We use a blocking task here so we don't block the tokio runtime
    /// while waiting for the `x224_processor` lock, or while processing the frame.
    /// This function ensures `x224_processor` is locked only for the necessary duration
    /// of the function call.
    async fn x224_process_svc_messages<C: SvcProcessor + 'static>(
        x224_processor: Arc<Mutex<x224::Processor>>,
        messages: SvcProcessorMessages<C>,
    ) -> SessionResult<Vec<u8>> {
        global::TOKIO_RT
            .spawn_blocking(move || {
                Self::x224_lock(&x224_processor)?.process_svc_processor_messages(messages)
            })
            .await
            .map_err(|err| reason_err!(function!(), "JoinError: {:?}", err))?
    }

    fn x224_lock(
        x224_processor: &Arc<Mutex<x224::Processor>>,
    ) -> Result<MutexGuard<x224::Processor>, SessionError> {
        x224_processor
            .lock()
            .map_err(|err| reason_err!(function!(), "PoisonError: {:?}", err))
    }

    fn resize_manager_lock(
        resize_withholder: &Arc<Mutex<ResizeWithholder>>,
    ) -> Result<MutexGuard<ResizeWithholder>, SessionError> {
        resize_withholder
            .lock()
            .map_err(|err| reason_err!(function!(), "PoisonError: {:?}", err))
    }

    /// Returns an immutable reference to the [`SvcProcessor`] of type `S`.
    ///
    /// # Example
    ///
    /// ```
    /// let mut x224_processor = Self::x224_lock(&x224_processor)?;
    /// let cliprdr = Self::get_svc_processor::<Cliprdr>(&mut x224_processor)?;
    /// // Now we can call methods on the Cliprdr processor.
    /// ```
    fn get_svc_processor<'a, S>(
        x224_processor: &'a mut MutexGuard<'_, x224::Processor>,
    ) -> Result<&'a S, ClientError>
    where
        S: SvcProcessor + 'static,
    {
        x224_processor
            .get_svc_processor::<S>()
            .ok_or(ClientError::InternalError(format!(
                "get_svc_processor::<{}>() returned None",
                std::any::type_name::<S>(),
            )))
    }

    /// Returns a mutable reference to the [`SvcProcessor`] of type `S`.
    ///
    /// # Example
    ///
    /// ```
    /// let mut x224_processor = Self::x224_lock(&x224_processor)?;
    /// let cliprdr = Self::get_svc_processor_mut::<Cliprdr>(&mut x224_processor)?;
    /// // Now we can call mutating methods on the Cliprdr processor.
    /// ```
    fn get_svc_processor_mut<'a, S>(
        x224_processor: &'a mut MutexGuard<'_, x224::Processor>,
    ) -> Result<&'a mut S, ClientError>
    where
        S: SvcProcessor + 'static,
    {
        x224_processor
            .get_svc_processor_mut::<S>()
            .ok_or(ClientError::InternalError(format!(
                "get_svc_processor_mut::<{}>() returned None",
                std::any::type_name::<S>(),
            )))
    }

    fn get_dvc_processor<'a, S>(
        x224_processor: &'a MutexGuard<'_, x224::Processor>,
    ) -> Result<(&'a S, Option<DynamicChannelId>), ClientError>
    where
        S: DvcProcessor + 'static,
    {
        x224_processor
            .get_dvc_processor::<S>()
            .ok_or(ClientError::InternalError(format!(
                "get_dvc_processor::<{}>() returned None",
                std::any::type_name::<S>(),
            )))
    }

    /// Returns a mutable reference to the [`TeleportCliprdrBackend`] of the [`Cliprdr`] processor.
    fn cliprdr_backend(
        x224_processor: &mut x224::Processor,
    ) -> ClientResult<&mut TeleportCliprdrBackend> {
        x224_processor
            .get_svc_processor_mut::<CliprdrClient>()
            .and_then(|c| c.downcast_backend_mut::<TeleportCliprdrBackend>())
            .ok_or(ClientError::InternalError(
                "cliprdr_backend returned None".to_string(),
            ))
    }

    /// Returns a mutable reference to the [`TeleportRdpdrBackend`] of the [`Rdpdr`] processor.
    fn rdpdr_backend(
        x224_processor: &mut x224::Processor,
    ) -> ClientResult<&mut TeleportRdpdrBackend> {
        x224_processor
            .get_svc_processor_mut::<Rdpdr>()
            .and_then(|c| c.downcast_backend_mut::<TeleportRdpdrBackend>())
            .ok_or(ClientError::InternalError(
                "rdpdr_backend returned None".to_string(),
            ))
    }
}

impl Drop for Client {
    fn drop(&mut self) {
        global::CLIENT_HANDLES.remove(self.cgo_handle)
    }
}

/// [`ClientFunction`] is an enum representing the different functions that can be called on a client.
/// Each variant corresponds to a different function, and carries the necessary arguments for that function.
///
/// This enum is used by [`ClientHandle`]'s methods to dispatch function calls to the corresponding [`Client`] instance.
#[derive(Debug)]
enum ClientFunction {
    /// Corresponds to [`Client::write_rdp_pointer`]
    WriteRdpPointer(CGOMousePointerEvent),
    /// Corresponds to [`Client::write_rdp_key`]
    WriteRdpKey(CGOKeyboardEvent),
    /// Corresponds to [`Client::write_rdp_sync_keys`]
    WriteRdpSyncKeys(CGOSyncKeys),
    /// Corresponds to [`Client::write_raw_pdu`]
    WriteRawPdu(Vec<u8>),
    /// Corresponds to [`Client::write_rdpdr`]
    WriteRdpdr(RdpdrPdu),
    /// Corresponds to [`Client::write_screen_resize`]
    WriteScreenResize(u32, u32),
    /// Corresponds to [`Client::handle_tdp_sd_announce`]
    HandleTdpSdAnnounce(tdp::SharedDirectoryAnnounce),
    /// Corresponds to [`Client::handle_tdp_sd_info_response`]
    HandleTdpSdInfoResponse(tdp::SharedDirectoryInfoResponse),
    /// Corresponds to [`Client::handle_tdp_sd_create_response`]
    HandleTdpSdCreateResponse(tdp::SharedDirectoryCreateResponse),
    /// Corresponds to [`Client::handle_tdp_sd_delete_response`]
    HandleTdpSdDeleteResponse(tdp::SharedDirectoryDeleteResponse),
    /// Corresponds to [`Client::handle_tdp_sd_list_response`]
    HandleTdpSdListResponse(tdp::SharedDirectoryListResponse),
    /// Corresponds to [`Client::handle_tdp_sd_read_response`]
    HandleTdpSdReadResponse(tdp::SharedDirectoryReadResponse),
    /// Corresponds to [`Client::handle_tdp_sd_write_response`]
    HandleTdpSdWriteResponse(tdp::SharedDirectoryWriteResponse),
    /// Corresponds to [`Client::handle_tdp_sd_move_response`]
    HandleTdpSdMoveResponse(tdp::SharedDirectoryMoveResponse),
    /// Corresponds to [`Client::handle_tdp_sd_truncate_response`]
    HandleTdpSdTruncateResponse(tdp::SharedDirectoryTruncateResponse),
    /// Corresponds to [`Client::write_cliprdr`]
    WriteCliprdr(Box<dyn ClipboardFn>),
    /// Corresponds to [`Client::update_clipboard`]
    UpdateClipboard(String),
    /// Corresponds to [`Client::handle_remote_copy`]
    HandleRemoteCopy(Vec<u8>),
    /// Aborts the client by stopping both the read and write loops.
    Stop,
}

/// `ClientHandle` is used to dispatch [`ClientFunction`]s calls
/// to a corresponding [`FunctionReceiver`] on a `Client`.
#[derive(Clone, Debug)]
pub struct ClientHandle(Sender<ClientFunction>);

impl ClientHandle {
    /// Creates a new `ClientHandle` and corresponding [`FunctionReceiver`] with a buffer of size `buffer`.
    fn new(buffer: usize) -> (Self, FunctionReceiver) {
        let (sender, receiver) = channel(buffer);
        (Self(sender), FunctionReceiver(receiver))
    }

    pub fn write_rdp_pointer(&self, pointer: CGOMousePointerEvent) -> ClientResult<()> {
        self.blocking_send(ClientFunction::WriteRdpPointer(pointer))
    }

    pub async fn write_rdp_pointer_async(&self, pointer: CGOMousePointerEvent) -> ClientResult<()> {
        self.send(ClientFunction::WriteRdpPointer(pointer)).await
    }

    pub fn write_rdp_key(&self, key: CGOKeyboardEvent) -> ClientResult<()> {
        self.blocking_send(ClientFunction::WriteRdpKey(key))
    }

    pub async fn write_rdp_key_async(&self, key: CGOKeyboardEvent) -> ClientResult<()> {
        self.send(ClientFunction::WriteRdpKey(key)).await
    }

    pub fn write_rdp_sync_keys(&self, keys: CGOSyncKeys) -> ClientResult<()> {
        self.blocking_send(ClientFunction::WriteRdpSyncKeys(keys))
    }

    pub async fn write_rdp_sync_keys_async(&self, keys: CGOSyncKeys) -> ClientResult<()> {
        self.send(ClientFunction::WriteRdpSyncKeys(keys)).await
    }

    pub fn write_raw_pdu(&self, resp: Vec<u8>) -> ClientResult<()> {
        self.blocking_send(ClientFunction::WriteRawPdu(resp))
    }

    pub async fn write_raw_pdu_async(&self, resp: Vec<u8>) -> ClientResult<()> {
        self.send(ClientFunction::WriteRawPdu(resp)).await
    }

    pub fn write_rdpdr(&self, pdu: RdpdrPdu) -> ClientResult<()> {
        self.blocking_send(ClientFunction::WriteRdpdr(pdu))
    }

    pub async fn write_rdpdr_async(&self, pdu: RdpdrPdu) -> ClientResult<()> {
        self.send(ClientFunction::WriteRdpdr(pdu)).await
    }

    pub fn write_screen_resize(&self, width: u32, height: u32) -> ClientResult<()> {
        self.blocking_send(ClientFunction::WriteScreenResize(width, height))
    }

    pub async fn write_screen_resize_async(&self, width: u32, height: u32) -> ClientResult<()> {
        self.send(ClientFunction::WriteScreenResize(width, height))
            .await
    }

    pub fn handle_tdp_sd_announce(&self, sda: tdp::SharedDirectoryAnnounce) -> ClientResult<()> {
        self.blocking_send(ClientFunction::HandleTdpSdAnnounce(sda))
    }

    pub async fn handle_tdp_sd_announce_async(
        &self,
        sda: tdp::SharedDirectoryAnnounce,
    ) -> ClientResult<()> {
        self.send(ClientFunction::HandleTdpSdAnnounce(sda)).await
    }

    pub fn handle_tdp_sd_info_response(
        &self,
        res: tdp::SharedDirectoryInfoResponse,
    ) -> ClientResult<()> {
        self.blocking_send(ClientFunction::HandleTdpSdInfoResponse(res))
    }

    pub async fn handle_tdp_sd_info_response_async(
        &self,
        res: tdp::SharedDirectoryInfoResponse,
    ) -> ClientResult<()> {
        self.send(ClientFunction::HandleTdpSdInfoResponse(res))
            .await
    }

    pub fn handle_tdp_sd_create_response(
        &self,
        res: tdp::SharedDirectoryCreateResponse,
    ) -> ClientResult<()> {
        self.blocking_send(ClientFunction::HandleTdpSdCreateResponse(res))
    }

    pub async fn handle_tdp_sd_create_response_async(
        &self,
        res: tdp::SharedDirectoryCreateResponse,
    ) -> ClientResult<()> {
        self.send(ClientFunction::HandleTdpSdCreateResponse(res))
            .await
    }

    pub fn handle_tdp_sd_delete_response(
        &self,
        res: tdp::SharedDirectoryDeleteResponse,
    ) -> ClientResult<()> {
        self.blocking_send(ClientFunction::HandleTdpSdDeleteResponse(res))
    }

    pub async fn handle_tdp_sd_delete_response_async(
        &self,
        res: tdp::SharedDirectoryDeleteResponse,
    ) -> ClientResult<()> {
        self.send(ClientFunction::HandleTdpSdDeleteResponse(res))
            .await
    }

    pub fn handle_tdp_sd_list_response(
        &self,
        res: tdp::SharedDirectoryListResponse,
    ) -> ClientResult<()> {
        self.blocking_send(ClientFunction::HandleTdpSdListResponse(res))
    }

    pub async fn handle_tdp_sd_list_response_async(
        &self,
        res: tdp::SharedDirectoryListResponse,
    ) -> ClientResult<()> {
        self.send(ClientFunction::HandleTdpSdListResponse(res))
            .await
    }

    pub fn handle_tdp_sd_read_response(
        &self,
        res: tdp::SharedDirectoryReadResponse,
    ) -> ClientResult<()> {
        self.blocking_send(ClientFunction::HandleTdpSdReadResponse(res))
    }

    pub async fn handle_tdp_sd_read_response_async(
        &self,
        res: tdp::SharedDirectoryReadResponse,
    ) -> ClientResult<()> {
        self.send(ClientFunction::HandleTdpSdReadResponse(res))
            .await
    }

    pub fn handle_tdp_sd_write_response(
        &self,
        res: tdp::SharedDirectoryWriteResponse,
    ) -> ClientResult<()> {
        self.blocking_send(ClientFunction::HandleTdpSdWriteResponse(res))
    }

    pub async fn handle_tdp_sd_write_response_async(
        &self,
        res: tdp::SharedDirectoryWriteResponse,
    ) -> ClientResult<()> {
        self.send(ClientFunction::HandleTdpSdWriteResponse(res))
            .await
    }

    pub fn handle_tdp_sd_move_response(
        &self,
        res: tdp::SharedDirectoryMoveResponse,
    ) -> ClientResult<()> {
        self.blocking_send(ClientFunction::HandleTdpSdMoveResponse(res))
    }

    pub async fn handle_tdp_sd_move_response_async(
        &self,
        res: tdp::SharedDirectoryMoveResponse,
    ) -> ClientResult<()> {
        self.send(ClientFunction::HandleTdpSdMoveResponse(res))
            .await
    }

    pub fn handle_tdp_sd_truncate_response(
        &self,
        res: tdp::SharedDirectoryTruncateResponse,
    ) -> ClientResult<()> {
        self.blocking_send(ClientFunction::HandleTdpSdTruncateResponse(res))
    }

    pub async fn handle_tdp_sd_truncate_response_async(
        &self,
        res: tdp::SharedDirectoryTruncateResponse,
    ) -> ClientResult<()> {
        self.send(ClientFunction::HandleTdpSdTruncateResponse(res))
            .await
    }

    pub fn write_cliprdr(&self, f: Box<dyn ClipboardFn>) -> ClientResult<()> {
        self.blocking_send(ClientFunction::WriteCliprdr(f))
    }

    pub async fn write_cliprdr_async(&self, f: Box<dyn ClipboardFn>) -> ClientResult<()> {
        self.send(ClientFunction::WriteCliprdr(f)).await
    }

    pub fn update_clipboard(&self, data: String) -> ClientResult<()> {
        self.blocking_send(ClientFunction::UpdateClipboard(data))
    }

    pub async fn update_clipboard_async(&self, data: String) -> ClientResult<()> {
        self.send(ClientFunction::UpdateClipboard(data)).await
    }

    pub fn handle_remote_copy(&self, data: Vec<u8>) -> ClientResult<()> {
        self.blocking_send(ClientFunction::HandleRemoteCopy(data))
    }

    pub async fn handle_remote_copy_async(&self, data: Vec<u8>) -> ClientResult<()> {
        self.send(ClientFunction::HandleRemoteCopy(data)).await
    }

    pub fn stop(&self) -> ClientResult<()> {
        self.blocking_send(ClientFunction::Stop)
    }

    pub async fn stop_async(&self) -> ClientResult<()> {
        self.send(ClientFunction::Stop).await
    }

    fn blocking_send(&self, fun: ClientFunction) -> ClientResult<()> {
        self.0
            .blocking_send(fun)
            .map_err(|e| ClientError::SendError(format!("{:?}", e)))
    }

    async fn send(&self, fun: ClientFunction) -> ClientResult<()> {
        self.0
            .send(fun)
            .await
            .map_err(|e| ClientError::SendError(format!("{:?}", e)))
    }
}

/// Each `Client` has a `FunctionReceiver` that it listens to for
/// incoming [`ClientFunction`] calls sent via its corresponding
/// [`ClientHandle`].
pub struct FunctionReceiver(Receiver<ClientFunction>);

impl FunctionReceiver {
    /// Receives a [`ClientFunction`] call from the `FunctionReceiver`.
    async fn recv(&mut self) -> Option<ClientFunction> {
        self.0.recv().await
    }
}

type RdpReadStream = Framed<TokioStream<ReadHalf<TlsStream<TokioTcpStream>>>>;
type RdpWriteStream = Framed<TokioStream<WriteHalf<TlsStream<TokioTcpStream>>>>;

fn create_config(params: &ConnectParams, pin: String) -> Config {
    Config {
        desktop_size: ironrdp_connector::DesktopSize {
            width: params.screen_width,
            height: params.screen_height,
        },
        enable_tls: true,
        enable_credssp: false,
        credentials: Credentials::SmartCard { pin },
        domain: None,
        // Windows 10, Version 1909, same as FreeRDP as of October 5th, 2021.
        // This determines which Smart Card Redirection dialect we use per
        // https://learn.microsoft.com/en-us/openspecs/windows_protocols/ms-rdpesc/568e22ee-c9ee-4e87-80c5-54795f667062.
        client_build: 18363,
        client_name: "Teleport".to_string(),
        keyboard_type: ironrdp_pdu::gcc::KeyboardType::IbmEnhanced,
        keyboard_subtype: 0,
        keyboard_functional_keys_count: 12,
        ime_file_name: "".to_string(),
        bitmap: Some(ironrdp_connector::BitmapConfig {
            lossy_compression: true,
            color_depth: 32, // Changing this to 16 gets us uncompressed bitmaps on machines configured like https://github.com/Devolutions/IronRDP/blob/55d11a5000ebd474c2ddc294b8b3935554443112/README.md?plain=1#L17-L36
        }),
        dig_product_id: "".to_string(),
        // `client_dir` is apparently unimportant, however most RDP clients hardcode this value (including FreeRDP):
        // https://github.com/FreeRDP/FreeRDP/blob/4e24b966c86fdf494a782f0dfcfc43a057a2ea60/libfreerdp/core/settings.c#LL49C34-L49C70
        client_dir: "C:\\Windows\\System32\\mstscax.dll".to_string(),
        platform: MajorPlatformType::UNSPECIFIED,
        no_server_pointer: false,
        autologon: true,
        pointer_software_rendering: false,
<<<<<<< HEAD
        desktop_scale_factor: 0,
        performance_flags: PerformanceFlags::empty(),
=======
        performance_flags: PerformanceFlags::default()
            | PerformanceFlags::DISABLE_CURSOR_SHADOW // this is required for pointer to work correctly in Windows 2019 
            | if !params.show_desktop_wallpaper {
                PerformanceFlags::DISABLE_WALLPAPER
            } else {
                PerformanceFlags::empty()
            },
>>>>>>> c75da52f
    }
}

#[derive(Debug)]
pub struct ConnectParams {
    pub addr: String,
    pub cert_der: Vec<u8>,
    pub key_der: Vec<u8>,
    pub screen_width: u16,
    pub screen_height: u16,
    pub allow_clipboard: bool,
    pub allow_directory_sharing: bool,
    pub show_desktop_wallpaper: bool,
}

#[derive(Debug)]
pub enum ClientError {
    Tcp(IoError),
    Rdp(RdpError),
    PduError(PduError),
    SessionError(SessionError),
    ConnectorError(ConnectorError),
    CGOErrCode(CGOErrCode),
    SendError(String),
    JoinError(JoinError),
    InternalError(String),
    UnknownAddress,
    InputEventError(InputEventError),
    #[cfg(feature = "fips")]
    ErrorStack(ErrorStack),
    #[cfg(feature = "fips")]
    HandshakeError(HandshakeError<TokioTcpStream>),
}

impl std::error::Error for ClientError {}

impl Display for ClientError {
    fn fmt(&self, f: &mut Formatter<'_>) -> std::fmt::Result {
        match self {
            ClientError::Tcp(e) => Display::fmt(e, f),
            ClientError::Rdp(e) => Display::fmt(e, f),
            ClientError::SessionError(e) => match &e.kind {
                Reason(reason) => Display::fmt(reason, f),
                _ => Display::fmt(e, f),
            },
            ClientError::ConnectorError(e) => Display::fmt(e, f),
            ClientError::InputEventError(e) => Display::fmt(e, f),
            ClientError::JoinError(e) => Display::fmt(e, f),
            ClientError::CGOErrCode(e) => Debug::fmt(e, f),
            ClientError::SendError(msg) => Display::fmt(&msg.to_string(), f),
            ClientError::InternalError(msg) => Display::fmt(&msg.to_string(), f),
            ClientError::UnknownAddress => Display::fmt("Unknown address", f),
            ClientError::PduError(e) => Display::fmt(e, f),
            #[cfg(feature = "fips")]
            ClientError::ErrorStack(e) => Display::fmt(e, f),
            #[cfg(feature = "fips")]
            ClientError::HandshakeError(e) => Display::fmt(e, f),
        }
    }
}

impl From<IoError> for ClientError {
    fn from(e: IoError) -> ClientError {
        ClientError::Tcp(e)
    }
}

impl From<RdpError> for ClientError {
    fn from(e: RdpError) -> ClientError {
        ClientError::Rdp(e)
    }
}

impl From<ConnectorError> for ClientError {
    fn from(value: ConnectorError) -> Self {
        ClientError::ConnectorError(value)
    }
}

impl From<CGOErrCode> for ClientError {
    fn from(value: CGOErrCode) -> Self {
        ClientError::CGOErrCode(value)
    }
}

impl From<SessionError> for ClientError {
    fn from(value: SessionError) -> Self {
        ClientError::SessionError(value)
    }
}

impl<T> From<SendError<T>> for ClientError {
    fn from(value: SendError<T>) -> Self {
        ClientError::SendError(format!("{:?}", value))
    }
}

impl From<JoinError> for ClientError {
    fn from(e: JoinError) -> Self {
        ClientError::JoinError(e)
    }
}

impl From<PduError> for ClientError {
    fn from(e: PduError) -> Self {
        ClientError::PduError(e)
    }
}

impl From<ClientError> for PduError {
    fn from(e: ClientError) -> Self {
        custom_err!(e)
    }
}

#[cfg(feature = "fips")]
impl From<ErrorStack> for ClientError {
    fn from(e: ErrorStack) -> Self {
        ClientError::ErrorStack(e)
    }
}

#[cfg(feature = "fips")]
impl From<HandshakeError<TokioTcpStream>> for ClientError {
    fn from(e: HandshakeError<TokioTcpStream>) -> Self {
        ClientError::HandshakeError(e)
    }
}

pub type ClientResult<T> = Result<T, ClientError>;

impl From<CGOErrCode> for ClientResult<()> {
    fn from(value: CGOErrCode) -> Self {
        match value {
            CGOErrCode::ErrCodeSuccess => Ok(()),
            _ => Err(ClientError::from(value)),
        }
    }
}

impl From<InputEventError> for ClientError {
    fn from(e: InputEventError) -> Self {
        ClientError::InputEventError(e)
    }
}<|MERGE_RESOLUTION|>--- conflicted
+++ resolved
@@ -28,9 +28,9 @@
 use ironrdp_connector::{Config, ConnectorError, Credentials, DesktopSize};
 use ironrdp_displaycontrol::client::DisplayControlClient;
 use ironrdp_displaycontrol::pdu::{DisplayControlMonitorLayout, DisplayControlPdu};
-use ironrdp_dvc::DvcProcessor;
 use ironrdp_dvc::DynamicChannelId;
 use ironrdp_dvc::{DrdynvcClient, DvcMessage};
+use ironrdp_dvc::{DvcProcessor, DynamicVirtualChannel};
 use ironrdp_pdu::cursor::WriteCursor;
 use ironrdp_pdu::input::fast_path::{
     FastPathInput, FastPathInputEvent, KeyboardFlags, SynchronizeFlags,
@@ -41,13 +41,9 @@
 use ironrdp_pdu::rdp::capability_sets::MajorPlatformType;
 use ironrdp_pdu::rdp::client_info::PerformanceFlags;
 use ironrdp_pdu::rdp::RdpError;
-<<<<<<< HEAD
 use ironrdp_pdu::write_buf::WriteBuf;
 use ironrdp_pdu::{custom_err, function, PduError};
 use ironrdp_pdu::{PduEncode, PduResult};
-=======
-use ironrdp_pdu::{custom_err, function, PduError};
->>>>>>> c75da52f
 use ironrdp_rdpdr::pdu::efs::ClientDeviceListAnnounce;
 use ironrdp_rdpdr::pdu::RdpdrPdu;
 use ironrdp_rdpdr::Rdpdr;
@@ -235,11 +231,7 @@
             connection_result.user_channel_id,
             connection_result.io_channel_id,
             connection_result.connection_activation,
-<<<<<<< HEAD
         )));
-=======
-        );
->>>>>>> c75da52f
 
         Ok(Self {
             cgo_handle,
@@ -355,7 +347,6 @@
                                 ProcessorOutput::Disconnect(reason) => {
                                     return Ok(Some(reason));
                                 }
-<<<<<<< HEAD
                                 ProcessorOutput::DeactivateAll(mut sequence) => {
                                     // Execute the Deactivation-Reactivation Sequence:
                                     // https://learn.microsoft.com/en-us/openspecs/windows_protocols/ms-rdpbcgr/dfc234ce-481a-4674-9a5d-2a7bafb14432
@@ -394,14 +385,6 @@
                                             break;
                                         }
                                     }
-=======
-                                ProcessorOutput::DeactivateAll(_) => {
-                                    // DeactivateAll is not implemented yet, but will
-                                    // be in the near future when resize support lands.
-                                    return Err(ClientError::InternalError(
-                                        "DeactivateAll not implemented".to_string(),
-                                    ));
->>>>>>> c75da52f
                                 }
                             }
                         }
@@ -526,7 +509,10 @@
                 width, height
             );
             let pdu: DisplayControlPdu = DisplayControlMonitorLayout::new_single_primary_monitor(
-                width, height, 0, width, height,
+                width,
+                height,
+                None,
+                Some((width, height)),
             )?
             .into();
             return Ok(vec![Box::new(pdu)]);
@@ -678,16 +664,9 @@
         write_stream: &mut RdpWriteStream,
         event: FastPathInputEvent,
     ) -> ClientResult<()> {
-<<<<<<< HEAD
-        let input_pdu = FastPathInput(vec![event]);
-        let mut data: Vec<u8> = vec![0; input_pdu.size()];
-        input_pdu.encode(&mut WriteCursor::new(&mut data))?;
-        write_stream.write_all(&data).await?;
-=======
         write_stream
             .write_all(&ironrdp_pdu::encode_vec(&FastPathInput(vec![event]))?)
             .await?;
->>>>>>> c75da52f
         Ok(())
     }
 
@@ -726,20 +705,23 @@
         // Determine whether to withhold the resize or perform it immediately.
         let action = {
             let x224_processor = Self::x224_lock(&x224_processor)?;
-            let (disp_ctl_cli, _) =
-                Self::get_dvc_processor::<DisplayControlClient>(&x224_processor)?;
-            if !disp_ctl_cli.ready() {
-                debug!("DisplayControl channel not ready, withholding resize");
-                let mut resize_withholder = Self::resize_manager_lock(&resize_withholder)?;
+            let dvc = x224_processor.get_dvc::<DisplayControlClient>().ok_or(
+                ClientError::InternalError("DisplayControlClient not found".to_string()),
+            )?;
+
+            if dvc.is_open() {
+                // Resize channel is open, perform the resize immediately.
+                Some((width, height))
+            } else {
                 // The client requested a resize but the DisplayControl channel has not been opened yet.
                 // Sending the resize now would cause an RDP error and end the session; instead we withhold
                 // it until the DisplayControl channel is ready.
+                debug!("DisplayControl channel not ready, withholding resize");
+                let mut resize_withholder = Self::resize_manager_lock(&resize_withholder)?;
                 resize_withholder.withheld_resize = Some((width, height));
                 None // No immediate action required.
-            } else {
-                Some((width, height)) // Perform the resize immediately.
             }
-        }; // Drop the lock here to avoid holding it over the await below.
+        }; // Drop the x224 lock here to avoid holding it over the await below.
 
         if let Some((width, height)) = action {
             debug!("Performing resize to [{:?}x{:?}]", width, height);
@@ -766,22 +748,18 @@
         let messages = global::TOKIO_RT
             .spawn_blocking(move || {
                 let x224_processor = Self::x224_lock(&cloned)?;
-                let (disp_ctl_cli, channel_id) =
-                    Self::get_dvc_processor::<DisplayControlClient>(&x224_processor)?;
-
-                if channel_id.is_none() {
-                    return Err(ClientError::InternalError(
-                        "DisplayControlClient channel not found".to_string(),
-                    ));
-                }
+                let dvc = x224_processor.get_dvc::<DisplayControlClient>().ok_or(
+                    ClientError::InternalError("DisplayControlClient not found".to_string()),
+                )?;
+                let disp_ctl_cli = dvc.channel_processor_downcast_ref()?;
+                let channel_id = dvc.channel_id()?;
 
                 Ok::<_, ClientError>(disp_ctl_cli.encode_single_primary_monitor(
-                    channel_id.unwrap(),
+                    channel_id,
                     width,
                     height,
-                    0,
-                    0,
-                    0,
+                    None,
+                    Some((width, height)),
                 ))
             })
             .await???;
@@ -1043,16 +1021,16 @@
             )))
     }
 
-    fn get_dvc_processor<'a, S>(
+    fn get_dvc<'a, S>(
         x224_processor: &'a MutexGuard<'_, x224::Processor>,
-    ) -> Result<(&'a S, Option<DynamicChannelId>), ClientError>
+    ) -> Result<DynamicVirtualChannel<'a, S>, ClientError>
     where
         S: DvcProcessor + 'static,
     {
         x224_processor
-            .get_dvc_processor::<S>()
+            .get_dvc::<S>()
             .ok_or(ClientError::InternalError(format!(
-                "get_dvc_processor::<{}>() returned None",
+                "get_dvc::<{}>() returned None",
                 std::any::type_name::<S>(),
             )))
     }
@@ -1418,18 +1396,14 @@
         no_server_pointer: false,
         autologon: true,
         pointer_software_rendering: false,
-<<<<<<< HEAD
-        desktop_scale_factor: 0,
-        performance_flags: PerformanceFlags::empty(),
-=======
         performance_flags: PerformanceFlags::default()
-            | PerformanceFlags::DISABLE_CURSOR_SHADOW // this is required for pointer to work correctly in Windows 2019 
+            | PerformanceFlags::DISABLE_CURSOR_SHADOW // this is required for pointer to work correctly in Windows 2019
             | if !params.show_desktop_wallpaper {
                 PerformanceFlags::DISABLE_WALLPAPER
             } else {
                 PerformanceFlags::empty()
             },
->>>>>>> c75da52f
+        desktop_scale_factor: 0,
     }
 }
 
