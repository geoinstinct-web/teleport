[package]
name = "rdp-client"
version = "0.1.0"
authors = ["Andrew Lytvynov <andrew@goteleport.com>", "Zac Bergquist <zac@goteleport.com>"]
edition = "2018"

[lib]
crate-type = ["staticlib"]

[dependencies]
bitflags = "2.4.0"
byteorder = "1.5.0"
env_logger = "0.10.0"
iso7816 = "0.1.1"
iso7816-tlv = "0.4.3"
libc = "0.2.147"
log = "0.4.20"
num-derive = "0.4.0"
num-traits = "0.2.16"
rand = { version = "0.8.5", features = ["getrandom"] }
rand_chacha = "0.3.1"
rsa = "0.9.2"
rdp-rs = { git = "https://github.com/gravitational/rdp-rs", rev = "75eb6a30b83e7152ee6213964b5ac6e783304840" }
uuid = { version = "1.4.1", features = ["v4"] }
utf16string = "0.2.0"
png = "0.17.9"
parking_lot = "0.12.1"

bytes = "1"
futures-util = "0.3"
tokio = { version = "1.32", features = ["full"]}
tokio-util = { version = "0.7.4", features = ["compat"] }
tokio-rustls =  { version = "0.24", features = ["dangerous_configuration"] }
x509-parser = "0.14"
sspi = { version = "0.10.1", features = ["network_client", "dns_resolver"] }
static_init = "1.0.3"

<<<<<<< HEAD
# TODO: change when https://github.com/Devolutions/IronRDP/pull/230 lands
=======
# # TODO: update once https://github.com/Devolutions/IronRDP/pull/230 lands
>>>>>>> 7f99abce
ironrdp-connector = { git = "https://github.com/Devolutions/IronRDP", rev = "dfca83db55140e839a9b41049b4a2170f93af287" }
ironrdp-tls = { git = "https://github.com/Devolutions/IronRDP", rev = "dfca83db55140e839a9b41049b4a2170f93af287" }
ironrdp-session = { git = "https://github.com/Devolutions/IronRDP", rev = "dfca83db55140e839a9b41049b4a2170f93af287" }
ironrdp-pdu = { git = "https://github.com/Devolutions/IronRDP", rev = "dfca83db55140e839a9b41049b4a2170f93af287" }
ironrdp-tokio = { git = "https://github.com/Devolutions/IronRDP", rev = "dfca83db55140e839a9b41049b4a2170f93af287" }
ironrdp-rdpsnd = { git = "https://github.com/Devolutions/IronRDP", rev = "dfca83db55140e839a9b41049b4a2170f93af287" }
ironrdp-rdpdr = { git = "https://github.com/Devolutions/IronRDP", rev = "dfca83db55140e839a9b41049b4a2170f93af287" }
ironrdp-svc = { git = "https://github.com/Devolutions/IronRDP", rev = "dfca83db55140e839a9b41049b4a2170f93af287" }
<<<<<<< HEAD
=======
ironrdp-cliprdr = { git = "https://github.com/Devolutions/IronRDP", rev = "dfca83db55140e839a9b41049b4a2170f93af287" }
>>>>>>> 7f99abce

# Uncomment the following lines to use local crates instead of the ones from github
# ironrdp-connector = { path = "/Users/ibeckermayer/Devolutions/IronRDP/crates/ironrdp-connector" }
# ironrdp-tls = { path = "/Users/ibeckermayer/Devolutions/IronRDP/crates/ironrdp-tls" }
# ironrdp-session = { path = "/Users/ibeckermayer/Devolutions/IronRDP/crates/ironrdp-session" }
# ironrdp-pdu = { path = "/Users/ibeckermayer/Devolutions/IronRDP/crates/ironrdp-pdu" }
# ironrdp-tokio = { path = "/Users/ibeckermayer/Devolutions/IronRDP/crates/ironrdp-tokio" }
# ironrdp-rdpsnd = { path = "/Users/ibeckermayer/Devolutions/IronRDP/crates/ironrdp-rdpsnd" }
# ironrdp-rdpdr = { path = "/Users/ibeckermayer/Devolutions/IronRDP/crates/ironrdp-rdpdr" }
# ironrdp-svc = { path = "/Users/ibeckermayer/Devolutions/IronRDP/crates/ironrdp-svc" }
<<<<<<< HEAD
=======
# ironrdp-cliprdr = { path = "/Users/ibeckermayer/Devolutions/IronRDP/crates/ironrdp-cliprdr" }
>>>>>>> 7f99abce

# Uncomment the following lines to use local crates instead of the ones from github
# ironrdp-connector = { path = "/Users/hesperus/work/IronRDP/crates/ironrdp-connector" }
# ironrdp-tls = { path = "/Users/hesperus/work/IronRDP/crates/ironrdp-tls" }
# ironrdp-session = { path = "/Users/hesperus/work/IronRDP/crates/ironrdp-session" }
# ironrdp-pdu = { path = "/Users/hesperus/work/IronRDP/crates/ironrdp-pdu" }
# ironrdp-tokio = { path = "/Users/hesperus/work/IronRDP/crates/ironrdp-tokio" }


[build-dependencies]
cbindgen = "0.24.5"
tempfile = "3.7.1"

[features]
fips = ["rdp-rs/fips"]<|MERGE_RESOLUTION|>--- conflicted
+++ resolved
@@ -35,11 +35,7 @@
 sspi = { version = "0.10.1", features = ["network_client", "dns_resolver"] }
 static_init = "1.0.3"
 
-<<<<<<< HEAD
 # TODO: change when https://github.com/Devolutions/IronRDP/pull/230 lands
-=======
-# # TODO: update once https://github.com/Devolutions/IronRDP/pull/230 lands
->>>>>>> 7f99abce
 ironrdp-connector = { git = "https://github.com/Devolutions/IronRDP", rev = "dfca83db55140e839a9b41049b4a2170f93af287" }
 ironrdp-tls = { git = "https://github.com/Devolutions/IronRDP", rev = "dfca83db55140e839a9b41049b4a2170f93af287" }
 ironrdp-session = { git = "https://github.com/Devolutions/IronRDP", rev = "dfca83db55140e839a9b41049b4a2170f93af287" }
@@ -48,10 +44,7 @@
 ironrdp-rdpsnd = { git = "https://github.com/Devolutions/IronRDP", rev = "dfca83db55140e839a9b41049b4a2170f93af287" }
 ironrdp-rdpdr = { git = "https://github.com/Devolutions/IronRDP", rev = "dfca83db55140e839a9b41049b4a2170f93af287" }
 ironrdp-svc = { git = "https://github.com/Devolutions/IronRDP", rev = "dfca83db55140e839a9b41049b4a2170f93af287" }
-<<<<<<< HEAD
-=======
 ironrdp-cliprdr = { git = "https://github.com/Devolutions/IronRDP", rev = "dfca83db55140e839a9b41049b4a2170f93af287" }
->>>>>>> 7f99abce
 
 # Uncomment the following lines to use local crates instead of the ones from github
 # ironrdp-connector = { path = "/Users/ibeckermayer/Devolutions/IronRDP/crates/ironrdp-connector" }
@@ -62,10 +55,7 @@
 # ironrdp-rdpsnd = { path = "/Users/ibeckermayer/Devolutions/IronRDP/crates/ironrdp-rdpsnd" }
 # ironrdp-rdpdr = { path = "/Users/ibeckermayer/Devolutions/IronRDP/crates/ironrdp-rdpdr" }
 # ironrdp-svc = { path = "/Users/ibeckermayer/Devolutions/IronRDP/crates/ironrdp-svc" }
-<<<<<<< HEAD
-=======
 # ironrdp-cliprdr = { path = "/Users/ibeckermayer/Devolutions/IronRDP/crates/ironrdp-cliprdr" }
->>>>>>> 7f99abce
 
 # Uncomment the following lines to use local crates instead of the ones from github
 # ironrdp-connector = { path = "/Users/hesperus/work/IronRDP/crates/ironrdp-connector" }
