//go:build desktop_access_rdp
// +build desktop_access_rdp

/*
 * Teleport
 * Copyright (C) 2023  Gravitational, Inc.
 *
 * This program is free software: you can redistribute it and/or modify
 * it under the terms of the GNU Affero General Public License as published by
 * the Free Software Foundation, either version 3 of the License, or
 * (at your option) any later version.
 *
 * This program is distributed in the hope that it will be useful,
 * but WITHOUT ANY WARRANTY; without even the implied warranty of
 * MERCHANTABILITY or FITNESS FOR A PARTICULAR PURPOSE.  See the
 * GNU Affero General Public License for more details.
 *
 * You should have received a copy of the GNU Affero General Public License
 * along with this program.  If not, see <http://www.gnu.org/licenses/>.
 */

package rdpclient

// Some implementation details that don't belong in the public godoc:
// This package wraps a Rust library that ultimately calls IronRDP
// (https://github.com/Devolutions/IronRDP).
//
// The Rust library is statically-compiled and called via CGO.
// The Go code sends and receives the CGO versions of Rust RDP/TDP
// events and passes them to and from the browser.
//
// The flow is roughly this:
//    Go                                Rust
// ==============================================
//  rdpclient.Run -----------------> client_run
//                    *connected*
//                                    run_read_loop
//  handleRDPFastPathPDU <----------- cgo_handle_fastpath_pdu
//  handleRDPFastPathPDU <-----------
//  handleRDPFastPathPDU <-----------
//  			 *fast path (screen) streaming continues...*
//
//              *user input messages*
//                                   run_write_loop
//  ReadMessage(MouseMove) --------> client_write_rdp_pointer
//  ReadMessage(MouseButton) ------> client_write_rdp_pointer
//  ReadMessage(KeyboardButton) ---> client_write_rdp_keyboard
//            *user input continues...*
//
//        *connection closed (client or server side)*
//
//  The wds <--> RDP connection is guaranteed to close when the rust Client is dropped,
//  which happens when client_run returns (typically either due to an error or because
//  client_stop was called).
//
//  The browser <--> wds connection is guaranteed to close when WindowsService.handleConnection
//  returns.

/*
// Flags to include the static Rust library.
#cgo linux,386 LDFLAGS: -L${SRCDIR}/../../../../../target/i686-unknown-linux-gnu/release
#cgo linux,amd64 LDFLAGS: -L${SRCDIR}/../../../../../target/x86_64-unknown-linux-gnu/release
#cgo linux,arm LDFLAGS: -L${SRCDIR}/../../../../../target/arm-unknown-linux-gnueabihf/release
#cgo linux,arm64 LDFLAGS: -L${SRCDIR}/../../../../../target/aarch64-unknown-linux-gnu/release
#cgo linux LDFLAGS: -l:librdp_client.a -lpthread -ldl -lm
#cgo darwin,amd64 LDFLAGS: -L${SRCDIR}/../../../../../target/x86_64-apple-darwin/release
#cgo darwin,arm64 LDFLAGS: -L${SRCDIR}/../../../../../target/aarch64-apple-darwin/release
#cgo darwin LDFLAGS: -framework CoreFoundation -framework Security -lrdp_client -lpthread -ldl -lm
#include <librdprs.h>
*/
import "C"

import (
	"context"
	"fmt"
	"os"
	"runtime/cgo"
	"sync"
	"sync/atomic"
	"time"
	"unsafe"

	"github.com/gravitational/trace"
	"github.com/sirupsen/logrus"

	"github.com/gravitational/teleport/api/types"
	"github.com/gravitational/teleport/lib/srv/desktop/tdp"
	"github.com/gravitational/teleport/lib/utils"
)

func init() {
	// initialize the Rust logger by setting $RUST_LOG based
	// on the logrus log level
	// (unless RUST_LOG is already explicitly set, then we
	// assume the user knows what they want)
	if rl := os.Getenv("RUST_LOG"); rl == "" {
		var rustLogLevel string
		switch l := logrus.GetLevel(); l {
		case logrus.TraceLevel:
			rustLogLevel = "trace"
		case logrus.DebugLevel:
			rustLogLevel = "debug"
		case logrus.InfoLevel:
			rustLogLevel = "info"
		case logrus.WarnLevel:
			rustLogLevel = "warn"
		default:
			rustLogLevel = "error"
		}

		os.Setenv("RUST_LOG", rustLogLevel)
	}

	C.init()
}

// Client is the RDP client.
// Its lifecycle is:
//
// ```
// rdpc := New()         // creates client
// rdpc.Run()   // starts rdp and waits for the duration of the connection
// ```
type Client struct {
	cfg Config

	// Parameters read from the TDP stream
	requestedWidth, requestedHeight uint16
	username                        string

	// handle allows the rust code to call back into the client.
	handle cgo.Handle

	// Synchronization point to prevent input messages from being forwarded
	// until the connection is established.
	// Used with sync/atomic, 0 means false, 1 means true.
	readyForInput uint32

	// wg is used to wait for the input/output streaming
	// goroutines to complete
	wg        sync.WaitGroup
	closeOnce sync.Once

	// png2FrameBuffer is used in the handlePNG function
	// to avoid allocation of the buffer on each png as
	// that part of the code is performance-sensitive.
	png2FrameBuffer []byte

	clientActivityMu sync.RWMutex
	clientLastActive time.Time
}

// New creates and connects a new Client based on cfg.
func New(cfg Config) (*Client, error) {
	if err := cfg.checkAndSetDefaults(); err != nil {
		return nil, err
	}
	c := &Client{
		cfg:           cfg,
		readyForInput: 0,
	}

	if err := c.readClientUsername(); err != nil {
		return nil, trace.Wrap(err)
	}
	if err := cfg.AuthorizeFn(c.username); err != nil {
		return nil, trace.Wrap(err)
	}
	if err := c.readClientSize(); err != nil {
		return nil, trace.Wrap(err)
	}
	return c, nil
}

// Run starts the rdp client and blocks until the client disconnects,
// then ensures the cleanup is run.
func (c *Client) Run(ctx context.Context) error {
	// Create a handle to the client to pass to Rust.
	// The handle is used to call back into this Client from Rust.
	// Since the handle is created and deleted here, methods which
	// rely on a valid c.handle can only be called between here and
	// when this function returns.
	c.handle = cgo.NewHandle(c)
	defer c.handle.Delete()

	// Create a channel to signal the startInputStreaming goroutine to stop
	stopCh := make(chan struct{})

	inputStreamingReturnCh := make(chan error, 1)
	// Kick off input streaming goroutine
	go func() {
		inputStreamingReturnCh <- c.startInputStreaming(stopCh)
	}()

	rustRDPReturnCh := make(chan error, 1)
	// Kick off rust RDP loop goroutine
	go func() {
		rustRDPReturnCh <- c.startRustRDP(ctx)
	}()

	select {
	case err := <-rustRDPReturnCh:
		// Ensure the startInputStreaming goroutine returns.
		close(stopCh)
		return trace.Wrap(err)
	case err := <-inputStreamingReturnCh:
		// Ensure the startRustRDP goroutine returns.
		stopErr := c.stopRustRDP()
		return trace.NewAggregate(err, stopErr)
	}
}

func (c *Client) GetClientUsername() string {
	return c.username
}

func (c *Client) readClientUsername() error {
	for {
		msg, err := c.cfg.Conn.ReadMessage()
		if err != nil {
			return trace.Wrap(err)
		}
		u, ok := msg.(tdp.ClientUsername)
		if !ok {
			c.cfg.Log.Debugf("Expected ClientUsername message, got %T", msg)
			continue
		}
		c.cfg.Log.Debugf("Got RDP username %q", u.Username)
		c.username = u.Username
		return nil
	}
}

func (c *Client) readClientSize() error {
	for {
		s, err := c.cfg.Conn.ReadClientScreenSpec()
		if err != nil {
			c.cfg.Log.Debug("Error reading client screen spec: %v", err)
			continue
		}

		if c.cfg.Width != 0 && c.cfg.Height != 0 {
			// Some desktops have a screen size in their resource definition.
			// If non-zero then we always request this screen size.
			c.cfg.Log.Debugf("Forcing a screen size of %dx%d", c.cfg.Width, c.cfg.Height)
			c.requestedWidth = uint16(c.cfg.Width)
			c.requestedHeight = uint16(c.cfg.Height)
		} else {
			// If not otherwise specified, we request the screen size based
			// on what the client (browser) reports.
			c.cfg.Log.Debugf("Got RDP screen size %dx%d", s.Width, s.Height)
			c.requestedWidth = uint16(s.Width)
			c.requestedHeight = uint16(s.Height)
		}

		if c.requestedWidth > types.MaxRDPScreenWidth || c.requestedHeight > types.MaxRDPScreenHeight {
			return trace.BadParameter(
				"screen size of %d x %d is greater than the maximum allowed by RDP (%d x %d)",
				s.Width, s.Height, types.MaxRDPScreenWidth, types.MaxRDPScreenHeight,
			)
<<<<<<< HEAD
			c.cfg.Log.Error(err)
			return trace.Wrap(c.sendTDPNotification(err.Error(), tdp.SeverityError))
=======
>>>>>>> ceefe544
		}

		return nil
	}
}

func (c *Client) sendTDPNotification(message string, severity tdp.Severity) error {
	return c.cfg.Conn.WriteMessage(tdp.Notification{Message: message, Severity: severity})
}

func (c *Client) startRustRDP(ctx context.Context) error {
	c.cfg.Log.Info("Rust RDP loop starting")
	defer c.cfg.Log.Info("Rust RDP loop finished")

	userCertDER, userKeyDER, err := c.cfg.GenerateUserCert(ctx, c.username, c.cfg.CertTTL)
	if err != nil {
		return trace.Wrap(err)
	}

	// [addr] need only be valid for the duration of
	// C.client_run. It is copied on the Rust side and
	// thus can be freed here.
	addr := C.CString(c.cfg.Addr)
	defer C.free(unsafe.Pointer(addr))

	cert_der, err := utils.UnsafeSliceData(userCertDER)
	if err != nil {
		return trace.Wrap(err)
	} else if cert_der == nil {
		return trace.BadParameter("user cert was nil")
	}

	key_der, err := utils.UnsafeSliceData(userKeyDER)
	if err != nil {
		return trace.Wrap(err)
	} else if key_der == nil {
		return trace.BadParameter("user key was nil")
	}

	res := C.client_run(
		C.uintptr_t(c.handle),
		C.CGOConnectParams{
			go_addr: addr,
			// cert length and bytes.
			cert_der_len: C.uint32_t(len(userCertDER)),
			cert_der:     (*C.uint8_t)(cert_der),
			// key length and bytes.
			key_der_len:             C.uint32_t(len(userKeyDER)),
			key_der:                 (*C.uint8_t)(key_der),
			screen_width:            C.uint16_t(c.requestedWidth),
			screen_height:           C.uint16_t(c.requestedHeight),
			allow_clipboard:         C.bool(c.cfg.AllowClipboard),
			allow_directory_sharing: C.bool(c.cfg.AllowDirectorySharing),
			show_desktop_wallpaper:  C.bool(c.cfg.ShowDesktopWallpaper),
		},
	)

	var message string
	if res.message != nil {
		message = C.GoString(res.message)
		defer C.free_string(res.message)
	}

	// If the client exited with an error, send a tdp error notification and return it.
	if res.err_code != C.ErrCodeSuccess {
		var err error

		if message != "" {
			err = trace.Errorf("RDP client exited with an error: %v", message)
		} else {
			err = trace.Errorf("RDP client exited with an unknown error")
		}

		c.sendTDPNotification(err.Error(), tdp.SeverityError)
		return err
	}

	if message != "" {
		message = fmt.Sprintf("RDP client exited gracefully with message: %v", message)
	} else {
		message = "RDP client exited gracefully"
	}

	c.cfg.Log.Info(message)
	c.sendTDPNotification(message, tdp.SeverityInfo)

	return nil
}

func (c *Client) stopRustRDP() error {
	if errCode := C.client_stop(C.uintptr_t(c.handle)); errCode != C.ErrCodeSuccess {
		return trace.Errorf("client_stop failed: %v", errCode)
	}
	return nil
}

// start_input_streaming kicks off goroutines for input/output streaming and returns right
// away. Use Wait to wait for them to finish.
func (c *Client) startInputStreaming(stopCh chan struct{}) error {
	c.cfg.Log.Info("TDP input streaming starting")
	defer c.cfg.Log.Info("TDP input streaming finished")

	// Remember mouse coordinates to send them with all CGOPointer events.
	var mouseX, mouseY uint32
	for {
		select {
		case <-stopCh:
			return nil
		default:
		}

		msg, err := c.cfg.Conn.ReadMessage()
		if utils.IsOKNetworkError(err) {
			return nil
		} else if tdp.IsNonFatalErr(err) {
			c.cfg.Conn.SendNotification(err.Error(), tdp.SeverityWarning)
			continue
		} else if err != nil {
			c.cfg.Log.Warningf("Failed reading TDP input message: %v", err)
			return err
		}

		if atomic.LoadUint32(&c.readyForInput) == 0 {
			// Input not allowed yet, drop the message.
			c.cfg.Log.Debugf("Dropping TDP input message: %T", msg)
			continue
		}

		c.UpdateClientActivity()

		switch m := msg.(type) {
		case tdp.MouseMove:
			mouseX, mouseY = m.X, m.Y
			if errCode := C.client_write_rdp_pointer(
				C.ulong(c.handle),
				C.CGOMousePointerEvent{
					x:      C.uint16_t(m.X),
					y:      C.uint16_t(m.Y),
					button: C.PointerButtonNone,
					wheel:  C.PointerWheelNone,
				},
			); errCode != C.ErrCodeSuccess {
				return trace.Errorf("MouseMove: client_write_rdp_pointer: %v", errCode)
			}
		case tdp.MouseButton:
			// Map the button to a C enum value.
			var button C.CGOPointerButton
			switch m.Button {
			case tdp.LeftMouseButton:
				button = C.PointerButtonLeft
			case tdp.RightMouseButton:
				button = C.PointerButtonRight
			case tdp.MiddleMouseButton:
				button = C.PointerButtonMiddle
			default:
				button = C.PointerButtonNone
			}
			if errCode := C.client_write_rdp_pointer(
				C.ulong(c.handle),
				C.CGOMousePointerEvent{
					x:      C.uint16_t(mouseX),
					y:      C.uint16_t(mouseY),
					button: uint32(button),
					down:   m.State == tdp.ButtonPressed,
					wheel:  C.PointerWheelNone,
				},
			); errCode != C.ErrCodeSuccess {
				return trace.Errorf("MouseButton: client_write_rdp_pointer: %v", errCode)
			}
		case tdp.MouseWheel:
			var wheel C.CGOPointerWheel
			switch m.Axis {
			case tdp.VerticalWheelAxis:
				wheel = C.PointerWheelVertical
			case tdp.HorizontalWheelAxis:
				wheel = C.PointerWheelHorizontal
				// TDP positive scroll deltas move towards top-left.
				// RDP positive scroll deltas move towards top-right.
				//
				// Fix the scroll direction to match TDP, it's inverted for
				// horizontal scroll in RDP.
				m.Delta = -m.Delta
			default:
				wheel = C.PointerWheelNone
			}
			if errCode := C.client_write_rdp_pointer(
				C.ulong(c.handle),
				C.CGOMousePointerEvent{
					x:           C.uint16_t(mouseX),
					y:           C.uint16_t(mouseY),
					button:      C.PointerButtonNone,
					wheel:       uint32(wheel),
					wheel_delta: C.int16_t(m.Delta),
				},
			); errCode != C.ErrCodeSuccess {
				return trace.Errorf("MouseWheel: client_write_rdp_pointer: %v", errCode)
			}
		case tdp.KeyboardButton:
			if errCode := C.client_write_rdp_keyboard(
				C.ulong(c.handle),
				C.CGOKeyboardEvent{
					code: C.uint16_t(m.KeyCode),
					down: m.State == tdp.ButtonPressed,
				},
			); errCode != C.ErrCodeSuccess {
				return trace.Errorf("KeyboardButton: client_write_rdp_keyboard: %v", errCode)
			}
		case tdp.SyncKeys:
			if errCode := C.client_write_rdp_sync_keys(C.ulong(c.handle),
				C.CGOSyncKeys{
					scroll_lock_down: m.ScrollLockState == tdp.ButtonPressed,
					num_lock_down:    m.NumLockState == tdp.ButtonPressed,
					caps_lock_down:   m.CapsLockState == tdp.ButtonPressed,
					kana_lock_down:   m.KanaLockState == tdp.ButtonPressed,
				}); errCode != C.ErrCodeSuccess {
				return trace.Errorf("SyncKeys: client_write_rdp_sync_keys: %v", errCode)
			}
		case tdp.ClipboardData:
			if !c.cfg.AllowClipboard {
				continue
			}
			if len(m) > 0 {
				if errCode := C.client_update_clipboard(
					C.ulong(c.handle),
					(*C.uint8_t)(unsafe.Pointer(&m[0])),
					C.uint32_t(len(m)),
				); errCode != C.ErrCodeSuccess {
					return trace.Errorf("ClipboardData: client_update_clipboard (len=%v): %v", len(m), errCode)
				}
			} else {
				c.cfg.Log.Warning("Received an empty clipboard message")
			}
		case tdp.SharedDirectoryAnnounce:
			if c.cfg.AllowDirectorySharing {
				driveName := C.CString(m.Name)
				defer C.free(unsafe.Pointer(driveName))
				if errCode := C.client_handle_tdp_sd_announce(C.ulong(c.handle), C.CGOSharedDirectoryAnnounce{
					directory_id: C.uint32_t(m.DirectoryID),
					name:         driveName,
				}); errCode != C.ErrCodeSuccess {
					return trace.Errorf("SharedDirectoryAnnounce: failed with %v", errCode)
				}
			}
		case tdp.SharedDirectoryInfoResponse:
			if c.cfg.AllowDirectorySharing {
				path := C.CString(m.Fso.Path)
				defer C.free(unsafe.Pointer(path))
				if errCode := C.client_handle_tdp_sd_info_response(C.ulong(c.handle), C.CGOSharedDirectoryInfoResponse{
					completion_id: C.uint32_t(m.CompletionID),
					err_code:      m.ErrCode,
					fso: C.CGOFileSystemObject{
						last_modified: C.uint64_t(m.Fso.LastModified),
						size:          C.uint64_t(m.Fso.Size),
						file_type:     m.Fso.FileType,
						is_empty:      C.uint8_t(m.Fso.IsEmpty),
						path:          path,
					},
				}); errCode != C.ErrCodeSuccess {
					return trace.Errorf("SharedDirectoryInfoResponse failed: %v", errCode)
				}
			}
		case tdp.SharedDirectoryCreateResponse:
			if c.cfg.AllowDirectorySharing {
				path := C.CString(m.Fso.Path)
				defer C.free(unsafe.Pointer(path))
				if errCode := C.client_handle_tdp_sd_create_response(C.ulong(c.handle), C.CGOSharedDirectoryCreateResponse{
					completion_id: C.uint32_t(m.CompletionID),
					err_code:      m.ErrCode,
					fso: C.CGOFileSystemObject{
						last_modified: C.uint64_t(m.Fso.LastModified),
						size:          C.uint64_t(m.Fso.Size),
						file_type:     m.Fso.FileType,
						is_empty:      C.uint8_t(m.Fso.IsEmpty),
						path:          path,
					},
				}); errCode != C.ErrCodeSuccess {
					return trace.Errorf("SharedDirectoryCreateResponse failed: %v", errCode)
				}
			}
		case tdp.SharedDirectoryDeleteResponse:
			if c.cfg.AllowDirectorySharing {
				if errCode := C.client_handle_tdp_sd_delete_response(C.ulong(c.handle), C.CGOSharedDirectoryDeleteResponse{
					completion_id: C.uint32_t(m.CompletionID),
					err_code:      m.ErrCode,
				}); errCode != C.ErrCodeSuccess {
					return trace.Errorf("SharedDirectoryDeleteResponse failed: %v", errCode)
				}
			}
		case tdp.SharedDirectoryListResponse:
			if c.cfg.AllowDirectorySharing {
				fsoList := make([]C.CGOFileSystemObject, 0, len(m.FsoList))

				for _, fso := range m.FsoList {
					path := C.CString(fso.Path)
					defer C.free(unsafe.Pointer(path))

					fsoList = append(fsoList, C.CGOFileSystemObject{
						last_modified: C.uint64_t(fso.LastModified),
						size:          C.uint64_t(fso.Size),
						file_type:     fso.FileType,
						is_empty:      C.uint8_t(fso.IsEmpty),
						path:          path,
					})
				}

				fsoListLen := len(fsoList)
				var cgoFsoList *C.CGOFileSystemObject

				if fsoListLen > 0 {
					cgoFsoList = (*C.CGOFileSystemObject)(unsafe.Pointer(&fsoList[0]))
				} else {
					cgoFsoList = (*C.CGOFileSystemObject)(unsafe.Pointer(&fsoList))
				}

				if errCode := C.client_handle_tdp_sd_list_response(C.ulong(c.handle), C.CGOSharedDirectoryListResponse{
					completion_id:   C.uint32_t(m.CompletionID),
					err_code:        m.ErrCode,
					fso_list_length: C.uint32_t(fsoListLen),
					fso_list:        cgoFsoList,
				}); errCode != C.ErrCodeSuccess {
					return trace.Errorf("SharedDirectoryListResponse failed: %v", errCode)
				}
			}
		case tdp.SharedDirectoryReadResponse:
			if c.cfg.AllowDirectorySharing {
				var readData *C.uint8_t
				if m.ReadDataLength > 0 {
					readData = (*C.uint8_t)(unsafe.Pointer(&m.ReadData[0]))
				} else {
					readData = (*C.uint8_t)(unsafe.Pointer(&m.ReadData))
				}

				if errCode := C.client_handle_tdp_sd_read_response(C.ulong(c.handle), C.CGOSharedDirectoryReadResponse{
					completion_id:    C.uint32_t(m.CompletionID),
					err_code:         m.ErrCode,
					read_data_length: C.uint32_t(m.ReadDataLength),
					read_data:        readData,
				}); errCode != C.ErrCodeSuccess {
					return trace.Errorf("SharedDirectoryReadResponse failed: %v", errCode)
				}
			}
		case tdp.SharedDirectoryWriteResponse:
			if c.cfg.AllowDirectorySharing {
				if errCode := C.client_handle_tdp_sd_write_response(C.ulong(c.handle), C.CGOSharedDirectoryWriteResponse{
					completion_id: C.uint32_t(m.CompletionID),
					err_code:      m.ErrCode,
					bytes_written: C.uint32_t(m.BytesWritten),
				}); errCode != C.ErrCodeSuccess {
					return trace.Errorf("SharedDirectoryWriteResponse failed: %v", errCode)
				}
			}
		case tdp.SharedDirectoryMoveResponse:
			if c.cfg.AllowDirectorySharing {
				if errCode := C.client_handle_tdp_sd_move_response(C.ulong(c.handle), C.CGOSharedDirectoryMoveResponse{
					completion_id: C.uint32_t(m.CompletionID),
					err_code:      m.ErrCode,
				}); errCode != C.ErrCodeSuccess {
					return trace.Errorf("SharedDirectoryMoveResponse failed: %v", errCode)
				}
			}
		case tdp.RDPResponsePDU:
			pduLen := uint32(len(m))
			if pduLen == 0 {
				c.cfg.Log.Error("response PDU empty")
			}
			rdpResponsePDU := (*C.uint8_t)(unsafe.SliceData(m))

			if errCode := C.client_handle_tdp_rdp_response_pdu(
				C.ulong(c.handle), rdpResponsePDU, C.uint32_t(pduLen),
			); errCode != C.ErrCodeSuccess {
				return trace.Errorf("RDPResponsePDU failed: %v", errCode)
			}
		default:
			c.cfg.Log.Warningf("Skipping unimplemented TDP message type %T", msg)
		}
	}
}

// asRustBackedSlice creates a Go slice backed by data managed in Rust
// without copying it. The caller must ensure that the data is not freed
// by Rust while the slice is in use.
//
// This can be used in lieu of C.GoBytes (which copies the data) wherever
// performance is of greater concern.
func asRustBackedSlice(data *C.uint8_t, length int) []byte {
	ptr := unsafe.Pointer(data)
	uptr := (*uint8)(ptr)
	return unsafe.Slice(uptr, length)
}

func toClient(handle C.uintptr_t) (value *Client, err error) {
	defer func() {
		if r := recover(); r != nil {
			err = trace.Errorf("panic: %v", r)
		}
	}()
	return cgo.Handle(handle).Value().(*Client), nil
}

//export cgo_handle_fastpath_pdu
func cgo_handle_fastpath_pdu(handle C.uintptr_t, data *C.uint8_t, length C.uint32_t) C.CGOErrCode {
	goData := asRustBackedSlice(data, int(length))
	client, err := toClient(handle)
	if err != nil {
		return C.ErrCodeFailure
	}
	return client.handleRDPFastPathPDU(goData)
}

func (c *Client) handleRDPFastPathPDU(data []byte) C.CGOErrCode {
	// Notify the input forwarding goroutine that we're ready for input.
	// Input can only be sent after connection was established, which we infer
	// from the fact that a fast path pdu was sent.
	atomic.StoreUint32(&c.readyForInput, 1)

	if err := c.cfg.Conn.WriteMessage(tdp.RDPFastPathPDU(data)); err != nil {
		c.cfg.Log.Errorf("failed handling RDPFastPathPDU: %v", err)
		return C.ErrCodeFailure
	}
	return C.ErrCodeSuccess
}

//export cgo_handle_rdp_connection_initialized
func cgo_handle_rdp_connection_initialized(
	handle C.uintptr_t,
	io_channel_id C.uint16_t,
	user_channel_id C.uint16_t,
	screen_width C.uint16_t,
	screen_height C.uint16_t,
) C.CGOErrCode {
	client, err := toClient(handle)
	if err != nil {
		return C.ErrCodeFailure
	}
	return client.handleRDPConnectionInitialized(io_channel_id, user_channel_id, screen_width, screen_height)
}

func (c *Client) handleRDPConnectionInitialized(ioChannelID, userChannelID, screenWidth, screenHeight C.uint16_t) C.CGOErrCode {
	c.cfg.Log.Debugf("Received RDP channel IDs: io_channel_id=%d, user_channel_id=%d", ioChannelID, userChannelID)

	// Note: RDP doesn't always use the resolution we asked for.
	// This is especially true when we request dimensions that are not a multiple of 4.
	c.cfg.Log.Debugf("RDP server provided resolution of %dx%d", screenWidth, screenHeight)

	if err := c.cfg.Conn.WriteMessage(tdp.ConnectionInitialized{
		IOChannelID:   uint16(ioChannelID),
		UserChannelID: uint16(userChannelID),
		ScreenWidth:   uint16(screenWidth),
		ScreenHeight:  uint16(screenHeight),
	}); err != nil {
		c.cfg.Log.Errorf("failed handling RDPChannelIDs: %v", err)
		return C.ErrCodeFailure
	}
	return C.ErrCodeSuccess
}

//export cgo_handle_remote_copy
func cgo_handle_remote_copy(handle C.uintptr_t, data *C.uint8_t, length C.uint32_t) C.CGOErrCode {
	goData := C.GoBytes(unsafe.Pointer(data), C.int(length))
	client, err := toClient(handle)
	if err != nil {
		return C.ErrCodeFailure
	}
	return client.handleRemoteCopy(goData)
}

// handleRemoteCopy is called from Rust when data is copied
// on the remote desktop
func (c *Client) handleRemoteCopy(data []byte) C.CGOErrCode {
	c.cfg.Log.Debugf("Received %d bytes of clipboard data from Windows desktop", len(data))

	if err := c.cfg.Conn.WriteMessage(tdp.ClipboardData(data)); err != nil {
		c.cfg.Log.Errorf("failed handling remote copy: %v", err)
		return C.ErrCodeFailure
	}
	return C.ErrCodeSuccess
}

//export cgo_tdp_sd_acknowledge
func cgo_tdp_sd_acknowledge(handle C.uintptr_t, ack *C.CGOSharedDirectoryAcknowledge) C.CGOErrCode {
	client, err := toClient(handle)
	if err != nil {
		return C.ErrCodeFailure
	}
	return client.sharedDirectoryAcknowledge(tdp.SharedDirectoryAcknowledge{
		//nolint:unconvert // Avoid hard dependencies on C types
		ErrCode:     uint32(ack.err_code),
		DirectoryID: uint32(ack.directory_id),
	})
}

// sharedDirectoryAcknowledge is sent by the TDP server to the client
// to acknowledge that a SharedDirectoryAnnounce was received.
func (c *Client) sharedDirectoryAcknowledge(ack tdp.SharedDirectoryAcknowledge) C.CGOErrCode {
	if !c.cfg.AllowDirectorySharing {
		return C.ErrCodeFailure
	}

	if err := c.cfg.Conn.WriteMessage(ack); err != nil {
		c.cfg.Log.Errorf("failed to send SharedDirectoryAcknowledge: %v", err)
		return C.ErrCodeFailure
	}
	return C.ErrCodeSuccess
}

//export cgo_tdp_sd_info_request
func cgo_tdp_sd_info_request(handle C.uintptr_t, req *C.CGOSharedDirectoryInfoRequest) C.CGOErrCode {
	client, err := toClient(handle)
	if err != nil {
		return C.ErrCodeFailure
	}
	return client.sharedDirectoryInfoRequest(tdp.SharedDirectoryInfoRequest{
		CompletionID: uint32(req.completion_id),
		DirectoryID:  uint32(req.directory_id),
		Path:         C.GoString(req.path),
	})
}

// sharedDirectoryInfoRequest is sent from the TDP server to the client
// to request information about a file or directory at a given path.
func (c *Client) sharedDirectoryInfoRequest(req tdp.SharedDirectoryInfoRequest) C.CGOErrCode {
	if !c.cfg.AllowDirectorySharing {
		return C.ErrCodeFailure
	}

	if err := c.cfg.Conn.WriteMessage(req); err != nil {
		c.cfg.Log.Errorf("failed to send SharedDirectoryAcknowledge: %v", err)
		return C.ErrCodeFailure
	}
	return C.ErrCodeSuccess
}

//export cgo_tdp_sd_create_request
func cgo_tdp_sd_create_request(handle C.uintptr_t, req *C.CGOSharedDirectoryCreateRequest) C.CGOErrCode {
	client, err := toClient(handle)
	if err != nil {
		return C.ErrCodeFailure
	}
	return client.sharedDirectoryCreateRequest(tdp.SharedDirectoryCreateRequest{
		CompletionID: uint32(req.completion_id),
		DirectoryID:  uint32(req.directory_id),
		//nolint:unconvert // Avoid hard dependencies on C types.
		FileType: uint32(req.file_type),
		Path:     C.GoString(req.path),
	})
}

// sharedDirectoryCreateRequest is sent by the TDP server to
// the client to request the creation of a new file or directory.
func (c *Client) sharedDirectoryCreateRequest(req tdp.SharedDirectoryCreateRequest) C.CGOErrCode {
	if !c.cfg.AllowDirectorySharing {
		return C.ErrCodeFailure
	}

	if err := c.cfg.Conn.WriteMessage(req); err != nil {
		c.cfg.Log.Errorf("failed to send SharedDirectoryCreateRequest: %v", err)
		return C.ErrCodeFailure
	}
	return C.ErrCodeSuccess
}

//export cgo_tdp_sd_delete_request
func cgo_tdp_sd_delete_request(handle C.uintptr_t, req *C.CGOSharedDirectoryDeleteRequest) C.CGOErrCode {
	client, err := toClient(handle)
	if err != nil {
		return C.ErrCodeFailure
	}
	return client.sharedDirectoryDeleteRequest(tdp.SharedDirectoryDeleteRequest{
		CompletionID: uint32(req.completion_id),
		DirectoryID:  uint32(req.directory_id),
		Path:         C.GoString(req.path),
	})
}

// sharedDirectoryDeleteRequest is sent by the TDP server to the client
// to request the deletion of a file or directory at path.
func (c *Client) sharedDirectoryDeleteRequest(req tdp.SharedDirectoryDeleteRequest) C.CGOErrCode {
	if !c.cfg.AllowDirectorySharing {
		return C.ErrCodeFailure
	}

	if err := c.cfg.Conn.WriteMessage(req); err != nil {
		c.cfg.Log.Errorf("failed to send SharedDirectoryDeleteRequest: %v", err)
		return C.ErrCodeFailure
	}
	return C.ErrCodeSuccess
}

//export cgo_tdp_sd_list_request
func cgo_tdp_sd_list_request(handle C.uintptr_t, req *C.CGOSharedDirectoryListRequest) C.CGOErrCode {
	client, err := toClient(handle)
	if err != nil {
		return C.ErrCodeFailure
	}
	return client.sharedDirectoryListRequest(tdp.SharedDirectoryListRequest{
		CompletionID: uint32(req.completion_id),
		DirectoryID:  uint32(req.directory_id),
		Path:         C.GoString(req.path),
	})
}

// sharedDirectoryListRequest is sent by the TDP server to the client
// to request the contents of a directory.
func (c *Client) sharedDirectoryListRequest(req tdp.SharedDirectoryListRequest) C.CGOErrCode {
	if !c.cfg.AllowDirectorySharing {
		return C.ErrCodeFailure
	}

	if err := c.cfg.Conn.WriteMessage(req); err != nil {
		c.cfg.Log.Errorf("failed to send SharedDirectoryListRequest: %v", err)
		return C.ErrCodeFailure
	}
	return C.ErrCodeSuccess
}

//export cgo_tdp_sd_read_request
func cgo_tdp_sd_read_request(handle C.uintptr_t, req *C.CGOSharedDirectoryReadRequest) C.CGOErrCode {
	client, err := toClient(handle)
	if err != nil {
		return C.ErrCodeFailure
	}
	return client.sharedDirectoryReadRequest(tdp.SharedDirectoryReadRequest{
		CompletionID: uint32(req.completion_id),
		DirectoryID:  uint32(req.directory_id),
		Path:         C.GoString(req.path),
		Offset:       uint64(req.offset),
		Length:       uint32(req.length),
	})
}

// SharedDirectoryReadRequest is sent by the TDP server to the client
// to request the contents of a file.
func (c *Client) sharedDirectoryReadRequest(req tdp.SharedDirectoryReadRequest) C.CGOErrCode {
	if !c.cfg.AllowDirectorySharing {
		return C.ErrCodeFailure
	}

	if err := c.cfg.Conn.WriteMessage(req); err != nil {
		c.cfg.Log.Errorf("failed to send SharedDirectoryReadRequest: %v", err)
		return C.ErrCodeFailure
	}
	return C.ErrCodeSuccess
}

//export cgo_tdp_sd_write_request
func cgo_tdp_sd_write_request(handle C.uintptr_t, req *C.CGOSharedDirectoryWriteRequest) C.CGOErrCode {
	client, err := toClient(handle)
	if err != nil {
		return C.ErrCodeFailure
	}
	return client.sharedDirectoryWriteRequest(tdp.SharedDirectoryWriteRequest{
		CompletionID:    uint32(req.completion_id),
		DirectoryID:     uint32(req.directory_id),
		Offset:          uint64(req.offset),
		Path:            C.GoString(req.path),
		WriteDataLength: uint32(req.write_data_length),
		WriteData:       C.GoBytes(unsafe.Pointer(req.write_data), C.int(req.write_data_length)),
	})
}

// SharedDirectoryWriteRequest is sent by the TDP server to the client
// to write to a file.
func (c *Client) sharedDirectoryWriteRequest(req tdp.SharedDirectoryWriteRequest) C.CGOErrCode {
	if !c.cfg.AllowDirectorySharing {
		return C.ErrCodeFailure
	}

	if err := c.cfg.Conn.WriteMessage(req); err != nil {
		c.cfg.Log.Errorf("failed to send SharedDirectoryWriteRequest: %v", err)
		return C.ErrCodeFailure
	}
	return C.ErrCodeSuccess
}

//export cgo_tdp_sd_move_request
func cgo_tdp_sd_move_request(handle C.uintptr_t, req *C.CGOSharedDirectoryMoveRequest) C.CGOErrCode {
	client, err := toClient(handle)
	if err != nil {
		return C.ErrCodeFailure
	}
	return client.sharedDirectoryMoveRequest(tdp.SharedDirectoryMoveRequest{
		CompletionID: uint32(req.completion_id),
		DirectoryID:  uint32(req.directory_id),
		OriginalPath: C.GoString(req.original_path),
		NewPath:      C.GoString(req.new_path),
	})
}

func (c *Client) sharedDirectoryMoveRequest(req tdp.SharedDirectoryMoveRequest) C.CGOErrCode {
	if !c.cfg.AllowDirectorySharing {
		return C.ErrCodeFailure
	}

	if err := c.cfg.Conn.WriteMessage(req); err != nil {
		c.cfg.Log.Errorf("failed to send SharedDirectoryMoveRequest: %v", err)
		return C.ErrCodeFailure
	}
	return C.ErrCodeSuccess

}

// GetClientLastActive returns the time of the last recorded activity.
// For RDP, "activity" is defined as user-input messages
// (mouse move, button press, etc.)
func (c *Client) GetClientLastActive() time.Time {
	c.clientActivityMu.RLock()
	defer c.clientActivityMu.RUnlock()
	return c.clientLastActive
}

// UpdateClientActivity updates the client activity timestamp.
func (c *Client) UpdateClientActivity() {
	c.clientActivityMu.Lock()
	c.clientLastActive = time.Now().UTC()
	c.clientActivityMu.Unlock()
}<|MERGE_RESOLUTION|>--- conflicted
+++ resolved
@@ -258,11 +258,6 @@
 				"screen size of %d x %d is greater than the maximum allowed by RDP (%d x %d)",
 				s.Width, s.Height, types.MaxRDPScreenWidth, types.MaxRDPScreenHeight,
 			)
-<<<<<<< HEAD
-			c.cfg.Log.Error(err)
-			return trace.Wrap(c.sendTDPNotification(err.Error(), tdp.SeverityError))
-=======
->>>>>>> ceefe544
 		}
 
 		return nil
