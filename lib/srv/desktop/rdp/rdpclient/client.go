--- conflicted
+++ resolved
@@ -634,11 +634,7 @@
 func (c *Client) sharedDirectoryCreateRequest(req tdp.SharedDirectoryCreateRequest) C.CGOErrCode {
 	if c.cfg.AllowDirectorySharing {
 		if err := c.cfg.Conn.OutputMessage(req); err != nil {
-<<<<<<< HEAD
-			c.cfg.Log.Errorf("failed to send SharedDirectoryAcknowledge: %v", err)
-=======
 			c.cfg.Log.Errorf("failed to send SharedDirectoryCreateRequest: %v", err)
->>>>>>> 4cb859e5
 			return C.ErrCodeFailure
 		}
 		return C.ErrCodeSuccess
@@ -661,11 +657,7 @@
 func (c *Client) sharedDirectoryDeleteRequest(req tdp.SharedDirectoryDeleteRequest) C.CGOErrCode {
 	if c.cfg.AllowDirectorySharing {
 		if err := c.cfg.Conn.OutputMessage(req); err != nil {
-<<<<<<< HEAD
-			c.cfg.Log.Errorf("failed to send SharedDirectoryAcknowledge: %v", err)
-=======
 			c.cfg.Log.Errorf("failed to send SharedDirectoryDeleteRequest: %v", err)
->>>>>>> 4cb859e5
 			return C.ErrCodeFailure
 		}
 		return C.ErrCodeSuccess
@@ -688,11 +680,7 @@
 func (c *Client) sharedDirectoryListRequest(req tdp.SharedDirectoryListRequest) C.CGOErrCode {
 	if c.cfg.AllowDirectorySharing {
 		if err := c.cfg.Conn.OutputMessage(req); err != nil {
-<<<<<<< HEAD
-			c.cfg.Log.Errorf("failed to send SharedDirectoryAcknowledge: %v", err)
-=======
 			c.cfg.Log.Errorf("failed to send SharedDirectoryListRequest: %v", err)
->>>>>>> 4cb859e5
 			return C.ErrCodeFailure
 		}
 		return C.ErrCodeSuccess
