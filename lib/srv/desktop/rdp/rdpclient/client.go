//go:build desktop_access_rdp
// +build desktop_access_rdp

/*
Copyright 2021 Gravitational, Inc.

Licensed under the Apache License, Version 2.0 (the "License");
you may not use this file except in compliance with the License.
You may obtain a copy of the License at

    http://www.apache.org/licenses/LICENSE-2.0

Unless required by applicable law or agreed to in writing, software
distributed under the License is distributed on an "AS IS" BASIS,
WITHOUT WARRANTIES OR CONDITIONS OF ANY KIND, either express or implied.
See the License for the specific language governing permissions and
limitations under the License.
*/

package rdpclient

// Some implementation details that don't belong in the public godoc:
// This package wraps a Rust library based on https://crates.io/crates/rdp-rs.
//
// The Rust library is statically-compiled and called via CGO.
// The Go code sends and receives the CGO versions of Rust RDP events
// https://docs.rs/rdp-rs/0.1.0/rdp/core/event/index.html and translates them
// to the desktop protocol versions.
//
// The flow is roughly this:
//    Go                                Rust
// ==============================================
//  rdpclient.New -----------------> client_connect
//                   *connected*
//
//            *register output callback*
//                -----------------> client_read_rdp_output
//  handleBitmap  <----------------
//  handleBitmap  <----------------
//  handleBitmap  <----------------
//           *output streaming continues...*
//
//              *user input messages*
//  ReadMessage(MouseMove) ------> client_write_rdp_pointer
//  ReadMessage(MouseButton) ----> client_write_rdp_pointer
//  ReadMessage(KeyboardButton) -> client_write_rdp_keyboard
//            *user input continues...*
//
//        *connection closed (client or server side)*
//    Wait       -----------------> client_close_rdp
//

/*
// Flags to include the static Rust library.
#cgo linux,386 LDFLAGS: -L${SRCDIR}/../../../../../target/i686-unknown-linux-gnu/release
#cgo linux,amd64 LDFLAGS: -L${SRCDIR}/../../../../../target/x86_64-unknown-linux-gnu/release
#cgo linux,arm LDFLAGS: -L${SRCDIR}/../../../../../target/arm-unknown-linux-gnueabihf/release
#cgo linux,arm64 LDFLAGS: -L${SRCDIR}/../../../../../target/aarch64-unknown-linux-gnu/release
#cgo linux LDFLAGS: -l:librdp_client.a -lpthread -ldl -lm
#cgo darwin,amd64 LDFLAGS: -L${SRCDIR}/../../../../../target/x86_64-apple-darwin/release
#cgo darwin,arm64 LDFLAGS: -L${SRCDIR}/../../../../../target/aarch64-apple-darwin/release
#cgo darwin LDFLAGS: -framework CoreFoundation -framework Security -lrdp_client -lpthread -ldl -lm
#include <librdprs.h>
*/
import "C"

import (
	"context"
	"encoding/binary"
	"fmt"
	"os"
	"runtime/cgo"
	"sync"
	"sync/atomic"
	"time"
	"unsafe"

	"github.com/gravitational/trace"
	"github.com/sirupsen/logrus"

	"github.com/gravitational/teleport/lib/srv/desktop/tdp"
	"github.com/gravitational/teleport/lib/utils"
)

func init() {
	// initialize the Rust logger by setting $RUST_LOG based
	// on the logrus log level
	// (unless RUST_LOG is already explicitly set, then we
	// assume the user knows what they want)
	if rl := os.Getenv("RUST_LOG"); rl == "" {
		var rustLogLevel string
		switch l := logrus.GetLevel(); l {
		case logrus.TraceLevel:
			rustLogLevel = "trace"
		case logrus.DebugLevel:
			rustLogLevel = "debug"
		case logrus.InfoLevel:
			rustLogLevel = "info"
		case logrus.WarnLevel:
			rustLogLevel = "warn"
		default:
			rustLogLevel = "error"
		}

		os.Setenv("RUST_LOG", rustLogLevel)
	}

	C.init()
}

// Client is the RDP client.
// Its lifecycle is:
//
// ```
// rdpc := New()         // creates client
// rdpc.Run()   // starts rdp and waits for the duration of the connection
// ```
type Client struct {
	cfg Config

	// Parameters read from the TDP stream.
	clientWidth, clientHeight uint16
	username                  string

	// handle allows the rust code to call back into the client.
	handle cgo.Handle

	// RDP client on the Rust side.
	rustClient *C.Client

	// Synchronization point to prevent input messages from being forwarded
	// until the connection is established.
	// Used with sync/atomic, 0 means false, 1 means true.
	readyForInput uint32

	// wg is used to wait for the input/output streaming
	// goroutines to complete
	wg        sync.WaitGroup
	closeOnce sync.Once

	// png2FrameBuffer is used in the handlePNG function
	// to avoid allocation of the buffer on each png as
	// that part of the code is performance-sensitive.
	png2FrameBuffer []byte

	clientActivityMu sync.RWMutex
	clientLastActive time.Time
}

// New creates and connects a new Client based on cfg.
func New(cfg Config) (*Client, error) {
	if err := cfg.checkAndSetDefaults(); err != nil {
		return nil, err
	}
	c := &Client{
		cfg:           cfg,
		readyForInput: 0,
	}

	if err := c.readClientUsername(); err != nil {
		return nil, trace.Wrap(err)
	}
	if err := cfg.AuthorizeFn(c.username); err != nil {
		return nil, trace.Wrap(err)
	}
	if err := c.readClientSize(); err != nil {
		return nil, trace.Wrap(err)
	}
	return c, nil
}

// Run starts the rdp client and blocks until the client disconnects,
// then ensures the cleanup is run.
func (c *Client) Run(ctx context.Context) error {
	defer c.cleanup()

	c.handle = cgo.NewHandle(c)

	if err := c.connect(ctx); err != nil {
		return trace.Wrap(err)
	}
	c.start()

	// Hang until input and output streaming
	// goroutines both finish.
	c.wg.Wait()

	// Both goroutines have finished, it's now
	// safe for the deferred c.cleanup() call to
	// clean up the memory.

	return nil
}

func (c *Client) readClientUsername() error {
	for {
		msg, err := c.cfg.Conn.ReadMessage()
		if err != nil {
			return trace.Wrap(err)
		}
		u, ok := msg.(tdp.ClientUsername)
		if !ok {
			c.cfg.Log.Debugf("Expected ClientUsername message, got %T", msg)
			continue
		}
		c.cfg.Log.Debugf("Got RDP username %q", u.Username)
		c.username = u.Username
		return nil
	}
}

func (c *Client) readClientSize() error {
	for {
		msg, err := c.cfg.Conn.ReadMessage()
		if err != nil {
			return trace.Wrap(err)
		}
		s, ok := msg.(tdp.ClientScreenSpec)
		if !ok {
			c.cfg.Log.Debugf("Expected ClientScreenSpec message, got %T", msg)
			continue
		}
		c.cfg.Log.Debugf("Got RDP screen size %dx%d", s.Width, s.Height)
		c.clientWidth = uint16(s.Width)
		c.clientHeight = uint16(s.Height)
		return nil
	}
}

func (c *Client) connect(ctx context.Context) error {
	userCertDER, userKeyDER, err := c.cfg.GenerateUserCert(ctx, c.username, c.cfg.CertTTL)
	if err != nil {
		return trace.Wrap(err)
	}

	// Addr and username strings only need to be valid for the duration of
	// C.client_connect. They are copied on the Rust side and can be freed here.
	addr := C.CString(c.cfg.Addr)
	defer C.free(unsafe.Pointer(addr))
	username := C.CString(c.username)
	defer C.free(unsafe.Pointer(username))

<<<<<<< HEAD
=======
	cert_der, err := utils.UnsafeSliceData(userCertDER)
	if err != nil {
		return trace.Wrap(err)
	} else if cert_der == nil {
		return trace.BadParameter("user cert was nil")
	}

	key_der, err := utils.UnsafeSliceData(userKeyDER)
	if err != nil {
		return trace.Wrap(err)
	} else if key_der == nil {
		return trace.BadParameter("user key was nil")
	}

>>>>>>> ee7fabaf
	res := C.client_connect(
		C.uintptr_t(c.handle),
		C.CGOConnectParams{
			go_addr:     addr,
			go_username: username,
			// cert length and bytes.
			cert_der_len: C.uint32_t(len(userCertDER)),
			cert_der:     (*C.uint8_t)(cert_der),
			// key length and bytes.
			key_der_len:             C.uint32_t(len(userKeyDER)),
			key_der:                 (*C.uint8_t)(key_der),
			screen_width:            C.uint16_t(c.clientWidth),
			screen_height:           C.uint16_t(c.clientHeight),
			allow_clipboard:         C.bool(c.cfg.AllowClipboard),
			allow_directory_sharing: C.bool(c.cfg.AllowDirectorySharing),
			show_desktop_wallpaper:  C.bool(c.cfg.ShowDesktopWallpaper),
		},
	)
	if res.err != C.ErrCodeSuccess {
		return trace.ConnectionProblem(nil, "RDP connection failed")
	}
	c.rustClient = res.client

	return nil
}

// start kicks off goroutines for input/output streaming and returns right
// away. Use Wait to wait for them to finish.
func (c *Client) start() {
	// Video output streaming worker goroutine.
	c.wg.Add(1)
	go func() {
		defer c.wg.Done()
		defer c.close()
		defer c.cfg.Log.Info("RDP output streaming finished")

		c.cfg.Log.Info("RDP output streaming starting")

		// C.client_read_rdp_output blocks for the duration of the RDP connection and
		// calls handle_png repeatedly with the incoming pngs.
		res := C.client_read_rdp_output(c.rustClient)

		// Copy the returned message and free the C memory.
		userMessage := C.GoString(res.user_message)
		C.free_c_string(res.user_message)

		// If the disconnect was initiated by the server or for
		// an unknown reason, try to alert the user as to why via
		// a TDP error message.
		if res.disconnect_code != C.DisconnectCodeClient {
			if err := c.cfg.Conn.WriteMessage(tdp.Error{
				Message: fmt.Sprintf("The Windows Desktop disconnected: %v", userMessage),
			}); err != nil {
				c.cfg.Log.WithError(err).Error("error sending server disconnect reason over TDP")
			}
		}

		// Select the logger to use based on the error code.
		logf := c.cfg.Log.Infof
		if res.err_code == C.ErrCodeFailure {
			logf = c.cfg.Log.Errorf
		}

		// Log a message to the user.
		var logPrefix string
		if res.disconnect_code == C.DisconnectCodeClient {
			logPrefix = "the RDP client ended the session with message: %v"
		} else if res.disconnect_code == C.DisconnectCodeServer {
			logPrefix = "the RDP server ended the session with message: %v"
		} else {
			logPrefix = "the RDP session ended unexpectedly with message: %v"
		}
		logf(logPrefix, userMessage)
	}()

	// User input streaming worker goroutine.
	c.wg.Add(1)
	go func() {
		defer c.wg.Done()
		defer c.close()
		defer c.cfg.Log.Info("TDP input streaming finished")

		c.cfg.Log.Info("TDP input streaming starting")

		// Remember mouse coordinates to send them with all CGOPointer events.
		var mouseX, mouseY uint32
		for {
			msg, err := c.cfg.Conn.ReadMessage()
			if utils.IsOKNetworkError(err) {
				return
			} else if tdp.IsNonFatalErr(err) {
				c.cfg.Conn.SendNotification(err.Error(), tdp.SeverityWarning)
				continue
			} else if err != nil {
				c.cfg.Log.Warningf("Failed reading TDP input message: %v", err)
				return
			}

			if atomic.LoadUint32(&c.readyForInput) == 0 {
				// Input not allowed yet, drop the message.
				c.cfg.Log.Debugf("Dropping TDP input message: %T", msg)
				continue
			}

			c.UpdateClientActivity()

			switch m := msg.(type) {
			case tdp.MouseMove:
				mouseX, mouseY = m.X, m.Y
				if errCode := C.client_write_rdp_pointer(
					c.rustClient,
					C.CGOMousePointerEvent{
						x:      C.uint16_t(m.X),
						y:      C.uint16_t(m.Y),
						button: C.PointerButtonNone,
						wheel:  C.PointerWheelNone,
					},
				); errCode != C.ErrCodeSuccess {
					c.cfg.Log.Warningf("MouseMove: client_write_rdp_pointer @ (%v,%v): %v", m.X, m.Y, errCode)
					return
				}
			case tdp.MouseButton:
				// Map the button to a C enum value.
				var button C.CGOPointerButton
				switch m.Button {
				case tdp.LeftMouseButton:
					button = C.PointerButtonLeft
				case tdp.RightMouseButton:
					button = C.PointerButtonRight
				case tdp.MiddleMouseButton:
					button = C.PointerButtonMiddle
				default:
					button = C.PointerButtonNone
				}
				if errCode := C.client_write_rdp_pointer(
					c.rustClient,
					C.CGOMousePointerEvent{
						x:      C.uint16_t(mouseX),
						y:      C.uint16_t(mouseY),
						button: uint32(button),
						down:   m.State == tdp.ButtonPressed,
						wheel:  C.PointerWheelNone,
					},
				); errCode != C.ErrCodeSuccess {
					c.cfg.Log.Warningf("MouseButton: client_write_rdp_pointer @ (%v, %v) button=%v state=%v: %v",
						mouseX, mouseY, button, m.State, errCode)
					return
				}
			case tdp.MouseWheel:
				var wheel C.CGOPointerWheel
				switch m.Axis {
				case tdp.VerticalWheelAxis:
					wheel = C.PointerWheelVertical
				case tdp.HorizontalWheelAxis:
					wheel = C.PointerWheelHorizontal
					// TDP positive scroll deltas move towards top-left.
					// RDP positive scroll deltas move towards top-right.
					//
					// Fix the scroll direction to match TDP, it's inverted for
					// horizontal scroll in RDP.
					m.Delta = -m.Delta
				default:
					wheel = C.PointerWheelNone
				}
				if errCode := C.client_write_rdp_pointer(
					c.rustClient,
					C.CGOMousePointerEvent{
						x:           C.uint16_t(mouseX),
						y:           C.uint16_t(mouseY),
						button:      C.PointerButtonNone,
						wheel:       uint32(wheel),
						wheel_delta: C.int16_t(m.Delta),
					},
				); errCode != C.ErrCodeSuccess {
					c.cfg.Log.Warningf("MouseWheel: client_write_rdp_pointer @ (%v, %v) wheel=%v delta=%v: %v",
						mouseX, mouseY, wheel, m.Delta, errCode)
					return
				}
			case tdp.KeyboardButton:
				if errCode := C.client_write_rdp_keyboard(
					c.rustClient,
					C.CGOKeyboardEvent{
						code: C.uint16_t(m.KeyCode),
						down: m.State == tdp.ButtonPressed,
					},
				); errCode != C.ErrCodeSuccess {
					c.cfg.Log.Warningf("KeyboardButton: client_write_rdp_keyboard code=%v state=%v: %v",
						m.KeyCode, m.State, errCode)
					return
				}
			case tdp.ClipboardData:
				if len(m) > 0 {
<<<<<<< HEAD
=======
					data, err := utils.UnsafeSliceData(m)
					if err != nil {
						c.cfg.Log.Errorf("ClipboardData: %v", err)
						return
					}
					// data will not be nil because len(m) > 0
>>>>>>> ee7fabaf
					if errCode := C.client_update_clipboard(
						c.rustClient,
						(*C.uint8_t)(data),
						C.uint32_t(len(m)),
					); errCode != C.ErrCodeSuccess {
						c.cfg.Log.Warningf("ClipboardData: client_update_clipboard (len=%v): %v", len(m), errCode)
						return
					}
				} else {
					c.cfg.Log.Warning("Received an empty clipboard message")
				}
			case tdp.SharedDirectoryAnnounce:
				if c.cfg.AllowDirectorySharing {
					driveName := C.CString(m.Name)
					defer C.free(unsafe.Pointer(driveName))
					if errCode := C.client_handle_tdp_sd_announce(c.rustClient, C.CGOSharedDirectoryAnnounce{
						directory_id: C.uint32_t(m.DirectoryID),
						name:         driveName,
					}); errCode != C.ErrCodeSuccess {
						c.cfg.Log.Errorf("SharedDirectoryAnnounce: failed with %v", errCode)
						return
					}
				}
			case tdp.SharedDirectoryInfoResponse:
				if c.cfg.AllowDirectorySharing {
					path := C.CString(m.Fso.Path)
					defer C.free(unsafe.Pointer(path))
					if errCode := C.client_handle_tdp_sd_info_response(c.rustClient, C.CGOSharedDirectoryInfoResponse{
						completion_id: C.uint32_t(m.CompletionID),
						err_code:      m.ErrCode,
						fso: C.CGOFileSystemObject{
							last_modified: C.uint64_t(m.Fso.LastModified),
							size:          C.uint64_t(m.Fso.Size),
							file_type:     m.Fso.FileType,
							is_empty:      C.uint8_t(m.Fso.IsEmpty),
							path:          path,
						},
					}); errCode != C.ErrCodeSuccess {
						c.cfg.Log.Errorf("SharedDirectoryInfoResponse failed: %v", errCode)
						return
					}
				}
			case tdp.SharedDirectoryCreateResponse:
				if c.cfg.AllowDirectorySharing {
					path := C.CString(m.Fso.Path)
					defer C.free(unsafe.Pointer(path))
					if errCode := C.client_handle_tdp_sd_create_response(c.rustClient, C.CGOSharedDirectoryCreateResponse{
						completion_id: C.uint32_t(m.CompletionID),
						err_code:      m.ErrCode,
						fso: C.CGOFileSystemObject{
							last_modified: C.uint64_t(m.Fso.LastModified),
							size:          C.uint64_t(m.Fso.Size),
							file_type:     m.Fso.FileType,
							is_empty:      C.uint8_t(m.Fso.IsEmpty),
							path:          path,
						},
					}); errCode != C.ErrCodeSuccess {
						c.cfg.Log.Errorf("SharedDirectoryCreateResponse failed: %v", errCode)
						return
					}
				}
			case tdp.SharedDirectoryDeleteResponse:
				if c.cfg.AllowDirectorySharing {
					if errCode := C.client_handle_tdp_sd_delete_response(c.rustClient, C.CGOSharedDirectoryDeleteResponse{
						completion_id: C.uint32_t(m.CompletionID),
						err_code:      m.ErrCode,
					}); errCode != C.ErrCodeSuccess {
						c.cfg.Log.Errorf("SharedDirectoryDeleteResponse failed: %v", errCode)
						return
					}
				}
			case tdp.SharedDirectoryListResponse:
				if c.cfg.AllowDirectorySharing {
					fsoList := make([]C.CGOFileSystemObject, 0, len(m.FsoList))

					for _, fso := range m.FsoList {
						path := C.CString(fso.Path)
						defer C.free(unsafe.Pointer(path))

						fsoList = append(fsoList, C.CGOFileSystemObject{
							last_modified: C.uint64_t(fso.LastModified),
							size:          C.uint64_t(fso.Size),
							file_type:     fso.FileType,
							is_empty:      C.uint8_t(fso.IsEmpty),
							path:          path,
						})
					}

					fsoListLen := len(fsoList)
					cgoFsoList, err := utils.UnsafeSliceData(fsoList)
					if err != nil {
						c.cfg.Log.Errorf("SharedDirectoryListResponse: %v", err)
					}

					if errCode := C.client_handle_tdp_sd_list_response(c.rustClient, C.CGOSharedDirectoryListResponse{
						completion_id:   C.uint32_t(m.CompletionID),
						err_code:        m.ErrCode,
						fso_list_length: C.uint32_t(fsoListLen),
						fso_list:        cgoFsoList,
					}); errCode != C.ErrCodeSuccess {
						c.cfg.Log.Errorf("SharedDirectoryListResponse failed: %v", errCode)
						return
					}
				}
			case tdp.SharedDirectoryReadResponse:
				if c.cfg.AllowDirectorySharing {
					readData, err := utils.UnsafeSliceData(m.ReadData)
					if err != nil {
						c.cfg.Log.Errorf("SharedDirectoryReadResponse: %v", err)
					}

					if errCode := C.client_handle_tdp_sd_read_response(c.rustClient, C.CGOSharedDirectoryReadResponse{
						completion_id:    C.uint32_t(m.CompletionID),
						err_code:         m.ErrCode,
						read_data_length: C.uint32_t(m.ReadDataLength),
						read_data:        (*C.uint8_t)(readData),
					}); errCode != C.ErrCodeSuccess {
						c.cfg.Log.Errorf("SharedDirectoryReadResponse failed: %v", errCode)
						return
					}
				}
			case tdp.SharedDirectoryWriteResponse:
				if c.cfg.AllowDirectorySharing {
					if errCode := C.client_handle_tdp_sd_write_response(c.rustClient, C.CGOSharedDirectoryWriteResponse{
						completion_id: C.uint32_t(m.CompletionID),
						err_code:      m.ErrCode,
						bytes_written: C.uint32_t(m.BytesWritten),
					}); errCode != C.ErrCodeSuccess {
						c.cfg.Log.Errorf("SharedDirectoryWriteResponse failed: %v", errCode)
						return
					}
				}
			case tdp.SharedDirectoryMoveResponse:
				if c.cfg.AllowDirectorySharing {
					if errCode := C.client_handle_tdp_sd_move_response(c.rustClient, C.CGOSharedDirectoryMoveResponse{
						completion_id: C.uint32_t(m.CompletionID),
						err_code:      m.ErrCode,
					}); errCode != C.ErrCodeSuccess {
						c.cfg.Log.Errorf("SharedDirectoryMoveResponse failed: %v", errCode)
						return
					}
				}
			case tdp.RDPResponsePDU:
				pduLen := uint32(len(m))
				if pduLen == 0 {
					c.cfg.Log.Error("response PDU empty")
					return
				}
				rdpResponsePDU := (*C.uint8_t)(unsafe.SliceData(m))

				if errCode := C.client_handle_tdp_rdp_response_pdu(
					c.rustClient, rdpResponsePDU, C.uint32_t(pduLen),
				); errCode != C.ErrCodeSuccess {
					c.cfg.Log.Errorf("RDPResponsePDU failed: %v", errCode)
					return
				}
			default:
				c.cfg.Log.Warningf("Skipping unimplemented TDP message type %T", msg)
			}
		}
	}()
}

// asRustBackedSlice creates a Go slice backed by data managed in Rust
// without copying it. The caller must ensure that the data is not freed
// by Rust while the slice is in use.
//
// This can be used in lieu of C.GoBytes (which copies the data) wherever
// performance is of greater concern.
func asRustBackedSlice(data *C.uint8_t, length int) []byte {
	ptr := unsafe.Pointer(data)
	uptr := (*uint8)(ptr)
	return unsafe.Slice(uptr, length)
}

//export handle_png
func handle_png(handle C.uintptr_t, cb *C.CGOPNG) C.CGOErrCode {
	return cgo.Handle(handle).Value().(*Client).handlePNG(cb)
}

func (c *Client) handlePNG(cb *C.CGOPNG) C.CGOErrCode {
	// Notify the input forwarding goroutine that we're ready for input.
	// Input can only be sent after connection was established, which we infer
	// from the fact that a png was sent.
	atomic.StoreUint32(&c.readyForInput, 1)

	data := asRustBackedSlice(cb.data_ptr, int(cb.data_len))

	c.png2FrameBuffer = c.png2FrameBuffer[:0]
	c.png2FrameBuffer = append(c.png2FrameBuffer, byte(tdp.TypePNG2Frame))
	c.png2FrameBuffer = binary.BigEndian.AppendUint32(c.png2FrameBuffer, uint32(len(data)))
	c.png2FrameBuffer = binary.BigEndian.AppendUint32(c.png2FrameBuffer, uint32(cb.dest_left))
	c.png2FrameBuffer = binary.BigEndian.AppendUint32(c.png2FrameBuffer, uint32(cb.dest_top))
	c.png2FrameBuffer = binary.BigEndian.AppendUint32(c.png2FrameBuffer, uint32(cb.dest_right))
	c.png2FrameBuffer = binary.BigEndian.AppendUint32(c.png2FrameBuffer, uint32(cb.dest_bottom))
	c.png2FrameBuffer = append(c.png2FrameBuffer, data...)

	if err := c.cfg.Conn.WriteMessage(tdp.PNG2Frame(c.png2FrameBuffer)); err != nil {
		c.cfg.Log.Errorf("failed to write PNG2Frame: %v", err)
		return C.ErrCodeFailure
	}
	return C.ErrCodeSuccess
}

//export handle_fastpath_pdu
func handle_fastpath_pdu(handle C.uintptr_t, data *C.uint8_t, length C.uint32_t) C.CGOErrCode {
	goData := asRustBackedSlice(data, int(length))
	return cgo.Handle(handle).Value().(*Client).handleRDPFastPathPDU(goData)
}

func (c *Client) handleRDPFastPathPDU(data []byte) C.CGOErrCode {
	// Notify the input forwarding goroutine that we're ready for input.
	// Input can only be sent after connection was established, which we infer
	// from the fact that a fast path pdu was sent.
	atomic.StoreUint32(&c.readyForInput, 1)

	if err := c.cfg.Conn.WriteMessage(tdp.RDPFastPathPDU(data)); err != nil {
		c.cfg.Log.Errorf("failed handling RDPFastPathPDU: %v", err)
		return C.ErrCodeFailure
	}
	return C.ErrCodeSuccess
}

//export handle_rdp_channel_ids
func handle_rdp_channel_ids(handle C.uintptr_t, io_channel_id C.uint16_t, user_channel_id C.uint16_t) C.CGOErrCode {
	return cgo.Handle(handle).Value().(*Client).handleRDPChannelIDs(io_channel_id, user_channel_id)
}

func (c *Client) handleRDPChannelIDs(ioChannelID, userChannelID C.uint16_t) C.CGOErrCode {
	c.cfg.Log.Debugf("Received RDP channel IDs: io_channel_id=%d, user_channel_id=%d", ioChannelID, userChannelID)

	if err := c.cfg.Conn.WriteMessage(tdp.RDPChannelIDs{
		IOChannelID:   uint16(ioChannelID),
		UserChannelID: uint16(userChannelID),
	}); err != nil {
		c.cfg.Log.Errorf("failed handling RDPChannelIDs: %v", err)
		return C.ErrCodeFailure
	}
	return C.ErrCodeSuccess
}

//export handle_remote_copy
func handle_remote_copy(handle C.uintptr_t, data *C.uint8_t, length C.uint32_t) C.CGOErrCode {
	goData := C.GoBytes(unsafe.Pointer(data), C.int(length))
	return cgo.Handle(handle).Value().(*Client).handleRemoteCopy(goData)
}

// handleRemoteCopy is called from Rust when data is copied
// on the remote desktop
func (c *Client) handleRemoteCopy(data []byte) C.CGOErrCode {
	c.cfg.Log.Debugf("Received %d bytes of clipboard data from Windows desktop", len(data))

	if err := c.cfg.Conn.WriteMessage(tdp.ClipboardData(data)); err != nil {
		c.cfg.Log.Errorf("failed handling remote copy: %v", err)
		return C.ErrCodeFailure
	}
	return C.ErrCodeSuccess
}

//export tdp_sd_acknowledge
func tdp_sd_acknowledge(handle C.uintptr_t, ack *C.CGOSharedDirectoryAcknowledge) C.CGOErrCode {
	return cgo.Handle(handle).Value().(*Client).sharedDirectoryAcknowledge(tdp.SharedDirectoryAcknowledge{
		ErrCode:     uint32(ack.err_code),
		DirectoryID: uint32(ack.directory_id),
	})
}

// sharedDirectoryAcknowledge is sent by the TDP server to the client
// to acknowledge that a SharedDirectoryAnnounce was received.
func (c *Client) sharedDirectoryAcknowledge(ack tdp.SharedDirectoryAcknowledge) C.CGOErrCode {
	if !c.cfg.AllowDirectorySharing {
		return C.ErrCodeFailure
	}

	if err := c.cfg.Conn.WriteMessage(ack); err != nil {
		c.cfg.Log.Errorf("failed to send SharedDirectoryAcknowledge: %v", err)
		return C.ErrCodeFailure
	}
	return C.ErrCodeSuccess
}

//export tdp_sd_info_request
func tdp_sd_info_request(handle C.uintptr_t, req *C.CGOSharedDirectoryInfoRequest) C.CGOErrCode {
	return cgo.Handle(handle).Value().(*Client).sharedDirectoryInfoRequest(tdp.SharedDirectoryInfoRequest{
		CompletionID: uint32(req.completion_id),
		DirectoryID:  uint32(req.directory_id),
		Path:         C.GoString(req.path),
	})
}

// sharedDirectoryInfoRequest is sent from the TDP server to the client
// to request information about a file or directory at a given path.
func (c *Client) sharedDirectoryInfoRequest(req tdp.SharedDirectoryInfoRequest) C.CGOErrCode {
	if !c.cfg.AllowDirectorySharing {
		return C.ErrCodeFailure
	}

	if err := c.cfg.Conn.WriteMessage(req); err != nil {
		c.cfg.Log.Errorf("failed to send SharedDirectoryAcknowledge: %v", err)
		return C.ErrCodeFailure
	}
	return C.ErrCodeSuccess
}

//export tdp_sd_create_request
func tdp_sd_create_request(handle C.uintptr_t, req *C.CGOSharedDirectoryCreateRequest) C.CGOErrCode {
	return cgo.Handle(handle).Value().(*Client).sharedDirectoryCreateRequest(tdp.SharedDirectoryCreateRequest{
		CompletionID: uint32(req.completion_id),
		DirectoryID:  uint32(req.directory_id),
		FileType:     uint32(req.file_type),
		Path:         C.GoString(req.path),
	})
}

// sharedDirectoryCreateRequest is sent by the TDP server to
// the client to request the creation of a new file or directory.
func (c *Client) sharedDirectoryCreateRequest(req tdp.SharedDirectoryCreateRequest) C.CGOErrCode {
	if !c.cfg.AllowDirectorySharing {
		return C.ErrCodeFailure
	}

	if err := c.cfg.Conn.WriteMessage(req); err != nil {
		c.cfg.Log.Errorf("failed to send SharedDirectoryCreateRequest: %v", err)
		return C.ErrCodeFailure
	}
	return C.ErrCodeSuccess
}

//export tdp_sd_delete_request
func tdp_sd_delete_request(handle C.uintptr_t, req *C.CGOSharedDirectoryDeleteRequest) C.CGOErrCode {
	return cgo.Handle(handle).Value().(*Client).sharedDirectoryDeleteRequest(tdp.SharedDirectoryDeleteRequest{
		CompletionID: uint32(req.completion_id),
		DirectoryID:  uint32(req.directory_id),
		Path:         C.GoString(req.path),
	})
}

// sharedDirectoryDeleteRequest is sent by the TDP server to the client
// to request the deletion of a file or directory at path.
func (c *Client) sharedDirectoryDeleteRequest(req tdp.SharedDirectoryDeleteRequest) C.CGOErrCode {
	if !c.cfg.AllowDirectorySharing {
		return C.ErrCodeFailure
	}

	if err := c.cfg.Conn.WriteMessage(req); err != nil {
		c.cfg.Log.Errorf("failed to send SharedDirectoryDeleteRequest: %v", err)
		return C.ErrCodeFailure
	}
	return C.ErrCodeSuccess
}

//export tdp_sd_list_request
func tdp_sd_list_request(handle C.uintptr_t, req *C.CGOSharedDirectoryListRequest) C.CGOErrCode {
	return cgo.Handle(handle).Value().(*Client).sharedDirectoryListRequest(tdp.SharedDirectoryListRequest{
		CompletionID: uint32(req.completion_id),
		DirectoryID:  uint32(req.directory_id),
		Path:         C.GoString(req.path),
	})
}

// sharedDirectoryListRequest is sent by the TDP server to the client
// to request the contents of a directory.
func (c *Client) sharedDirectoryListRequest(req tdp.SharedDirectoryListRequest) C.CGOErrCode {
	if !c.cfg.AllowDirectorySharing {
		return C.ErrCodeFailure
	}

	if err := c.cfg.Conn.WriteMessage(req); err != nil {
		c.cfg.Log.Errorf("failed to send SharedDirectoryListRequest: %v", err)
		return C.ErrCodeFailure
	}
	return C.ErrCodeSuccess
}

//export tdp_sd_read_request
func tdp_sd_read_request(handle C.uintptr_t, req *C.CGOSharedDirectoryReadRequest) C.CGOErrCode {
	return cgo.Handle(handle).Value().(*Client).sharedDirectoryReadRequest(tdp.SharedDirectoryReadRequest{
		CompletionID: uint32(req.completion_id),
		DirectoryID:  uint32(req.directory_id),
		Path:         C.GoString(req.path),
		Offset:       uint64(req.offset),
		Length:       uint32(req.length),
	})
}

// SharedDirectoryReadRequest is sent by the TDP server to the client
// to request the contents of a file.
func (c *Client) sharedDirectoryReadRequest(req tdp.SharedDirectoryReadRequest) C.CGOErrCode {
	if !c.cfg.AllowDirectorySharing {
		return C.ErrCodeFailure
	}

	if err := c.cfg.Conn.WriteMessage(req); err != nil {
		c.cfg.Log.Errorf("failed to send SharedDirectoryReadRequest: %v", err)
		return C.ErrCodeFailure
	}
	return C.ErrCodeSuccess
}

//export tdp_sd_write_request
func tdp_sd_write_request(handle C.uintptr_t, req *C.CGOSharedDirectoryWriteRequest) C.CGOErrCode {
	return cgo.Handle(handle).Value().(*Client).sharedDirectoryWriteRequest(tdp.SharedDirectoryWriteRequest{
		CompletionID:    uint32(req.completion_id),
		DirectoryID:     uint32(req.directory_id),
		Offset:          uint64(req.offset),
		Path:            C.GoString(req.path),
		WriteDataLength: uint32(req.write_data_length),
		WriteData:       C.GoBytes(unsafe.Pointer(req.write_data), C.int(req.write_data_length)),
	})
}

// SharedDirectoryWriteRequest is sent by the TDP server to the client
// to write to a file.
func (c *Client) sharedDirectoryWriteRequest(req tdp.SharedDirectoryWriteRequest) C.CGOErrCode {
	if !c.cfg.AllowDirectorySharing {
		return C.ErrCodeFailure
	}

	if err := c.cfg.Conn.WriteMessage(req); err != nil {
		c.cfg.Log.Errorf("failed to send SharedDirectoryWriteRequest: %v", err)
		return C.ErrCodeFailure
	}
	return C.ErrCodeSuccess
}

//export tdp_sd_move_request
func tdp_sd_move_request(handle C.uintptr_t, req *C.CGOSharedDirectoryMoveRequest) C.CGOErrCode {
	return cgo.Handle(handle).Value().(*Client).sharedDirectoryMoveRequest(tdp.SharedDirectoryMoveRequest{
		CompletionID: uint32(req.completion_id),
		DirectoryID:  uint32(req.directory_id),
		OriginalPath: C.GoString(req.original_path),
		NewPath:      C.GoString(req.new_path),
	})
}

func (c *Client) sharedDirectoryMoveRequest(req tdp.SharedDirectoryMoveRequest) C.CGOErrCode {
	if !c.cfg.AllowDirectorySharing {
		return C.ErrCodeFailure
	}

	if err := c.cfg.Conn.WriteMessage(req); err != nil {
		c.cfg.Log.Errorf("failed to send SharedDirectoryMoveRequest: %v", err)
		return C.ErrCodeFailure
	}
	return C.ErrCodeSuccess

}

// close closes the RDP client connection and
// the TDP connection to the browser.
func (c *Client) close() {
	c.closeOnce.Do(func() {
		// Ensure the RDP connection is closed
		if errCode := C.client_close_rdp(c.rustClient); errCode != C.ErrCodeSuccess {
			c.cfg.Log.Warningf("error closing the RDP connection")
		} else {
			c.cfg.Log.Debug("RDP connection closed successfully")
		}

		// Ensure the TDP connection is closed
		if err := c.cfg.Conn.Close(); err != nil {
			c.cfg.Log.Warningf("error closing the TDP connection: %v", err)
		} else {
			c.cfg.Log.Debug("TDP connection closed successfully")
		}
	})
}

// cleanup frees the Rust client and
// frees the memory of the cgo.Handle.
// This function should only be called
// once per Client.
func (c *Client) cleanup() {
	// Let the Rust side free its data
	if c.rustClient != nil {
		C.client_drop(c.rustClient)
	}

	// Release the memory of the cgo.Handle
	if c.handle != 0 {
		c.handle.Delete()
	}

}

// GetClientLastActive returns the time of the last recorded activity.
// For RDP, "activity" is defined as user-input messages
// (mouse move, button press, etc.)
func (c *Client) GetClientLastActive() time.Time {
	c.clientActivityMu.RLock()
	defer c.clientActivityMu.RUnlock()
	return c.clientLastActive
}

// UpdateClientActivity updates the client activity timestamp.
func (c *Client) UpdateClientActivity() {
	c.clientActivityMu.Lock()
	c.clientLastActive = time.Now().UTC()
	c.clientActivityMu.Unlock()
}<|MERGE_RESOLUTION|>--- conflicted
+++ resolved
@@ -240,8 +240,6 @@
 	username := C.CString(c.username)
 	defer C.free(unsafe.Pointer(username))
 
-<<<<<<< HEAD
-=======
 	cert_der, err := utils.UnsafeSliceData(userCertDER)
 	if err != nil {
 		return trace.Wrap(err)
@@ -256,7 +254,6 @@
 		return trace.BadParameter("user key was nil")
 	}
 
->>>>>>> ee7fabaf
 	res := C.client_connect(
 		C.uintptr_t(c.handle),
 		C.CGOConnectParams{
@@ -449,15 +446,12 @@
 				}
 			case tdp.ClipboardData:
 				if len(m) > 0 {
-<<<<<<< HEAD
-=======
 					data, err := utils.UnsafeSliceData(m)
 					if err != nil {
 						c.cfg.Log.Errorf("ClipboardData: %v", err)
 						return
 					}
 					// data will not be nil because len(m) > 0
->>>>>>> ee7fabaf
 					if errCode := C.client_update_clipboard(
 						c.rustClient,
 						(*C.uint8_t)(data),
