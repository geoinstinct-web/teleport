--- conflicted
+++ resolved
@@ -30,11 +30,7 @@
 // The flow is roughly this:
 //    Go                                Rust
 // ==============================================
-<<<<<<< HEAD
 //  rdpclient.New -----------------> client_run
-=======
-//  rdpclient.New -----------------> client_connect
->>>>>>> d75c9f65
 //                   *connected*
 //
 //            *register output callback*
@@ -205,13 +201,13 @@
 
 	// If startInputStreaming returned first, this will
 	// ensure the startRustRdp goroutine returns.
-	c.stopRustRdp()
+	stopErr := c.stopRustRdp()
 
 	// Catch the return value of whichever goroutine returned
 	// second.
 	err2 := <-returnCh
 
-	return trace.NewAggregate(err1, err2)
+	return trace.NewAggregate(err1, err2, stopErr)
 }
 
 func (c *Client) readClientUsername() error {
@@ -275,20 +271,12 @@
 	}
 
 	// Addr and username strings only need to be valid for the duration of
-<<<<<<< HEAD
 	// C.client_run. They are copied on the Rust side and can be freed here.
-=======
-	// C.client_connect. They are copied on the Rust side and can be freed here.
->>>>>>> d75c9f65
 	addr := C.CString(c.cfg.Addr)
 	defer C.free(unsafe.Pointer(addr))
 	username := C.CString(c.username)
 	defer C.free(unsafe.Pointer(username))
 
-<<<<<<< HEAD
-	// TODO(isaiah): better error handling here
-	C.client_run(
-=======
 	cert_der, err := utils.UnsafeSliceData(userCertDER)
 	if err != nil {
 		return trace.Wrap(err)
@@ -303,8 +291,8 @@
 		return trace.BadParameter("user key was nil")
 	}
 
-	res := C.client_connect(
->>>>>>> d75c9f65
+	// TODO(isaiah): better error handling here
+	if errCode := C.client_run(
 		C.uintptr_t(c.handle),
 		C.CGOConnectParams{
 			go_addr:     addr,
@@ -321,18 +309,22 @@
 			allow_directory_sharing: C.bool(c.cfg.AllowDirectorySharing),
 			show_desktop_wallpaper:  C.bool(c.cfg.ShowDesktopWallpaper),
 		},
-	)
+	); errCode != C.ErrCodeSuccess {
+		return trace.Errorf("client_run failed: %v", errCode)
+	}
 
 	return nil
 }
 
-func (c *Client) stopRustRdp() {
-	C.client_stop(C.uintptr_t(c.handle))
+func (c *Client) stopRustRdp() error {
+	if errCode := C.client_stop(C.uintptr_t(c.handle)); errCode != C.ErrCodeSuccess {
+		return trace.Errorf("client_stop failed: %v", errCode)
+	}
+	return nil
 }
 
 // start_input_streaming kicks off goroutines for input/output streaming and returns right
 // away. Use Wait to wait for them to finish.
-<<<<<<< HEAD
 func (c *Client) startInputStreaming(stopCh chan struct{}) error {
 	c.cfg.Log.Info("TDP input streaming starting")
 	defer c.cfg.Log.Info("TDP input streaming finished")
@@ -344,35 +336,6 @@
 		case <-stopCh:
 			return nil
 		default:
-=======
-func (c *Client) start() {
-	// Video output streaming worker goroutine.
-	c.wg.Add(1)
-	go func() {
-		defer c.wg.Done()
-		defer c.close()
-		defer c.cfg.Log.Info("RDP output streaming finished")
-
-		c.cfg.Log.Info("RDP output streaming starting")
-
-		// C.client_read_rdp_output blocks for the duration of the RDP connection and
-		// calls handle_png repeatedly with the incoming pngs.
-		res := C.client_read_rdp_output(c.rustClient)
-
-		// Copy the returned message and free the C memory.
-		userMessage := C.GoString(res.user_message)
-		C.free_c_string(res.user_message)
-
-		// If the disconnect was initiated by the server or for
-		// an unknown reason, try to alert the user as to why via
-		// a TDP error message.
-		if res.disconnect_code != C.DisconnectCodeClient {
-			if err := c.cfg.Conn.WriteMessage(tdp.Error{
-				Message: fmt.Sprintf("The Windows Desktop disconnected: %v", userMessage),
-			}); err != nil {
-				c.cfg.Log.WithError(err).Error("error sending server disconnect reason over TDP")
-			}
->>>>>>> d75c9f65
 		}
 
 		msg, err := c.cfg.Conn.ReadMessage()
@@ -397,7 +360,7 @@
 		switch m := msg.(type) {
 		case tdp.MouseMove:
 			mouseX, mouseY = m.X, m.Y
-			C.client_write_rdp_pointer(
+			if errCode := C.client_write_rdp_pointer(
 				C.ulong(c.handle),
 				C.CGOMousePointerEvent{
 					x:      C.uint16_t(m.X),
@@ -405,7 +368,9 @@
 					button: C.PointerButtonNone,
 					wheel:  C.PointerWheelNone,
 				},
-			)
+			); errCode != C.ErrCodeSuccess {
+				return trace.Errorf("MouseMove: client_write_rdp_pointer: %v", errCode)
+			}
 		case tdp.MouseButton:
 			// Map the button to a C enum value.
 			var button C.CGOPointerButton
@@ -419,7 +384,7 @@
 			default:
 				button = C.PointerButtonNone
 			}
-			C.client_write_rdp_pointer(
+			if errCode := C.client_write_rdp_pointer(
 				C.ulong(c.handle),
 				C.CGOMousePointerEvent{
 					x:      C.uint16_t(mouseX),
@@ -428,7 +393,9 @@
 					down:   m.State == tdp.ButtonPressed,
 					wheel:  C.PointerWheelNone,
 				},
-			)
+			); errCode != C.ErrCodeSuccess {
+				return trace.Errorf("MouseButton: client_write_rdp_pointer: %v", errCode)
+			}
 		case tdp.MouseWheel:
 			var wheel C.CGOPointerWheel
 			switch m.Axis {
@@ -445,8 +412,7 @@
 			default:
 				wheel = C.PointerWheelNone
 			}
-<<<<<<< HEAD
-			C.client_write_rdp_pointer(
+			if errCode := C.client_write_rdp_pointer(
 				C.ulong(c.handle),
 				C.CGOMousePointerEvent{
 					x:           C.uint16_t(mouseX),
@@ -455,15 +421,19 @@
 					wheel:       uint32(wheel),
 					wheel_delta: C.int16_t(m.Delta),
 				},
-			)
+			); errCode != C.ErrCodeSuccess {
+				return trace.Errorf("MouseWheel: client_write_rdp_pointer: %v", errCode)
+			}
 		case tdp.KeyboardButton:
-			C.client_write_rdp_keyboard(
+			if errCode := C.client_write_rdp_keyboard(
 				C.ulong(c.handle),
 				C.CGOKeyboardEvent{
 					code: C.uint16_t(m.KeyCode),
 					down: m.State == tdp.ButtonPressed,
 				},
-			)
+			); errCode != C.ErrCodeSuccess {
+				return trace.Errorf("KeyboardButton: client_write_rdp_keyboard: %v", errCode)
+			}
 		case tdp.ClipboardData:
 			if len(m) > 0 {
 				if errCode := C.client_update_clipboard(
@@ -472,25 +442,6 @@
 					C.uint32_t(len(m)),
 				); errCode != C.ErrCodeSuccess {
 					return trace.Errorf("ClipboardData: client_update_clipboard (len=%v): %v", len(m), errCode)
-=======
-
-			c.UpdateClientActivity()
-
-			switch m := msg.(type) {
-			case tdp.MouseMove:
-				mouseX, mouseY = m.X, m.Y
-				if errCode := C.client_write_rdp_pointer(
-					c.rustClient,
-					C.CGOMousePointerEvent{
-						x:      C.uint16_t(m.X),
-						y:      C.uint16_t(m.Y),
-						button: C.PointerButtonNone,
-						wheel:  C.PointerWheelNone,
-					},
-				); errCode != C.ErrCodeSuccess {
-					c.cfg.Log.Warningf("MouseMove: client_write_rdp_pointer @ (%v,%v): %v", m.X, m.Y, errCode)
-					return
->>>>>>> d75c9f65
 				}
 			} else {
 				c.cfg.Log.Warning("Received an empty clipboard message")
@@ -505,7 +456,6 @@
 				}); errCode != C.ErrCodeSuccess {
 					return trace.Errorf("SharedDirectoryAnnounce: failed with %v", errCode)
 				}
-<<<<<<< HEAD
 			}
 		case tdp.SharedDirectoryInfoResponse:
 			if c.cfg.AllowDirectorySharing {
@@ -550,113 +500,6 @@
 					err_code:      m.ErrCode,
 				}); errCode != C.ErrCodeSuccess {
 					return trace.Errorf("SharedDirectoryDeleteResponse failed: %v", errCode)
-=======
-				if errCode := C.client_write_rdp_pointer(
-					c.rustClient,
-					C.CGOMousePointerEvent{
-						x:      C.uint16_t(mouseX),
-						y:      C.uint16_t(mouseY),
-						button: uint32(button),
-						down:   m.State == tdp.ButtonPressed,
-						wheel:  C.PointerWheelNone,
-					},
-				); errCode != C.ErrCodeSuccess {
-					c.cfg.Log.Warningf("MouseButton: client_write_rdp_pointer @ (%v, %v) button=%v state=%v: %v",
-						mouseX, mouseY, button, m.State, errCode)
-					return
-				}
-			case tdp.MouseWheel:
-				var wheel C.CGOPointerWheel
-				switch m.Axis {
-				case tdp.VerticalWheelAxis:
-					wheel = C.PointerWheelVertical
-				case tdp.HorizontalWheelAxis:
-					wheel = C.PointerWheelHorizontal
-					// TDP positive scroll deltas move towards top-left.
-					// RDP positive scroll deltas move towards top-right.
-					//
-					// Fix the scroll direction to match TDP, it's inverted for
-					// horizontal scroll in RDP.
-					m.Delta = -m.Delta
-				default:
-					wheel = C.PointerWheelNone
-				}
-				if errCode := C.client_write_rdp_pointer(
-					c.rustClient,
-					C.CGOMousePointerEvent{
-						x:           C.uint16_t(mouseX),
-						y:           C.uint16_t(mouseY),
-						button:      C.PointerButtonNone,
-						wheel:       uint32(wheel),
-						wheel_delta: C.int16_t(m.Delta),
-					},
-				); errCode != C.ErrCodeSuccess {
-					c.cfg.Log.Warningf("MouseWheel: client_write_rdp_pointer @ (%v, %v) wheel=%v delta=%v: %v",
-						mouseX, mouseY, wheel, m.Delta, errCode)
-					return
-				}
-			case tdp.KeyboardButton:
-				if errCode := C.client_write_rdp_keyboard(
-					c.rustClient,
-					C.CGOKeyboardEvent{
-						code: C.uint16_t(m.KeyCode),
-						down: m.State == tdp.ButtonPressed,
-					},
-				); errCode != C.ErrCodeSuccess {
-					c.cfg.Log.Warningf("KeyboardButton: client_write_rdp_keyboard code=%v state=%v: %v",
-						m.KeyCode, m.State, errCode)
-					return
-				}
-			case tdp.ClipboardData:
-				if len(m) > 0 {
-					data, err := utils.UnsafeSliceData(m)
-					if err != nil {
-						c.cfg.Log.Errorf("ClipboardData: %v", err)
-						return
-					}
-					// data will not be nil because len(m) > 0
-					if errCode := C.client_update_clipboard(
-						c.rustClient,
-						(*C.uint8_t)(data),
-						C.uint32_t(len(m)),
-					); errCode != C.ErrCodeSuccess {
-						c.cfg.Log.Warningf("ClipboardData: client_update_clipboard (len=%v): %v", len(m), errCode)
-						return
-					}
-				} else {
-					c.cfg.Log.Warning("Received an empty clipboard message")
-				}
-			case tdp.SharedDirectoryAnnounce:
-				if c.cfg.AllowDirectorySharing {
-					driveName := C.CString(m.Name)
-					defer C.free(unsafe.Pointer(driveName))
-					if errCode := C.client_handle_tdp_sd_announce(c.rustClient, C.CGOSharedDirectoryAnnounce{
-						directory_id: C.uint32_t(m.DirectoryID),
-						name:         driveName,
-					}); errCode != C.ErrCodeSuccess {
-						c.cfg.Log.Errorf("SharedDirectoryAnnounce: failed with %v", errCode)
-						return
-					}
-				}
-			case tdp.SharedDirectoryInfoResponse:
-				if c.cfg.AllowDirectorySharing {
-					path := C.CString(m.Fso.Path)
-					defer C.free(unsafe.Pointer(path))
-					if errCode := C.client_handle_tdp_sd_info_response(c.rustClient, C.CGOSharedDirectoryInfoResponse{
-						completion_id: C.uint32_t(m.CompletionID),
-						err_code:      m.ErrCode,
-						fso: C.CGOFileSystemObject{
-							last_modified: C.uint64_t(m.Fso.LastModified),
-							size:          C.uint64_t(m.Fso.Size),
-							file_type:     m.Fso.FileType,
-							is_empty:      C.uint8_t(m.Fso.IsEmpty),
-							path:          path,
-						},
-					}); errCode != C.ErrCodeSuccess {
-						c.cfg.Log.Errorf("SharedDirectoryInfoResponse failed: %v", errCode)
-						return
-					}
->>>>>>> d75c9f65
 				}
 			}
 		case tdp.SharedDirectoryListResponse:
@@ -666,7 +509,6 @@
 				for _, fso := range m.FsoList {
 					path := C.CString(fso.Path)
 					defer C.free(unsafe.Pointer(path))
-<<<<<<< HEAD
 
 					fsoList = append(fsoList, C.CGOFileSystemObject{
 						last_modified: C.uint64_t(fso.LastModified),
@@ -711,103 +553,6 @@
 					read_data:        readData,
 				}); errCode != C.ErrCodeSuccess {
 					return trace.Errorf("SharedDirectoryReadResponse failed: %v", errCode)
-=======
-					if errCode := C.client_handle_tdp_sd_create_response(c.rustClient, C.CGOSharedDirectoryCreateResponse{
-						completion_id: C.uint32_t(m.CompletionID),
-						err_code:      m.ErrCode,
-						fso: C.CGOFileSystemObject{
-							last_modified: C.uint64_t(m.Fso.LastModified),
-							size:          C.uint64_t(m.Fso.Size),
-							file_type:     m.Fso.FileType,
-							is_empty:      C.uint8_t(m.Fso.IsEmpty),
-							path:          path,
-						},
-					}); errCode != C.ErrCodeSuccess {
-						c.cfg.Log.Errorf("SharedDirectoryCreateResponse failed: %v", errCode)
-						return
-					}
-				}
-			case tdp.SharedDirectoryDeleteResponse:
-				if c.cfg.AllowDirectorySharing {
-					if errCode := C.client_handle_tdp_sd_delete_response(c.rustClient, C.CGOSharedDirectoryDeleteResponse{
-						completion_id: C.uint32_t(m.CompletionID),
-						err_code:      m.ErrCode,
-					}); errCode != C.ErrCodeSuccess {
-						c.cfg.Log.Errorf("SharedDirectoryDeleteResponse failed: %v", errCode)
-						return
-					}
-				}
-			case tdp.SharedDirectoryListResponse:
-				if c.cfg.AllowDirectorySharing {
-					fsoList := make([]C.CGOFileSystemObject, 0, len(m.FsoList))
-
-					for _, fso := range m.FsoList {
-						path := C.CString(fso.Path)
-						defer C.free(unsafe.Pointer(path))
-
-						fsoList = append(fsoList, C.CGOFileSystemObject{
-							last_modified: C.uint64_t(fso.LastModified),
-							size:          C.uint64_t(fso.Size),
-							file_type:     fso.FileType,
-							is_empty:      C.uint8_t(fso.IsEmpty),
-							path:          path,
-						})
-					}
-
-					fsoListLen := len(fsoList)
-					cgoFsoList, err := utils.UnsafeSliceData(fsoList)
-					if err != nil {
-						c.cfg.Log.Errorf("SharedDirectoryListResponse: %v", err)
-					}
-
-					if errCode := C.client_handle_tdp_sd_list_response(c.rustClient, C.CGOSharedDirectoryListResponse{
-						completion_id:   C.uint32_t(m.CompletionID),
-						err_code:        m.ErrCode,
-						fso_list_length: C.uint32_t(fsoListLen),
-						fso_list:        cgoFsoList,
-					}); errCode != C.ErrCodeSuccess {
-						c.cfg.Log.Errorf("SharedDirectoryListResponse failed: %v", errCode)
-						return
-					}
-				}
-			case tdp.SharedDirectoryReadResponse:
-				if c.cfg.AllowDirectorySharing {
-					readData, err := utils.UnsafeSliceData(m.ReadData)
-					if err != nil {
-						c.cfg.Log.Errorf("SharedDirectoryReadResponse: %v", err)
-					}
-
-					if errCode := C.client_handle_tdp_sd_read_response(c.rustClient, C.CGOSharedDirectoryReadResponse{
-						completion_id:    C.uint32_t(m.CompletionID),
-						err_code:         m.ErrCode,
-						read_data_length: C.uint32_t(m.ReadDataLength),
-						read_data:        (*C.uint8_t)(readData),
-					}); errCode != C.ErrCodeSuccess {
-						c.cfg.Log.Errorf("SharedDirectoryReadResponse failed: %v", errCode)
-						return
-					}
-				}
-			case tdp.SharedDirectoryWriteResponse:
-				if c.cfg.AllowDirectorySharing {
-					if errCode := C.client_handle_tdp_sd_write_response(c.rustClient, C.CGOSharedDirectoryWriteResponse{
-						completion_id: C.uint32_t(m.CompletionID),
-						err_code:      m.ErrCode,
-						bytes_written: C.uint32_t(m.BytesWritten),
-					}); errCode != C.ErrCodeSuccess {
-						c.cfg.Log.Errorf("SharedDirectoryWriteResponse failed: %v", errCode)
-						return
-					}
-				}
-			case tdp.SharedDirectoryMoveResponse:
-				if c.cfg.AllowDirectorySharing {
-					if errCode := C.client_handle_tdp_sd_move_response(c.rustClient, C.CGOSharedDirectoryMoveResponse{
-						completion_id: C.uint32_t(m.CompletionID),
-						err_code:      m.ErrCode,
-					}); errCode != C.ErrCodeSuccess {
-						c.cfg.Log.Errorf("SharedDirectoryMoveResponse failed: %v", errCode)
-						return
-					}
->>>>>>> d75c9f65
 				}
 			}
 		case tdp.SharedDirectoryWriteResponse:
@@ -819,7 +564,6 @@
 				}); errCode != C.ErrCodeSuccess {
 					return trace.Errorf("SharedDirectoryWriteResponse failed: %v", errCode)
 				}
-<<<<<<< HEAD
 			}
 		case tdp.SharedDirectoryMoveResponse:
 			if c.cfg.AllowDirectorySharing {
@@ -828,15 +572,6 @@
 					err_code:      m.ErrCode,
 				}); errCode != C.ErrCodeSuccess {
 					return trace.Errorf("SharedDirectoryMoveResponse failed: %v", errCode)
-=======
-				rdpResponsePDU := (*C.uint8_t)(unsafe.SliceData(m))
-
-				if errCode := C.client_handle_tdp_rdp_response_pdu(
-					c.rustClient, rdpResponsePDU, C.uint32_t(pduLen),
-				); errCode != C.ErrCodeSuccess {
-					c.cfg.Log.Errorf("RDPResponsePDU failed: %v", errCode)
-					return
->>>>>>> d75c9f65
 				}
 			}
 		case tdp.RDPResponsePDU:
@@ -846,9 +581,11 @@
 			}
 			rdpResponsePDU := (*C.uint8_t)(unsafe.SliceData(m))
 
-			C.client_handle_tdp_rdp_response_pdu(
+			if errCode := C.client_handle_tdp_rdp_response_pdu(
 				C.ulong(c.handle), rdpResponsePDU, C.uint32_t(pduLen),
-			)
+			); errCode != C.ErrCodeSuccess {
+				return trace.Errorf("RDPResponsePDU failed: %v", errCode)
+			}
 		default:
 			c.cfg.Log.Warningf("Skipping unimplemented TDP message type %T", msg)
 		}
@@ -1145,12 +882,8 @@
 func (c *Client) close() {
 	c.closeOnce.Do(func() {
 		// Ensure the RDP connection is closed
-<<<<<<< HEAD
 		// TODO: do we need to do something to ensure a closed connection on the rust side (the rdp connection)?
 		if errCode := C.client_close_rdp(C.ulong(c.handle)); errCode != C.ErrCodeSuccess {
-=======
-		if errCode := C.client_close_rdp(c.rustClient); errCode != C.ErrCodeSuccess {
->>>>>>> d75c9f65
 			c.cfg.Log.Warningf("error closing the RDP connection")
 		} else {
 			c.cfg.Log.Debug("RDP connection closed successfully")
@@ -1166,26 +899,6 @@
 	})
 }
 
-<<<<<<< HEAD
-=======
-// cleanup frees the Rust client and
-// frees the memory of the cgo.Handle.
-// This function should only be called
-// once per Client.
-func (c *Client) cleanup() {
-	// Let the Rust side free its data
-	if c.rustClient != nil {
-		C.client_drop(c.rustClient)
-	}
-
-	// Release the memory of the cgo.Handle
-	if c.handle != 0 {
-		c.handle.Delete()
-	}
-
-}
-
->>>>>>> d75c9f65
 // GetClientLastActive returns the time of the last recorded activity.
 // For RDP, "activity" is defined as user-input messages
 // (mouse move, button press, etc.)
