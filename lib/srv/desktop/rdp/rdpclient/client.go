--- conflicted
+++ resolved
@@ -59,7 +59,7 @@
 #cgo linux LDFLAGS: -l:librdp_client.a -lpthread -ldl -lm
 #cgo darwin,amd64 LDFLAGS: -L${SRCDIR}/../../../../../target/x86_64-apple-darwin/release
 #cgo darwin,arm64 LDFLAGS: -L${SRCDIR}/../../../../../target/aarch64-apple-darwin/release
-#cgo darwin LDFLAGS: -framework CoreFoundation -framework Security -lrdp_client -lpthread -ldl -lm
+#cgo darwin LDFLAGS: -framework CoreFoundation -framework Security -framework SystemConfiguration -lrdp_client -lpthread -ldl -lm
 #include <librdprs.h>
 */
 import "C"
@@ -715,16 +715,12 @@
 
 //export tdp_sd_acknowledge
 func tdp_sd_acknowledge(handle C.uintptr_t, ack *C.CGOSharedDirectoryAcknowledge) C.CGOErrCode {
-<<<<<<< HEAD
 	client, err := toClient(handle)
 	if err != nil {
 		return C.ErrCodeFailure
 	}
 	return client.sharedDirectoryAcknowledge(tdp.SharedDirectoryAcknowledge{
-=======
-	return cgo.Handle(handle).Value().(*Client).sharedDirectoryAcknowledge(tdp.SharedDirectoryAcknowledge{
-		//nolint:unconvert // Avoid hard dependencies on C types.
->>>>>>> b236f24f
+		//nolint:unconvert // Avoid hard dependencies on C types
 		ErrCode:     uint32(ack.err_code),
 		DirectoryID: uint32(ack.directory_id),
 	})
