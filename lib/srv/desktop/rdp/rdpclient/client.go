--- conflicted
+++ resolved
@@ -52,13 +52,8 @@
 
 /*
 // Flags to include the static Rust library.
-<<<<<<< HEAD
 #cgo linux LDFLAGS: -L${SRCDIR}/target/debug -l:librdp_client.a -lpthread -lcrypto -ldl -lssl -lm
 #cgo darwin LDFLAGS: -framework CoreFoundation -framework Security -L${SRCDIR}/target/debug -L/opt/homebrew/opt/openssl@3/lib -lrdp_client -lpthread -lcrypto -ldl -lssl -lm
-=======
-#cgo linux LDFLAGS: -L${SRCDIR}/target/release -l:librdp_client.a -lpthread -lcrypto -ldl -lssl -lm
-#cgo darwin LDFLAGS: -framework CoreFoundation -framework Security -L${SRCDIR}/target/debug -lrdp_client -lpthread -lcrypto -ldl -lssl -lm
->>>>>>> 4f5babbd
 #include <librdprs.h>
 */
 import "C"
@@ -80,7 +75,6 @@
 	C.init()
 }
 
-<<<<<<< HEAD
 // Config for creating a new Client.
 type Config struct {
 	// Addr is the network address of the RDP server, in the form host:port.
@@ -116,8 +110,6 @@
 	return nil
 }
 
-=======
->>>>>>> 4f5babbd
 // Client is the RDP client.
 type Client struct {
 	cfg Config
