--- conflicted
+++ resolved
@@ -40,10 +40,7 @@
 		InsecureSkipVerify: true,
 		VerifyConnection: func(state tls.ConnectionState) error {
 			fmt.Printf("%+v\n", state)
-<<<<<<< HEAD
-=======
 			fmt.Printf("%+v\n", state.PeerCertificates)
->>>>>>> fd8c77ea
 			return nil
 		},
 		// TODO(zmb3): is this necessary?
