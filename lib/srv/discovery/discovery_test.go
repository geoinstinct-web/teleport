--- conflicted
+++ resolved
@@ -522,12 +522,8 @@
 				mustConvertEKSToKubeCluster(t, eksMockClusters[0], mainDiscoveryGroup),
 				mustConvertEKSToKubeCluster(t, eksMockClusters[1], mainDiscoveryGroup),
 			},
-<<<<<<< HEAD
 			clustersNotUpdated: []string{mustConvertEKSToKubeCluster(t, eksMockClusters[0], mainDiscoveryGroup).GetName()},
-=======
-			clustersNotUpdated: []string{"eks-cluster1"},
 			wantEvents:         1,
->>>>>>> 6763cb77
 		},
 		{
 			name: "1 cluster in auth that belongs the same discovery group but has unmatched labels + import 2 prod clusters from EKS",
@@ -617,12 +613,8 @@
 				mustConvertAKSToKubeCluster(t, aksMockClusters["group1"][0], mainDiscoveryGroup),
 				mustConvertAKSToKubeCluster(t, aksMockClusters["group1"][1], mainDiscoveryGroup),
 			},
-<<<<<<< HEAD
 			clustersNotUpdated: []string{mustConvertAKSToKubeCluster(t, aksMockClusters["group1"][0], mainDiscoveryGroup).GetName()},
-=======
-			clustersNotUpdated: []string{"aks-cluster1"},
 			wantEvents:         2,
->>>>>>> 6763cb77
 		},
 		{
 			name:                 "no clusters in auth server, import 2 prod clusters from GKE",
