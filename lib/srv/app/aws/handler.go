/*
Copyright 2021 Gravitational, Inc.

Licensed under the Apache License, Version 2.0 (the "License");
you may not use this file except in compliance with the License.
You may obtain a copy of the License at

    http://www.apache.org/licenses/LICENSE-2.0

Unless required by applicable law or agreed to in writing, software
distributed under the License is distributed on an "AS IS" BASIS,
WITHOUT WARRANTIES OR CONDITIONS OF ANY KIND, either express or implied.
See the License for the specific language governing permissions and
limitations under the License.
*/

package aws

import (
	"bytes"
	"fmt"
	"net/http"

	"github.com/aws/aws-sdk-go/aws"
	"github.com/aws/aws-sdk-go/aws/client"
	"github.com/aws/aws-sdk-go/aws/credentials"
	"github.com/aws/aws-sdk-go/aws/credentials/stscreds"
	"github.com/aws/aws-sdk-go/aws/endpoints"
	awssession "github.com/aws/aws-sdk-go/aws/session"
	v4 "github.com/aws/aws-sdk-go/aws/signer/v4"
	"github.com/gravitational/oxy/forward"
	"github.com/gravitational/oxy/utils"
	"github.com/gravitational/trace"
	"github.com/jonboulle/clockwork"
	"github.com/sirupsen/logrus"

<<<<<<< HEAD
	apievents "github.com/gravitational/teleport/api/types/events"
	"github.com/gravitational/teleport/lib/defaults"
	"github.com/gravitational/teleport/lib/events"
=======
	"github.com/gravitational/teleport/lib/defaults"
>>>>>>> c0fcb143
	"github.com/gravitational/teleport/lib/srv/app/common"
	appcommon "github.com/gravitational/teleport/lib/srv/app/common"
	awsutils "github.com/gravitational/teleport/lib/utils/aws"
)

// NewSigningService creates a new instance of SigningService.
func NewSigningService(config SigningServiceConfig) (*SigningService, error) {
	if err := config.CheckAndSetDefaults(); err != nil {
		return nil, trace.Wrap(err)
	}
	svc := &SigningService{
		SigningServiceConfig: config,
	}

	fwd, err := forward.New(
		forward.RoundTripper(svc),
		forward.ErrorHandler(utils.ErrorHandlerFunc(svc.formatForwardResponseError)),
		forward.PassHostHeader(true),
	)
	if err != nil {
		return nil, trace.Wrap(err)
	}
	svc.Forwarder = fwd
	return svc, nil
}

// SigningService is an AWS CLI proxy service that signs AWS requests
// based on user identity.
type SigningService struct {
	// SigningServiceConfig is the SigningService configuration.
	SigningServiceConfig

	// Forwarder signs and forwards the request to AWS API.
	*forward.Forwarder
}

// SigningServiceConfig is the SigningService configuration.
type SigningServiceConfig struct {
	// Client is an HTTP client instance used for HTTP calls.
	Client *http.Client
	// Log is the Logger.
	Log logrus.FieldLogger
	// Session is AWS session.
	Session *awssession.Session
	// Clock is used to override time in tests.
	Clock clockwork.Clock

	// getSigningCredentials allows so set the function responsible for obtaining STS credentials.
	// Used in tests to set static AWS credentials and skip API call.
	getSigningCredentials getSigningCredentialsFunc
}

// CheckAndSetDefaults validates the SigningServiceConfig config.
func (s *SigningServiceConfig) CheckAndSetDefaults() error {
	if s.Client == nil {
		tr, err := defaults.Transport()
		if err != nil {
			return trace.Wrap(err)
		}
		s.Client = &http.Client{
			Transport: tr,
		}
	}
	if s.Clock == nil {
		s.Clock = clockwork.NewRealClock()
	}
	if s.Log == nil {
		s.Log = logrus.WithField(trace.Component, "aws:signer")
	}
	if s.Session == nil {
		ses, err := awssession.NewSessionWithOptions(awssession.Options{
			SharedConfigState: awssession.SharedConfigEnable,
		})
		if err != nil {
			return trace.Wrap(err)
		}
		s.Session = ses
	}
	if s.getSigningCredentials == nil {
		s.getSigningCredentials = getAWSCredentialsFromSTSAPI
	}
	return nil
}

// RoundTrip handles incoming requests and forwards them to the proper AWS API.
// Handling steps:
// 1) Decoded Authorization Header. Authorization Header example:
//
//    Authorization: AWS4-HMAC-SHA256
//    Credential=AKIAIOSFODNN7EXAMPLE/20130524/us-east-1/s3/aws4_request,
//    SignedHeaders=host;range;x-amz-date,
//    Signature=fe5f80f77d5fa3beca038a248ff027d0445342fe2855ddc963176630326f1024
//
// 2) Extract credential section from credential Authorization Header.
// 3) Extract aws-region and aws-service from the credential section.
// 4) Build AWS API endpoint based on extracted aws-region and aws-service fields.
//    Not that for endpoint resolving the https://github.com/aws/aws-sdk-go/aws/endpoints/endpoints.go
//    package is used and when Amazon releases a new API the dependency update is needed.
// 5) Sign HTTP request.
// 6) Forward the signed HTTP request to the AWS API.
func (s *SigningService) RoundTrip(req *http.Request) (*http.Response, error) {
	sessionCtx, err := common.GetSessionContext(req)
	if err != nil {
		return nil, trace.Wrap(err)
	}
	resolvedEndpoint, err := resolveEndpoint(req)
	if err != nil {
		return nil, trace.Wrap(err)
	}
<<<<<<< HEAD
	signedReq, err := s.prepareSignedRequest(req, resolvedEndpoint, sessionCtx.Identity)
=======
	signedReq, err := s.prepareSignedRequest(req, resolvedEndpoint, sessionCtx)
>>>>>>> c0fcb143
	if err != nil {
		return nil, trace.Wrap(err)
	}
	resp, err := s.Client.Do(signedReq)
	if err != nil {
		return nil, trace.Wrap(err)
	}

	if err := s.emitAuditEvent(req.Context(), signedReq, resp, sessionCtx, resolvedEndpoint); err != nil {
		s.Log.WithError(err).Warn("Failed to emit audit event.")
	}
	return resp, nil
}

<<<<<<< HEAD
// emitAuditEvent writes details of the AWS request to audit stream.
func (s *SigningService) emitAuditEvent(ctx context.Context, req *http.Request, resp *http.Response, sessionCtx *common.SessionContext, endpoint *endpoints.ResolvedEndpoint) error {
	event := &apievents.AppSessionRequest{
		Metadata: apievents.Metadata{
			Type: events.AppSessionRequestEvent,
			Code: events.AppSessionRequestCode,
		},
		Method:     req.Method,
		Path:       req.URL.Path,
		RawQuery:   req.URL.RawQuery,
		StatusCode: uint32(resp.StatusCode),
		AppMetadata: apievents.AppMetadata{
			AppURI:        sessionCtx.App.GetURI(),
			AppPublicAddr: sessionCtx.App.GetPublicAddr(),
			AppName:       sessionCtx.App.GetName(),
		},
		AWSRequestMetadata: apievents.AWSRequestMetadata{
			AWSRegion:  endpoint.SigningRegion,
			AWSService: endpoint.SigningName,
			AWSHost:    req.Host,
		},
	}
	return trace.Wrap(sessionCtx.Emitter.EmitAuditEvent(ctx, event))
}

=======
>>>>>>> c0fcb143
func (s *SigningService) formatForwardResponseError(rw http.ResponseWriter, r *http.Request, err error) {
	switch trace.Unwrap(err).(type) {
	case *trace.BadParameterError:
		s.Log.Debugf("Failed to process request: %v.", err)
		rw.WriteHeader(http.StatusBadRequest)
	case *trace.AccessDeniedError:
		s.Log.Infof("Failed to process request: %v.", err)
		rw.WriteHeader(http.StatusForbidden)
	default:
		s.Log.Warnf("Failed to process request: %v.", err)
		rw.WriteHeader(http.StatusInternalServerError)
	}
}

// prepareSignedRequest creates a new HTTP request and rewrites the header from the original request and returns a new
// HTTP request signed by STS AWS API.
func (s *SigningService) prepareSignedRequest(r *http.Request, re *endpoints.ResolvedEndpoint, sessionCtx *common.SessionContext) (*http.Request, error) {
	payload, err := awsutils.GetAndReplaceReqBody(r)
	if err != nil {
		return nil, trace.Wrap(err)
	}
	url := fmt.Sprintf("%s%s", re.URL, r.URL.Opaque)
	reqCopy, err := http.NewRequest(r.Method, url, bytes.NewReader(payload))
	if err != nil {
		return nil, trace.Wrap(err)
	}
	rewriteHeaders(r, reqCopy)
	// Sign the copy of the request.
	signer := v4.NewSigner(s.getSigningCredentials(s.Session, sessionCtx))
	_, err = signer.Sign(reqCopy, bytes.NewReader(payload), re.SigningName, re.SigningRegion, s.Clock.Now())
	if err != nil {
		return nil, trace.Wrap(err)
	}
	return reqCopy, nil
}

func rewriteHeaders(r *http.Request, reqCopy *http.Request) {
	for key, values := range r.Header {
		// Remove Teleport app headers.
		if appcommon.IsReservedHeader(key) {
			continue
		}
		for _, v := range values {
			reqCopy.Header.Add(key, v)
		}
	}
	reqCopy.Header.Del("Content-Length")
}

type getSigningCredentialsFunc func(c client.ConfigProvider, sessionCtx *common.SessionContext) *credentials.Credentials

func getAWSCredentialsFromSTSAPI(provider client.ConfigProvider, sessionCtx *common.SessionContext) *credentials.Credentials {
	return stscreds.NewCredentials(provider, sessionCtx.Identity.RouteToApp.AWSRoleARN,
		func(cred *stscreds.AssumeRoleProvider) {
			cred.RoleSessionName = sessionCtx.Identity.Username
			cred.Expiry.SetExpiration(sessionCtx.Identity.Expires, 0)

			if externalID := sessionCtx.App.GetAWSExternalID(); externalID != "" {
				cred.ExternalID = aws.String(externalID)
			}
		},
	)
}<|MERGE_RESOLUTION|>--- conflicted
+++ resolved
@@ -18,6 +18,7 @@
 
 import (
 	"bytes"
+	"context"
 	"fmt"
 	"net/http"
 
@@ -34,13 +35,9 @@
 	"github.com/jonboulle/clockwork"
 	"github.com/sirupsen/logrus"
 
-<<<<<<< HEAD
 	apievents "github.com/gravitational/teleport/api/types/events"
 	"github.com/gravitational/teleport/lib/defaults"
 	"github.com/gravitational/teleport/lib/events"
-=======
-	"github.com/gravitational/teleport/lib/defaults"
->>>>>>> c0fcb143
 	"github.com/gravitational/teleport/lib/srv/app/common"
 	appcommon "github.com/gravitational/teleport/lib/srv/app/common"
 	awsutils "github.com/gravitational/teleport/lib/utils/aws"
@@ -150,11 +147,7 @@
 	if err != nil {
 		return nil, trace.Wrap(err)
 	}
-<<<<<<< HEAD
-	signedReq, err := s.prepareSignedRequest(req, resolvedEndpoint, sessionCtx.Identity)
-=======
 	signedReq, err := s.prepareSignedRequest(req, resolvedEndpoint, sessionCtx)
->>>>>>> c0fcb143
 	if err != nil {
 		return nil, trace.Wrap(err)
 	}
@@ -169,7 +162,6 @@
 	return resp, nil
 }
 
-<<<<<<< HEAD
 // emitAuditEvent writes details of the AWS request to audit stream.
 func (s *SigningService) emitAuditEvent(ctx context.Context, req *http.Request, resp *http.Response, sessionCtx *common.SessionContext, endpoint *endpoints.ResolvedEndpoint) error {
 	event := &apievents.AppSessionRequest{
@@ -195,8 +187,6 @@
 	return trace.Wrap(sessionCtx.Emitter.EmitAuditEvent(ctx, event))
 }
 
-=======
->>>>>>> c0fcb143
 func (s *SigningService) formatForwardResponseError(rw http.ResponseWriter, r *http.Request, err error) {
 	switch trace.Unwrap(err).(type) {
 	case *trace.BadParameterError:
