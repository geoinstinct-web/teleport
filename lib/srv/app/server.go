/*
Copyright 2020 Gravitational, Inc.

Licensed under the Apache License, Version 2.0 (the "License");
you may not use this file except in compliance with the License.
You may obtain a copy of the License at

    http://www.apache.org/licenses/LICENSE-2.0

Unless required by applicable law or agreed to in writing, software
distributed under the License is distributed on an "AS IS" BASIS,
WITHOUT WARRANTIES OR CONDITIONS OF ANY KIND, either express or implied.
See the License for the specific language governing permissions and
limitations under the License.
*/

// app package runs the application proxy process. It keeps dynamic labels
// updated, heart beats its presence, checks access controls, and forwards
// connections between the tunnel and the target host.
package app

import (
	"context"
	"crypto/tls"
	"net"
	"net/http"
	"strconv"
	"sync"
	"time"

	"github.com/gravitational/teleport"
	apidefaults "github.com/gravitational/teleport/api/defaults"
	"github.com/gravitational/teleport/api/types"
	apiutils "github.com/gravitational/teleport/api/utils"
	"github.com/gravitational/teleport/lib/auth"
	"github.com/gravitational/teleport/lib/defaults"
	"github.com/gravitational/teleport/lib/labels"
	"github.com/gravitational/teleport/lib/services"
	"github.com/gravitational/teleport/lib/srv"
	appaws "github.com/gravitational/teleport/lib/srv/app/aws"
	"github.com/gravitational/teleport/lib/tlsca"
	"github.com/gravitational/teleport/lib/utils"

	"github.com/gravitational/trace"

	"github.com/jonboulle/clockwork"
	"github.com/sirupsen/logrus"
)

type RotationGetter func(role types.SystemRole) (*types.Rotation, error)

// Config is the configuration for an application server.
type Config struct {
	// Clock is used to control time.
	Clock clockwork.Clock

	// DataDir is the path to the data directory for the server.
	DataDir string

	// AuthClient is a client directly connected to the Auth server.
	AuthClient *auth.Client

	// AccessPoint is a caching client connected to the Auth Server.
	AccessPoint auth.AccessPoint

	// TLSConfig is the *tls.Config for this server.
	TLSConfig *tls.Config

	// CipherSuites is the list of TLS cipher suites that have been configured
	// for this process.
	CipherSuites []uint16

	// Hostname is the hostname where this application agent is running.
	Hostname string

	// HostID is the id of the host where this application agent is running.
	HostID string

	// Authorizer is used to authorize requests.
	Authorizer auth.Authorizer

	// GetRotation returns the certificate rotation state.
	GetRotation RotationGetter

	// Apps is a list of statically registered apps this agent proxies.
	Apps types.Apps

	// OnHeartbeat is called after every heartbeat. Used to update process state.
	OnHeartbeat func(error)

	// Cloud provides cloud provider access related functionality.
	Cloud Cloud

	// ResourceMatchers is a list of app resource matchers.
	ResourceMatchers []services.ResourceMatcher

	// OnReconcile is called after each database resource reconciliation.
	OnReconcile func(types.Apps)
}

// CheckAndSetDefaults makes sure the configuration has the minimum required
// to function.
func (c *Config) CheckAndSetDefaults() error {
	if c.Clock == nil {
		c.Clock = clockwork.NewRealClock()
	}

	if c.DataDir == "" {
		return trace.BadParameter("data dir missing")
	}
	if c.AuthClient == nil {
		return trace.BadParameter("auth client log missing")
	}
	if c.AccessPoint == nil {
		return trace.BadParameter("access point missing")
	}
	if c.TLSConfig == nil {
		return trace.BadParameter("tls config missing")
	}
	if len(c.CipherSuites) == 0 {
		return trace.BadParameter("cipersuites missing")
	}
	if c.Hostname == "" {
		return trace.BadParameter("hostname missing")
	}
	if c.HostID == "" {
		return trace.BadParameter("host id missing")
	}
	if c.Authorizer == nil {
		return trace.BadParameter("authorizer missing")
	}
	if c.GetRotation == nil {
		return trace.BadParameter("rotation getter missing")
	}
	if c.OnHeartbeat == nil {
		return trace.BadParameter("heartbeat missing")
	}
	if c.Cloud == nil {
		cloud, err := NewCloud(CloudConfig{})
		if err != nil {
			return trace.Wrap(err)
		}
		c.Cloud = cloud
	}

	return nil
}

// Server is an application server. It authenticates requests from the web
// proxy and forwards them to internal applications.
type Server struct {
	c   *Config
	log *logrus.Entry

	closeContext context.Context
	closeFunc    context.CancelFunc

	httpServer *http.Server
	tlsConfig  *tls.Config

	mu            sync.RWMutex
	heartbeats    map[string]*srv.Heartbeat
	dynamicLabels map[string]*labels.Dynamic

	// apps are all apps this server currently proxies. Proxied apps are
	// reconciled against monitoredApps below.
	apps map[string]types.Application
	// monitoredApps contains all cluster apps the proxied apps are
	// reconciled against.
	monitoredApps monitoredApps
	// reconcileCh triggers reconciliation of proxied apps.
	reconcileCh chan struct{}

	proxyPort string

	cache *sessionCache

	awsSigner *appaws.SigningService

	// watcher monitors changes to application resources.
	watcher *services.AppWatcher
}

// monitoredApps is a collection of applications from different sources
// like configuration file and dynamic resources.
//
// It's updated by respective watchers and is used for reconciling with the
// currently proxied apps.
type monitoredApps struct {
	// static are apps from the agent's YAML configuration.
	static types.Apps
	// resources are apps created via CLI or API.
	resources types.Apps
	// mu protects access to the fields.
	mu sync.Mutex
}

func (m *monitoredApps) setResources(apps types.Apps) {
	m.mu.Lock()
	defer m.mu.Unlock()
	m.resources = apps
}

func (m *monitoredApps) get() types.ResourcesWithLabels {
	m.mu.Lock()
	defer m.mu.Unlock()
	return append(m.static, m.resources...).AsResources()
}

// New returns a new application server.
func New(ctx context.Context, c *Config) (*Server, error) {
	err := c.CheckAndSetDefaults()
	if err != nil {
		return nil, trace.Wrap(err)
	}

	awsSigner, err := appaws.NewSigningService(appaws.SigningServiceConfig{})
	if err != nil {
		return nil, trace.Wrap(err)
	}

	s := &Server{
		c: c,
		log: logrus.WithFields(logrus.Fields{
			trace.Component: teleport.ComponentApp,
		}),
		heartbeats:    make(map[string]*srv.Heartbeat),
		dynamicLabels: make(map[string]*labels.Dynamic),
		apps:          make(map[string]types.Application),
<<<<<<< HEAD

		awsSigner: awsSigner,
=======
		monitoredApps: monitoredApps{
			static: c.Apps,
		},
		reconcileCh: make(chan struct{}),
>>>>>>> bb6e56ac
	}

	s.closeContext, s.closeFunc = context.WithCancel(ctx)

	// Make copy of server's TLS configuration and update it with the specific
	// functionality this server needs, like requiring client certificates.
	s.tlsConfig = copyAndConfigureTLS(s.c.TLSConfig, s.getConfigForClient)
	if err != nil {
		return nil, trace.Wrap(err)
	}

	// Create and configure HTTP server with authorizing middleware.
	s.httpServer = s.newHTTPServer()
	if err != nil {
		return nil, trace.Wrap(err)
	}

	// Create a new session cache, this holds sessions that can be used to
	// forward requests.
	s.cache, err = newSessionCache(s.closeContext, s.log)
	if err != nil {
		return nil, trace.Wrap(err)
	}

	// Figure out the port the proxy is running on.
	s.proxyPort = s.getProxyPort()

	return s, nil
}

// startApp registers the specified application.
func (s *Server) startApp(ctx context.Context, app types.Application) error {
	// Start a goroutine that will be updating apps's command labels (if any)
	// on the defined schedule.
	if err := s.startDynamicLabels(ctx, app); err != nil {
		return trace.Wrap(err)
	}
	// Heartbeat will periodically report the presence of this proxied app
	// to the auth server.
	if err := s.startHeartbeat(ctx, app); err != nil {
		return trace.Wrap(err)
	}
	s.log.Debugf("Started %v.", app)
	return nil
}

// stopApp uninitializes the app with the specified name.
func (s *Server) stopApp(ctx context.Context, name string) error {
	s.stopDynamicLabels(name)
	if err := s.stopHeartbeat(name); err != nil {
		return trace.Wrap(err)
	}
	// Heartbeat is stopped but if we don't remove this app server,
	// it can linger for up to ~10m until its TTL expires.
	if err := s.removeAppServer(ctx, name); err != nil && !trace.IsNotFound(err) {
		return trace.Wrap(err)
	}
	s.log.Debugf("Stopped app %q.", name)
	return nil
}

// removeAppServer deletes app server for the specified app.
func (s *Server) removeAppServer(ctx context.Context, name string) error {
	return s.c.AuthClient.DeleteApplicationServer(ctx, apidefaults.Namespace,
		s.c.HostID, name)
}

// startDynamicLabels starts dynamic labels for the app if it has them.
func (s *Server) startDynamicLabels(ctx context.Context, app types.Application) error {
	if len(app.GetDynamicLabels()) == 0 {
		return nil // Nothing to do.
	}
	dynamic, err := labels.NewDynamic(ctx, &labels.DynamicConfig{
		Labels: app.GetDynamicLabels(),
		Log:    s.log,
	})
	if err != nil {
		return trace.Wrap(err)
	}
	dynamic.Sync()
	dynamic.Start()
	s.mu.Lock()
	defer s.mu.Unlock()
	s.dynamicLabels[app.GetName()] = dynamic
	return nil
}

// getDynamicLabels returns dynamic labels for the specified app.
func (s *Server) getDynamicLabels(name string) *labels.Dynamic {
	s.mu.RLock()
	defer s.mu.RUnlock()
	dynamic, ok := s.dynamicLabels[name]
	if !ok {
		return nil
	}
	return dynamic
}

// stopDynamicLabels stops dynamic labels for the specified app.
func (s *Server) stopDynamicLabels(name string) {
	s.mu.Lock()
	defer s.mu.Unlock()
	dynamic, ok := s.dynamicLabels[name]
	if !ok {
		return
	}
	delete(s.dynamicLabels, name)
	dynamic.Close()
}

// startHeartbeat starts the registration heartbeat to the auth server.
func (s *Server) startHeartbeat(ctx context.Context, app types.Application) error {
	heartbeat, err := srv.NewHeartbeat(srv.HeartbeatConfig{
		Context:         s.closeContext,
		Component:       teleport.ComponentApp,
		Mode:            srv.HeartbeatModeApp,
		Announcer:       s.c.AccessPoint,
		GetServerInfo:   s.getServerInfoFunc(app),
		KeepAlivePeriod: apidefaults.ServerKeepAliveTTL,
		AnnouncePeriod:  apidefaults.ServerAnnounceTTL/2 + utils.RandomDuration(apidefaults.ServerAnnounceTTL/10),
		CheckPeriod:     defaults.HeartbeatCheckPeriod,
		ServerTTL:       apidefaults.ServerAnnounceTTL,
		OnHeartbeat:     s.c.OnHeartbeat,
	})
	if err != nil {
		return trace.Wrap(err)
	}
	go heartbeat.Run()
	s.mu.Lock()
	defer s.mu.Unlock()
	s.heartbeats[app.GetName()] = heartbeat
	return nil
}

// stopHeartbeat stops the heartbeat for the specified app.
func (s *Server) stopHeartbeat(name string) error {
	s.mu.Lock()
	defer s.mu.Unlock()
	heartbeat, ok := s.heartbeats[name]
	if !ok {
		return nil
	}
	delete(s.heartbeats, name)
	return heartbeat.Close()
}

// getServerInfoFunc returns function that the heartbeater uses to report the
// provided application to the auth server.
func (s *Server) getServerInfoFunc(app types.Application) func() (types.Resource, error) {
	return func() (types.Resource, error) {
		return s.getServerInfo(app)
	}
}

// getServerInfo returns up-to-date app resource.
func (s *Server) getServerInfo(app types.Application) (types.Resource, error) {
	// Make sure to return a new object, because it gets cached by
	// heartbeat and will always compare as equal otherwise.
	s.mu.RLock()
	copy := app.Copy()
	s.mu.RUnlock()
	// Update dynamic labels if the app has them.
	labels := s.getDynamicLabels(copy.GetName())
	if labels != nil {
		copy.SetDynamicLabels(labels.Get())
	}
	expires := s.c.Clock.Now().UTC().Add(apidefaults.ServerAnnounceTTL)
	return types.NewAppServerV3(types.Metadata{
		Name:    copy.GetName(),
		Expires: &expires,
	}, types.AppServerSpecV3{
		Version:  teleport.Version,
		Hostname: s.c.Hostname,
		HostID:   s.c.HostID,
		Rotation: s.getRotationState(),
		App:      copy,
	})
}

// getRotationState is a helper to return this server's CA rotation state.
func (s *Server) getRotationState() types.Rotation {
	rotation, err := s.c.GetRotation(types.RoleApp)
	if err != nil && !trace.IsNotFound(err) {
		s.log.WithError(err).Warn("Failed to get rotation state.")
	}
	if rotation != nil {
		return *rotation
	}
	return types.Rotation{}
}

// registerApp starts proxying the app.
func (s *Server) registerApp(ctx context.Context, app types.Application) error {
	if err := s.startApp(ctx, app); err != nil {
		return trace.Wrap(err)
	}
	s.mu.Lock()
	defer s.mu.Unlock()
	s.apps[app.GetName()] = app
	return nil
}

// updateApp updates application that is already registered.
func (s *Server) updateApp(ctx context.Context, app types.Application) error {
	// Stop heartbeat and dynamic labels before starting new ones.
	if err := s.stopApp(ctx, app.GetName()); err != nil {
		return trace.Wrap(err)
	}
	if err := s.registerApp(ctx, app); err != nil {
		// If we failed to re-register, don't keep proxying the old app.
		if errUnregister := s.unregisterApp(ctx, app.GetName()); errUnregister != nil {
			return trace.NewAggregate(err, errUnregister)
		}
		return trace.Wrap(err)
	}
	return nil
}

// unregisterApp stops proxying the app.
func (s *Server) unregisterApp(ctx context.Context, name string) error {
	if err := s.stopApp(ctx, name); err != nil {
		return trace.Wrap(err)
	}
	s.mu.Lock()
	defer s.mu.Unlock()
	delete(s.apps, name)
	return nil
}

// getApps returns a list of all apps this server is proxying.
func (s *Server) getApps() (apps types.Apps) {
	s.mu.RLock()
	defer s.mu.RUnlock()
	for _, app := range s.apps {
		apps = append(apps, app)
	}
	return apps
}

// Start starts proxying all registered apps.
func (s *Server) Start(ctx context.Context) (err error) {
	// Register all apps from static configuration.
	for _, app := range s.c.Apps {
		if err := s.registerApp(ctx, app); err != nil {
			return trace.Wrap(err)
		}
	}

	// Start reconciler that will be reconciling proxied apps with
	// application resources.
	if err := s.startReconciler(ctx); err != nil {
		return trace.Wrap(err)
	}

	// Initialize watcher that will be dynamically (un-)registering
	// proxied apps based on the application resources.
	if s.watcher, err = s.startResourceWatcher(ctx); err != nil {
		return trace.Wrap(err)
	}

	return nil
}

// Close will shut the server down and unblock any resources.
func (s *Server) Close() error {
	var errs []error

	// Stop all proxied apps.
	for _, app := range s.getApps() {
		if err := s.unregisterApp(s.closeContext, app.GetName()); err != nil {
			errs = append(errs, err)
		}
	}

	// Stop HTTP server.
	if err := s.httpServer.Close(); err != nil {
		errs = append(errs, err)
	}

	// Signal to any blocking go routine that it should exit.
	s.closeFunc()

	// Stop the database resource watcher.
	if s.watcher != nil {
		s.watcher.Close()
	}

	return trace.NewAggregate(errs...)
}

// Wait will block while the server is running.
func (s *Server) Wait() error {
	<-s.closeContext.Done()
	return s.closeContext.Err()
}

// ForceHeartbeat is used in tests to force updating of app servers.
func (s *Server) ForceHeartbeat() error {
	s.mu.RLock()
	defer s.mu.RUnlock()
	for name, heartbeat := range s.heartbeats {
		s.log.Debugf("Forcing heartbeat for %q.", name)
		if err := heartbeat.ForceSend(time.Second); err != nil {
			return trace.Wrap(err)
		}
	}
	return nil
}

// HandleConnection takes a connection and wraps it in a listener so it can
// be passed to http.Serve to process as a HTTP request.
func (s *Server) HandleConnection(conn net.Conn) {
	// Wrap the listener in a TLS authorizing listener.
	listener := newListener(s.closeContext, conn)
	tlsListener := tls.NewListener(listener, s.tlsConfig)

	if err := s.httpServer.Serve(tlsListener); err != nil {
		s.log.Warnf("Failed to handle connection: %v.", err)
	}
}

// ServeHTTP will forward the *http.Request to the target application.
func (s *Server) ServeHTTP(w http.ResponseWriter, r *http.Request) {
	if err := s.serveHTTP(w, r); err != nil {
		s.log.Warnf("Failed to serve request: %v.", err)

		// Covert trace error type to HTTP and write response.
		code := trace.ErrorToCode(err)
		http.Error(w, http.StatusText(code), code)
	}
}

func (s *Server) serveHTTP(w http.ResponseWriter, r *http.Request) error {
	// Extract the identity and application being requested from the certificate
	// and check if the caller has access.
	identity, app, err := s.authorize(r.Context(), r)
	if err != nil {
		return trace.Wrap(err)
	}

	// Distinguish between AWS console access originated from Teleport Proxy WebUI and
	// access from AWS CLI where the request is already singed by the AWS Signature Version 4 algorithm.
	// AWS CLI, automatically use SigV4 for all services that support it (All services expect Amazon SimpleDB
	// but this AWS service has been deprecated)
	if appaws.IsSignedByAWSSigV4(r) && app.IsAWSConsole() {
		// Sign the request based on RouteToApp.AWSRoleARN user identity and route signed request to the AWS API.
		s.awsSigner.Handle(w, r)
		return nil
	}

	// If this application is AWS management console, generate a sign-in URL
	// and redirect the user to it.
	if app.IsAWSConsole() {
		s.log.Debugf("Redirecting %v to AWS mananement console with role %v.",
			identity.Username, identity.RouteToApp.AWSRoleARN)
		url, err := s.c.Cloud.GetAWSSigninURL(AWSSigninRequest{
			Identity:  identity,
			TargetURL: app.GetURI(),
			Issuer:    app.GetPublicAddr(),
		})
		if err != nil {
			return trace.Wrap(err)
		}
		http.Redirect(w, r, url.SigninURL, http.StatusFound)
		return nil
	}

	// Fetch a cached request forwarder (or create one) that lives about 5
	// minutes. Used to stream session chunks to the Audit Log.
	session, err := s.getSession(r.Context(), identity, app)
	if err != nil {
		return trace.Wrap(err)
	}

	// Forward request to the target application.
	session.fwd.ServeHTTP(w, r)
	return nil
}

// authorize will check if request carries a session cookie matching a
// session in the backend.
func (s *Server) authorize(ctx context.Context, r *http.Request) (*tlsca.Identity, types.Application, error) {
	// Only allow local and remote identities to proxy to an application.
	userType := r.Context().Value(auth.ContextUser)
	switch userType.(type) {
	case auth.LocalUser, auth.RemoteUser:
	default:
		return nil, nil, trace.BadParameter("invalid identity: %T", userType)
	}

	// Extract authorizing context and identity of the user from the request.
	authContext, err := s.c.Authorizer.Authorize(r.Context())
	if err != nil {
		return nil, nil, trace.Wrap(err)
	}
	identity := authContext.Identity.GetIdentity()

	// Fetch the application and check if the identity has access.
	app, err := s.getApp(r.Context(), identity.RouteToApp.PublicAddr)
	if err != nil {
		return nil, nil, trace.Wrap(err)
	}
	ap, err := s.c.AccessPoint.GetAuthPreference(ctx)
	if err != nil {
		return nil, nil, trace.Wrap(err)
	}
	mfaParams := services.AccessMFAParams{
		Verified:       identity.MFAVerified != "",
		AlwaysRequired: ap.GetRequireSessionMFA(),
	}

	// When accessing AWS management console, check permissions to assume
	// requested IAM role as well.
	var matchers []services.RoleMatcher
	if app.IsAWSConsole() {
		matchers = append(matchers, &services.AWSRoleARNMatcher{
			RoleARN: identity.RouteToApp.AWSRoleARN,
		})
	}

	err = authContext.Checker.CheckAccess(
		app,
		mfaParams,
		matchers...)
	if err != nil {
		return nil, nil, utils.OpaqueAccessDenied(err)
	}

	return &identity, app, nil
}

// getSession returns a request session used to proxy the request to the
// target application. Always checks if the session is valid first and if so,
// will return a cached session, otherwise will create one.
func (s *Server) getSession(ctx context.Context, identity *tlsca.Identity, app types.Application) (*session, error) {
	// If a cached forwarder exists, return it right away.
	session, err := s.cache.get(identity.RouteToApp.SessionID)
	if err == nil {
		return session, nil
	}

	// Create a new session with a recorder and forwarder in it.
	session, err = s.newSession(ctx, identity, app)
	if err != nil {
		return nil, trace.Wrap(err)
	}

	// Put the session in the cache so the next request can use it for 5 minutes
	// or the time until the certificate expires, whichever comes first.
	ttl := utils.MinTTL(identity.Expires.Sub(s.c.Clock.Now()), 5*time.Minute)
	err = s.cache.set(identity.RouteToApp.SessionID, session, ttl)
	if err != nil {
		return nil, trace.Wrap(err)
	}

	return session, nil
}

// getApp returns an application matching the public address. If multiple
// matching applications exist, the first one is returned. Random selection
// (or round robin) does not need to occur here because they will all point
// to the same target address. Random selection (or round robin) occurs at the
// web proxy to load balance requests to the application service.
func (s *Server) getApp(ctx context.Context, publicAddr string) (types.Application, error) {
	s.mu.RLock()
	defer s.mu.RUnlock()

	for _, a := range s.getApps() {
		if publicAddr == a.GetPublicAddr() {
			return a, nil
		}
	}
	return nil, trace.NotFound("no application at %v found", publicAddr)
}

// newHTTPServer creates an *http.Server that can authorize and forward
// requests to a target application.
func (s *Server) newHTTPServer() *http.Server {
	// Reuse the auth.Middleware to authorize requests but only accept
	// certificates that were specifically generated for applications.
	authMiddleware := &auth.Middleware{
		AccessPoint:   s.c.AccessPoint,
		AcceptedUsage: []string{teleport.UsageAppsOnly},
	}
	authMiddleware.Wrap(s)

	return &http.Server{
		Handler:           authMiddleware,
		ReadHeaderTimeout: apidefaults.DefaultDialTimeout,
		ErrorLog:          utils.NewStdlogger(s.log.Error, teleport.ComponentApp),
	}
}

// getProxyPort tries to figure out the address the proxy is running at.
func (s *Server) getProxyPort() string {
	servers, err := s.c.AccessPoint.GetProxies()
	if err != nil {
		return strconv.Itoa(defaults.HTTPListenPort)
	}
	if len(servers) == 0 {
		return strconv.Itoa(defaults.HTTPListenPort)
	}
	_, port, err := net.SplitHostPort(servers[0].GetPublicAddr())
	if err != nil {
		return strconv.Itoa(defaults.HTTPListenPort)
	}
	return port
}

// getConfigForClient returns the list of CAs that could have signed the
// client's certificate.
func (s *Server) getConfigForClient(info *tls.ClientHelloInfo) (*tls.Config, error) {
	var clusterName string
	var err error

	// Try and extract the name of the cluster that signed the client's certificate.
	if info.ServerName != "" {
		clusterName, err = apiutils.DecodeClusterName(info.ServerName)
		if err != nil {
			if !trace.IsNotFound(err) {
				s.log.Debugf("Ignoring unsupported cluster name %q.", info.ServerName)
			}
		}
	}

	// Fetch list of CAs that could have signed this certificate. If clusterName
	// is empty, all CAs that this cluster knows about are returned.
	pool, err := auth.ClientCertPool(s.c.AccessPoint, clusterName)
	if err != nil {
		// If this request fails, return nil and fallback to the default ClientCAs.
		s.log.Debugf("Failed to retrieve client pool: %v.", trace.DebugReport(err))
		return nil, nil
	}

	// Don't modify the server's *tls.Config, create one per connection because
	// the requests could be coming from different clusters.
	tlsCopy := s.tlsConfig.Clone()
	tlsCopy.ClientCAs = pool
	return tlsCopy, nil
}

// copyAndConfigureTLS can be used to copy and modify an existing *tls.Config
// for Teleport application proxy servers.
func copyAndConfigureTLS(config *tls.Config, fn func(*tls.ClientHelloInfo) (*tls.Config, error)) *tls.Config {
	tlsConfig := config.Clone()

	// Require clients to present a certificate
	tlsConfig.ClientAuth = tls.RequireAndVerifyClientCert

	// Configure function that will be used to fetch the CA that signed the
	// client's certificate to verify the chain presented. If the client does not
	// pass in the cluster name, this functions pulls back all CA to try and
	// match the certificate presented against any CA.
	tlsConfig.GetConfigForClient = fn

	return tlsConfig
}<|MERGE_RESOLUTION|>--- conflicted
+++ resolved
@@ -227,15 +227,11 @@
 		heartbeats:    make(map[string]*srv.Heartbeat),
 		dynamicLabels: make(map[string]*labels.Dynamic),
 		apps:          make(map[string]types.Application),
-<<<<<<< HEAD
-
 		awsSigner: awsSigner,
-=======
 		monitoredApps: monitoredApps{
 			static: c.Apps,
 		},
 		reconcileCh: make(chan struct{}),
->>>>>>> bb6e56ac
 	}
 
 	s.closeContext, s.closeFunc = context.WithCancel(ctx)
