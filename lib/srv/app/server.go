/*
Copyright 2020 Gravitational, Inc.

Licensed under the Apache License, Version 2.0 (the "License");
you may not use this file except in compliance with the License.
You may obtain a copy of the License at

    http://www.apache.org/licenses/LICENSE-2.0

Unless required by applicable law or agreed to in writing, software
distributed under the License is distributed on an "AS IS" BASIS,
WITHOUT WARRANTIES OR CONDITIONS OF ANY KIND, either express or implied.
See the License for the specific language governing permissions and
limitations under the License.
*/

// app package runs the application proxy process. It keeps dynamic labels
// updated, heart beats its presence, checks access controls, and forwards
// connections between the tunnel and the target host.
package app

import (
	"context"
	"crypto/tls"
	"errors"
	"net"
	"net/http"
	"strconv"
	"sync"
	"time"

	"github.com/gravitational/teleport"
	apidefaults "github.com/gravitational/teleport/api/defaults"
	"github.com/gravitational/teleport/api/types"
	apiutils "github.com/gravitational/teleport/api/utils"
	"github.com/gravitational/teleport/lib/auth"
	"github.com/gravitational/teleport/lib/defaults"
	"github.com/gravitational/teleport/lib/labels"
	"github.com/gravitational/teleport/lib/reversetunnel"
	"github.com/gravitational/teleport/lib/services"
	"github.com/gravitational/teleport/lib/srv"
	appaws "github.com/gravitational/teleport/lib/srv/app/aws"
	"github.com/gravitational/teleport/lib/srv/app/common"
	"github.com/gravitational/teleport/lib/tlsca"
	"github.com/gravitational/teleport/lib/utils"
	"github.com/gravitational/teleport/lib/utils/aws"

	"github.com/gravitational/trace"

	"github.com/jonboulle/clockwork"
	"github.com/sirupsen/logrus"
)

type RotationGetter func(role types.SystemRole) (*types.Rotation, error)

// Config is the configuration for an application server.
type Config struct {
	// Clock is used to control time.
	Clock clockwork.Clock

	// DataDir is the path to the data directory for the server.
	DataDir string

	// AuthClient is a client directly connected to the Auth server.
	AuthClient *auth.Client

	// AccessPoint is a caching client connected to the Auth Server.
	AccessPoint auth.AppsAccessPoint

	// TLSConfig is the *tls.Config for this server.
	TLSConfig *tls.Config

	// CipherSuites is the list of TLS cipher suites that have been configured
	// for this process.
	CipherSuites []uint16

	// Hostname is the hostname where this application agent is running.
	Hostname string

	// HostID is the id of the host where this application agent is running.
	HostID string

	// Authorizer is used to authorize requests.
	Authorizer auth.Authorizer

	// GetRotation returns the certificate rotation state.
	GetRotation RotationGetter

	// Apps is a list of statically registered apps this agent proxies.
	Apps types.Apps

	// CloudLabels is a service that imports labels from a cloud provider. The labels are shared
	// between all apps.
	CloudLabels labels.Importer

	// OnHeartbeat is called after every heartbeat. Used to update process state.
	OnHeartbeat func(error)

	// Cloud provides cloud provider access related functionality.
	Cloud Cloud

	// ResourceMatchers is a list of app resource matchers.
	ResourceMatchers []services.ResourceMatcher

	// OnReconcile is called after each database resource reconciliation.
	OnReconcile func(types.Apps)

	// ConnectedProxyGetter gets the proxies teleport is connected to.
	ConnectedProxyGetter *reversetunnel.ConnectedProxyGetter
}

// CheckAndSetDefaults makes sure the configuration has the minimum required
// to function.
func (c *Config) CheckAndSetDefaults() error {
	if c.Clock == nil {
		c.Clock = clockwork.NewRealClock()
	}

	if c.DataDir == "" {
		return trace.BadParameter("data dir missing")
	}
	if c.AuthClient == nil {
		return trace.BadParameter("auth client log missing")
	}
	if c.AccessPoint == nil {
		return trace.BadParameter("access point missing")
	}
	if c.TLSConfig == nil {
		return trace.BadParameter("tls config missing")
	}
	if len(c.CipherSuites) == 0 {
		return trace.BadParameter("cipersuites missing")
	}
	if c.Hostname == "" {
		return trace.BadParameter("hostname missing")
	}
	if c.HostID == "" {
		return trace.BadParameter("host id missing")
	}
	if c.Authorizer == nil {
		return trace.BadParameter("authorizer missing")
	}
	if c.GetRotation == nil {
		return trace.BadParameter("rotation getter missing")
	}
	if c.OnHeartbeat == nil {
		return trace.BadParameter("heartbeat missing")
	}
	if c.Cloud == nil {
		cloud, err := NewCloud(CloudConfig{})
		if err != nil {
			return trace.Wrap(err)
		}
		c.Cloud = cloud
	}
	if c.ConnectedProxyGetter == nil {
		c.ConnectedProxyGetter = reversetunnel.NewConnectedProxyGetter()
	}

	return nil
}

// Server is an application server. It authenticates requests from the web
// proxy and forwards them to internal applications.
type Server struct {
	c   *Config
	log *logrus.Entry

	closeContext context.Context
	closeFunc    context.CancelFunc

	httpServer *http.Server
	tcpServer  *tcpServer
	tlsConfig  *tls.Config

	mu            sync.RWMutex
	heartbeats    map[string]*srv.Heartbeat
	dynamicLabels map[string]*labels.Dynamic

	// apps are all apps this server currently proxies. Proxied apps are
	// reconciled against monitoredApps below.
	apps map[string]types.Application
	// monitoredApps contains all cluster apps the proxied apps are
	// reconciled against.
	monitoredApps monitoredApps
	// reconcileCh triggers reconciliation of proxied apps.
	reconcileCh chan struct{}

	proxyPort string

	cache *sessionChunkCache

	awsSigner *appaws.SigningService

	// watcher monitors changes to application resources.
	watcher *services.AppWatcher

	// authMiddleware allows wrapping connections with identity information.
	authMiddleware *auth.Middleware
}

// monitoredApps is a collection of applications from different sources
// like configuration file and dynamic resources.
//
// It's updated by respective watchers and is used for reconciling with the
// currently proxied apps.
type monitoredApps struct {
	// static are apps from the agent's YAML configuration.
	static types.Apps
	// resources are apps created via CLI or API.
	resources types.Apps
	// mu protects access to the fields.
	mu sync.Mutex
}

func (m *monitoredApps) setResources(apps types.Apps) {
	m.mu.Lock()
	defer m.mu.Unlock()
	m.resources = apps
}

func (m *monitoredApps) get() types.ResourcesWithLabelsMap {
	m.mu.Lock()
	defer m.mu.Unlock()
	return append(m.static, m.resources...).AsResources().ToMap()
}

// New returns a new application server.
func New(ctx context.Context, c *Config) (*Server, error) {
	err := c.CheckAndSetDefaults()
	if err != nil {
		return nil, trace.Wrap(err)
	}

	awsSigner, err := appaws.NewSigningService(appaws.SigningServiceConfig{})
	if err != nil {
		return nil, trace.Wrap(err)
	}

	s := &Server{
		c: c,
		log: logrus.WithFields(logrus.Fields{
			trace.Component: teleport.ComponentApp,
		}),
		heartbeats:    make(map[string]*srv.Heartbeat),
		dynamicLabels: make(map[string]*labels.Dynamic),
		apps:          make(map[string]types.Application),
		awsSigner:     awsSigner,
		monitoredApps: monitoredApps{
			static: c.Apps,
		},
		reconcileCh: make(chan struct{}),
	}

	s.closeContext, s.closeFunc = context.WithCancel(ctx)

	// Make copy of server's TLS configuration and update it with the specific
	// functionality this server needs, like requiring client certificates.
	s.tlsConfig = copyAndConfigureTLS(s.c.TLSConfig, s.getConfigForClient)
	if err != nil {
		return nil, trace.Wrap(err)
	}

	// Create and configure HTTP server with authorizing middleware.
	s.httpServer = s.newHTTPServer()

	// TCP server will handle TCP applications.
	s.tcpServer = s.newTCPServer()

	// Create a new session cache, this holds sessions that can be used to
	// forward requests.
	s.cache, err = s.newSessionChunkCache()
	if err != nil {
		return nil, trace.Wrap(err)
	}

	// Figure out the port the proxy is running on.
	s.proxyPort = s.getProxyPort()

	return s, nil
}

// startApp registers the specified application.
func (s *Server) startApp(ctx context.Context, app types.Application) error {
	// Start a goroutine that will be updating apps's command labels (if any)
	// on the defined schedule.
	if err := s.startDynamicLabels(ctx, app); err != nil {
		return trace.Wrap(err)
	}
	// Heartbeat will periodically report the presence of this proxied app
	// to the auth server.
	if err := s.startHeartbeat(ctx, app); err != nil {
		return trace.Wrap(err)
	}
	s.log.Debugf("Started %v.", app)
	return nil
}

// stopApp uninitializes the app with the specified name.
func (s *Server) stopApp(ctx context.Context, name string) error {
	s.stopDynamicLabels(name)
	if err := s.stopHeartbeat(name); err != nil {
		return trace.Wrap(err)
	}
	// Heartbeat is stopped but if we don't remove this app server,
	// it can linger for up to ~10m until its TTL expires.
	if err := s.removeAppServer(ctx, name); err != nil && !trace.IsNotFound(err) {
		return trace.Wrap(err)
	}
	s.log.Debugf("Stopped app %q.", name)
	return nil
}

// removeAppServer deletes app server for the specified app.
func (s *Server) removeAppServer(ctx context.Context, name string) error {
	return s.c.AuthClient.DeleteApplicationServer(ctx, apidefaults.Namespace,
		s.c.HostID, name)
}

// startDynamicLabels starts dynamic labels for the app if it has them.
func (s *Server) startDynamicLabels(ctx context.Context, app types.Application) error {
	if len(app.GetDynamicLabels()) == 0 {
		return nil // Nothing to do.
	}
	dynamic, err := labels.NewDynamic(ctx, &labels.DynamicConfig{
		Labels: app.GetDynamicLabels(),
		Log:    s.log,
	})
	if err != nil {
		return trace.Wrap(err)
	}
	dynamic.Sync()
	dynamic.Start()
	s.mu.Lock()
	defer s.mu.Unlock()
	s.dynamicLabels[app.GetName()] = dynamic
	return nil
}

// getDynamicLabels returns dynamic labels for the specified app.
func (s *Server) getDynamicLabels(name string) *labels.Dynamic {
	s.mu.RLock()
	defer s.mu.RUnlock()
	dynamic, ok := s.dynamicLabels[name]
	if !ok {
		return nil
	}
	return dynamic
}

// stopDynamicLabels stops dynamic labels for the specified app.
func (s *Server) stopDynamicLabels(name string) {
	s.mu.Lock()
	defer s.mu.Unlock()
	dynamic, ok := s.dynamicLabels[name]
	if !ok {
		return
	}
	delete(s.dynamicLabels, name)
	dynamic.Close()
}

// startHeartbeat starts the registration heartbeat to the auth server.
func (s *Server) startHeartbeat(ctx context.Context, app types.Application) error {
	heartbeat, err := srv.NewHeartbeat(srv.HeartbeatConfig{
		Context:         s.closeContext,
		Component:       teleport.ComponentApp,
		Mode:            srv.HeartbeatModeApp,
		Announcer:       s.c.AccessPoint,
		GetServerInfo:   s.getServerInfoFunc(app),
		KeepAlivePeriod: apidefaults.ServerKeepAliveTTL(),
		AnnouncePeriod:  apidefaults.ServerAnnounceTTL/2 + utils.RandomDuration(apidefaults.ServerAnnounceTTL/10),
		CheckPeriod:     defaults.HeartbeatCheckPeriod,
		ServerTTL:       apidefaults.ServerAnnounceTTL,
		OnHeartbeat:     s.c.OnHeartbeat,
	})
	if err != nil {
		return trace.Wrap(err)
	}
	go heartbeat.Run()
	s.mu.Lock()
	defer s.mu.Unlock()
	s.heartbeats[app.GetName()] = heartbeat
	return nil
}

// stopHeartbeat stops the heartbeat for the specified app.
func (s *Server) stopHeartbeat(name string) error {
	s.mu.Lock()
	defer s.mu.Unlock()
	heartbeat, ok := s.heartbeats[name]
	if !ok {
		return nil
	}
	delete(s.heartbeats, name)
	return heartbeat.Close()
}

// getServerInfoFunc returns function that the heartbeater uses to report the
// provided application to the auth server.
func (s *Server) getServerInfoFunc(app types.Application) func() (types.Resource, error) {
	return func() (types.Resource, error) {
		return s.getServerInfo(app)
	}
}

// getServerInfo returns up-to-date app resource.
func (s *Server) getServerInfo(app types.Application) (types.Resource, error) {
	// Make sure to return a new object, because it gets cached by
	// heartbeat and will always compare as equal otherwise.
	s.mu.RLock()
	copy := app.Copy()
	s.mu.RUnlock()
	// Update dynamic labels if the app has them.
	labels := s.getDynamicLabels(copy.GetName())
	if labels != nil {
		copy.SetDynamicLabels(labels.Get())
	}
	if s.c.CloudLabels != nil {
		s.c.CloudLabels.Apply(copy)
	}
	expires := s.c.Clock.Now().UTC().Add(apidefaults.ServerAnnounceTTL)
	server, err := types.NewAppServerV3(types.Metadata{
		Name:    copy.GetName(),
		Expires: &expires,
	}, types.AppServerSpecV3{
		Version:  teleport.Version,
		Hostname: s.c.Hostname,
		HostID:   s.c.HostID,
		Rotation: s.getRotationState(),
		App:      copy,
		ProxyIDs: s.c.ConnectedProxyGetter.GetProxyIDs(),
	})
	if err != nil {
		return nil, trace.Wrap(err)
	}

	return server, nil
}

// getRotationState is a helper to return this server's CA rotation state.
func (s *Server) getRotationState() types.Rotation {
	rotation, err := s.c.GetRotation(types.RoleApp)
	if err != nil && !trace.IsNotFound(err) {
		s.log.WithError(err).Warn("Failed to get rotation state.")
	}
	if rotation != nil {
		return *rotation
	}
	return types.Rotation{}
}

// registerApp starts proxying the app.
func (s *Server) registerApp(ctx context.Context, app types.Application) error {
	if err := s.startApp(ctx, app); err != nil {
		return trace.Wrap(err)
	}
	s.mu.Lock()
	defer s.mu.Unlock()
	s.apps[app.GetName()] = app
	return nil
}

// updateApp updates application that is already registered.
func (s *Server) updateApp(ctx context.Context, app types.Application) error {
	// Stop heartbeat and dynamic labels before starting new ones.
	if err := s.stopApp(ctx, app.GetName()); err != nil {
		return trace.Wrap(err)
	}
	if err := s.registerApp(ctx, app); err != nil {
		// If we failed to re-register, don't keep proxying the old app.
		if errUnregister := s.unregisterApp(ctx, app.GetName()); errUnregister != nil {
			return trace.NewAggregate(err, errUnregister)
		}
		return trace.Wrap(err)
	}
	return nil
}

// unregisterApp stops proxying the app.
func (s *Server) unregisterApp(ctx context.Context, name string) error {
	if err := s.stopApp(ctx, name); err != nil {
		return trace.Wrap(err)
	}
	s.mu.Lock()
	defer s.mu.Unlock()
	delete(s.apps, name)
	return nil
}

// getApps returns a list of all apps this server is proxying.
func (s *Server) getApps() (apps types.Apps) {
	s.mu.RLock()
	defer s.mu.RUnlock()
	for _, app := range s.apps {
		apps = append(apps, app)
	}
	return apps
}

// Start starts proxying all registered apps.
func (s *Server) Start(ctx context.Context) (err error) {
	// Register all apps from static configuration.
	for _, app := range s.c.Apps {
		if err := s.registerApp(ctx, app); err != nil {
			return trace.Wrap(err)
		}
	}

	// Start reconciler that will be reconciling proxied apps with
	// application resources.
	if err := s.startReconciler(ctx); err != nil {
		return trace.Wrap(err)
	}

	// Initialize watcher that will be dynamically (un-)registering
	// proxied apps based on the application resources.
	if s.watcher, err = s.startResourceWatcher(ctx); err != nil {
		return trace.Wrap(err)
	}
	return nil
}

// Close will shut the server down and unblock any resources.
func (s *Server) Close() error {
	var errs []error

	// Stop all proxied apps.
	for _, app := range s.getApps() {
		if err := s.unregisterApp(s.closeContext, app.GetName()); err != nil {
			errs = append(errs, err)
		}
	}

	// Stop HTTP server.
	if err := s.httpServer.Close(); err != nil {
		errs = append(errs, err)
	}

	// Close the session cache and its remaining sessions. Sessions
	// use server.closeContext to complete cleanup, so we must wait
	// for sessions to finish closing before closing the context.
	s.cache.closeAllSessions()

	// Signal to any blocking go routine that it should exit.
	s.closeFunc()

	// Stop the database resource watcher.
	if s.watcher != nil {
		s.watcher.Close()
	}

	return trace.NewAggregate(errs...)
}

// Wait will block while the server is running.
func (s *Server) Wait() error {
	<-s.closeContext.Done()
	return s.closeContext.Err()
}

// ForceHeartbeat is used in tests to force updating of app servers.
func (s *Server) ForceHeartbeat() error {
	s.mu.RLock()
	defer s.mu.RUnlock()
	for name, heartbeat := range s.heartbeats {
		s.log.Debugf("Forcing heartbeat for %q.", name)
		if err := heartbeat.ForceSend(time.Second); err != nil {
			return trace.Wrap(err)
		}
	}
	return nil
}

// HandleConnection takes a connection and wraps it in a listener so it can
// be passed to http.Serve to process as a HTTP request.
func (s *Server) HandleConnection(conn net.Conn) {
	// Wrap conn in a CloserConn to detect when it is closed.
	// Returning early will close conn before it has been serviced.
	// httpServer will initiate the close call.
	closerConn := utils.NewCloserConn(conn)

	if err := s.handleConnection(closerConn); err != nil {
		s.log.WithError(err).Warnf("Failed to handle client connection.")
		if err := conn.Close(); err != nil {
			s.log.WithError(err).Warnf("Failed to close client connection.")
		}
		return
	}

	// Wait for connection to close.
	closerConn.Wait()
}

func (s *Server) handleConnection(conn net.Conn) error {
	// Proxy sends a X.509 client certificate to pass identity information,
	// extract it and run authorization checks on it.
	tlsConn, user, app, err := s.getConnectionInfo(s.closeContext, conn)
	if err != nil {
		return trace.Wrap(err)
	}

	// Application access supports plain TCP connections which are handled
	// differently than HTTP requests from web apps.
	if app.IsTCP() {
		return s.handleTCPApp(s.closeContext, tlsConn, user, app)
	}

	return s.handleHTTPApp(s.closeContext, tlsConn)
}

// handleTCPApp handles connection for a TCP application.
func (s *Server) handleTCPApp(ctx context.Context, conn net.Conn, user auth.IdentityGetter, app types.Application) error {
	id, _, err := s.authorizeContext(context.WithValue(ctx, auth.ContextUser, user))
	if err != nil {
		return trace.Wrap(err)
	}
	err = s.tcpServer.handleConnection(s.closeContext, conn, id, app)
	if err != nil {
		return trace.Wrap(err)
	}
	return nil
}

// handleHTTPApp handles connection for an HTTP application.
func (s *Server) handleHTTPApp(ctx context.Context, conn net.Conn) error {
	// Wrap a TLS authorizing conn in a single-use listener.
	listener := newListener(s.closeContext, conn)

	// Serve will return as soon as tlsConn is running in its own goroutine
	err := s.httpServer.Serve(listener)
	if err != nil && !errors.Is(err, errListenerConnServed) {
		// okay to ignore errListenerConnServed; it is a signal that our
		// single-use listener has passed the connection to http.Serve
		// and conn is being served. See listener.Accept for details.
		return trace.Wrap(err)
	}

	return nil
}

// ServeHTTP will forward the *http.Request to the target application.
func (s *Server) ServeHTTP(w http.ResponseWriter, r *http.Request) {
	if err := s.serveHTTP(w, r); err != nil {
		s.log.Warnf("Failed to serve request: %v.", err)

		// Covert trace error type to HTTP and write response.
		code := trace.ErrorToCode(err)
		http.Error(w, http.StatusText(code), code)
	}
}

func (s *Server) serveHTTP(w http.ResponseWriter, r *http.Request) error {
	// Extract the identity and application being requested from the certificate
	// and check if the caller has access.
	identity, app, err := s.authorizeContext(r.Context())
	if err != nil {
		return trace.Wrap(err)
	}

<<<<<<< HEAD
	switch {
	case app.IsAWSConsole():
		//  Requests from AWS applications are singed by AWS Signature Version
		//  4 algorithm. AWS CLI and AWS SDKs automatically use SigV4 for all
		//  services that support it (All services expect Amazon SimpleDB but
		//  this AWS service has been deprecated)
		if aws.IsSignedByAWSSigV4(r) {
			return s.serveSession(w, r, identity, app, s.withAWSForwarder)
		}

		// Request for AWS console access originated from Teleport Proxy WebUI
		// is not signed by SigV4.
		return s.serveAWSWebConsole(w, r, identity, app)

	default:
		return s.serveSession(w, r, identity, app, s.withJWTTokenForwarder)
	}

}

// serveAWSWebConsole generates a sign-in URL for AWS management console and
// redirects the user to it.
func (s *Server) serveAWSWebConsole(w http.ResponseWriter, r *http.Request, identity *tlsca.Identity, app types.Application) error {
	s.log.Debugf("Redirecting %v to AWS mananement console with role %v.",
		identity.Username, identity.RouteToApp.AWSRoleARN)

	url, err := s.c.Cloud.GetAWSSigninURL(AWSSigninRequest{
		Identity:  identity,
		TargetURL: app.GetURI(),
		Issuer:    app.GetPublicAddr(),
	})
	if err != nil {
		return trace.Wrap(err)
=======
	// Distinguish between AWS console access originated from Teleport Proxy WebUI and
	// access from AWS CLI where the request is already singed by the AWS Signature Version 4 algorithm.
	// AWS CLI, automatically use SigV4 for all services that support it (All services expect Amazon SimpleDB
	// but this AWS service has been deprecated)
	if aws.IsSignedByAWSSigV4(r) && app.IsAWSConsole() {
		// TODO(greedy52) create a proper sessionChunk for AWS requests to
		// record audit events.
		sessionCtx := &common.SessionContext{
			Identity: identity,
			App:      app,
		}

		// Sign the request based on RouteToApp.AWSRoleARN user identity and route signed request to the AWS API.
		s.awsSigner.Handle(w, common.WithSessionContext(r, sessionCtx))
		return nil
	}

	// If this application is AWS management console, generate a sign-in URL
	// and redirect the user to it.
	if app.IsAWSConsole() {
		s.log.Debugf("Redirecting %v to AWS mananement console with role %v.",
			identity.Username, identity.RouteToApp.AWSRoleARN)
		url, err := s.c.Cloud.GetAWSSigninURL(AWSSigninRequest{
			Identity:   identity,
			TargetURL:  app.GetURI(),
			Issuer:     app.GetPublicAddr(),
			ExternalID: app.GetAWSExternalID(),
		})
		if err != nil {
			return trace.Wrap(err)
		}
		http.Redirect(w, r, url.SigninURL, http.StatusFound)
		return nil
>>>>>>> c0fcb143
	}
	http.Redirect(w, r, url.SigninURL, http.StatusFound)
	return nil
}

// serveSession finds the app session and forwards the request.
func (s *Server) serveSession(w http.ResponseWriter, r *http.Request, identity *tlsca.Identity, app types.Application, opts ...sessionOpt) error {
	// Fetch a cached request forwarder (or create one) that lives about 5
	// minutes. Used to stream session chunks to the Audit Log.
	session, err := s.getSession(r.Context(), identity, app, opts...)
	if err != nil {
		return trace.Wrap(err)
	}
	defer session.release()

	// Create session context.
	sessionCtx := &common.SessionContext{
		Identity: identity,
		App:      app,
		Emitter:  session.streamWriter,
	}

	// Forward request to the target application.
	session.fwd.ServeHTTP(w, common.WithSessionContext(r, sessionCtx))
	return nil
}

// getConnectionInfo extracts identity information from the provided
// connection and runs authorization checks on it.
//
// The connection comes from the reverse tunnel and is expected to be TLS and
// carry identity in the client certificate.
func (s *Server) getConnectionInfo(ctx context.Context, conn net.Conn) (*tls.Conn, auth.IdentityGetter, types.Application, error) {
	tlsConn := tls.Server(conn, s.tlsConfig)
	if err := tlsConn.Handshake(); err != nil {
		return nil, nil, nil, trace.Wrap(err, "TLS handshake failed")
	}

	user, err := s.authMiddleware.GetUser(tlsConn.ConnectionState())
	if err != nil {
		return nil, nil, nil, trace.Wrap(err)
	}

	app, err := s.getApp(ctx, user.GetIdentity().RouteToApp.PublicAddr)
	if err != nil {
		return nil, nil, nil, trace.Wrap(err)
	}

	return tlsConn, user, app, nil
}

// authorizeContext will check if the context carries identity information and
// runs authorization checks on it.
func (s *Server) authorizeContext(ctx context.Context) (*tlsca.Identity, types.Application, error) {
	// Only allow local and remote identities to proxy to an application.
	userType := ctx.Value(auth.ContextUser)
	switch userType.(type) {
	case auth.LocalUser, auth.RemoteUser:
	default:
		return nil, nil, trace.BadParameter("invalid identity: %T", userType)
	}

	// Extract authorizing context and identity of the user from the request.
	authContext, err := s.c.Authorizer.Authorize(ctx)
	if err != nil {
		return nil, nil, trace.Wrap(err)
	}
	identity := authContext.Identity.GetIdentity()

	// Fetch the application and check if the identity has access.
	app, err := s.getApp(ctx, identity.RouteToApp.PublicAddr)
	if err != nil {
		return nil, nil, trace.Wrap(err)
	}
	ap, err := s.c.AccessPoint.GetAuthPreference(ctx)
	if err != nil {
		return nil, nil, trace.Wrap(err)
	}
	mfaParams := services.AccessMFAParams{
		Verified:       identity.MFAVerified != "",
		AlwaysRequired: ap.GetRequireSessionMFA(),
	}

	// When accessing AWS management console, check permissions to assume
	// requested IAM role as well.
	var matchers []services.RoleMatcher
	if app.IsAWSConsole() {
		matchers = append(matchers, &services.AWSRoleARNMatcher{
			RoleARN: identity.RouteToApp.AWSRoleARN,
		})
	}

	err = authContext.Checker.CheckAccess(
		app,
		mfaParams,
		matchers...)
	if err != nil {
		return nil, nil, utils.OpaqueAccessDenied(err)
	}

	return &identity, app, nil
}

// getSession returns a request session used to proxy the request to the
// target application. Always checks if the session is valid first and if so,
// will return a cached session, otherwise will create one.
<<<<<<< HEAD
func (s *Server) getSession(ctx context.Context, identity *tlsca.Identity, app types.Application, opts ...sessionOpt) (*sessionChunk, error) {
	// If a cached forwarder exists, return it right away.
=======
// The in-flight request count is automatically incremented on the session.
// The caller must call session.release() after finishing its use
func (s *Server) getSession(ctx context.Context, identity *tlsca.Identity, app types.Application) (*sessionChunk, error) {
>>>>>>> c0fcb143
	session, err := s.cache.get(identity.RouteToApp.SessionID)
	// If a cached forwarder exists, return it right away.
	if err == nil && session.acquire() == nil {
		return session, nil
	}

	// Create a new session with a recorder and forwarder in it.
	session, err = s.newSessionChunk(ctx, identity, app, opts...)
	if err != nil {
		return nil, trace.Wrap(err)
	}

	return session, nil
}

// getApp returns an application matching the public address. If multiple
// matching applications exist, the first one is returned. Random selection
// (or round robin) does not need to occur here because they will all point
// to the same target address. Random selection (or round robin) occurs at the
// web proxy to load balance requests to the application service.
func (s *Server) getApp(ctx context.Context, publicAddr string) (types.Application, error) {
	s.mu.RLock()
	defer s.mu.RUnlock()

	for _, a := range s.getApps() {
		if publicAddr == a.GetPublicAddr() {
			return a, nil
		}
	}
	return nil, trace.NotFound("no application at %v found", publicAddr)
}

// newHTTPServer creates an *http.Server that can authorize and forward
// requests to a target application.
func (s *Server) newHTTPServer() *http.Server {
	// Reuse the auth.Middleware to authorize requests but only accept
	// certificates that were specifically generated for applications.
	s.authMiddleware = &auth.Middleware{
		AccessPoint:   s.c.AccessPoint,
		AcceptedUsage: []string{teleport.UsageAppsOnly},
	}
	s.authMiddleware.Wrap(s)

	return &http.Server{
		Handler:           s.authMiddleware,
		ReadHeaderTimeout: apidefaults.DefaultDialTimeout,
		ErrorLog:          utils.NewStdlogger(s.log.Error, teleport.ComponentApp),
	}
}

// newTCPServer creates a server that proxies TCP applications.
func (s *Server) newTCPServer() *tcpServer {
	return &tcpServer{
		authClient: s.c.AuthClient,
		hostID:     s.c.HostID,
		log:        s.log,
	}
}

// getProxyPort tries to figure out the address the proxy is running at.
func (s *Server) getProxyPort() string {
	servers, err := s.c.AccessPoint.GetProxies()
	if err != nil {
		return strconv.Itoa(defaults.HTTPListenPort)
	}
	if len(servers) == 0 {
		return strconv.Itoa(defaults.HTTPListenPort)
	}
	_, port, err := net.SplitHostPort(servers[0].GetPublicAddr())
	if err != nil {
		return strconv.Itoa(defaults.HTTPListenPort)
	}
	return port
}

// getConfigForClient returns the list of CAs that could have signed the
// client's certificate.
func (s *Server) getConfigForClient(info *tls.ClientHelloInfo) (*tls.Config, error) {
	var clusterName string
	var err error

	// Try and extract the name of the cluster that signed the client's certificate.
	if info.ServerName != "" {
		clusterName, err = apiutils.DecodeClusterName(info.ServerName)
		if err != nil {
			if !trace.IsNotFound(err) {
				s.log.Debugf("Ignoring unsupported cluster name %q.", info.ServerName)
			}
		}
	}

	// Fetch list of CAs that could have signed this certificate. If clusterName
	// is empty, all CAs that this cluster knows about are returned.
	pool, _, err := auth.DefaultClientCertPool(s.c.AccessPoint, clusterName)
	if err != nil {
		// If this request fails, return nil and fallback to the default ClientCAs.
		s.log.Debugf("Failed to retrieve client pool: %v.", trace.DebugReport(err))
		return nil, nil
	}

	// Don't modify the server's *tls.Config, create one per connection because
	// the requests could be coming from different clusters.
	tlsCopy := s.tlsConfig.Clone()
	tlsCopy.ClientCAs = pool
	return tlsCopy, nil
}

// copyAndConfigureTLS can be used to copy and modify an existing *tls.Config
// for Teleport application proxy servers.
func copyAndConfigureTLS(config *tls.Config, fn func(*tls.ClientHelloInfo) (*tls.Config, error)) *tls.Config {
	tlsConfig := config.Clone()

	// Require clients to present a certificate
	tlsConfig.ClientAuth = tls.RequireAndVerifyClientCert

	// Configure function that will be used to fetch the CA that signed the
	// client's certificate to verify the chain presented. If the client does not
	// pass in the cluster name, this functions pulls back all CA to try and
	// match the certificate presented against any CA.
	tlsConfig.GetConfigForClient = fn

	return tlsConfig
}<|MERGE_RESOLUTION|>--- conflicted
+++ resolved
@@ -658,7 +658,6 @@
 		return trace.Wrap(err)
 	}
 
-<<<<<<< HEAD
 	switch {
 	case app.IsAWSConsole():
 		//  Requests from AWS applications are singed by AWS Signature Version
@@ -692,41 +691,6 @@
 	})
 	if err != nil {
 		return trace.Wrap(err)
-=======
-	// Distinguish between AWS console access originated from Teleport Proxy WebUI and
-	// access from AWS CLI where the request is already singed by the AWS Signature Version 4 algorithm.
-	// AWS CLI, automatically use SigV4 for all services that support it (All services expect Amazon SimpleDB
-	// but this AWS service has been deprecated)
-	if aws.IsSignedByAWSSigV4(r) && app.IsAWSConsole() {
-		// TODO(greedy52) create a proper sessionChunk for AWS requests to
-		// record audit events.
-		sessionCtx := &common.SessionContext{
-			Identity: identity,
-			App:      app,
-		}
-
-		// Sign the request based on RouteToApp.AWSRoleARN user identity and route signed request to the AWS API.
-		s.awsSigner.Handle(w, common.WithSessionContext(r, sessionCtx))
-		return nil
-	}
-
-	// If this application is AWS management console, generate a sign-in URL
-	// and redirect the user to it.
-	if app.IsAWSConsole() {
-		s.log.Debugf("Redirecting %v to AWS mananement console with role %v.",
-			identity.Username, identity.RouteToApp.AWSRoleARN)
-		url, err := s.c.Cloud.GetAWSSigninURL(AWSSigninRequest{
-			Identity:   identity,
-			TargetURL:  app.GetURI(),
-			Issuer:     app.GetPublicAddr(),
-			ExternalID: app.GetAWSExternalID(),
-		})
-		if err != nil {
-			return trace.Wrap(err)
-		}
-		http.Redirect(w, r, url.SigninURL, http.StatusFound)
-		return nil
->>>>>>> c0fcb143
 	}
 	http.Redirect(w, r, url.SigninURL, http.StatusFound)
 	return nil
@@ -833,14 +797,9 @@
 // getSession returns a request session used to proxy the request to the
 // target application. Always checks if the session is valid first and if so,
 // will return a cached session, otherwise will create one.
-<<<<<<< HEAD
-func (s *Server) getSession(ctx context.Context, identity *tlsca.Identity, app types.Application, opts ...sessionOpt) (*sessionChunk, error) {
-	// If a cached forwarder exists, return it right away.
-=======
 // The in-flight request count is automatically incremented on the session.
 // The caller must call session.release() after finishing its use
-func (s *Server) getSession(ctx context.Context, identity *tlsca.Identity, app types.Application) (*sessionChunk, error) {
->>>>>>> c0fcb143
+func (s *Server) getSession(ctx context.Context, identity *tlsca.Identity, app types.Application, opts ...sessionOpt) (*sessionChunk, error) {
 	session, err := s.cache.get(identity.RouteToApp.SessionID)
 	// If a cached forwarder exists, return it right away.
 	if err == nil && session.acquire() == nil {
