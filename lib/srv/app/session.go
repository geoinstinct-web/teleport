/*
Copyright 2020 Gravitational, Inc.

Licensed under the Apache License, Version 2.0 (the "License");
you may not use this file except in compliance with the License.
You may obtain a copy of the License at

    http://www.apache.org/licenses/LICENSE-2.0

Unless required by applicable law or agreed to in writing, software
distributed under the License is distributed on an "AS IS" BASIS,
WITHOUT WARRANTIES OR CONDITIONS OF ANY KIND, either express or implied.
See the License for the specific language governing permissions and
limitations under the License.
*/

package app

import (
	"context"
	"errors"
	"path/filepath"
	"sync"
	"time"

	"github.com/gravitational/teleport"
	apidefaults "github.com/gravitational/teleport/api/defaults"
	"github.com/gravitational/teleport/api/types"
	apievents "github.com/gravitational/teleport/api/types/events"
	"github.com/gravitational/teleport/api/types/wrappers"
	"github.com/gravitational/teleport/lib/defaults"
	"github.com/gravitational/teleport/lib/events"
	"github.com/gravitational/teleport/lib/events/filesessions"
	"github.com/gravitational/teleport/lib/services"
	rsession "github.com/gravitational/teleport/lib/session"
	"github.com/gravitational/teleport/lib/srv"
	"github.com/gravitational/teleport/lib/tlsca"
	"github.com/gravitational/teleport/lib/utils"

	"github.com/gravitational/oxy/forward"
	"github.com/gravitational/trace"
	"github.com/gravitational/ttlmap"

	"github.com/google/uuid"
	"github.com/sirupsen/logrus"
)

// sessionChunkCloseTimeout is the default timeout used for sessionChunk.closeTimeout
const sessionChunkCloseTimeout = 1 * time.Hour

var errSessionChunkAlreadyClosed = errors.New("session chunk already closed")

// sessionChunk holds an open request forwarder and audit log for an app session.
//
// An app session is only bounded by the lifetime of the certificate in
// the caller's identity, so we create sessionChunks to track and record
// chunks of live app session activity.
//
// Each chunk will emit an "app.session.chunk" event with the chunk ID
// corresponding to the session chunk's uploaded recording. These emitted
// chunk IDs can be used to aggregate all session uploads tied to the
// overarching identity SessionID.
type sessionChunk struct {
	closeC chan struct{}
	// id is the session chunk's uuid, which is used as the id of its session upload.
	id string
	// fwd can rewrite and forward requests to the target application.
	fwd *forward.Forwarder
	// streamWriter can emit events to the audit log.
	streamWriter events.StreamWriter

	// inflightCond protects and signals change of inflight
	inflightCond *sync.Cond
	// inflight is the amount of in-flight requests
	// closing the chunk is only allowed when this is 0, or after closeTimeout elapses.
	// On session expiration, this will first be atomically decremented to -1,
	// preventing any new requests from using the closing/closed session.
	inflight int64
	// closeTimeout is the timeout after which close() will forcibly close the chunk,
	// even if there are still ongoing requests.
	// E.g. with 5 minute chunk TTL and 2 minute closeTimeout, the chunk will live
	// for ~7 minutes at most.
	closeTimeout time.Duration

	log *logrus.Entry
}

// sessionOpt defines an option function for creating sessionChunk.
type sessionOpt func(context.Context, *sessionChunk, *tlsca.Identity, types.Application) error

// newSessionChunk creates a new chunk session.
<<<<<<< HEAD
func (s *Server) newSessionChunk(ctx context.Context, identity *tlsca.Identity, app types.Application, opts ...sessionOpt) (*sessionChunk, error) {
=======
// The session chunk is created with inflight=1,
// and as such expects `release()` to eventually be called
// by the caller of this function.
func (s *Server) newSessionChunk(ctx context.Context, identity *tlsca.Identity, app types.Application) (*sessionChunk, error) {
>>>>>>> c0fcb143
	sess := &sessionChunk{
		id:           uuid.New().String(),
		closeC:       make(chan struct{}),
		inflightCond: sync.NewCond(&sync.Mutex{}),
		inflight:     1,
		closeTimeout: sessionChunkCloseTimeout,
		log:          s.log,
	}

	sess.log.Debugf("Created app session chunk %s", sess.id)

	// Create a session tracker so that other services, such as the
	// session upload completer, can track the session chunk's lifetime.
	if err := s.createTracker(sess, identity); err != nil {
		return nil, trace.Wrap(err)
	}

	// Create the stream writer that will write this chunk to the audit log.
	var err error
	sess.streamWriter, err = s.newStreamWriter(identity, app, sess.id)
	if err != nil {
		return nil, trace.Wrap(err)
	}

	for _, opt := range opts {
		if err = opt(ctx, sess, identity, app); err != nil {
			return nil, trace.Wrap(err)
		}
	}

	// Put the session chunk in the cache so that upcoming requests can use it for
	// 5 minutes or the time until the certificate expires, whichever comes first.
	ttl := utils.MinTTL(identity.Expires.Sub(s.c.Clock.Now()), 5*time.Minute)
	err = s.cache.set(identity.RouteToApp.SessionID, sess, ttl)
	if err != nil {
		return nil, trace.Wrap(err)
	}

	return sess, nil
}

// withJWTTokenForwarder is a sessionOpt that creates a forwarder that attaches
// a generated JWT token to all requests.
func (s *Server) withJWTTokenForwarder(ctx context.Context, sess *sessionChunk, identity *tlsca.Identity, app types.Application) error {
	// Request a JWT token that will be attached to all requests.
	jwt, err := s.c.AuthClient.GenerateAppToken(ctx, types.GenerateAppTokenRequest{
		Username: identity.Username,
		Roles:    identity.Groups,
		URI:      app.GetURI(),
		Expires:  identity.Expires,
	})
	if err != nil {
		return trace.Wrap(err)
	}

	// Add JWT token to the traits so it can be used in headers templating.
	traits := identity.Traits
	if traits == nil {
		traits = make(wrappers.Traits)
	}
	traits[teleport.TraitJWT] = []string{jwt}

	// Create a rewriting transport that will be used to forward requests.
	transport, err := newTransport(s.closeContext,
		&transportConfig{
			w:            sess.streamWriter,
			app:          app,
			publicPort:   s.proxyPort,
			cipherSuites: s.c.CipherSuites,
			jwt:          jwt,
			traits:       traits,
			log:          s.log,
			user:         identity.Username,
		})
	if err != nil {
		return trace.Wrap(err)
	}

	sess.fwd, err = forward.New(
		forward.FlushInterval(100*time.Millisecond),
		forward.RoundTripper(transport),
		forward.Logger(logrus.StandardLogger()),
		forward.WebsocketRewriter(transport.ws),
		forward.WebsocketDial(transport.ws.dialer),
	)
	if err != nil {
		return trace.Wrap(err)
	}
	return nil
}

// withAWSForwarder is a sessionOpt that uses forwarder of the AWS signning
// service.
func (s *Server) withAWSForwarder(ctx context.Context, sess *sessionChunk, identity *tlsca.Identity, app types.Application) error {
	sess.fwd = s.awsSigner.Forwarder
	return nil
}

// acquire() increments in-flight request count by 1.
// It is supposed to be paired with a `release()` call,
// after the chunk is done with for the individual request
func (s *sessionChunk) acquire() error {
	s.inflightCond.L.Lock()
	defer s.inflightCond.L.Unlock()

	if s.inflight == -1 {
		return trace.Wrap(errSessionChunkAlreadyClosed)
	}

	s.inflight++
	return nil
}

func (s *sessionChunk) release() {
	s.inflightCond.L.Lock()
	defer s.inflightCond.L.Unlock()
	if s.inflight == -1 {
		return
	}
	s.inflight--
	s.inflightCond.Signal()
}

func (s *sessionChunk) close(ctx context.Context) error {
	deadline := time.Now().Add(s.closeTimeout)
	t := time.AfterFunc(s.closeTimeout, func() { s.inflightCond.Signal() })
	defer t.Stop()

	// Wait until there are no requests in-flight,
	// then mark the session as not accepting new requests,
	// and close it.
	s.inflightCond.L.Lock()
	for {
		if s.inflight == 0 {
			break
		} else if time.Now().After(deadline) {
			s.log.Debugf("Timeout expired, forcibly closing session chunk %s, inflight requests: %d", s.id, s.inflight)
			break
		}
		s.log.Debugf("Inflight requests: %d, waiting to close session chunk %s", s.inflight, s.id)
		s.inflightCond.Wait()
	}
	s.inflight = -1
	s.inflightCond.L.Unlock()
	close(s.closeC)
	s.log.Debugf("Closed session chunk %s", s.id)
	err := s.streamWriter.Close(ctx)
	return trace.Wrap(err)
}

func (s *Server) closeSession(sess *sessionChunk) {
	if err := sess.close(s.closeContext); err != nil {
		s.log.WithError(err).Debugf("Error closing session %v", sess.id)
	}
}

// newStreamWriter creates a session stream that will be used to record
// requests that occur within this session chunk and upload the recording
// to the Auth server.
func (s *Server) newStreamWriter(identity *tlsca.Identity, app types.Application, chunkID string) (events.StreamWriter, error) {
	recConfig, err := s.c.AccessPoint.GetSessionRecordingConfig(s.closeContext)
	if err != nil {
		return nil, trace.Wrap(err)
	}

	clusterName, err := s.c.AccessPoint.GetClusterName()
	if err != nil {
		return nil, trace.Wrap(err)
	}

	// Create a sync or async streamer depending on configuration of cluster.
	streamer, err := s.newStreamer(s.closeContext, chunkID, recConfig)
	if err != nil {
		return nil, trace.Wrap(err)
	}
	streamWriter, err := events.NewAuditWriter(events.AuditWriterConfig{
		// Audit stream is using server context, not session context,
		// to make sure that session is uploaded even after it is closed
		Context:      s.closeContext,
		Streamer:     streamer,
		Clock:        s.c.Clock,
		SessionID:    rsession.ID(chunkID),
		Namespace:    apidefaults.Namespace,
		ServerID:     s.c.HostID,
		RecordOutput: recConfig.GetMode() != types.RecordOff,
		Component:    teleport.ComponentApp,
		ClusterName:  clusterName.GetClusterName(),
	})
	if err != nil {
		return nil, trace.Wrap(err)
	}

	// Emit an event to the Audit Log that a new session chunk has been created.
	appSessionChunkEvent := &apievents.AppSessionChunk{
		Metadata: apievents.Metadata{
			Type:        events.AppSessionChunkEvent,
			Code:        events.AppSessionChunkCode,
			ClusterName: identity.RouteToApp.ClusterName,
		},
		ServerMetadata: apievents.ServerMetadata{
			ServerID:        s.c.HostID,
			ServerNamespace: apidefaults.Namespace,
		},
		SessionMetadata: apievents.SessionMetadata{
			SessionID: identity.RouteToApp.SessionID,
			WithMFA:   identity.MFAVerified,
		},
		UserMetadata: identity.GetUserMetadata(),
		AppMetadata: apievents.AppMetadata{
			AppURI:        app.GetURI(),
			AppPublicAddr: app.GetPublicAddr(),
			AppName:       app.GetName(),
		},
		SessionChunkID: chunkID,
	}
	if err := s.c.AuthClient.EmitAuditEvent(s.closeContext, appSessionChunkEvent); err != nil {
		return nil, trace.Wrap(err)
	}

	return streamWriter, nil
}

// newStreamer returns sync or async streamer based on the configuration
// of the server and the session, sync streamer sends the events
// directly to the auth server and blocks if the events can not be received,
// async streamer buffers the events to disk and uploads the events later
func (s *Server) newStreamer(ctx context.Context, chunkID string, recConfig types.SessionRecordingConfig) (events.Streamer, error) {
	if services.IsRecordSync(recConfig.GetMode()) {
		s.log.Debugf("Using sync streamer for session chunk %v.", chunkID)
		return s.c.AuthClient, nil
	}

	s.log.Debugf("Using async streamer for session chunk %v.", chunkID)
	uploadDir := filepath.Join(
		s.c.DataDir, teleport.LogsDir, teleport.ComponentUpload,
		events.StreamingLogsDir, apidefaults.Namespace,
	)
	fileStreamer, err := filesessions.NewStreamer(uploadDir)
	if err != nil {
		return nil, trace.Wrap(err)
	}
	return fileStreamer, nil
}

// createTracker creates a new session tracker for the session chunk.
func (s *Server) createTracker(sess *sessionChunk, identity *tlsca.Identity) error {
	trackerSpec := types.SessionTrackerSpecV1{
		SessionID:   sess.id,
		Kind:        string(types.AppSessionKind),
		State:       types.SessionState_SessionStateRunning,
		Hostname:    s.c.HostID,
		AppName:     identity.RouteToApp.Name,
		ClusterName: identity.RouteToApp.ClusterName,
		Login:       identity.GetUserMetadata().Login,
		Participants: []types.Participant{{
			User: identity.Username,
		}},
		HostUser:     identity.Username,
		Created:      s.c.Clock.Now(),
		AppSessionID: identity.RouteToApp.SessionID,
	}

	s.log.Debugf("Creating tracker for session chunk %v", sess.id)
	tracker, err := srv.NewSessionTracker(s.closeContext, trackerSpec, s.c.AuthClient)
	switch {
	case err == nil:
	case trace.IsAccessDenied(err):
		// Ignore access denied errors, which we may get if the auth
		// server is v9.2.3 or earlier, since only node, proxy, and
		// kube roles had permission to create session trackers.
		// DELETE IN 11.0.0
		s.log.Debugf("Insufficient permissions to create session tracker, skipping session tracking for session chunk %v", sess.id)
		return nil
	default: // aka err != nil
		return trace.Wrap(err)
	}

	go func() {
		<-sess.closeC
		if err := tracker.Close(s.closeContext); err != nil {
			s.log.WithError(err).Debugf("Failed to close session tracker for session chunk %v", sess.id)
		}
	}()

	return nil
}

// sessionChunkCache holds a cache of session chunks.
type sessionChunkCache struct {
	srv *Server

	mu    sync.Mutex
	cache *ttlmap.TTLMap
}

// newSessionChunkCache creates a new session chunk cache.
func (s *Server) newSessionChunkCache() (*sessionChunkCache, error) {
	sessionCache := &sessionChunkCache{srv: s}

	// Cache of session chunks. Set an expire function that can be used
	// to close and upload the stream of events to the Audit Log.
	var err error
	sessionCache.cache, err = ttlmap.New(defaults.ClientCacheSize, ttlmap.CallOnExpire(sessionCache.expire), ttlmap.Clock(s.c.Clock))
	if err != nil {
		return nil, trace.Wrap(err)
	}

	go sessionCache.expireSessions()

	return sessionCache, nil
}

// get will fetch the session chunk from the cache.
func (s *sessionChunkCache) get(key string) (*sessionChunk, error) {
	s.mu.Lock()
	defer s.mu.Unlock()

	if f, ok := s.cache.Get(key); ok {
		if fwd, fok := f.(*sessionChunk); fok {
			return fwd, nil
		}
		return nil, trace.BadParameter("invalid type stored in cache: %T", f)
	}
	return nil, trace.NotFound("session not found")
}

// set will add the session chunk to the cache.
func (s *sessionChunkCache) set(sessionID string, sess *sessionChunk, ttl time.Duration) error {
	s.mu.Lock()
	defer s.mu.Unlock()

	if err := s.cache.Set(sessionID, sess, ttl); err != nil {
		return trace.Wrap(err)
	}
	return nil
}

// expire will close the stream writer.
func (s *sessionChunkCache) expire(key string, el interface{}) {
	// Closing the session stream writer may trigger a flush operation which could
	// be time-consuming. Launch in another goroutine since this occurs under a
	// lock and expire can get called during a "get" operation on the ttlmap.
	go s.closeSession(el)
	s.srv.log.Debugf("Closing expired stream %v.", key)
}

func (s *sessionChunkCache) closeSession(el interface{}) {
	switch sess := el.(type) {
	case *sessionChunk:
		s.srv.closeSession(sess)
	default:
		s.srv.log.Debugf("Invalid type stored in cache: %T.", el)
	}
}

// expireSessions ticks every second trying to close expired sessions.
func (s *sessionChunkCache) expireSessions() {
	ticker := time.NewTicker(time.Second)
	defer ticker.Stop()

	for {
		select {
		case <-ticker.C:
			s.expiredSessions()
		case <-s.srv.closeContext.Done():
			return
		}
	}
}

// expiredSession tries to expire sessions in the cache.
func (s *sessionChunkCache) expiredSessions() {
	s.mu.Lock()
	defer s.mu.Unlock()

	s.cache.RemoveExpired(10)
}

// closeAllSessions will remove and close all sessions in the cache.
func (s *sessionChunkCache) closeAllSessions() {
	s.mu.Lock()
	defer s.mu.Unlock()

	for _, session, ok := s.cache.Pop(); ok; _, session, ok = s.cache.Pop() {
		s.closeSession(session)
	}
}<|MERGE_RESOLUTION|>--- conflicted
+++ resolved
@@ -89,14 +89,10 @@
 type sessionOpt func(context.Context, *sessionChunk, *tlsca.Identity, types.Application) error
 
 // newSessionChunk creates a new chunk session.
-<<<<<<< HEAD
-func (s *Server) newSessionChunk(ctx context.Context, identity *tlsca.Identity, app types.Application, opts ...sessionOpt) (*sessionChunk, error) {
-=======
 // The session chunk is created with inflight=1,
 // and as such expects `release()` to eventually be called
 // by the caller of this function.
-func (s *Server) newSessionChunk(ctx context.Context, identity *tlsca.Identity, app types.Application) (*sessionChunk, error) {
->>>>>>> c0fcb143
+func (s *Server) newSessionChunk(ctx context.Context, identity *tlsca.Identity, app types.Application, opts ...sessionOpt) (*sessionChunk, error) {
 	sess := &sessionChunk{
 		id:           uuid.New().String(),
 		closeC:       make(chan struct{}),
