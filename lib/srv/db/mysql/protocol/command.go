--- conflicted
+++ resolved
@@ -200,11 +200,7 @@
 	// User is the first null-terminated string in the payload:
 	// https://dev.mysql.com/doc/internals/en/com-change-user.html#packet-COM_CHANGE_USER
 	idx := bytes.IndexByte(packetBytes[packetHeaderAndTypeSize:], 0x00)
-<<<<<<< HEAD
-	if idx == -1 {
-=======
 	if idx < 0 {
->>>>>>> 4f603a8c
 		return nil, trace.BadParameter("failed to parse COM_CHANGE_USER packet: %v", packetBytes)
 	}
 
