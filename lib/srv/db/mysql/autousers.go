/*
Copyright 2023 Gravitational, Inc.

Licensed under the Apache License, Version 2.0 (the "License");
you may not use this file except in compliance with the License.
You may obtain a copy of the License at

    http://www.apache.org/licenses/LICENSE-2.0

Unless required by applicable law or agreed to in writing, software
distributed under the License is distributed on an "AS IS" BASIS,
WITHOUT WARRANTIES OR CONDITIONS OF ANY KIND, either express or implied.
See the License for the specific language governing permissions and
limitations under the License.
*/

package mysql

import (
	"context"
	"crypto/sha1"
	_ "embed"
	"encoding/base64"
	"encoding/json"
	"errors"
	"fmt"
	"strings"

	"github.com/coreos/go-semver/semver"
	"github.com/go-mysql-org/go-mysql/client"
	"github.com/go-mysql-org/go-mysql/mysql"
	"github.com/gravitational/trace"
	"github.com/sirupsen/logrus"
	"golang.org/x/exp/slices"

	"github.com/gravitational/teleport/api/types"
	"github.com/gravitational/teleport/lib/srv/db/common"
)

// activateUserDetails contains details about the user activation request and
// will be marshaled into a JSON parameter for the stored procedure.
type activateUserDetails struct {
	// Roles is a list of roles to be assigned to the user.
	//
	// MySQL stored procedure does not accept array of strings thus using a
	// JSON to bypass this limit.
	Roles []string `json:"roles"`
	// AuthOptions specifies auth options like "IDENTIFIED xxx" used when
	// creating a new user.
	//
	// Using a JSON string can bypass VARCHAR character limit.
	AuthOptions string `json:"auth_options"`
	// Attributes specifies user attributes used when creating a new user.
	//
	// User attributes is a MySQL JSON in MySQL databases.
	//
	// To check current user's attribute for MySQL:
	// SELECT * FROM INFORMATION_SCHEMA.USER_ATTRIBUTES WHERE CONCAT(USER, '@', HOST) = current_user()
	//
	// Reference:
	// https://dev.mysql.com/doc/refman/8.0/en/information-schema-user-attributes-table.html
	Attributes struct {
		// User is the original Teleport user name.
		//
		// Find a Teleport user (with "admin" privilege) for MySQL:
		// SELECT * FROM INFORMATION_SCHEMA.USER_ATTRIBUTES WHERE ATTRIBUTE->"$.user" = "teleport-user-name";
		//
		// Find a Teleport user (with "admin" privilege) for MariaDB:
		// SELECT * FROM teleport.user_attributes WHERE JSON_VALUE(Attributes,"$.user") = "teleport-user-name";
		User string `json:"user"`
	} `json:"attributes"`
}

// clientConn is a wrapper of client.Conn.
type clientConn struct {
	*client.Conn
}

func (c *clientConn) executeAndCloseResult(command string, args ...any) error {
	result, err := c.Execute(command, args...)
	if result != nil {
		result.Close()
	}
	return trace.Wrap(err)
}

func (c *clientConn) isMariaDB() bool {
	return strings.Contains(strings.ToLower(c.GetServerVersion()), "mariadb")
}

// maxUsernameLength returns the username character limit.
func (c *clientConn) maxUsernameLength() int {
	if c.isMariaDB() {
		return mariadbMaxUsernameLength
	}
	return mysqlMaxUsernameLength
}

// maxRoleLength returns the role character limit.
func (c *clientConn) maxRoleLength() int {
	if c.isMariaDB() {
		return mariadbMaxRoleLength
	}
	// Same username vs role length for MySQL.
	return mysqlMaxUsernameLength
}

// ActivateUser creates or enables the database user.
func (e *Engine) ActivateUser(ctx context.Context, sessionCtx *common.Session) error {
	if sessionCtx.Database.GetAdminUser().Name == "" {
		return trace.BadParameter("Teleport does not have admin user configured for this database")
	}

	conn, err := e.connectAsAdminUser(ctx, sessionCtx)
	if err != nil {
		return trace.Wrap(err)
	}
	defer conn.Close()

	// Ensure version is supported.
	if err := checkSupportedVersion(conn); err != nil {
		return trace.Wrap(err)
	}

	// Ensure the roles meet spec.
	if err := checkRoles(conn, sessionCtx.DatabaseRoles); err != nil {
		return trace.Wrap(err)
	}

	// Setup "teleport-auto-user" and stored procedures.
	if err := e.setupDatabaseForAutoUsers(conn, sessionCtx); err != nil {
		return trace.Wrap(err)
	}

	// Use "tp-<hash>" in case DatabaseUser is over max username length.
	sessionCtx.DatabaseUser = maybeHashUsername(sessionCtx.DatabaseUser, conn.maxUsernameLength())
	e.Log.Infof("Activating MySQL user %q with roles %v for %v.", sessionCtx.DatabaseUser, sessionCtx.DatabaseRoles, sessionCtx.Identity.Username)

	// Prep JSON.
	details, err := makeActivateUserDetails(sessionCtx, sessionCtx.Identity.Username)
	if err != nil {
		return trace.Wrap(err)
	}

	// Call activate.
	err = conn.executeAndCloseResult(
		fmt.Sprintf("CALL %s(?, ?)", activateUserProcedureName),
		sessionCtx.DatabaseUser,
		details,
	)
	if err == nil {
		return nil
	}

	e.Log.Debugf("Call teleport_activate_user failed: %v", err)
	return trace.Wrap(convertActivateError(sessionCtx, err))
}

// DeactivateUser disables the database user.
func (e *Engine) DeactivateUser(ctx context.Context, sessionCtx *common.Session) error {
	if sessionCtx.Database.GetAdminUser().Name == "" {
		return trace.BadParameter("Teleport does not have admin user configured for this database")
	}

	conn, err := e.connectAsAdminUser(ctx, sessionCtx)
	if err != nil {
		return trace.Wrap(err)
	}
	defer conn.Close()

	e.Log.Infof("Deactivating MySQL user %q for %v.", sessionCtx.DatabaseUser, sessionCtx.Identity.Username)

	err = conn.executeAndCloseResult(
		fmt.Sprintf("CALL %s(?)", deactivateUserProcedureName),
		sessionCtx.DatabaseUser,
	)

	if getSQLState(err) == common.SQLStateActiveUser {
		e.Log.Debugf("Failed to deactivate user %q: %v.", sessionCtx.DatabaseUser, err)
		return nil
	}
	return trace.Wrap(err)
}

// DeleteUser deletes the database user.
func (e *Engine) DeleteUser(ctx context.Context, sessionCtx *common.Session) error {
	if sessionCtx.Database.GetAdminUser() == "" {
		return trace.BadParameter("Teleport does not have admin user configured for this database")
	}

	conn, err := e.connectAsAdminUser(ctx, sessionCtx)
	if err != nil {
		return trace.Wrap(err)
	}
	defer conn.Close()

	e.Log.Infof("Deleting MySQL user %q for %v.", sessionCtx.DatabaseUser, sessionCtx.Identity.Username)

	result, err := conn.Execute(fmt.Sprintf("CALL %s(?)", deleteUserProcedureName), sessionCtx.DatabaseUser)
	if err != nil {
		if getSQLState(err) == common.SQLStateActiveUser {
			e.Log.Debugf("Failed to delete user %q: %v.", sessionCtx.DatabaseUser, err)
			return nil
		}

		return trace.Wrap(err)
	}
	defer result.Close()

	switch readDeleteUserResult(result) {
	case common.SQLStateUserDropped:
		e.Log.Debugf("User %q deleted successfully.", sessionCtx.DatabaseUser)
	case common.SQLStateUserDeactivated:
		e.Log.Infof("Unable to delete user %q, it was disabled instead.", sessionCtx.DatabaseUser)
	default:
		e.Log.Warnf("Unable to determine user %q deletion state.", sessionCtx.DatabaseUser)
	}

	return trace.Wrap(err)
}

func (e *Engine) connectAsAdminUser(ctx context.Context, sessionCtx *common.Session) (*clientConn, error) {
	adminSessionCtx := sessionCtx.WithUserAndDatabase(
		sessionCtx.Database.GetAdminUser().Name,
		defaultSchema(sessionCtx),
	)
	conn, err := e.connect(ctx, adminSessionCtx)
	if err != nil {
		return nil, trace.Wrap(err)
	}
	return &clientConn{
		Conn: conn,
	}, nil
}

func (e *Engine) setupDatabaseForAutoUsers(conn *clientConn, sessionCtx *common.Session) error {
	// Create "teleport-auto-user".
	err := conn.executeAndCloseResult(fmt.Sprintf("CREATE ROLE IF NOT EXISTS %q", teleportAutoUserRole))
	if err != nil {
		return trace.Wrap(err)
	}

	// There is no single command in MySQL to "CREATE OR REPLACE". Instead,
	// have to DROP first before CREATE.
	//
	// To speed up the setup, the procedure "version" is stored as the
	// procedure comment. So check if an update is necessary first by checking
	// these comments.
	//
	// To force an update, drop one of the procedures or update the comment:
	// ALTER PROCEDURE teleport_activate_user COMMENT 'need update'
	if required, err := isProcedureUpdateRequired(conn, defaultSchema(sessionCtx), procedureVersion); err != nil {
		return trace.Wrap(err)
	} else if !required {
		return nil
	}

	// If update is necessary, do a transaction.
	e.Log.Debugf("Updating stored procedures for MySQL server %s.", sessionCtx.Database.GetName())
	return trace.Wrap(doTransaction(conn, func() error {
		for _, procedureName := range allProcedureNames {
			dropCommand := fmt.Sprintf("DROP PROCEDURE IF EXISTS %s", procedureName)
			createCommand := getCreateProcedureCommand(conn, procedureName)
			updateCommand := fmt.Sprintf("ALTER PROCEDURE %s COMMENT %q", procedureName, procedureVersion)

			if err := conn.executeAndCloseResult(dropCommand); err != nil {
				return trace.Wrap(err)
			}
			if err := conn.executeAndCloseResult(createCommand); err != nil {
				return trace.Wrap(err)
			}
			if err := conn.executeAndCloseResult(updateCommand); err != nil {
				return trace.Wrap(err)
			}
		}
		return nil
	}))
}

func getSQLState(err error) string {
	var mysqlError *mysql.MyError
	if !errors.As(err, &mysqlError) {
		return ""
	}
	return mysqlError.State
}

func convertActivateError(sessionCtx *common.Session, err error) error {
	// This operation-failed message usually appear when the user already
	// exists. A different error would be raised if the admin user has no
	// permission to "CREATE USER".
	if strings.Contains(err.Error(), "Operation CREATE USER failed") {
		return trace.AlreadyExists("user %q already exists in this MySQL database and is not managed by Teleport", sessionCtx.DatabaseUser)
	}

	switch getSQLState(err) {
	case common.SQLStateUsernameDoesNotMatch:
		return trace.AlreadyExists("username %q (Teleport user %q) already exists in this MySQL database and is used for another Teleport user.", sessionCtx.Identity.Username, sessionCtx.DatabaseUser)

	case common.SQLStateRolesChanged:
		return trace.CompareFailed("roles for user %q has changed. Please quit all active connections and try again.", sessionCtx.Identity.Username)

	default:
		return trace.Wrap(err)
	}
}

// defaultSchema returns the default database to log into as the admin user.
//
// Use a default database/schema to make sure procedures are always created and
// called from there (and possibly store other data there in the future).
//
// This also avoids "No database selected" errors if client doesn't provide
// one.
func defaultSchema(sessionCtx *common.Session) string {
	// Aurora MySQL does not allow procedures on built-in "mysql" database.
	// Technically we can use another built-in database like "sys". However,
	// AWS (or database admins for self-hosted) may restrict permissions on
	// these built-in databases eventually. Well, each built-in database has
	// its own purpose.
	//
	// Thus lets use a teleport-specific database. This database should be
	// created when configuring the admin user. The admin user should be
	// granted the following permissions for this database:
	// GRANT ALTER ROUTINE, CREATE ROUTINE, EXECUTE ON teleport.* TO '<admin-user>'
	adminUser := sessionCtx.Database.GetAdminUser()
	if adminUser.DefaultDatabase != "" {
		return adminUser.DefaultDatabase
	}
	return "teleport"
}

func checkRoles(conn *clientConn, roles []string) error {
	maxRoleLength := conn.maxRoleLength()
	for _, role := range roles {
		if len(role) > maxRoleLength {
			return trace.BadParameter("role %q exceeds maximum length limit of %d", role, maxRoleLength)
		}
	}
	return nil
}

func checkSupportedVersion(conn *clientConn) error {
	if conn.isMariaDB() {
		return trace.Wrap(checkMariaDBSupportedVersion(conn.GetServerVersion()))
	}
	return trace.Wrap(checkMySQLSupportedVersion(conn.GetServerVersion()))
}

func checkMySQLSupportedVersion(serverVersion string) error {
	ver, err := semver.NewVersion(serverVersion)
	switch {
	case err != nil:
		logrus.Debugf("Invalid MySQL server version %q. Assuming role management is supported.", serverVersion)
		return nil

	// Reference:
	// https://dev.mysql.com/doc/relnotes/mysql/8.0/en/news-8-0-0.html#mysqld-8-0-0-account-management
	case ver.Major < 8:
		return trace.BadParameter("automatic user provisioning is not supported for MySQL servers older than 8.0")

	default:
		return nil
	}
}

func checkMariaDBSupportedVersion(serverVersion string) error {
	// serverVersion may look like these:
	// 5.5.5-10.7.8-MariaDB-1:10.7.8+maria~ubu2004
	// 5.5.5-10.11.5-MariaDB
	// 11.0.3-MariaDB-1:11.0.3+maria~ubu2204
	//
	// Note that the "5.5.5-" prefix (aka "replication version hack") was
	// introduced when MariaDB bumped the major version to 10. The prefix is
	// removed in version 11. References:
	// https://stackoverflow.com/questions/56601304/what-does-the-first-part-of-the-mariadb-version-string-mean
	// https://github.com/php/php-src/pull/7963
	serverVersion, _, _ = strings.Cut(serverVersion, "-MariaDB")
	serverVersion = strings.TrimPrefix(serverVersion, "5.5.5-")

	ver, err := semver.NewVersion(serverVersion)
	switch {
	case err != nil:
		logrus.Debugf("Invalid MariaDB server version %q. Assuming role management is supported.", serverVersion)
		return nil

	case ver.Major > 10:
		return nil
	case ver.Major < 10:
		return trace.BadParameter("automatic user provisioning is not supported for MariaDB servers older than 10")

	// ver.Major == 10
	//
	// Versions below 10.3.3, 10.2.11 get a weird syntax error when running the
	// stored procedures. These are fairly old versions from 2017.
	case ver.Minor == 3 && ver.Patch < 3:
		return trace.BadParameter("automatic user provisioning is not supported for MariaDB servers older than 10.3.3")
	case ver.Minor == 2 && ver.Patch < 11:
		return trace.BadParameter("automatic user provisioning is not supported for MariaDB servers older than 10.2.11")
	case ver.Minor < 2:
		return trace.BadParameter("automatic user provisioning is not supported for MariaDB servers older than 10.2")

	default:
		return nil
	}
}

func maybeHashUsername(teleportUser string, maxUsernameLength int) string {
	if len(teleportUser) <= maxUsernameLength {
		return teleportUser
	}

	// Use sha1 to reduce chance of collision.
	hash := sha1.New()
	hash.Write([]byte(teleportUser))

	// Use a prefix to identify the user is managed by Teleport.
	return "tp-" + base64.RawStdEncoding.EncodeToString(hash.Sum(nil))
}

func authOptions(sessionCtx *common.Session) string {
	switch sessionCtx.Database.GetType() {
	case types.DatabaseTypeRDS:
		return `IDENTIFIED WITH AWSAuthenticationPlugin AS "RDS"`

	case types.DatabaseTypeSelfHosted:
		return fmt.Sprintf(`REQUIRE SUBJECT "/CN=%s"`, sessionCtx.DatabaseUser)

	default:
		return ""
	}
}

func makeActivateUserDetails(sessionCtx *common.Session, teleportUser string) (json.RawMessage, error) {
	details := activateUserDetails{
		Roles:       sessionCtx.DatabaseRoles,
		AuthOptions: authOptions(sessionCtx),
	}

	// Save original username as user attributes in case the name is hashed.
	details.Attributes.User = teleportUser

	data, err := json.Marshal(details)
	if err != nil {
		return nil, trace.Wrap(err)
	}
	return json.RawMessage(data), nil
}

func isProcedureUpdateRequired(conn *clientConn, wantSchema, wantVersion string) (bool, error) {
	// information_schema.routines is accessible for users/roles with EXECUTE
	// permission.
	result, err := conn.Execute(fmt.Sprintf(
		"SELECT ROUTINE_NAME FROM information_schema.routines WHERE ROUTINE_SCHEMA = %q AND ROUTINE_COMMENT = %q",
		wantSchema,
		wantVersion,
	))
	if err != nil {
		return false, trace.Wrap(err)
	}
	defer result.Close()

	if result.RowNumber() < len(allProcedureNames) {
		return true, nil
	}

	// Paranoia, make sure the names match.
	foundProcedures := make([]string, 0, result.RowNumber())
	for row := range result.Values {
		procedure, err := result.GetString(row, 0)
		if err != nil {
			return false, trace.Wrap(err)
		}

		foundProcedures = append(foundProcedures, procedure)
	}
	return !allProceduresFound(foundProcedures), nil
}

func allProceduresFound(foundProcedures []string) bool {
	for _, wantProcedureName := range allProcedureNames {
		if !slices.Contains(foundProcedures, wantProcedureName) {
			return false
		}
	}
	return true
}

func doTransaction(conn *clientConn, do func() error) error {
	if err := conn.Begin(); err != nil {
		return trace.Wrap(err)
	}

	if err := do(); err != nil {
		return trace.NewAggregate(err, conn.Rollback())
	}

	return trace.Wrap(conn.Commit())
}

<<<<<<< HEAD
func getCreateProcedureCommand(conn *clientConn, procedureName string) string {
	if conn.isMariaDB() {
		return mariadbProcedures[procedureName]
	}
	return mysqlProcedures[procedureName]
=======
func readDeleteUserResult(res *mysql.Result) string {
	if len(res.Values) != 1 && len(res.Values[0]) != 1 {
		return ""
	}

	return string(res.Values[0][0].AsString())
>>>>>>> 2087a2fd
}

const (
	// procedureVersion is a hard-coded string that is set as procedure
	// comments to indicate the procedure version.
	procedureVersion = "teleport-auto-user-v1"

	// mysqlMaxUsernameLength is the maximum username/role length for MySQL.
	//
	// https://dev.mysql.com/doc/refman/8.0/en/user-names.html
	mysqlMaxUsernameLength = 32
	// mariadbMaxUsernameLength is the maximum username length for MariaDB.
	//
	// https://mariadb.com/kb/en/identifier-names/#maximum-length
	mariadbMaxUsernameLength = 80
	// mariadbMaxRoleLength is the maximum role length for MariaDB.
	mariadbMaxRoleLength = 128

	// teleportAutoUserRole is the name of a MySQL role that all Teleport
	// managed users will be a part of.
	//
	// To find all users that assigned this role for MySQL:
	// SELECT TO_USER AS 'Teleport Managed Users' FROM mysql.role_edges WHERE FROM_USER = 'teleport-auto-user'
	//
	// To find all users that assigned this role for MariaDB:
	// SELECT USER AS 'Teleport Managed Users' FROM mysql.roles_mapping WHERE ROLE = 'teleport-auto-user' AND Admin_option = 'N'
	teleportAutoUserRole = "teleport-auto-user"

	revokeRolesProcedureName    = "teleport_revoke_roles"
	activateUserProcedureName   = "teleport_activate_user"
	deactivateUserProcedureName = "teleport_deactivate_user"
	deleteUserProcedureName     = "teleport_delete_user"
)

var (
	//go:embed mysql_activate_user.sql
	activateUserProcedure string
	//go:embed mysql_deactivate_user.sql
	deactivateUserProcedure string
	//go:embed mysql_revoke_roles.sql
	revokeRolesProcedure string
	//go:embed mysql_delete_user.sql
	deleteProcedure string

<<<<<<< HEAD
	//go:embed mariadb_activate_user.sql
	mariadbActivateUserProcedure string
	//go:embed mariadb_deactivate_user.sql
	mariadbDeactivateUserProcedure string
	//go:embed mariadb_revoke_roles.sql
	mariadbRevokeRolesProcedure string

	// allProcedureNames contains a list of all procedures required to setup
	// auto-user provisioning. Note that order matters here as later procedures
	// may depend on the earlier ones.
	allProcedureNames = []string{
		revokeRolesProcedureName,
		activateUserProcedureName,
		deactivateUserProcedureName,
	}

	// mysqlProcedures maps procedure names to the procedures used for MySQL.
	mysqlProcedures = map[string]string{
		activateUserProcedureName:   activateUserProcedure,
		deactivateUserProcedureName: deactivateUserProcedure,
		revokeRolesProcedureName:    revokeRolesProcedure,
	}

	// mariadbProcedures maps procedure names to the procedures used for MariaDB.
	//
	// MariaDB requires separate procedures from MySQL because:
	// - Max length of username/role is 80/128 instead of 32.
	// - MariaDB uses mysql.roles_mapping instead of mysql.role_edges.
	//   Note that roles_mapping tracks both role assignments and role "owners".
	//   "Owners" are tracked in rows with Admin_option = 'Y'.
	// - MariaDB does not have built-in user attributes field. Instead, the
	//   procedure will create an `user_attributes` table for tracking this.
	// - MariaDB cannot `SET DEFAULT ROLE ALL`. To workaround this, a role
	//   `tp-role-<username>` is created and assigned to the database user
	//   while all roles are assigned to this all-in-one role. Then `SET
	//   DEFAULT ROLE tp-role-<username>` before each session.
	//
	// Other MariaDB quirks:
	// - In order to be able to grant a role, the grantor doing so must have
	//   permission to do so (see WITH ADMIN in the CREATE ROLE article).
	//   (Quoted from https://mariadb.com/kb/en/grant/#roles)
	// - To set a default role for another user one needs to have write access
	//   to the mysql database.
	//   (Quoted from https://mariadb.com/kb/en/set-default-role/)
	mariadbProcedures = map[string]string{
		activateUserProcedureName:   mariadbActivateUserProcedure,
		deactivateUserProcedureName: mariadbDeactivateUserProcedure,
		revokeRolesProcedureName:    mariadbRevokeRolesProcedure,
=======
	allProcedures = []struct {
		name          string
		createCommand string
	}{
		{
			name:          revokeRolesProcedureName,
			createCommand: revokeRolesProcedure,
		},
		{
			name:          activateUserProcedureName,
			createCommand: activateUserProcedure,
		},
		{
			name:          deactivateUserProcedureName,
			createCommand: deactivateUserProcedure,
		},
		{
			name:          deleteUserProcedureName,
			createCommand: deleteProcedure,
		},
>>>>>>> 2087a2fd
	}
)<|MERGE_RESOLUTION|>--- conflicted
+++ resolved
@@ -184,7 +184,7 @@
 
 // DeleteUser deletes the database user.
 func (e *Engine) DeleteUser(ctx context.Context, sessionCtx *common.Session) error {
-	if sessionCtx.Database.GetAdminUser() == "" {
+	if sessionCtx.Database.GetAdminUser().Name == "" {
 		return trace.BadParameter("Teleport does not have admin user configured for this database")
 	}
 
@@ -260,8 +260,12 @@
 	return trace.Wrap(doTransaction(conn, func() error {
 		for _, procedureName := range allProcedureNames {
 			dropCommand := fmt.Sprintf("DROP PROCEDURE IF EXISTS %s", procedureName)
-			createCommand := getCreateProcedureCommand(conn, procedureName)
+			createCommand, found := getCreateProcedureCommand(conn, procedureName)
 			updateCommand := fmt.Sprintf("ALTER PROCEDURE %s COMMENT %q", procedureName, procedureVersion)
+
+			if !found {
+				continue
+			}
 
 			if err := conn.executeAndCloseResult(dropCommand); err != nil {
 				return trace.Wrap(err)
@@ -498,20 +502,21 @@
 	return trace.Wrap(conn.Commit())
 }
 
-<<<<<<< HEAD
-func getCreateProcedureCommand(conn *clientConn, procedureName string) string {
-	if conn.isMariaDB() {
-		return mariadbProcedures[procedureName]
-	}
-	return mysqlProcedures[procedureName]
-=======
 func readDeleteUserResult(res *mysql.Result) string {
 	if len(res.Values) != 1 && len(res.Values[0]) != 1 {
 		return ""
 	}
 
 	return string(res.Values[0][0].AsString())
->>>>>>> 2087a2fd
+}
+
+func getCreateProcedureCommand(conn *clientConn, procedureName string) (string, bool) {
+	if conn.isMariaDB() {
+		command, found := mariadbProcedures[procedureName]
+		return command, found
+	}
+	command, found := mysqlProcedures[procedureName]
+	return command, found
 }
 
 const (
@@ -556,7 +561,6 @@
 	//go:embed mysql_delete_user.sql
 	deleteProcedure string
 
-<<<<<<< HEAD
 	//go:embed mariadb_activate_user.sql
 	mariadbActivateUserProcedure string
 	//go:embed mariadb_deactivate_user.sql
@@ -578,6 +582,7 @@
 		activateUserProcedureName:   activateUserProcedure,
 		deactivateUserProcedureName: deactivateUserProcedure,
 		revokeRolesProcedureName:    revokeRolesProcedure,
+		deleteUserProcedureName:     deleteProcedure,
 	}
 
 	// mariadbProcedures maps procedure names to the procedures used for MariaDB.
@@ -605,27 +610,5 @@
 		activateUserProcedureName:   mariadbActivateUserProcedure,
 		deactivateUserProcedureName: mariadbDeactivateUserProcedure,
 		revokeRolesProcedureName:    mariadbRevokeRolesProcedure,
-=======
-	allProcedures = []struct {
-		name          string
-		createCommand string
-	}{
-		{
-			name:          revokeRolesProcedureName,
-			createCommand: revokeRolesProcedure,
-		},
-		{
-			name:          activateUserProcedureName,
-			createCommand: activateUserProcedure,
-		},
-		{
-			name:          deactivateUserProcedureName,
-			createCommand: deactivateUserProcedure,
-		},
-		{
-			name:          deleteUserProcedureName,
-			createCommand: deleteProcedure,
-		},
->>>>>>> 2087a2fd
 	}
 )