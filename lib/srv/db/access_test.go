--- conflicted
+++ resolved
@@ -1253,13 +1253,8 @@
 	webListener    *multiplexer.WebListener
 	fakeRemoteSite *reversetunnel.FakeRemoteSite
 	server         *Server
-<<<<<<< HEAD
-	emitter        *testEmitter
+	emitter        *eventstest.ChannelEmitter
 	databaseCA     types.CertAuthority
-=======
-	emitter        *eventstest.ChannelEmitter
-	hostCA         types.CertAuthority
->>>>>>> a2c00bb3
 	// postgres is a collection of Postgres databases the test uses.
 	postgres map[string]testPostgres
 	// mysql is a collection of MySQL databases the test uses.
