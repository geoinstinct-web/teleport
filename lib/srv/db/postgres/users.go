/*
Copyright 2023 Gravitational, Inc.

Licensed under the Apache License, Version 2.0 (the "License");
you may not use this file except in compliance with the License.
You may obtain a copy of the License at

    http://www.apache.org/licenses/LICENSE-2.0

Unless required by applicable law or agreed to in writing, software
distributed under the License is distributed on an "AS IS" BASIS,
WITHOUT WARRANTIES OR CONDITIONS OF ANY KIND, either express or implied.
See the License for the specific language governing permissions and
limitations under the License.
*/

package postgres

import (
	"context"
	_ "embed"
	"encoding/json"
	"fmt"
	"strings"

	"github.com/gravitational/trace"
	"github.com/jackc/pgx/v4"

	"github.com/gravitational/teleport/api/types"
	"github.com/gravitational/teleport/lib/srv/db/common"
)

// ActivateUser creates or enables the database user.
func (e *Engine) ActivateUser(ctx context.Context, sessionCtx *common.Session) error {
	if sessionCtx.Database.GetAdminUser().Name == "" {
		return trace.BadParameter("Teleport does not have admin user configured for this database")
	}

	conn, err := e.pgxConnect(ctx, sessionCtx.WithUser(sessionCtx.Database.GetAdminUser().Name))
	if err != nil {
		return trace.Wrap(err)
	}
	defer conn.Close(ctx)

	// We could call this once when the database is being initialized but
	// doing it here has a nice "self-healing" property in case the Teleport
	// bookkeeping group or stored procedures get deleted or changed offband.
	err = e.initAutoUsers(ctx, sessionCtx, conn)
	if err != nil {
		return trace.Wrap(err)
	}

	roles, err := prepareRoles(sessionCtx)
	if err != nil {
		return trace.Wrap(err)
	}

	e.Log.Infof("Activating PostgreSQL user %q with roles %v.", sessionCtx.DatabaseUser, roles)

	_, err = conn.Exec(ctx, activateQuery, sessionCtx.DatabaseUser, roles)
	if err != nil {
		e.Log.Debugf("Call teleport_activate_user failed: %v", err)
		return trace.Wrap(convertActivateError(sessionCtx, err))
	}
	return nil

}

// DeactivateUser disables the database user.
func (e *Engine) DeactivateUser(ctx context.Context, sessionCtx *common.Session) error {
	if sessionCtx.Database.GetAdminUser().Name == "" {
		return trace.BadParameter("Teleport does not have admin user configured for this database")
	}

	conn, err := e.pgxConnect(ctx, sessionCtx.WithUser(sessionCtx.Database.GetAdminUser().Name))
	if err != nil {
		return trace.Wrap(err)
	}
	defer conn.Close(ctx)

	e.Log.Infof("Deactivating PostgreSQL user %q.", sessionCtx.DatabaseUser)

	_, err = conn.Exec(ctx, deactivateQuery, sessionCtx.DatabaseUser)
	if err != nil {
		return trace.Wrap(err)
	}

	return nil
}

// DeleteUser deletes the database user.
func (e *Engine) DeleteUser(ctx context.Context, sessionCtx *common.Session) error {
<<<<<<< HEAD
	if sessionCtx.Database.GetAdminUser().Name == "" {
=======
	// TODO support DeleteUser for Redshift
	if sessionCtx.Database.IsRedshift() {
		e.Log.Debug("DeleteUser is not supported for Redshift yet, it was disabled instead.")
		return trace.Wrap(e.DeactivateUser(ctx, sessionCtx))
	}

	if sessionCtx.Database.GetAdminUser() == "" {
>>>>>>> 54a05b2c
		return trace.BadParameter("Teleport does not have admin user configured for this database")
	}

	conn, err := e.pgxConnect(ctx, sessionCtx.WithUser(sessionCtx.Database.GetAdminUser().Name))
	if err != nil {
		return trace.Wrap(err)
	}
	defer conn.Close(ctx)

	e.Log.Infof("Deleting PostgreSQL user %q.", sessionCtx.DatabaseUser)

	var state string
	err = conn.QueryRow(ctx, deleteQuery, sessionCtx.DatabaseUser).Scan(&state)
	if err != nil {
		return trace.Wrap(err)
	}

	switch state {
	case common.SQLStateUserDropped:
		e.Log.Debug("User %q deleted successfully.", sessionCtx.DatabaseUser)
	case common.SQLStateUserDeactivated:
		e.Log.Infof("Unable to delete user %q, it was disabled instead.", sessionCtx.DatabaseUser)
	default:
		e.Log.Warnf("Unable to determine user %q deletion state.", sessionCtx.DatabaseUser)
	}

	return nil
}

// initAutoUsers installs procedures for activating and deactivating users and
// creates the bookkeeping role for auto-provisioned users.
func (e *Engine) initAutoUsers(ctx context.Context, sessionCtx *common.Session, conn *pgx.Conn) error {
	// Create a role/group which all auto-created users will be a part of.
	_, err := conn.Exec(ctx, fmt.Sprintf("create role %q", teleportAutoUserRole))
	if err != nil {
		if !strings.Contains(err.Error(), "already exists") {
			return trace.Wrap(err)
		}
		e.Log.Debugf("PostgreSQL role %q already exists.", teleportAutoUserRole)
	} else {
		e.Log.Debugf("Created PostgreSQL role %q.", teleportAutoUserRole)
	}

	// Install stored procedures for creating and disabling database users.
	for name, sql := range pickProcedures(sessionCtx) {
		_, err := conn.Exec(ctx, sql)
		if err != nil {
			return trace.Wrap(err)
		}
		e.Log.Debugf("Installed PostgreSQL stored procedure %q.", name)
	}
	return nil
}

// pgxConnect connects to the database using pgx driver which is higher-level
// than pgconn and is easier to use for executing queries.
func (e *Engine) pgxConnect(ctx context.Context, sessionCtx *common.Session) (*pgx.Conn, error) {
	config, err := e.getConnectConfig(ctx, sessionCtx)
	if err != nil {
		return nil, trace.Wrap(err)
	}
	pgxConf, err := pgx.ParseConfig("")
	if err != nil {
		return nil, trace.Wrap(err)
	}
	pgxConf.Config = *config
	return pgx.ConnectConfig(ctx, pgxConf)
}

func prepareRoles(sessionCtx *common.Session) (any, error) {
	switch sessionCtx.Database.GetType() {
	case types.DatabaseTypeRDS:
		return append(sessionCtx.DatabaseRoles, "rds_iam"), nil

	case types.DatabaseTypeRedshift:
		// Redshift does not support array. Encode roles in JSON (type text).
		rolesJSON, err := json.Marshal(sessionCtx.DatabaseRoles)
		if err != nil {
			return nil, trace.Wrap(err)
		}
		return string(rolesJSON), nil

	default:
		return sessionCtx.DatabaseRoles, nil
	}
}

func convertActivateError(sessionCtx *common.Session, err error) error {
	switch {
	case strings.Contains(err.Error(), "already exists"):
		return trace.AlreadyExists("user %q already exists in this PostgreSQL database and is not managed by Teleport", sessionCtx.DatabaseUser)

	case strings.Contains(err.Error(), "TP002: User has active connections and roles have changed"):
		return trace.CompareFailed("roles for user %q has changed. Please quit all active connections and try again.", sessionCtx.DatabaseUser)

	default:
		return trace.Wrap(err)
	}
}

func pickProcedures(sessionCtx *common.Session) map[string]string {
	if sessionCtx.Database.IsRedshift() {
		return redshiftProcs
	}
	return procs
}

const (
	// activateProcName is the name of the stored procedure Teleport will use
	// to automatically provision/activate database users.
	activateProcName = "teleport_activate_user"
	// deactivateProcName is the name of the stored procedure Teleport will use
	// to automatically deactivate database users after session ends.
	deactivateProcName = "teleport_deactivate_user"
	// deleteProcName is the name of the stored procedure Teleport will use to
	// automatically delete database users after session ends.
	deleteProcName = "teleport_delete_user"

	// teleportAutoUserRole is the name of a PostgreSQL role that all Teleport
	// managed users will be a part of.
	teleportAutoUserRole = "teleport-auto-user"
)

var (
	//go:embed sql/activate-user.sql
	activateProc string
	// activateQuery is the query for calling user activation procedure.
	activateQuery = fmt.Sprintf(`call %v($1, $2)`, activateProcName)

	//go:embed sql/deactivate-user.sql
	deactivateProc string
	// deactivateQuery is the query for calling user deactivation procedure.
	deactivateQuery = fmt.Sprintf(`call %v($1)`, deactivateProcName)

	//go:embed sql/delete-user.sql
	deleteProc string
	// deleteQuery is the query for calling user deletion procedure.
	deleteQuery = fmt.Sprintf(`call %v($1)`, deleteProcName)

	//go:embed sql/redshift-activate-user.sql
	redshiftActivateProc string
	//go:embed sql/redshift-deactivate-user.sql
	redshiftDeactivateProc string

	procs = map[string]string{
		activateProcName:   activateProc,
		deactivateProcName: deactivateProc,
		deleteProcName:     deleteProc,
	}
	redshiftProcs = map[string]string{
		activateProcName:   redshiftActivateProc,
		deactivateProcName: redshiftDeactivateProc,
	}
)<|MERGE_RESOLUTION|>--- conflicted
+++ resolved
@@ -90,17 +90,13 @@
 
 // DeleteUser deletes the database user.
 func (e *Engine) DeleteUser(ctx context.Context, sessionCtx *common.Session) error {
-<<<<<<< HEAD
-	if sessionCtx.Database.GetAdminUser().Name == "" {
-=======
 	// TODO support DeleteUser for Redshift
 	if sessionCtx.Database.IsRedshift() {
 		e.Log.Debug("DeleteUser is not supported for Redshift yet, it was disabled instead.")
 		return trace.Wrap(e.DeactivateUser(ctx, sessionCtx))
 	}
 
-	if sessionCtx.Database.GetAdminUser() == "" {
->>>>>>> 54a05b2c
+	if sessionCtx.Database.GetAdminUser().Name == "" {
 		return trace.BadParameter("Teleport does not have admin user configured for this database")
 	}
 
