--- conflicted
+++ resolved
@@ -43,16 +43,10 @@
 	rdsInstance2, _ := makeRDSInstance(t, "instance-2", "us-east-2", map[string]string{"env": "prod"})
 	rdsInstance3, _ := makeRDSInstance(t, "instance-3", "us-east-1", map[string]string{"env": "dev"})
 
-<<<<<<< HEAD
-	auroraCluster1, auroraDatabase1 := makeRDSCluster(t, "cluster-1", "us-east-1", map[string]string{"env": "prod"})
+	auroraCluster1, auroraDatabase1 := makeRDSCluster(t, "cluster-1", "us-east-1", services.RDSEngineModeProvisioned, map[string]string{"env": "prod"})
 	auroraCluster2, auroraDatabases2 := makeRDSClusterWithExtraEndpoints(t, "cluster-2", "us-east-2", map[string]string{"env": "dev"})
-	auroraCluster3, _ := makeRDSCluster(t, "cluster-3", "us-east-2", map[string]string{"env": "prod"})
-=======
-	auroraCluster1, auroraDatabase1 := makeRDSCluster(t, "cluster-1", "us-east-1", services.RDSEngineModeProvisioned, map[string]string{"env": "prod"})
-	auroraCluster2, auroraDatabase2 := makeRDSCluster(t, "cluster-2", "us-east-2", services.RDSEngineModeProvisioned, map[string]string{"env": "dev"})
 	auroraCluster3, _ := makeRDSCluster(t, "cluster-3", "us-east-2", services.RDSEngineModeProvisioned, map[string]string{"env": "prod"})
 	auroraClusterUnsupported, _ := makeRDSCluster(t, "serverless", "us-east-1", services.RDSEngineModeServerless, map[string]string{"env": "prod"})
->>>>>>> d4a3802c
 
 	watcher, err := NewWatcher(ctx, WatcherConfig{
 		AWSMatchers: []services.AWSMatcher{
@@ -131,6 +125,7 @@
 		DBClusterIdentifier: aws.String(name),
 		DbClusterResourceId: aws.String(uuid.New()),
 		Engine:              aws.String(services.RDSEngineAuroraMySQL),
+		EngineMode:          aws.String(services.RDSEngineModeProvisioned),
 		Endpoint:            aws.String("localhost"),
 		ReaderEndpoint:      aws.String("reader.host"),
 		Port:                aws.Int64(3306),
