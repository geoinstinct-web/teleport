/*
Copyright 2015-2020 Gravitational, Inc.

Licensed under the Apache License, Version 2.0 (the "License");
you may not use this file except in compliance with the License.
You may obtain a copy of the License at

    http://www.apache.org/licenses/LICENSE-2.0

Unless required by applicable law or agreed to in writing, software
distributed under the License is distributed on an "AS IS" BASIS,
WITHOUT WARRANTIES OR CONDITIONS OF ANY KIND, either express or implied.
See the License for the specific language governing permissions and
limitations under the License.
*/

package srv

import (
	"context"
	"encoding/json"
	"fmt"
	"io"
	"path/filepath"
	"sync"
	"time"

	"github.com/gravitational/teleport"
	"github.com/gravitational/teleport/api/constants"
	"github.com/gravitational/teleport/api/types"
	apievents "github.com/gravitational/teleport/api/types/events"
	"github.com/gravitational/teleport/lib/auth"
	"github.com/gravitational/teleport/lib/bpf"
	"github.com/gravitational/teleport/lib/defaults"
	"github.com/gravitational/teleport/lib/events"
	"github.com/gravitational/teleport/lib/events/filesessions"
	"github.com/gravitational/teleport/lib/services"
	rsession "github.com/gravitational/teleport/lib/session"
	"github.com/gravitational/teleport/lib/sshutils"
	"github.com/gravitational/teleport/lib/utils"

	"github.com/google/uuid"
	"github.com/gravitational/trace"
	"github.com/jonboulle/clockwork"
	"github.com/moby/term"
	"github.com/prometheus/client_golang/prometheus"
	log "github.com/sirupsen/logrus"
	"golang.org/x/crypto/ssh"
)

const sessionRecorderID = "session-recorder"

const PresenceVerifyInterval = time.Second * 15
const PresenceMaxDifference = time.Minute

// SessionControlsInfoBroadcast is sent in tandem with session creation
// to inform any joining users about the session controls.
const SessionControlsInfoBroadcast = "Controls\r\n  - CTRL-C: Leave the session\r\n  - t: Forcefully terminate the session (moderators only)"

const (
	// sessionRecordingWarningMessage is sent when the session recording is
	// going to be disabled.
	sessionRecordingWarningMessage = "Warning: node error. This might cause some functionalities not to work correctly."
	// sessionRecordingErrorMessage is sent when session recording has some
	// error and the session is terminated.
	sessionRecordingErrorMessage = "Session terminating due to node error."
)

var serverSessions = prometheus.NewGauge(
	prometheus.GaugeOpts{
		Name: teleport.MetricServerInteractiveSessions,
		Help: "Number of active sessions to this host",
	},
)

// SessionRegistry holds a map of all active sessions on a given
// SSH server
type SessionRegistry struct {
	SessionRegistryConfig

	// log holds the structured logger
	log *log.Entry

	// sessions holds a map between session ID and the session object. Used to
	// find active sessions as well as close all sessions when the registry
	// is closing.
	sessions    map[rsession.ID]*session
	sessionsMux sync.Mutex
}

type SessionRegistryConfig struct {
	// clock is the registry's internal clock. used in testing.
	clock clockwork.Clock

	// srv refers to the upon which this session registry is created.
	Srv Server

	// sessiontrackerService is used to share session activity to
	// other teleport components through the auth server.
	SessionTrackerService services.SessionTrackerService
}

func (sc *SessionRegistryConfig) CheckAndSetDefaults() error {
	if sc.SessionTrackerService == nil {
		return trace.BadParameter("session tracker service is required")
	}

	if sc.Srv == nil {
		return trace.BadParameter("server is required")
	}

	if sc.Srv.GetSessionServer() == nil {
		return trace.BadParameter("session server is required")
	}

	if sc.clock == nil {
		sc.clock = sc.Srv.GetClock()
	}

	return nil
}

func NewSessionRegistry(cfg SessionRegistryConfig) (*SessionRegistry, error) {
	if err := cfg.CheckAndSetDefaults(); err != nil {
		return nil, trace.Wrap(err)
	}

	err := utils.RegisterPrometheusCollectors(serverSessions)
	if err != nil {
		return nil, trace.Wrap(err)
	}

	return &SessionRegistry{
		SessionRegistryConfig: cfg,
		log: log.WithFields(log.Fields{
			trace.Component: teleport.Component(teleport.ComponentSession, cfg.Srv.Component()),
		}),
		sessions: make(map[rsession.ID]*session),
	}, nil
}

func (s *SessionRegistry) addSession(sess *session) {
	s.sessionsMux.Lock()
	defer s.sessionsMux.Unlock()
	s.sessions[sess.id] = sess
}

func (s *SessionRegistry) removeSession(sess *session) {
	s.sessionsMux.Lock()
	defer s.sessionsMux.Unlock()
	delete(s.sessions, sess.id)
}

func (s *SessionRegistry) findSessionLocked(id rsession.ID) (*session, bool) {
	sess, found := s.sessions[id]
	return sess, found
}
func (s *SessionRegistry) findSession(id rsession.ID) (*session, bool) {
	s.sessionsMux.Lock()
	defer s.sessionsMux.Unlock()
	return s.findSessionLocked(id)
}

func (s *SessionRegistry) Close() {
	s.sessionsMux.Lock()
	defer s.sessionsMux.Unlock()

	// End all sessions and allow session cleanup
	// goroutines to complete.
	for _, se := range s.sessions {
		se.Stop()
	}

	s.log.Debug("Closing Session Registry.")
}

// OpenSession either joins an existing session or starts a new session.
func (s *SessionRegistry) OpenSession(ch ssh.Channel, ctx *ServerContext) error {
	session := ctx.getSession()
	if session != nil {
		ctx.Infof("Joining existing session %v.", session.id)

		mode := types.SessionParticipantMode(ctx.env[teleport.EnvSSHJoinMode])
		switch mode {
		case types.SessionModeratorMode, types.SessionObserverMode:
		default:
			if mode == types.SessionPeerMode || len(mode) == 0 {
				mode = types.SessionPeerMode
			} else {
				return trace.BadParameter("Unrecognized session participant mode: %v", mode)
			}
		}

		// Update the in-memory data structure that a party member has joined.
		_, err := session.join(ch, ctx, mode)
		if err != nil {
			return trace.Wrap(err)
		}

		return nil
	}

	if ctx.JoinOnly {
		return trace.AccessDenied("join-only mode was used to create this connection but attempted to create a new session.")
	}

	// session not found? need to create one. start by getting/generating an ID for it
	sid, found := ctx.GetEnv(sshutils.SessionEnvVar)
	if !found {
		sid = string(rsession.NewID())
		ctx.SetEnv(sshutils.SessionEnvVar, sid)
	}
	// This logic allows concurrent request to create a new session
	// to fail, what is ok because we should never have this condition
	sess, err := newSession(rsession.ID(sid), s, ctx)
	if err != nil {
		return trace.Wrap(err)
	}
	ctx.setSession(sess)
	s.addSession(sess)
	ctx.Infof("Creating (interactive) session %v.", sid)

	// Start an interactive session (TTY attached). Close the session if an error
	// occurs, otherwise it will be closed by the callee.
	if err := sess.startInteractive(ch, ctx); err != nil {
		sess.Close()
		return trace.Wrap(err)
	}
	return nil
}

// OpenExecSession opens an non-interactive exec session.
func (s *SessionRegistry) OpenExecSession(channel ssh.Channel, ctx *ServerContext) error {
	// Create a new session ID. These sessions can not be joined so no point in
	// looking for an exisiting one.
	sessionID := rsession.NewID()

	// This logic allows concurrent request to create a new session
	// to fail, what is ok because we should never have this condition.
	sess, err := newSession(sessionID, s, ctx)
	if err != nil {
		return trace.Wrap(err)
	}
	ctx.Infof("Creating (exec) session %v.", sessionID)

	canStart, _, err := sess.checkIfStart()
	if err != nil {
		return trace.Wrap(err)
	}

	if !canStart {
		return trace.AccessDenied("lacking privileges to start unattended session")
	}

	// Start a non-interactive session (TTY attached). Close the session if an error
	// occurs, otherwise it will be closed by the callee.
	ctx.setSession(sess)
	err = sess.startExec(channel, ctx)
	if err != nil {
		sess.Close()
		return trace.Wrap(err)
	}

	return nil
}

func (s *SessionRegistry) ForceTerminate(ctx *ServerContext) error {
	sess := ctx.getSession()
	if sess == nil {
		s.log.Debug("Unable to terminate session, no session found in context.")
		return nil
	}

	sess.BroadcastMessage("Forcefully terminating session...")

	// Stop session, it will be cleaned up in the background to ensure
	// the session recording is uploaded.
	sess.Stop()

	return nil
}

// GetTerminalSize fetches the terminal size of an active SSH session.
func (s *SessionRegistry) GetTerminalSize(sessionID string) (*term.Winsize, error) {
	s.sessionsMux.Lock()
	defer s.sessionsMux.Unlock()

	sess := s.sessions[rsession.ID(sessionID)]
	if sess == nil {
		return nil, trace.NotFound("No session found in context.")
	}

	return sess.term.GetWinSize()
}

// NotifyWinChange is called to notify all members in the party that the PTY
// size has changed. The notification is sent as a global SSH request and it
// is the responsibility of the client to update it's window size upon receipt.
func (s *SessionRegistry) NotifyWinChange(params rsession.TerminalParams, ctx *ServerContext) error {
	session := ctx.getSession()
	if session == nil {
		s.log.Debug("Unable to update window size, no session found in context.")
		return nil
	}
	sid := session.id

	// Build the resize event.
	resizeEvent := &apievents.Resize{
		Metadata: apievents.Metadata{
			Type:        events.ResizeEvent,
			Code:        events.TerminalResizeCode,
			ClusterName: ctx.ClusterName,
		},
		ServerMetadata: apievents.ServerMetadata{
			ServerID:        ctx.srv.HostUUID(),
			ServerLabels:    ctx.srv.GetInfo().GetAllLabels(),
			ServerNamespace: s.Srv.GetNamespace(),
			ServerHostname:  s.Srv.GetInfo().GetHostname(),
			ServerAddr:      ctx.ServerConn.LocalAddr().String(),
		},
		SessionMetadata: apievents.SessionMetadata{
			SessionID: string(sid),
		},
		UserMetadata: ctx.Identity.GetUserMetadata(),
		TerminalSize: params.Serialize(),
	}

	// Report the updated window size to the event log (this is so the sessions
	// can be replayed correctly).
	if err := session.emitAuditEvent(s.Srv.Context(), resizeEvent); err != nil {
		s.log.WithError(err).Warn("Failed to emit resize audit event.")
	}

	// Update the size of the server side PTY.
	err := session.term.SetWinSize(params)
	if err != nil {
		return trace.Wrap(err)
	}

	// If sessions are being recorded at the proxy, sessions can not be shared.
	// In that situation, PTY size information does not need to be propagated
	// back to all clients and we can return right away.
	if services.IsRecordAtProxy(ctx.SessionRecordingConfig.GetMode()) {
		return nil
	}

	// Notify all members of the party (except originator) that the size of the
	// window has changed so the client can update it's own local PTY. Note that
	// OpenSSH clients will ignore this and not update their own local PTY.
	for _, p := range session.getParties() {
		// Don't send the window change notification back to the originator.
		if p.ctx.ID() == ctx.ID() {
			continue
		}

		eventPayload, err := json.Marshal(resizeEvent)
		if err != nil {
			s.log.Warnf("Unable to marshal resize event for %v: %v.", p.sconn.RemoteAddr(), err)
			continue
		}

		// Send the message as a global request.
		_, _, err = p.sconn.SendRequest(teleport.SessionEvent, false, eventPayload)
		if err != nil {
			s.log.Warnf("Unable to resize event to %v: %v.", p.sconn.RemoteAddr(), err)
			continue
		}
		s.log.Debugf("Sent resize event %v to %v.", params, p.sconn.RemoteAddr())
	}

	return nil
}

func (s *SessionRegistry) broadcastResult(sid rsession.ID, r ExecResult) error {
	s.sessionsMux.Lock()
	defer s.sessionsMux.Unlock()

	sess, found := s.findSessionLocked(sid)
	if !found {
		return trace.NotFound("session %v not found", sid)
	}
	sess.broadcastResult(r)
	return nil
}

// session struct describes an active (in progress) SSH session. These sessions
// are managed by 'SessionRegistry' containers which are attached to SSH servers.
type session struct {
	mu sync.RWMutex

	// log holds the structured logger
	log *log.Entry

	// session ID. unique GUID, this is what people use to "join" sessions
	id rsession.ID

	// parent session container
	registry *SessionRegistry

	// parties is the set of current connected clients/users. This map may grow
	// and shrink as members join and leave the session.
	parties map[rsession.ID]*party

	// participants is the set of users that have joined this session. Users are
	// never removed from this map as it's used to report the full list of
	// participants at the end of a session.
	participants map[rsession.ID]*party

	io       *TermManager
	inWriter io.Writer

	term Terminal

	// stopC channel is used to kill all goroutines owned
	// by the session
	stopC chan struct{}

	// startTime is the time when this session was created.
	startTime time.Time

	// login stores the login of the initial session creator
	login string

	recorder   events.StreamWriter
	recorderMu sync.RWMutex

	// hasEnhancedRecording returns true if this session has enhanced session
	// recording events associated.
	hasEnhancedRecording bool

	// serverCtx is used to control clean up of internal resources
	serverCtx context.Context

	access auth.SessionAccessEvaluator

	tracker *SessionTracker

	initiator string

	scx *ServerContext

	presenceEnabled bool

	doneCh chan struct{}

	displayParticipantRequirements bool

	// endingContext is the server context which closed this session.
	endingContext *ServerContext

	// lingerAndDieCancel is a context cancel func which will cancel
	// an ongoing lingerAndDie goroutine. This is used by joining parties
	// to cancel the goroutine and prevent the session from closing prematurely.
	lingerAndDieCancel func()
}

// newSession creates a new session with a given ID within a given context.
func newSession(id rsession.ID, r *SessionRegistry, ctx *ServerContext) (*session, error) {
	serverSessions.Inc()
	startTime := time.Now().UTC()
	rsess := rsession.Session{
		ID: id,
		TerminalParams: rsession.TerminalParams{
			W: teleport.DefaultTerminalWidth,
			H: teleport.DefaultTerminalHeight,
		},
		Login:          ctx.Identity.Login,
		Created:        startTime,
		LastActive:     startTime,
		ServerID:       ctx.srv.ID(),
		Namespace:      r.Srv.GetNamespace(),
		ServerHostname: ctx.srv.GetInfo().GetHostname(),
		ServerAddr:     ctx.ServerConn.LocalAddr().String(),
		ClusterName:    ctx.ClusterName,
	}

	term := ctx.GetTerm()
	if term != nil {
		winsize, err := term.GetWinSize()
		if err != nil {
			return nil, trace.Wrap(err)
		}
		rsess.TerminalParams.W = int(winsize.Width)
		rsess.TerminalParams.H = int(winsize.Height)
	}

	// get the session server where session information lives. if the recording
	// proxy is being used and this is a node, then a discard session server will
	// be returned here.
	sessionServer := r.Srv.GetSessionServer()

	err := sessionServer.CreateSession(rsess)
	if err != nil {
		if trace.IsAlreadyExists(err) {
			// if session already exists, make sure they are compatible
			// Login matches existing login
			existing, err := sessionServer.GetSession(r.Srv.GetNamespace(), id)
			if err != nil {
				return nil, trace.Wrap(err)
			}
			if existing.Login != rsess.Login {
				return nil, trace.AccessDenied(
					"can't switch users from %v to %v for session %v",
					rsess.Login, existing.Login, id)
			}
		}
		// return nil, trace.Wrap(err)
		// No need to abort. Perhaps the auth server is down?
		// Log the error and continue:
		r.log.Errorf("Failed to create new session: %v.", err)
	}

	policySets := ctx.Identity.AccessChecker.SessionPolicySets()

	sess := &session{
		log: log.WithFields(log.Fields{
			trace.Component: teleport.Component(teleport.ComponentSession, r.Srv.Component()),
		}),
		id:                             id,
		registry:                       r,
		parties:                        make(map[rsession.ID]*party),
		participants:                   make(map[rsession.ID]*party),
		login:                          ctx.Identity.Login,
		stopC:                          make(chan struct{}),
		startTime:                      startTime,
		serverCtx:                      ctx.srv.Context(),
		access:                         auth.NewSessionAccessEvaluator(policySets, types.SSHSessionKind),
		scx:                            ctx,
		presenceEnabled:                ctx.Identity.Certificate.Extensions[teleport.CertExtensionMFAVerified] != "",
		io:                             NewTermManager(),
		doneCh:                         make(chan struct{}),
		initiator:                      ctx.Identity.TeleportUser,
		displayParticipantRequirements: utils.AsBool(ctx.env[teleport.EnvSSHSessionDisplayParticipantRequirements]),
	}

	sess.io.OnWriteError = sess.onWriteError

	go func() {
		if _, open := <-sess.io.TerminateNotifier(); open {
			err := sess.registry.ForceTerminate(sess.scx)
			if err != nil {
				sess.log.Errorf("Failed to terminate session: %v.", err)
			}
		}
	}()

	if err = sess.trackSession(ctx.Identity.TeleportUser, policySets); err != nil {
		if trace.IsNotImplemented(err) {
			return nil, trace.NotImplemented("Attempted to use Moderated Sessions with an Auth Server below the minimum version of 9.0.0.")
		}
		return nil, trace.Wrap(err)
	}

	sess.recorder, err = newRecorder(sess, ctx)
	if err != nil {
		return nil, trace.Wrap(err)
	}

	return sess, nil
}

// ID returns a string representation of the session ID.
func (s *session) ID() string {
	s.mu.RLock()
	defer s.mu.RUnlock()
	return s.id.String()
}

// PID returns the PID of the Teleport process under which the shell is running.
func (s *session) PID() int {
	s.mu.RLock()
	defer s.mu.RUnlock()
	return s.term.PID()
}

// Recorder returns a StreamWriter which can be used to emit events
// to a session as well as the audit log.
func (s *session) Recorder() events.StreamWriter {
	s.recorderMu.RLock()
	defer s.recorderMu.RUnlock()
	return s.recorder
}

func (s *session) setRecorder(rec events.StreamWriter) {
	s.recorderMu.Lock()
	defer s.recorderMu.Unlock()
	s.recorder = rec
}

// Stop ends the active session and forces all clients to disconnect.
// This will trigger background goroutines to complete session cleanup.
func (s *session) Stop() {
	s.mu.Lock()
	defer s.mu.Unlock()

	select {
	case <-s.stopC:
		return
	default:
		close(s.stopC)
	}

	s.BroadcastMessage("Stopping session...")
	s.log.Infof("Stopping session %v.", s.id)

	// close io copy loops
	s.io.Close()

	// remove session from server context to prevent new requests
	// from attempting to join the session during cleanup
	s.scx.setSession(nil)

	// Close and kill terminal
	if s.term != nil {
		if err := s.term.Close(); err != nil {
			s.log.WithError(err).Debug("Failed to close the shell")
		}
		if err := s.term.Kill(); err != nil {
			s.log.WithError(err).Debug("Failed to kill the shell")
		}
	}

	// Close session tracker and mark it as terminated
	if err := s.tracker.Close(s.serverCtx); err != nil {
		s.log.WithError(err).Debug("Failed to close session tracker")
	}
}

// Close ends the active session and frees all resources. This should only be called
// by the creator of the session, other closers should use Stop instead. Calling this
// prematurely can result in missing audit events, session recordings, and other
// unexpected errors.
func (s *session) Close() error {
	s.Stop()

	s.BroadcastMessage("Closing session...")
	s.log.Infof("Closing session %v.", s.id)

	serverSessions.Dec()

	// Remove session parties and close client connections.
	for _, p := range s.getParties() {
		p.Close()
	}

	s.registry.removeSession(s)

	// Remove the session from the backend.
	if s.scx.srv.GetSessionServer() != nil {
		err := s.scx.srv.GetSessionServer().DeleteSession(s.getNamespace(), s.id)
		if err != nil {
			s.log.Errorf("Failed to remove active session: %v: %v. "+
				"Access to backend may be degraded, check connectivity to backend.",
				s.id, err)
		}
	}

	// Complete the session recording
	if recorder := s.Recorder(); recorder != nil {
		if err := recorder.Complete(s.serverCtx); err != nil {
			s.log.WithError(err).Warn("Failed to close recorder.")
		}
	}

	return nil
}

func (s *session) BroadcastMessage(format string, args ...interface{}) {
	if s.access.IsModerated() && !services.IsRecordAtProxy(s.scx.SessionRecordingConfig.GetMode()) {
		s.io.BroadcastMessage(fmt.Sprintf(format, args...))
	}
}

// BroadcastSystemMessage sends a message to all parties.
func (s *session) BroadcastSystemMessage(format string, args ...interface{}) {
	s.io.BroadcastMessage(fmt.Sprintf(format, args...))
}

// emitSessionStartEvent emits a session start event.
func (s *session) emitSessionStartEvent(ctx *ServerContext) {
	sessionStartEvent := &apievents.SessionStart{
		Metadata: apievents.Metadata{
			Type:        events.SessionStartEvent,
			Code:        events.SessionStartCode,
			ClusterName: ctx.ClusterName,
			ID:          uuid.New().String(),
		},
		ServerMetadata: apievents.ServerMetadata{
			ServerID:        ctx.srv.HostUUID(),
			ServerLabels:    ctx.srv.GetInfo().GetAllLabels(),
			ServerHostname:  ctx.srv.GetInfo().GetHostname(),
			ServerAddr:      ctx.ServerConn.LocalAddr().String(),
			ServerNamespace: ctx.srv.GetNamespace(),
		},
		SessionMetadata: apievents.SessionMetadata{
			SessionID: string(s.id),
		},
		UserMetadata: ctx.Identity.GetUserMetadata(),
		ConnectionMetadata: apievents.ConnectionMetadata{
			RemoteAddr: ctx.ServerConn.RemoteAddr().String(),
		},
		SessionRecording: ctx.SessionRecordingConfig.GetMode(),
	}

	if s.term != nil {
		params := s.term.GetTerminalParams()
		sessionStartEvent.TerminalSize = params.Serialize()
	}

	// Local address only makes sense for non-tunnel nodes.
	if !ctx.srv.UseTunnel() {
		sessionStartEvent.ConnectionMetadata.LocalAddr = ctx.ServerConn.LocalAddr().String()
	}

	if err := s.emitAuditEvent(ctx.srv.Context(), sessionStartEvent); err != nil {
		s.log.WithError(err).Warn("Failed to emit session start event.")
	}
}

// emitSessionJoinEvent emits a session join event to both the Audit Log as
// well as sending a "x-teleport-event" global request on the SSH connection.
// Must be called under session Lock.
func (s *session) emitSessionJoinEvent(ctx *ServerContext) {
	sessionJoinEvent := &apievents.SessionJoin{
		Metadata: apievents.Metadata{
			Type:        events.SessionJoinEvent,
			Code:        events.SessionJoinCode,
			ClusterName: ctx.ClusterName,
		},
		ServerMetadata: apievents.ServerMetadata{
			ServerID:        ctx.srv.HostUUID(),
			ServerLabels:    ctx.srv.GetInfo().GetAllLabels(),
			ServerNamespace: s.getNamespace(),
			ServerHostname:  s.getHostname(),
			ServerAddr:      ctx.ServerConn.LocalAddr().String(),
		},
		SessionMetadata: apievents.SessionMetadata{
			SessionID: string(ctx.SessionID()),
		},
		UserMetadata: ctx.Identity.GetUserMetadata(),
		ConnectionMetadata: apievents.ConnectionMetadata{
			RemoteAddr: ctx.ServerConn.RemoteAddr().String(),
		},
	}
	// Local address only makes sense for non-tunnel nodes.
	if !ctx.srv.UseTunnel() {
		sessionJoinEvent.ConnectionMetadata.LocalAddr = ctx.ServerConn.LocalAddr().String()
	}

	// Emit session join event to Audit Log.
	if err := s.emitAuditEvent(ctx.srv.Context(), sessionJoinEvent); err != nil {
		s.log.WithError(err).Warn("Failed to emit session join event.")
	}

	// Notify all members of the party that a new member has joined over the
	// "x-teleport-event" channel.
	for _, p := range s.parties {
		eventPayload, err := json.Marshal(sessionJoinEvent)
		if err != nil {
			s.log.Warnf("Unable to marshal %v for %v: %v.", events.SessionJoinEvent, p.sconn.RemoteAddr(), err)
			continue
		}
		_, _, err = p.sconn.SendRequest(teleport.SessionEvent, false, eventPayload)
		if err != nil {
			s.log.Warnf("Unable to send %v to %v: %v.", events.SessionJoinEvent, p.sconn.RemoteAddr(), err)
			continue
		}
		s.log.Debugf("Sent %v to %v.", events.SessionJoinEvent, p.sconn.RemoteAddr())
	}
}

// emitSessionLeaveEvent emits a session leave event to both the Audit Log as
// well as sending a "x-teleport-event" global request on the SSH connection.
// Must be called under session Lock.
func (s *session) emitSessionLeaveEvent(ctx *ServerContext) {
	sessionLeaveEvent := &apievents.SessionLeave{
		Metadata: apievents.Metadata{
			Type:        events.SessionLeaveEvent,
			Code:        events.SessionLeaveCode,
			ClusterName: ctx.ClusterName,
		},
		ServerMetadata: apievents.ServerMetadata{
			ServerID:        ctx.srv.HostUUID(),
			ServerLabels:    ctx.srv.GetInfo().GetAllLabels(),
			ServerNamespace: s.getNamespace(),
			ServerHostname:  s.getHostname(),
			ServerAddr:      ctx.ServerConn.LocalAddr().String(),
		},
		SessionMetadata: apievents.SessionMetadata{
			SessionID: string(s.id),
		},
		UserMetadata: ctx.Identity.GetUserMetadata(),
	}

	// Emit session leave event to Audit Log.
	if err := s.emitAuditEvent(ctx.srv.Context(), sessionLeaveEvent); err != nil {
		s.log.WithError(err).Warn("Failed to emit session leave event.")
	}

	// Notify all members of the party that a new member has left over the
	// "x-teleport-event" channel.
	for _, p := range s.parties {
		eventPayload, err := utils.FastMarshal(sessionLeaveEvent)
		if err != nil {
			s.log.Warnf("Unable to marshal %v for %v: %v.", events.SessionLeaveEvent, p.sconn.RemoteAddr(), err)
			continue
		}
		_, _, err = p.sconn.SendRequest(teleport.SessionEvent, false, eventPayload)
		if err != nil {
			// The party's connection may already be closed, in which case we expect an EOF
			if !trace.IsEOF(err) {
				s.log.Warnf("Unable to send %v to %v: %v.", events.SessionLeaveEvent, p.sconn.RemoteAddr(), err)
			}
			continue
		}
		s.log.Debugf("Sent %v to %v.", events.SessionLeaveEvent, p.sconn.RemoteAddr())
	}
}

// emitSessionEndEvent emits a session end event.
func (s *session) emitSessionEndEvent() {
	s.mu.Lock()
	defer s.mu.Unlock()

	ctx := s.scx
	if s.endingContext != nil {
		ctx = s.endingContext
	}

	start, end := s.startTime, time.Now().UTC()
	sessionEndEvent := &apievents.SessionEnd{
		Metadata: apievents.Metadata{
			Type:        events.SessionEndEvent,
			Code:        events.SessionEndCode,
			ClusterName: ctx.ClusterName,
		},
		ServerMetadata: apievents.ServerMetadata{
			ServerID:        ctx.srv.HostUUID(),
			ServerLabels:    ctx.srv.GetInfo().GetAllLabels(),
			ServerNamespace: s.getNamespace(),
			ServerHostname:  s.getHostname(),
			ServerAddr:      ctx.ServerConn.LocalAddr().String(),
		},
		SessionMetadata: apievents.SessionMetadata{
			SessionID: string(s.id),
		},
		UserMetadata:      ctx.Identity.GetUserMetadata(),
		EnhancedRecording: s.hasEnhancedRecording,
		Interactive:       s.term != nil,
		StartTime:         start,
		EndTime:           end,
		SessionRecording:  ctx.SessionRecordingConfig.GetMode(),
	}

	for _, p := range s.participants {
		sessionEndEvent.Participants = append(sessionEndEvent.Participants, p.user)
	}

	// If there are 0 participants, this is an exec session.
	// Use the user from the session context.
	if len(s.participants) == 0 {
		sessionEndEvent.Participants = []string{s.scx.Identity.TeleportUser}
	}

	if err := s.emitAuditEvent(ctx.srv.Context(), sessionEndEvent); err != nil {
		s.log.WithError(err).Warn("Failed to emit session end event.")
	}
}

func (s *session) setEndingContext(ctx *ServerContext) {
	s.mu.Lock()
	defer s.mu.Unlock()
	s.endingContext = ctx
}

func (s *session) setHasEnhancedRecording(val bool) {
	s.mu.Lock()
	defer s.mu.Unlock()
	s.hasEnhancedRecording = val
}

// launch launches the session.
// Must be called under session Lock.
func (s *session) launch(ctx *ServerContext) error {
	s.log.Debugf("Launching session %v.", s.id)
	s.BroadcastMessage("Connecting to %v over SSH", ctx.srv.GetInfo().GetHostname())

	s.io.On()

	if err := s.tracker.UpdateState(s.serverCtx, types.SessionState_SessionStateRunning); err != nil {
		s.log.Warnf("Failed to set tracker state to %v", types.SessionState_SessionStateRunning)
	}

	// If the identity is verified with an MFA device, we enabled MFA-based presence for the session.
	if s.presenceEnabled {
		go func() {
			ticker := time.NewTicker(PresenceVerifyInterval)
			defer ticker.Stop()
		outer:
			for {
				select {
				case <-ticker.C:
					err := s.checkPresence()
					if err != nil {
						s.log.WithError(err).Error("Failed to check presence, terminating session as a security measure")
						s.Stop()
					}
				case <-s.stopC:
					break outer
				}
			}
		}()
	}

	// copy everything from the pty to the writer. this lets us capture all input
	// and output of the session (because input is echoed to stdout in the pty).
	// the writer contains multiple writers: the session logger and a direct
	// connection to members of the "party" (other people in the session).
	s.term.AddParty(1)
	go func() {
		defer s.term.AddParty(-1)

		// once everything has been copied, notify the goroutine below. if this code
		// is running in a teleport node, when the exec.Cmd is done it will close
		// the PTY, allowing io.Copy to return. if this is a teleport forwarding
		// node, when the remote side closes the channel (which is what s.term.PTY()
		// returns) io.Copy will return.
		defer close(s.doneCh)

		_, err := io.Copy(s.io, s.term.PTY())
		s.log.Debugf("Copying from PTY to writer completed with error %v.", err)
	}()

	s.term.AddParty(1)
	go func() {
		defer s.term.AddParty(-1)

		_, err := io.Copy(s.term.PTY(), s.io)
		s.log.Debugf("Copying from reader to PTY completed with error %v.", err)
	}()

	// wait for exec.Cmd (or receipt of "exit-status" for a forwarding node),
	// once it is received wait for the io.Copy above to finish, then broadcast
	// the "exit-status" to the client.
	go func() {
		result, err := s.term.Wait()
		if err != nil {
			ctx.Errorf("Received error waiting for the interactive session %v to finish: %v.", s.id, err)
		}

		// wait for copying from the pty to be complete or a timeout before
		// broadcasting the result (which will close the pty) if it has not been
		// closed already.
		select {
		case <-time.After(defaults.WaitCopyTimeout):
			s.log.Errorf("Timed out waiting for PTY copy to finish, session data for %v may be missing.", s.id)
		case <-s.doneCh:
		}

		if ctx.ExecRequest.GetCommand() != "" {
			emitExecAuditEvent(ctx, ctx.ExecRequest.GetCommand(), err)
		}

		if result != nil {
			if err := s.registry.broadcastResult(s.id, *result); err != nil {
				s.log.Warningf("Failed to broadcast session result: %v", err)
			}
		}

		s.emitSessionEndEvent()
		s.Close()
	}()

	return nil
}

// startInteractive starts a new interactive process (or a shell) in the
// current session.
func (s *session) startInteractive(ch ssh.Channel, ctx *ServerContext) error {
<<<<<<< HEAD
	// create a new "party" (connected client)
	p := newParty(s, types.SessionPeerMode, ch, ctx)

	rec, err := newRecorder(s, ctx)
	if err != nil {
		return trace.Wrap(err)
	}
	s.setRecorder(rec)

	// allocate a terminal or take the one previously allocated via a
	// seaprate "allocate TTY" SSH request
	if ctx.GetTerm() != nil {
		s.term = ctx.GetTerm()
		ctx.SetTerm(nil)
	} else {
		if s.term, err = NewTerminal(ctx); err != nil {
			ctx.Infof("Unable to allocate new terminal: %v", err)
			return trace.Wrap(err)
		}
	}

	// Emit a session.start event for the interactive session.
	s.emitSessionStartEvent(ctx)

=======
>>>>>>> 25ec2c8a
	inReader, inWriter := io.Pipe()
	s.inWriter = inWriter
	s.io.AddReader("reader", inReader)
	s.io.AddWriter(sessionRecorderID, utils.WriteCloserWithContext(ctx.srv.Context(), s.Recorder()))
	s.BroadcastMessage("Creating session with ID: %v...", s.id)
	s.BroadcastMessage(SessionControlsInfoBroadcast)

	if err := s.startTerminal(ctx); err != nil {
		return trace.Wrap(err)
	}

<<<<<<< HEAD
=======
	// Emit a session.start event for the interactive session.
	s.emitSessionStartEvent(ctx)

	// create a new "party" (connected client) and launch/join the session.
	p := newParty(s, types.SessionPeerMode, ch, ctx)
	if err := s.addParty(p, types.SessionPeerMode); err != nil {
		return trace.Wrap(err)
	}

>>>>>>> 25ec2c8a
	// Open a BPF recording session. If BPF was not configured, not available,
	// or running in a recording proxy, OpenSession is a NOP.
	sessionContext := &bpf.SessionContext{
		Context:   ctx.srv.Context(),
		PID:       s.term.PID(),
		Emitter:   s.Recorder(),
		Namespace: ctx.srv.GetNamespace(),
		SessionID: s.id.String(),
		ServerID:  ctx.srv.HostUUID(),
		Login:     ctx.Identity.Login,
		User:      ctx.Identity.TeleportUser,
		Events:    ctx.Identity.AccessChecker.EnhancedRecordingSet(),
	}

	if cgroupID, err := ctx.srv.GetBPF().OpenSession(sessionContext); err != nil {
		ctx.Errorf("Failed to open enhanced recording (interactive) session: %v: %v.", s.id, err)
		return trace.Wrap(err)
	} else if cgroupID > 0 {
		// If a cgroup ID was assigned then enhanced session recording was enabled.
		s.setHasEnhancedRecording(true)
		ctx.srv.GetRestrictedSessionManager().OpenSession(sessionContext, cgroupID)
		go func() {
			// Close the BPF recording session once the session is closed
			<-s.stopC
			ctx.srv.GetRestrictedSessionManager().CloseSession(sessionContext, cgroupID)
			err = ctx.srv.GetBPF().CloseSession(sessionContext)
			if err != nil {
				ctx.Errorf("Failed to close enhanced recording (interactive) session: %v: %v.", s.id, err)
			}
		}()
	}

	if err := s.addParty(p, types.SessionPeerMode); err != nil {
		return trace.Wrap(err)
	}

	ctx.Debug("Waiting for continue signal")

	// Process has been placed in a cgroup, continue execution.
	s.term.Continue()

	ctx.Debug("Got continue signal")

	// Start a heartbeat that marks this session as active with current members
	// of party in the backend.
	go s.heartbeat(ctx)
	return nil
}

func (s *session) startTerminal(ctx *ServerContext) error {
	s.mu.Lock()
	defer s.mu.Unlock()

	// allocate a terminal or take the one previously allocated via a
	// separate "allocate TTY" SSH request
	var err error
	if s.term = ctx.GetTerm(); s.term != nil {
		ctx.SetTerm(nil)
	} else if s.term, err = NewTerminal(ctx); err != nil {
		ctx.Infof("Unable to allocate new terminal: %v", err)
		return trace.Wrap(err)
	}

	if err := s.term.Run(); err != nil {
		ctx.Errorf("Unable to run shell command: %v.", err)
		return trace.ConvertSystemError(err)
	}

	return nil
}

// newRecorder creates a new events.StreamWriter to be used as the recorder
// of the passed in session.
func newRecorder(s *session, ctx *ServerContext) (events.StreamWriter, error) {
	// Nodes discard events in cases when proxies are already recording them.
	if s.registry.Srv.Component() == teleport.ComponentNode &&
		services.IsRecordAtProxy(ctx.SessionRecordingConfig.GetMode()) {
		return &events.DiscardStream{}, nil
	}

	streamer, err := s.newStreamer(ctx)
	if err != nil {
		return nil, trace.Wrap(err)
	}
	rec, err := events.NewAuditWriter(events.AuditWriterConfig{
		// Audit stream is using server context, not session context,
		// to make sure that session is uploaded even after it is closed
		Context:      ctx.srv.Context(),
		Streamer:     streamer,
		SessionID:    s.id,
		Clock:        s.registry.clock,
		Namespace:    ctx.srv.GetNamespace(),
		ServerID:     ctx.srv.HostUUID(),
		RecordOutput: ctx.SessionRecordingConfig.GetMode() != types.RecordOff,
		Component:    teleport.Component(teleport.ComponentSession, ctx.srv.Component()),
		ClusterName:  ctx.ClusterName,
	})
	if err != nil {
		switch ctx.Identity.RoleSet.SessionRecordingMode(constants.SessionRecordingServiceSSH) {
		case constants.SessionRecordingModeBestEffort:
			s.log.WithError(err).Warning("Failed to initialize session recording, disabling it for this session.")
			eventOnlyRec, err := newEventOnlyRecorder(s, ctx)
			if err != nil {
				return nil, trace.ConnectionProblem(err, sessionRecordingErrorMessage)
			}

			s.BroadcastSystemMessage(sessionRecordingWarningMessage)
			return eventOnlyRec, nil
		}

		return nil, trace.ConnectionProblem(err, sessionRecordingErrorMessage)
	}

	return rec, nil
}

// newEventOnlyRecorder creates a StreamWriter that doesn't record session
// contents. It is used in scenarios where it is not possible to record those
// events.
func newEventOnlyRecorder(s *session, ctx *ServerContext) (events.StreamWriter, error) {
	rec, err := events.NewAuditWriter(events.AuditWriterConfig{
		// Audit stream is using server context, not session context,
		// to make sure that session is uploaded even after it is closed
		Context: ctx.srv.Context(),
		// It will use a TeeStreamer where the streamer is a discard, and the
		// emitter is the auth server. The TeeStreamer is used to filter events
		// that usually are not sent to auth server.
		Streamer:     events.NewTeeStreamer(events.NewDiscardEmitter(), ctx.srv),
		SessionID:    s.id,
		Clock:        s.registry.clock,
		Namespace:    ctx.srv.GetNamespace(),
		ServerID:     ctx.srv.HostUUID(),
		RecordOutput: ctx.SessionRecordingConfig.GetMode() != types.RecordOff,
		Component:    teleport.Component(teleport.ComponentSession, ctx.srv.Component()),
		ClusterName:  ctx.ClusterName,
	})
	if err != nil {
		return nil, trace.Wrap(err)
	}

	return rec, nil
}

func (s *session) startExec(channel ssh.Channel, ctx *ServerContext) error {
<<<<<<< HEAD
	rec, err := newRecorder(s, ctx)
	if err != nil {
		return trace.Wrap(err)
	}
	s.setRecorder(rec)

=======
>>>>>>> 25ec2c8a
	// Emit a session.start event for the exec session.
	s.emitSessionStartEvent(ctx)

	// Start execution. If the program failed to start, send that result back.
	// Note this is a partial start. Teleport will have re-exec'ed itself and
	// wait until it's been placed in a cgroup and told to continue.
	result, err := ctx.ExecRequest.Start(channel)
	if err != nil {
		return trace.Wrap(err)
	}
	if result != nil {
		ctx.Debugf("Exec request (%v) result: %v.", ctx.ExecRequest, result)
		ctx.SendExecResult(*result)
	}

	// Open a BPF recording session. If BPF was not configured, not available,
	// or running in a recording proxy, OpenSession is a NOP.
	sessionContext := &bpf.SessionContext{
		Context:   ctx.srv.Context(),
		PID:       ctx.ExecRequest.PID(),
		Emitter:   s.Recorder(),
		Namespace: ctx.srv.GetNamespace(),
		SessionID: string(s.id),
		ServerID:  ctx.srv.HostUUID(),
		Login:     ctx.Identity.Login,
		User:      ctx.Identity.TeleportUser,
		Events:    ctx.Identity.AccessChecker.EnhancedRecordingSet(),
	}
	cgroupID, err := ctx.srv.GetBPF().OpenSession(sessionContext)
	if err != nil {
		ctx.Errorf("Failed to open enhanced recording (exec) session: %v: %v.", ctx.ExecRequest.GetCommand(), err)
		return trace.Wrap(err)
	}

	// If a cgroup ID was assigned then enhanced session recording was enabled.
	if cgroupID > 0 {
		s.setHasEnhancedRecording(true)
		ctx.srv.GetRestrictedSessionManager().OpenSession(sessionContext, cgroupID)
	}

	// Process has been placed in a cgroup, continue execution.
	ctx.ExecRequest.Continue()

	// Process is running, wait for it to stop.
	go func() {
		result = ctx.ExecRequest.Wait()
		if result != nil {
			ctx.SendExecResult(*result)
		}

		// Wait a little bit to let all events filter through before closing the
		// BPF session so everything can be recorded.
		time.Sleep(2 * time.Second)

		ctx.srv.GetRestrictedSessionManager().CloseSession(sessionContext, cgroupID)

		// Close the BPF recording session. If BPF was not configured, not available,
		// or running in a recording proxy, this is simply a NOP.
		err = ctx.srv.GetBPF().CloseSession(sessionContext)
		if err != nil {
			ctx.Errorf("Failed to close enhanced recording (exec) session: %v: %v.", s.id, err)
		}

		s.emitSessionEndEvent()
		s.Close()
	}()

	return nil
}

// newStreamer returns sync or async streamer based on the configuration
// of the server and the session, sync streamer sends the events
// directly to the auth server and blocks if the events can not be received,
// async streamer buffers the events to disk and uploads the events later
func (s *session) newStreamer(ctx *ServerContext) (events.Streamer, error) {
	mode := ctx.SessionRecordingConfig.GetMode()
	if services.IsRecordSync(mode) {
		s.log.Debugf("Using sync streamer for session %v.", s.id)
		return ctx.srv, nil
	}

	if ctx.IsTestStub {
		s.log.Debugf("Using discard streamer for test")
		return events.NewTeeStreamer(events.NewDiscardEmitter(), ctx.srv), nil
	}

	s.log.Debugf("Using async streamer for session %v.", s.id)
	fileStreamer, err := filesessions.NewStreamer(sessionsStreamingUploadDir(ctx))
	if err != nil {
		return nil, trace.Wrap(err)
	}
	// TeeStreamer sends non-print and non disk events
	// to the audit log in async mode, while buffering all
	// events on disk for further upload at the end of the session.
	return events.NewTeeStreamer(fileStreamer, ctx.srv), nil
}

func sessionsStreamingUploadDir(ctx *ServerContext) string {
	return filepath.Join(
		ctx.srv.GetDataDir(), teleport.LogsDir, teleport.ComponentUpload,
		events.StreamingLogsDir, ctx.srv.GetNamespace(),
	)
}

func (s *session) broadcastResult(r ExecResult) {
	s.mu.Lock()
	defer s.mu.Unlock()

	for _, p := range s.parties {
		p.ctx.SendExecResult(r)
	}
}

func (s *session) String() string {
	return fmt.Sprintf("session(id=%v, parties=%v)", s.id, len(s.parties))
}

// removePartyUnderLock removes the party from the in-memory map that holds all party members
// and closes their underlying ssh channels. This may also trigger the session to end
// if the party is the last in the session or has policies that dictate it to end.
// Must be called under session Lock.
func (s *session) removePartyUnderLock(p *party) error {
	s.log.Infof("Removing party %v from session %v", p, s.id)

	// Remove participant from in-memory map of party members.
	delete(s.parties, p.id)

	s.BroadcastMessage("User %v left the session.", p.user)

	// Update session tracker
	s.log.Debugf("No longer tracking participant: %v", p.id)
	if err := s.tracker.RemoveParticipant(s.serverCtx, p.id.String()); err != nil {
		return trace.Wrap(err)
	}

	// Remove party for the term writer
	s.io.DeleteWriter(string(p.id))

	// Emit session leave event to both the Audit Log as well as over the
	// "x-teleport-event" channel in the SSH connection.
	s.emitSessionLeaveEvent(p.ctx)

	canRun, policyOptions, err := s.checkIfStart()
	if err != nil {
		return trace.Wrap(err)
	}

	if !canRun {
		if policyOptions.TerminateOnLeave {
			// Force termination in goroutine to avoid deadlock
			go s.registry.ForceTerminate(s.scx)
			return nil
		}

		// pause session and wait for another party to resume
		s.io.Off()
		s.BroadcastMessage("Session paused, Waiting for required participants...")
		if err := s.tracker.UpdateState(s.serverCtx, types.SessionState_SessionStatePending); err != nil {
			s.log.Warnf("Failed to set tracker state to %v", types.SessionState_SessionStatePending)
		}

		go func() {
			if state := s.tracker.WaitForStateUpdate(types.SessionState_SessionStatePending); state == types.SessionState_SessionStateRunning {
				s.BroadcastMessage("Resuming session...")
				s.io.On()
			}
		}()
	}

	// If the leaving party was the last one in the session, start the lingerAndDie
	// goroutine. Parties that join during the linger duration will cancel the
	// goroutine to prevent the session from ending with active parties.
	if len(s.parties) == 0 && !s.isStopped() {
		ctx, cancel := context.WithCancel(s.serverCtx)
		s.lingerAndDieCancel = cancel
		go s.lingerAndDie(ctx, p)
	}

	return nil
}

func (s *session) isStopped() bool {
	select {
	case <-s.stopC:
		return true
	default:
		return false
	}
}

// lingerAndDie will let the party-less session linger for a short
// duration, and then die if no parties have joined.
func (s *session) lingerAndDie(ctx context.Context, party *party) {
	s.log.Debugf("Session %v has no active party members.", s.id)

	select {
	case <-s.registry.clock.After(defaults.SessionIdlePeriod):
		s.log.Infof("Session %v will be garbage collected.", s.id)

		// set closing context to the leaving party to show who ended the session.
		s.setEndingContext(party.ctx)

		// Stop the session, and let the background processes
		// complete cleanup and close the session.
		s.Stop()
	case <-ctx.Done():
		s.log.Infof("Session %v has become active again.", s.id)
		return
	case <-s.stopC:
		return
	}
}

func (s *session) getNamespace() string {
	return s.registry.Srv.GetNamespace()
}

func (s *session) getHostname() string {
	return s.registry.Srv.GetInfo().GetHostname()
}

// exportPartyMembers exports participants in the in-memory map of party
// members.
func (s *session) exportPartyMembers() []rsession.Party {
	s.mu.Lock()
	defer s.mu.Unlock()

	var partyList []rsession.Party
	for _, p := range s.parties {
		partyList = append(partyList, rsession.Party{
			ID:         p.id,
			User:       p.user,
			ServerID:   p.serverID,
			RemoteAddr: p.site,
			LastActive: p.getLastActive(),
		})
	}

	return partyList
}

// heartbeat will loop as long as the session is not closed and mark it as
// active and update the list of party members. If the session are recorded at
// the proxy, then this function does nothing as it's counterpart
// in the proxy will do this work.
func (s *session) heartbeat(ctx *ServerContext) {
	// If sessions are being recorded at the proxy, an identical version of this
	// goroutine is running in the proxy, which means it does not need to run here.
	if services.IsRecordAtProxy(ctx.SessionRecordingConfig.GetMode()) &&
		s.registry.Srv.Component() == teleport.ComponentNode {
		return
	}

	// If no session server (endpoint interface for active sessions) is passed in
	// (for example Teleconsole does this) then nothing to sync.
	sessionServer := s.registry.Srv.GetSessionServer()
	if sessionServer == nil {
		return
	}

	s.log.Debugf("Starting poll and sync of terminal size to all parties.")
	defer s.log.Debugf("Stopping poll and sync of terminal size to all parties.")

	tickerCh := time.NewTicker(defaults.SessionRefreshPeriod)
	defer tickerCh.Stop()

	// Loop as long as the session is active, updating the session in the backend.
	for {
		select {
		case <-tickerCh.C:
			partyList := s.exportPartyMembers()

			err := sessionServer.UpdateSession(rsession.UpdateRequest{
				Namespace: s.getNamespace(),
				ID:        s.id,
				Parties:   &partyList,
			})
			if err != nil {
				s.log.Warnf("Unable to update session %v as active: %v", s.id, err)
			}
		case <-s.stopC:
			return
		}
	}
}

func (s *session) checkPresence() error {
	s.mu.Lock()
	defer s.mu.Unlock()

	for _, participant := range s.tracker.GetParticipants() {
		if participant.User == s.initiator {
			continue
		}

		if participant.Mode == string(types.SessionModeratorMode) && time.Now().UTC().After(participant.LastActive.Add(PresenceMaxDifference)) {
			s.log.Warnf("Participant %v is not active, kicking.", participant.ID)
			party := s.parties[rsession.ID(participant.ID)]
			if party != nil {
				party.closeUnderSessionLock()
			}
		}
	}

	return nil
}

func (s *session) checkIfStart() (bool, auth.PolicyOptions, error) {
	var participants []auth.SessionAccessContext

	for _, party := range s.parties {
		if party.ctx.Identity.TeleportUser == s.initiator {
			continue
		}

		participants = append(participants, auth.SessionAccessContext{
			Username: party.ctx.Identity.TeleportUser,
			Roles:    party.ctx.Identity.AccessChecker.Roles(),
			Mode:     party.mode,
		})
	}

	shouldStart, policyOptions, err := s.access.FulfilledFor(participants)
	if err != nil {
		return false, auth.PolicyOptions{}, trace.Wrap(err)
	}

	return shouldStart, policyOptions, nil
}

// addParty is called when a new party joins the session.
func (s *session) addParty(p *party, mode types.SessionParticipantMode) error {
	s.mu.Lock()
	defer s.mu.Unlock()

	if s.login != p.login {
		return trace.AccessDenied(
			"can't switch users from %v to %v for session %v",
			s.login, p.login, s.id)
	}

	if s.tracker.GetState() == types.SessionState_SessionStateTerminated {
		return trace.AccessDenied("The requested session is not active")
	}

	if len(s.parties) == 0 {
		canStart, _, err := s.checkIfStart()
		if err != nil {
			return trace.Wrap(err)
		}

		if !canStart && services.IsRecordAtProxy(p.ctx.SessionRecordingConfig.GetMode()) {
			go s.Stop()
			return trace.AccessDenied("session requires additional moderation but is in proxy-record mode")
		}
	}

	// Cancel lingerAndDie goroutine if one is running.
	if s.lingerAndDieCancel != nil {
		s.lingerAndDieCancel()
		s.lingerAndDieCancel = nil
	}

	// Adds participant to in-memory map of party members.
	s.parties[p.id] = p
	s.participants[p.id] = p
	p.ctx.AddCloser(p)

	s.log.Debugf("Tracking participant: %s", p.id)
	participant := &types.Participant{
		ID:         p.id.String(),
		User:       p.user,
		Mode:       string(p.mode),
		LastActive: time.Now().UTC(),
	}
	if err := s.tracker.AddParticipant(s.serverCtx, participant); err != nil {
		return trace.Wrap(err)
	}

	// Write last chunk (so the newly joined parties won't stare at a blank
	// screen).
	if _, err := p.Write(s.io.GetRecentHistory()); err != nil {
		return trace.Wrap(err)
	}

	// Register this party as one of the session writers (output will go to it).
	s.io.AddWriter(string(p.id), p)
	s.term.AddParty(1)

	s.BroadcastMessage("User %v joined the session.", p.user)
	s.log.Infof("New party %v joined session: %v", p.String(), s.id)

	if mode == types.SessionPeerMode {
		// This goroutine keeps pumping party's input into the session.
		go func() {
			defer s.term.AddParty(-1)
			_, err := io.Copy(s.inWriter, p)
			s.log.Debugf("Copying from Party %v to session writer completed with error %v.", p.id, err)
		}()
	}

	if s.tracker.GetState() == types.SessionState_SessionStatePending {
		canStart, _, err := s.checkIfStart()
		if err != nil {
			return trace.Wrap(err)
		}

		if canStart {
			if err := s.launch(s.scx); err != nil {
				s.log.Errorf("Failed to launch session %v: %v", s.id, err)
			}
			return nil
		}

		base := "Waiting for required participants..."
		if s.displayParticipantRequirements {
			s.BroadcastMessage(base+"\r\n%v", s.access.PrettyRequirementsList())
		} else {
			s.BroadcastMessage(base)
		}
	}

	return nil
}

func (s *session) join(ch ssh.Channel, ctx *ServerContext, mode types.SessionParticipantMode) (*party, error) {
	if ctx.Identity.TeleportUser != s.initiator {
		accessContext := auth.SessionAccessContext{
			Roles: ctx.Identity.AccessChecker.Roles(),
		}

		modes := s.access.CanJoin(accessContext)
		if !auth.SliceContainsMode(modes, mode) {
			return nil, trace.AccessDenied("insufficient permissions to join session %v", s.id)
		}

		if s.presenceEnabled {
			_, err := ch.SendRequest(teleport.MFAPresenceRequest, false, nil)
			if err != nil {
				return nil, trace.WrapWithMessage(err, "failed to send MFA presence request")
			}
		}
	}

	p := newParty(s, mode, ch, ctx)
	if err := s.addParty(p, mode); err != nil {
		return nil, trace.Wrap(err)
	}

	// Emit session join event to both the Audit Log as well as over the
	// "x-teleport-event" channel in the SSH connection.
	s.emitSessionJoinEvent(p.ctx)

	return p, nil
}

func (s *session) getParties() (parties []*party) {
	s.mu.Lock()
	defer s.mu.Unlock()
	for _, p := range s.parties {
		parties = append(parties, p)
	}
	return parties
}

type party struct {
	sync.Mutex

	log        *log.Entry
	login      string
	user       string
	serverID   string
	site       string
	id         rsession.ID
	s          *session
	sconn      *ssh.ServerConn
	ch         ssh.Channel
	ctx        *ServerContext
	lastActive time.Time
	mode       types.SessionParticipantMode
	closeOnce  sync.Once
}

func newParty(s *session, mode types.SessionParticipantMode, ch ssh.Channel, ctx *ServerContext) *party {
	return &party{
		log: log.WithFields(log.Fields{
			trace.Component: teleport.Component(teleport.ComponentSession, ctx.srv.Component()),
		}),
		user:     ctx.Identity.TeleportUser,
		login:    ctx.Identity.Login,
		serverID: s.registry.Srv.ID(),
		site:     ctx.ServerConn.RemoteAddr().String(),
		id:       rsession.NewID(),
		ch:       ch,
		ctx:      ctx,
		s:        s,
		sconn:    ctx.ServerConn,
		mode:     mode,
	}
}

func (p *party) updateActivity() {
	p.Lock()
	defer p.Unlock()
	p.lastActive = time.Now()
}

func (p *party) getLastActive() time.Time {
	p.Lock()
	defer p.Unlock()
	return p.lastActive
}

func (p *party) Read(bytes []byte) (int, error) {
	p.updateActivity()
	return p.ch.Read(bytes)
}

func (p *party) Write(bytes []byte) (int, error) {
	return p.ch.Write(bytes)
}

func (p *party) String() string {
	return fmt.Sprintf("%v party(id=%v)", p.ctx, p.id)
}

// Close is called when the party's session ctx is closed.
func (p *party) Close() error {
	p.s.mu.Lock()
	defer p.s.mu.Unlock()
	p.closeUnderSessionLock()
	return nil
}

// closeUnderSessionLock closes the party, and removes it from it's session.
// Must be called under session Lock.
func (p *party) closeUnderSessionLock() {
	p.closeOnce.Do(func() {
		p.log.Infof("Closing party %v", p.id)
		// Remove party from its session
		if err := p.s.removePartyUnderLock(p); err != nil {
			p.ctx.Errorf("Failed to remove party %v: %v", p.id, err)
		}
		p.ch.Close()
	})
}

// trackSession creates a new session tracker for the ssh session.
// While ctx is open, the session tracker's expiration will be extended
// on an interval until the session tracker is closed.
func (s *session) trackSession(teleportUser string, policySet []*types.SessionTrackerPolicySet) error {
	trackerSpec := types.SessionTrackerSpecV1{
		SessionID:   s.id.String(),
		Kind:        string(types.SSHSessionKind),
		State:       types.SessionState_SessionStatePending,
		Hostname:    s.registry.Srv.GetInfo().GetHostname(),
		Address:     s.scx.srv.ID(),
		ClusterName: s.scx.ClusterName,
		Login:       s.login,
		Participants: []types.Participant{{
			ID:         teleportUser,
			User:       teleportUser,
			LastActive: s.registry.clock.Now(),
		}},
		HostUser:     teleportUser,
		Reason:       s.scx.env[teleport.EnvSSHSessionReason],
		HostPolicies: policySet,
		Created:      s.registry.clock.Now(),
	}

	if s.scx.env[teleport.EnvSSHSessionInvited] != "" {
		if err := json.Unmarshal([]byte(s.scx.env[teleport.EnvSSHSessionInvited]), &trackerSpec.Invited); err != nil {
			return trace.Wrap(err)
		}
	}

	s.log.Debug("Creating session tracker")
	var err error
	s.tracker, err = NewSessionTracker(s.serverCtx, trackerSpec, s.registry.SessionTrackerService)
	if err != nil {
		return trace.Wrap(err)
	}

	go func() {
		if err := s.tracker.UpdateExpirationLoop(s.serverCtx, s.registry.clock); err != nil {
			s.log.WithError(err).Debug("Failed to update session tracker expiration")
		}
	}()

	return nil
}

// emitAuditEvent emits audit events.
func (s *session) emitAuditEvent(ctx context.Context, event apievents.AuditEvent) error {
	rec := s.Recorder()
	select {
	case <-rec.Done():
		newRecorder, err := newEventOnlyRecorder(s, s.scx)
		if err != nil {
			return trace.ConnectionProblem(err, "failed to recreate audit events recorder")
		}
		s.setRecorder(newRecorder)

		return trace.Wrap(newRecorder.EmitAuditEvent(ctx, event))
	default:
		return trace.Wrap(rec.EmitAuditEvent(ctx, event))
	}
}

// onWriteError defines the `OnWriteError` `TermManager` callback.
func (s *session) onWriteError(idString string, err error) {
	if idString == sessionRecorderID {
		switch s.scx.Identity.RoleSet.SessionRecordingMode(constants.SessionRecordingServiceSSH) {
		case constants.SessionRecordingModeBestEffort:
			s.log.WithError(err).Warning("Failed to write to session recorder, disabling session recording.")
			// Send inside a gorountine since the callback is called from inside
			// the writer.
			go s.BroadcastSystemMessage(sessionRecordingWarningMessage)
		default:
			s.log.WithError(err).Error("Failed to write to session recorder, stopping session.")
			// stop in goroutine to avoid deadlock
			go func() {
				s.BroadcastSystemMessage(sessionRecordingErrorMessage)
				s.Stop()
			}()
		}
	}
}<|MERGE_RESOLUTION|>--- conflicted
+++ resolved
@@ -977,33 +977,6 @@
 // startInteractive starts a new interactive process (or a shell) in the
 // current session.
 func (s *session) startInteractive(ch ssh.Channel, ctx *ServerContext) error {
-<<<<<<< HEAD
-	// create a new "party" (connected client)
-	p := newParty(s, types.SessionPeerMode, ch, ctx)
-
-	rec, err := newRecorder(s, ctx)
-	if err != nil {
-		return trace.Wrap(err)
-	}
-	s.setRecorder(rec)
-
-	// allocate a terminal or take the one previously allocated via a
-	// seaprate "allocate TTY" SSH request
-	if ctx.GetTerm() != nil {
-		s.term = ctx.GetTerm()
-		ctx.SetTerm(nil)
-	} else {
-		if s.term, err = NewTerminal(ctx); err != nil {
-			ctx.Infof("Unable to allocate new terminal: %v", err)
-			return trace.Wrap(err)
-		}
-	}
-
-	// Emit a session.start event for the interactive session.
-	s.emitSessionStartEvent(ctx)
-
-=======
->>>>>>> 25ec2c8a
 	inReader, inWriter := io.Pipe()
 	s.inWriter = inWriter
 	s.io.AddReader("reader", inReader)
@@ -1015,8 +988,6 @@
 		return trace.Wrap(err)
 	}
 
-<<<<<<< HEAD
-=======
 	// Emit a session.start event for the interactive session.
 	s.emitSessionStartEvent(ctx)
 
@@ -1026,7 +997,6 @@
 		return trace.Wrap(err)
 	}
 
->>>>>>> 25ec2c8a
 	// Open a BPF recording session. If BPF was not configured, not available,
 	// or running in a recording proxy, OpenSession is a NOP.
 	sessionContext := &bpf.SessionContext{
@@ -1125,7 +1095,7 @@
 		ClusterName:  ctx.ClusterName,
 	})
 	if err != nil {
-		switch ctx.Identity.RoleSet.SessionRecordingMode(constants.SessionRecordingServiceSSH) {
+		switch ctx.Identity.AccessChecker.SessionRecordingMode(constants.SessionRecordingServiceSSH) {
 		case constants.SessionRecordingModeBestEffort:
 			s.log.WithError(err).Warning("Failed to initialize session recording, disabling it for this session.")
 			eventOnlyRec, err := newEventOnlyRecorder(s, ctx)
@@ -1171,15 +1141,6 @@
 }
 
 func (s *session) startExec(channel ssh.Channel, ctx *ServerContext) error {
-<<<<<<< HEAD
-	rec, err := newRecorder(s, ctx)
-	if err != nil {
-		return trace.Wrap(err)
-	}
-	s.setRecorder(rec)
-
-=======
->>>>>>> 25ec2c8a
 	// Emit a session.start event for the exec session.
 	s.emitSessionStartEvent(ctx)
 
@@ -1792,7 +1753,7 @@
 // onWriteError defines the `OnWriteError` `TermManager` callback.
 func (s *session) onWriteError(idString string, err error) {
 	if idString == sessionRecorderID {
-		switch s.scx.Identity.RoleSet.SessionRecordingMode(constants.SessionRecordingServiceSSH) {
+		switch s.scx.Identity.AccessChecker.SessionRecordingMode(constants.SessionRecordingServiceSSH) {
 		case constants.SessionRecordingModeBestEffort:
 			s.log.WithError(err).Warning("Failed to write to session recorder, disabling session recording.")
 			// Send inside a gorountine since the callback is called from inside
