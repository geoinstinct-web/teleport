--- conflicted
+++ resolved
@@ -191,7 +191,6 @@
 		return nil, trace.Wrap(err)
 	}
 
-<<<<<<< HEAD
 	mfaEncode := func(chal *auth.MFAAuthenticateChallenge, envelopeType string) ([]byte, error) {
 		var mfaType byte
 		if envelopeType == defaults.WebsocketWebauthnChallenge {
@@ -218,9 +217,7 @@
 		return mfaJson.MFAAuthenticateResponse, nil
 	}
 
-=======
 	var wsLock sync.Mutex
->>>>>>> a188b722
 	key, err := pc.IssueUserCertsWithMFA(ctx, client.ReissueParams{
 		RouteToWindowsDesktop: proto.RouteToWindowsDesktop{
 			WindowsDesktop: desktopName,
@@ -234,11 +231,7 @@
 			TLSCert:             sessCtx.session.GetTLSCert(),
 			WindowsDesktopCerts: make(map[string][]byte),
 		},
-<<<<<<< HEAD
-	}, promptMFAChallenge(ws, mfaEncode, mfaDecode))
-=======
-	}, promptMFAChallenge(ws, &wsLock))
->>>>>>> a188b722
+	}, promptMFAChallenge(ws, &wsLock, mfaEncode, mfaDecode))
 	if err != nil {
 		return nil, trace.Wrap(err)
 	}
