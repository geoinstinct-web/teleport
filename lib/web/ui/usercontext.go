--- conflicted
+++ resolved
@@ -100,15 +100,10 @@
 	Integrations access `json:"integrations"`
 	// DeviceTrust defines access to device trust.
 	DeviceTrust access `json:"deviceTrust"`
-<<<<<<< HEAD
+	// Locks defines access to locking resources.
+	Locks access `json:"lock"`
 	// Assist defines access to assist feature.
 	Assist access `json:"assist"`
-=======
-	// Locks defines access to locking resources.
-	Locks access `json:"lock"`
-	// AssistTrust defines access to assist feature.
-	AssistTrust access `json:"assist"`
->>>>>>> 7f610bc3
 }
 
 type authType string
@@ -250,12 +245,8 @@
 		Plugins:                 pluginsAccess,
 		Integrations:            integrationsAccess,
 		DeviceTrust:             deviceTrust,
-<<<<<<< HEAD
+		Locks:                   lockAccess,
 		Assist:                  assistAccess,
-=======
-		Locks:                   lockAccess,
-		AssistTrust:             assistAccess,
->>>>>>> 7f610bc3
 	}
 
 	// local user
