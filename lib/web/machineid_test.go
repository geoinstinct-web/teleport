--- conflicted
+++ resolved
@@ -87,11 +87,7 @@
 	require.True(t, trace.IsAccessDenied(err))
 }
 
-<<<<<<< HEAD
 func TestCreateBotJoinToken(t *testing.T) {
-=======
-func TestGetBotByName(t *testing.T) {
->>>>>>> 964215f5
 	ctx := context.Background()
 	env := newWebPack(t, 1)
 	proxy := env.proxies[0]
@@ -102,7 +98,6 @@
 		"sites",
 		clusterName,
 		"machine-id",
-<<<<<<< HEAD
 		"token",
 	)
 
@@ -141,7 +136,20 @@
 	invalidIntegrationNameReq := validReq
 	invalidIntegrationNameReq.IntegrationName = ""
 	resp, err = pack.clt.PostJSON(ctx, endpoint, invalidIntegrationNameReq)
-=======
+	require.Error(t, err)
+}
+
+func TestGetBotByName(t *testing.T) {
+	ctx := context.Background()
+	env := newWebPack(t, 1)
+	proxy := env.proxies[0]
+	pack := proxy.authPack(t, "admin", []types.Role{services.NewPresetEditorRole()})
+	clusterName := env.server.ClusterName()
+	endpoint := pack.clt.Endpoint(
+		"webapi",
+		"sites",
+		clusterName,
+		"machine-id",
 		"bot",
 	)
 
@@ -163,6 +171,5 @@
 
 	// query an unexisting bot
 	_, err = pack.clt.Get(ctx, fmt.Sprintf("%s/%s", endpoint, "invalid-bot"), nil)
->>>>>>> 964215f5
 	require.Error(t, err)
 }