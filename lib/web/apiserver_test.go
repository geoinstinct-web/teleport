/*
Copyright 2015-2020 Gravitational, Inc.

Licensed under the Apache License, Version 2.0 (the "License");
you may not use this file except in compliance with the License.
You may obtain a copy of the License at

    http://www.apache.org/licenses/LICENSE-2.0

Unless required by applicable law or agreed to in writing, software
distributed under the License is distributed on an "AS IS" BASIS,
WITHOUT WARRANTIES OR CONDITIONS OF ANY KIND, either express or implied.
See the License for the specific language governing permissions and
limitations under the License.
*/

package web

import (
	"bytes"
	"compress/flate"
	"context"
	"crypto/tls"
	"encoding/base32"
	"encoding/base64"
	"encoding/hex"
	"encoding/json"
	"fmt"
	"io"
	"io/ioutil"
	"net"
	"net/http"
	"net/http/cookiejar"
	"net/http/httptest"
	"net/url"
	"os"
	"os/user"
	"strings"
	"testing"
	"time"

	"golang.org/x/crypto/ssh"
	"golang.org/x/net/websocket"
	"golang.org/x/text/encoding/unicode"

	"github.com/gravitational/teleport"
	"github.com/gravitational/teleport/api/client/webclient"
	"github.com/gravitational/teleport/api/constants"
	"github.com/gravitational/teleport/api/types"
	apievents "github.com/gravitational/teleport/api/types/events"
	"github.com/gravitational/teleport/lib/auth"
	"github.com/gravitational/teleport/lib/auth/mocku2f"
	"github.com/gravitational/teleport/lib/auth/u2f"
	"github.com/gravitational/teleport/lib/backend"
	"github.com/gravitational/teleport/lib/bpf"
	"github.com/gravitational/teleport/lib/client"
	"github.com/gravitational/teleport/lib/defaults"
	"github.com/gravitational/teleport/lib/events"
	"github.com/gravitational/teleport/lib/fixtures"
	"github.com/gravitational/teleport/lib/httplib"
	"github.com/gravitational/teleport/lib/httplib/csrf"
	"github.com/gravitational/teleport/lib/modules"
	"github.com/gravitational/teleport/lib/pam"
	"github.com/gravitational/teleport/lib/reversetunnel"
	"github.com/gravitational/teleport/lib/secret"
	"github.com/gravitational/teleport/lib/services"
	"github.com/gravitational/teleport/lib/session"
	"github.com/gravitational/teleport/lib/srv"
	"github.com/gravitational/teleport/lib/srv/regular"
	"github.com/gravitational/teleport/lib/sshutils"
	"github.com/gravitational/teleport/lib/utils"
	"github.com/gravitational/teleport/lib/web/ui"

	"github.com/gravitational/roundtrip"
	"github.com/gravitational/trace"

	"github.com/beevik/etree"
	"github.com/gogo/protobuf/proto"
	"github.com/google/go-cmp/cmp"
	"github.com/jonboulle/clockwork"
	lemma_secret "github.com/mailgun/lemma/secret"
	"github.com/pborman/uuid"
	"github.com/pquerna/otp/totp"
	"github.com/sirupsen/logrus"
	"github.com/stretchr/testify/require"
	. "gopkg.in/check.v1"
	kyaml "k8s.io/apimachinery/pkg/util/yaml"
)

const hostID = "00000000-0000-0000-0000-000000000000"

func TestWeb(t *testing.T) {
	TestingT(t)
}

type WebSuite struct {
	node        *regular.Server
	proxy       *regular.Server
	proxyTunnel reversetunnel.Server
	srvID       string

	user      string
	webServer *httptest.Server

	mockU2F     *mocku2f.Key
	server      *auth.TestServer
	proxyClient *auth.Client
	clock       clockwork.FakeClock
}

var _ = Suite(&WebSuite{})

// TestMain will re-execute Teleport to run a command if "exec" is passed to
// it as an argument. Otherwise it will run tests as normal.
func TestMain(m *testing.M) {
	utils.InitLoggerForTests()
	// If the test is re-executing itself, execute the command that comes over
	// the pipe.
	if len(os.Args) == 2 &&
		(os.Args[1] == teleport.ExecSubCommand || os.Args[1] == teleport.ForwardSubCommand) {
		srv.RunAndExit(os.Args[1])
		return
	}

	// Otherwise run tests as normal.
	code := m.Run()
	os.Exit(code)
}

func (s *WebSuite) SetUpSuite(c *C) {
	os.Unsetenv(teleport.DebugEnvVar)

	var err error
	s.mockU2F, err = mocku2f.Create()
	c.Assert(err, IsNil)
	c.Assert(s.mockU2F, NotNil)
}

func (s *WebSuite) SetUpTest(c *C) {
	u, err := user.Current()
	c.Assert(err, IsNil)
	s.user = u.Username
	s.clock = clockwork.NewFakeClock()

	s.server, err = auth.NewTestServer(auth.TestServerConfig{
		Auth: auth.TestAuthServerConfig{
			ClusterName: "localhost",
			Dir:         c.MkDir(),
			Clock:       s.clock,
		},
	})
	c.Assert(err, IsNil)

	// Register the auth server, since test auth server doesn't start its own
	// heartbeat.
	err = s.server.Auth().UpsertAuthServer(&types.ServerV2{
		Kind:    types.KindAuthServer,
		Version: types.V2,
		Metadata: types.Metadata{
			Namespace: defaults.Namespace,
			Name:      "auth",
		},
		Spec: types.ServerSpecV2{
			Addr:     s.server.TLS.Listener.Addr().String(),
			Hostname: "localhost",
			Version:  teleport.Version,
		},
	})
	c.Assert(err, IsNil)

	// start node
	certs, err := s.server.Auth().GenerateServerKeys(auth.GenerateServerKeysRequest{
		HostID:   hostID,
		NodeName: s.server.ClusterName(),
		Roles:    types.SystemRoles{types.RoleNode},
	})
	c.Assert(err, IsNil)

	signer, err := sshutils.NewSigner(certs.Key, certs.Cert)
	c.Assert(err, IsNil)

	nodeID := "node"
	nodeClient, err := s.server.NewClient(auth.TestIdentity{
		I: auth.BuiltinRole{
			Role:     types.RoleNode,
			Username: nodeID,
		},
	})
	c.Assert(err, IsNil)

	// create SSH service:
	nodeDataDir := c.MkDir()
	node, err := regular.New(
		utils.NetAddr{AddrNetwork: "tcp", Addr: "127.0.0.1:0"},
		s.server.ClusterName(),
		[]ssh.Signer{signer},
		nodeClient,
		nodeDataDir,
		"",
		utils.NetAddr{},
		regular.SetUUID(nodeID),
		regular.SetNamespace(defaults.Namespace),
		regular.SetShell("/bin/sh"),
		regular.SetSessionServer(nodeClient),
		regular.SetEmitter(nodeClient),
		regular.SetPAMConfig(&pam.Config{Enabled: false}),
		regular.SetBPF(&bpf.NOP{}),
		regular.SetClock(s.clock),
	)
	c.Assert(err, IsNil)
	s.node = node
	s.srvID = node.ID()
	c.Assert(s.node.Start(), IsNil)

	c.Assert(auth.CreateUploaderDir(nodeDataDir), IsNil)

	// create reverse tunnel service:
	proxyID := "proxy"
	s.proxyClient, err = s.server.NewClient(auth.TestIdentity{
		I: auth.BuiltinRole{
			Role:     types.RoleProxy,
			Username: proxyID,
		},
	})
	c.Assert(err, IsNil)

	revTunListener, err := net.Listen("tcp", fmt.Sprintf("%v:0", s.server.ClusterName()))
	c.Assert(err, IsNil)

	revTunServer, err := reversetunnel.NewServer(reversetunnel.Config{
		ID:                    node.ID(),
		Listener:              revTunListener,
		ClientTLS:             s.proxyClient.TLSConfig(),
		ClusterName:           s.server.ClusterName(),
		HostSigners:           []ssh.Signer{signer},
		LocalAuthClient:       s.proxyClient,
		LocalAccessPoint:      s.proxyClient,
		Emitter:               s.proxyClient,
		NewCachingAccessPoint: auth.NoCache,
		DirectClusters:        []reversetunnel.DirectCluster{{Name: s.server.ClusterName(), Client: s.proxyClient}},
		DataDir:               c.MkDir(),
	})
	c.Assert(err, IsNil)
	s.proxyTunnel = revTunServer

	// proxy server:
	s.proxy, err = regular.New(
		utils.NetAddr{AddrNetwork: "tcp", Addr: "127.0.0.1:0"},
		s.server.ClusterName(),
		[]ssh.Signer{signer},
		s.proxyClient,
		c.MkDir(),
		"",
		utils.NetAddr{},
		regular.SetUUID(proxyID),
		regular.SetProxyMode(revTunServer),
		regular.SetSessionServer(s.proxyClient),
		regular.SetEmitter(s.proxyClient),
		regular.SetNamespace(defaults.Namespace),
		regular.SetBPF(&bpf.NOP{}),
		regular.SetClock(s.clock),
	)
	c.Assert(err, IsNil)

	// Expired sessions are purged immediately
	var sessionLingeringThreshold time.Duration = 0
	fs, err := NewDebugFileSystem("../../webassets/teleport")
	c.Assert(err, IsNil)
	handler, err := NewHandler(Config{
		Proxy:                           revTunServer,
		AuthServers:                     utils.FromAddr(s.server.TLS.Addr()),
		DomainName:                      s.server.ClusterName(),
		ProxyClient:                     s.proxyClient,
		CipherSuites:                    utils.DefaultCipherSuites(),
		AccessPoint:                     s.proxyClient,
		Context:                         context.Background(),
		HostUUID:                        proxyID,
		Emitter:                         s.proxyClient,
		StaticFS:                        fs,
		cachedSessionLingeringThreshold: &sessionLingeringThreshold,
	}, SetSessionStreamPollPeriod(200*time.Millisecond), SetClock(s.clock))
	c.Assert(err, IsNil)

	s.webServer = httptest.NewUnstartedServer(handler)
	s.webServer.StartTLS()
	err = s.proxy.Start()
	c.Assert(err, IsNil)

	// Wait for proxy to fully register before starting the test.
	for start := time.Now(); ; {
		proxies, err := s.proxyClient.GetProxies()
		c.Assert(err, IsNil)
		if len(proxies) != 0 {
			break
		}
		if time.Since(start) > 5*time.Second {
			c.Fatal("proxy didn't register within 5s after startup")
		}
	}

	proxyAddr := utils.MustParseAddr(s.proxy.Addr())

	addr := utils.MustParseAddr(s.webServer.Listener.Addr().String())
	handler.handler.cfg.ProxyWebAddr = *addr
	handler.handler.cfg.ProxySSHAddr = *proxyAddr
	_, sshPort, err := net.SplitHostPort(proxyAddr.String())
	c.Assert(err, IsNil)
	handler.handler.sshPort = sshPort
}

func (s *WebSuite) TearDownTest(c *C) {
	var errors []error
	s.proxyTunnel.Close()
	if err := s.node.Close(); err != nil {
		errors = append(errors, err)
	}
	if err := s.server.Shutdown(context.Background()); err != nil {
		errors = append(errors, err)
	}
	s.webServer.Close()
	s.proxy.Close()
	c.Assert(errors, HasLen, 0)
}

func (r *authPack) renewSession(ctx context.Context, t *testing.T) *roundtrip.Response {
	resp, err := r.clt.PostJSON(ctx, r.clt.Endpoint("webapi", "sessions", "renew"), nil)
	require.NoError(t, err)
	return resp
}

func (r *authPack) validateAPI(ctx context.Context, t *testing.T) {
	_, err := r.clt.Get(ctx, r.clt.Endpoint("webapi", "sites"), url.Values{})
	require.NoError(t, err)
}

type authPack struct {
	otpSecret string
	user      string
	login     string
	session   *CreateSessionResponse
	clt       *client.WebClient
	cookies   []*http.Cookie
}

// authPack returns new authenticated package consisting of created valid
// user, otp token, created web session and authenticated client.
func (s *WebSuite) authPack(c *C, user string) *authPack {
	login := s.user
	pass := "abc123"
	rawSecret := "def456"
	otpSecret := base32.StdEncoding.EncodeToString([]byte(rawSecret))

	ap, err := types.NewAuthPreference(types.AuthPreferenceSpecV2{
		Type:         constants.Local,
		SecondFactor: constants.SecondFactorOTP,
	})
	c.Assert(err, IsNil)
	err = s.server.Auth().SetAuthPreference(ap)
	c.Assert(err, IsNil)

	s.createUser(c, user, login, pass, otpSecret)

	// create a valid otp token
	validToken, err := totp.GenerateCode(otpSecret, s.clock.Now())
	c.Assert(err, IsNil)

	clt := s.client()
	req := CreateSessionReq{
		User:              user,
		Pass:              pass,
		SecondFactorToken: validToken,
	}

	csrfToken := "2ebcb768d0090ea4368e42880c970b61865c326172a4a2343b645cf5d7f20992"
	re, err := s.login(clt, csrfToken, csrfToken, req)
	c.Assert(err, IsNil)

	var rawSess *CreateSessionResponse
	c.Assert(json.Unmarshal(re.Bytes(), &rawSess), IsNil)

	sess, err := rawSess.response()
	c.Assert(err, IsNil)

	jar, err := cookiejar.New(nil)
	c.Assert(err, IsNil)

	clt = s.client(roundtrip.BearerAuth(sess.Token), roundtrip.CookieJar(jar))
	jar.SetCookies(s.url(), re.Cookies())

	return &authPack{
		otpSecret: otpSecret,
		user:      user,
		login:     login,
		session:   sess,
		clt:       clt,
		cookies:   re.Cookies(),
	}
}

func (s *WebSuite) createUser(c *C, user string, login string, pass string, otpSecret string) {
	ctx := context.Background()
	teleUser, err := types.NewUser(user)
	c.Assert(err, IsNil)
	role := services.RoleForUser(teleUser)
	role.SetLogins(services.Allow, []string{login})
	options := role.GetOptions()
	options.ForwardAgent = types.NewBool(true)
	role.SetOptions(options)
	err = s.server.Auth().UpsertRole(ctx, role)
	c.Assert(err, IsNil)
	teleUser.AddRole(role.GetName())

	teleUser.SetCreatedBy(types.CreatedBy{
		User: types.UserRef{Name: "some-auth-user"},
	})
	err = s.server.Auth().CreateUser(ctx, teleUser)
	c.Assert(err, IsNil)

	err = s.server.Auth().UpsertPassword(user, []byte(pass))
	c.Assert(err, IsNil)

	if otpSecret != "" {
		dev, err := services.NewTOTPDevice("otp", otpSecret, s.clock.Now())
		c.Assert(err, IsNil)
		err = s.server.Auth().UpsertMFADevice(context.Background(), user, dev)
		c.Assert(err, IsNil)
	}
}

func (s *WebSuite) TestSAMLSuccess(c *C) {
	ctx := context.Background()
	input := fixtures.SAMLOktaConnectorV2

	decoder := kyaml.NewYAMLOrJSONDecoder(strings.NewReader(input), defaults.LookaheadBufSize)
	var raw services.UnknownResource
	err := decoder.Decode(&raw)
	c.Assert(err, IsNil)

	connector, err := services.UnmarshalSAMLConnector(raw.Raw)
	c.Assert(err, IsNil)
	err = services.ValidateSAMLConnector(connector)
	c.Assert(err, IsNil)

	role, err := types.NewRole(connector.GetAttributesToRoles()[0].Roles[0], types.RoleSpecV3{
		Options: types.RoleOptions{
			MaxSessionTTL: types.NewDuration(defaults.MaxCertDuration),
		},
		Allow: types.RoleConditions{
			NodeLabels: types.Labels{types.Wildcard: []string{types.Wildcard}},
			Namespaces: []string{defaults.Namespace},
			Rules: []types.Rule{
				types.NewRule(types.Wildcard, services.RW()),
			},
		},
	})
	c.Assert(err, IsNil)
	role.SetLogins(services.Allow, []string{s.user})
	err = s.server.Auth().UpsertRole(ctx, role)
	c.Assert(err, IsNil)

	err = s.server.Auth().CreateSAMLConnector(connector)
	c.Assert(err, IsNil)
	s.server.Auth().SetClock(clockwork.NewFakeClockAt(time.Date(2017, 05, 10, 18, 53, 0, 0, time.UTC)))
	clt := s.clientNoRedirects()

	csrfToken := "2ebcb768d0090ea4368e42880c970b61865c326172a4a2343b645cf5d7f20992"

	baseURL, err := url.Parse(clt.Endpoint("webapi", "saml", "sso") + `?redirect_url=http://localhost/after;connector_id=` + connector.GetName())
	c.Assert(err, IsNil)
	req, err := http.NewRequest("GET", baseURL.String(), nil)
	c.Assert(err, IsNil)
	addCSRFCookieToReq(req, csrfToken)
	re, err := clt.Client.RoundTrip(func() (*http.Response, error) {
		return clt.Client.HTTPClient().Do(req)
	})
	c.Assert(err, IsNil)

	// we got a redirect
	locationURL := re.Headers().Get("Location")
	u, err := url.Parse(locationURL)
	c.Assert(err, IsNil)
	c.Assert(u.Scheme+"://"+u.Host+u.Path, Equals, fixtures.SAMLOktaSSO)
	data, err := base64.StdEncoding.DecodeString(u.Query().Get("SAMLRequest"))
	c.Assert(err, IsNil)
	buf, err := ioutil.ReadAll(flate.NewReader(bytes.NewReader(data)))
	c.Assert(err, IsNil)
	doc := etree.NewDocument()
	err = doc.ReadFromBytes(buf)
	c.Assert(err, IsNil)
	id := doc.Root().SelectAttr("ID")
	c.Assert(id, NotNil)

	authRequest, err := s.server.Auth().GetSAMLAuthRequest(id.Value)
	c.Assert(err, IsNil)

	// now swap the request id to the hardcoded one in fixtures
	authRequest.ID = fixtures.SAMLOktaAuthRequestID
	authRequest.CSRFToken = csrfToken
	err = s.server.Auth().Identity.CreateSAMLAuthRequest(*authRequest, backend.Forever)
	c.Assert(err, IsNil)

	// now respond with pre-recorded request to the POST url
	in := &bytes.Buffer{}
	fw, err := flate.NewWriter(in, flate.DefaultCompression)
	c.Assert(err, IsNil)

	_, err = fw.Write([]byte(fixtures.SAMLOktaAuthnResponseXML))
	c.Assert(err, IsNil)
	err = fw.Close()
	c.Assert(err, IsNil)
	encodedResponse := base64.StdEncoding.EncodeToString(in.Bytes())
	c.Assert(encodedResponse, NotNil)

	// now send the response to the server to exchange it for auth session
	form := url.Values{}
	form.Add("SAMLResponse", encodedResponse)
	req, err = http.NewRequest("POST", clt.Endpoint("webapi", "saml", "acs"), strings.NewReader(form.Encode()))
	req.Header.Add("Content-Type", "application/x-www-form-urlencoded")
	addCSRFCookieToReq(req, csrfToken)
	c.Assert(err, IsNil)
	authRe, err := clt.Client.RoundTrip(func() (*http.Response, error) {
		return clt.Client.HTTPClient().Do(req)
	})

	c.Assert(err, IsNil)
	comment := Commentf("Response: %v", string(authRe.Bytes()))
	c.Assert(authRe.Code(), Equals, http.StatusFound, comment)
	// we have got valid session
	c.Assert(authRe.Headers().Get("Set-Cookie"), Not(Equals), "")
	// we are being redirected to orignal URL
	c.Assert(authRe.Headers().Get("Location"), Equals, "/after")
}

func (s *WebSuite) TestWebSessionsCRUD(c *C) {
	pack := s.authPack(c, "foo")

	// make sure we can use client to make authenticated requests
	re, err := pack.clt.Get(context.Background(), pack.clt.Endpoint("webapi", "sites"), url.Values{})
	c.Assert(err, IsNil)

	var clusters []ui.Cluster
	c.Assert(json.Unmarshal(re.Bytes(), &clusters), IsNil)

	// now delete session
	_, err = pack.clt.Delete(
		context.Background(),
		pack.clt.Endpoint("webapi", "sessions"))
	c.Assert(err, IsNil)

	// subsequent requests trying to use this session will fail
	_, err = pack.clt.Get(context.Background(), pack.clt.Endpoint("webapi", "sites"), url.Values{})
	c.Assert(err, NotNil)
	c.Assert(trace.IsAccessDenied(err), Equals, true)
}

func (s *WebSuite) TestNamespace(c *C) {
	pack := s.authPack(c, "foo")

	_, err := pack.clt.Get(context.Background(), pack.clt.Endpoint("webapi", "sites", s.server.ClusterName(), "namespaces", "..%252fevents%3f", "nodes"), url.Values{})
	c.Assert(err, NotNil)

	_, err = pack.clt.Get(context.Background(), pack.clt.Endpoint("webapi", "sites", s.server.ClusterName(), "namespaces", "default", "nodes"), url.Values{})
	c.Assert(err, IsNil)
}

func (s *WebSuite) TestCSRF(c *C) {
	type input struct {
		reqToken    string
		cookieToken string
	}

	// create a valid user
	user := "csrfuser"
	pass := "abc123"
	otpSecret := base32.StdEncoding.EncodeToString([]byte("def456"))
	s.createUser(c, user, user, pass, otpSecret)

	// create a valid login form request
	validToken, err := totp.GenerateCode(otpSecret, time.Now())
	c.Assert(err, IsNil)
	loginForm := CreateSessionReq{
		User:              user,
		Pass:              pass,
		SecondFactorToken: validToken,
	}

	encodedToken1 := "2ebcb768d0090ea4368e42880c970b61865c326172a4a2343b645cf5d7f20992"
	encodedToken2 := "bf355921bbf3ef3672a03e410d4194077dfa5fe863c652521763b3e7f81e7b11"
	invalid := []input{
		{reqToken: encodedToken2, cookieToken: encodedToken1},
		{reqToken: "", cookieToken: encodedToken1},
		{reqToken: "", cookieToken: ""},
		{reqToken: encodedToken1, cookieToken: ""},
	}

	clt := s.client()

	// valid
	_, err = s.login(clt, encodedToken1, encodedToken1, loginForm)
	c.Assert(err, IsNil)

	// invalid
	for i := range invalid {
		_, err := s.login(clt, invalid[i].cookieToken, invalid[i].reqToken, loginForm)
		c.Assert(err, NotNil)
		c.Assert(trace.IsAccessDenied(err), Equals, true)
	}
}

func (s *WebSuite) TestPasswordChange(c *C) {
	pack := s.authPack(c, "foo")

	// invalidate the token
	s.clock.Advance(1 * time.Minute)
	validToken, err := totp.GenerateCode(pack.otpSecret, s.clock.Now())
	c.Assert(err, IsNil)

	req := changePasswordReq{
		OldPassword:       []byte("abc123"),
		NewPassword:       []byte("abc1234"),
		SecondFactorToken: validToken,
	}

	_, err = pack.clt.PutJSON(context.Background(), pack.clt.Endpoint("webapi", "users", "password"), req)
	c.Assert(err, IsNil)
}

func (s *WebSuite) TestWebSessionsBadInput(c *C) {
	user := "bob"
	pass := "abc123"
	rawSecret := "def456"
	otpSecret := base32.StdEncoding.EncodeToString([]byte(rawSecret))

	err := s.server.Auth().UpsertPassword(user, []byte(pass))
	c.Assert(err, IsNil)

	dev, err := services.NewTOTPDevice("otp", otpSecret, s.clock.Now())
	c.Assert(err, IsNil)
	err = s.server.Auth().UpsertMFADevice(context.Background(), user, dev)
	c.Assert(err, IsNil)

	// create valid token
	validToken, err := totp.GenerateCode(otpSecret, time.Now())
	c.Assert(err, IsNil)

	clt := s.client()

	reqs := []CreateSessionReq{
		// empty request
		{},
		// missing user
		{
			Pass:              pass,
			SecondFactorToken: validToken,
		},
		// missing pass
		{
			User:              user,
			SecondFactorToken: validToken,
		},
		// bad pass
		{
			User:              user,
			Pass:              "bla bla",
			SecondFactorToken: validToken,
		},
		// bad hotp token
		{
			User:              user,
			Pass:              pass,
			SecondFactorToken: "bad token",
		},
		// missing hotp token
		{
			User: user,
			Pass: pass,
		},
	}
	for i, req := range reqs {
		_, err = clt.PostJSON(context.Background(), clt.Endpoint("webapi", "sessions"), req)
		c.Assert(err, NotNil, Commentf("tc %v", i))
		c.Assert(trace.IsAccessDenied(err), Equals, true, Commentf("tc %v %T is not access denied", i, err))
	}
}

type getSiteNodeResponse struct {
	Items []ui.Server `json:"items"`
}

func (s *WebSuite) TestGetSiteNodes(c *C) {
	pack := s.authPack(c, "foo")

	// get site nodes
	re, err := pack.clt.Get(context.Background(), pack.clt.Endpoint("webapi", "sites", s.server.ClusterName(), "nodes"), url.Values{})
	c.Assert(err, IsNil)

	nodes := getSiteNodeResponse{}
	c.Assert(json.Unmarshal(re.Bytes(), &nodes), IsNil)
	c.Assert(len(nodes.Items), Equals, 1)

	// get site nodes using shortcut
	re, err = pack.clt.Get(context.Background(), pack.clt.Endpoint("webapi", "sites", currentSiteShortcut, "nodes"), url.Values{})
	c.Assert(err, IsNil)

	nodes2 := getSiteNodeResponse{}
	c.Assert(json.Unmarshal(re.Bytes(), &nodes2), IsNil)
	c.Assert(len(nodes.Items), Equals, 1)
	c.Assert(nodes2, DeepEquals, nodes)
}

func (s *WebSuite) TestSiteNodeConnectInvalidSessionID(c *C) {
	_, err := s.makeTerminal(s.authPack(c, "foo"), session.ID("/../../../foo"))
	c.Assert(err, NotNil)
}

func (s *WebSuite) TestResolveServerHostPort(c *C) {
	sampleNode := types.ServerV2{}
	sampleNode.SetName("eca53e45-86a9-11e7-a893-0242ac0a0101")
	sampleNode.Spec.Hostname = "nodehostname"

	// valid cases
	validCases := []struct {
		server       string
		nodes        []types.Server
		expectedHost string
		expectedPort int
	}{
		{
			server:       "localhost",
			expectedHost: "localhost",
			expectedPort: 0,
		},
		{
			server:       "localhost:8080",
			expectedHost: "localhost",
			expectedPort: 8080,
		},
		{
			server:       "eca53e45-86a9-11e7-a893-0242ac0a0101",
			nodes:        []types.Server{&sampleNode},
			expectedHost: "nodehostname",
			expectedPort: 0,
		},
	}

	// invalid cases
	invalidCases := []struct {
		server      string
		expectedErr string
	}{
		{
			server:      ":22",
			expectedErr: "empty hostname",
		},
		{
			server:      ":",
			expectedErr: "empty hostname",
		},
		{
			server:      "",
			expectedErr: "empty server name",
		},
		{
			server:      "host:",
			expectedErr: "invalid port",
		},
		{
			server:      "host:port",
			expectedErr: "invalid port",
		},
	}

	for _, testCase := range validCases {
		host, port, err := resolveServerHostPort(testCase.server, testCase.nodes)
		c.Assert(err, IsNil, Commentf(testCase.server))
		c.Assert(host, Equals, testCase.expectedHost)
		c.Assert(port, Equals, testCase.expectedPort)
	}

	for _, testCase := range invalidCases {
		_, _, err := resolveServerHostPort(testCase.server, nil)
		c.Assert(err, NotNil, Commentf(testCase.expectedErr))
		c.Assert(err, ErrorMatches, ".*"+testCase.expectedErr+".*")
	}

}

func (s *WebSuite) TestNewTerminalHandler(c *C) {
	ctx := context.Background()

	validNode := types.ServerV2{}
	validNode.SetName("eca53e45-86a9-11e7-a893-0242ac0a0101")
	validNode.Spec.Hostname = "nodehostname"

	validServer := "localhost"
	validLogin := "root"
	validSID := session.ID("eca53e45-86a9-11e7-a893-0242ac0a0101")
	validParams := session.TerminalParams{
		H: 1,
		W: 1,
	}

	makeProvider := func(server types.ServerV2) AuthProvider {
		return authProviderMock{
			server: server,
		}
	}

	// valid cases
	validCases := []struct {
		req          TerminalRequest
		authProvider AuthProvider
		expectedHost string
		expectedPort int
	}{
		{
			req: TerminalRequest{
				Login:     validLogin,
				Server:    validServer,
				SessionID: validSID,
				Term:      validParams,
			},
			authProvider: makeProvider(validNode),
			expectedHost: validServer,
			expectedPort: 0,
		},
		{
			req: TerminalRequest{
				Login:     validLogin,
				Server:    "eca53e45-86a9-11e7-a893-0242ac0a0101",
				SessionID: validSID,
				Term:      validParams,
			},
			authProvider: makeProvider(validNode),
			expectedHost: "nodehostname",
			expectedPort: 0,
		},
	}

	// invalid cases
	invalidCases := []struct {
		req          TerminalRequest
		authProvider AuthProvider
		expectedErr  string
	}{
		{
			expectedErr:  "invalid session",
			authProvider: makeProvider(validNode),
			req: TerminalRequest{
				SessionID: "",
				Login:     validLogin,
				Server:    validServer,
				Term:      validParams,
			},
		},
		{
			expectedErr:  "bad term dimensions",
			authProvider: makeProvider(validNode),
			req: TerminalRequest{
				SessionID: validSID,
				Login:     validLogin,
				Server:    validServer,
				Term: session.TerminalParams{
					H: -1,
					W: 0,
				},
			},
		},
		{
			expectedErr:  "invalid server name",
			authProvider: makeProvider(validNode),
			req: TerminalRequest{
				Server:    "localhost:port",
				SessionID: validSID,
				Login:     validLogin,
				Term:      validParams,
			},
		},
	}

	for _, testCase := range validCases {
		term, err := NewTerminal(ctx, testCase.req, testCase.authProvider, nil)
		c.Assert(err, IsNil)
		c.Assert(term.params, DeepEquals, testCase.req)
		c.Assert(term.hostName, Equals, testCase.expectedHost)
		c.Assert(term.hostPort, Equals, testCase.expectedPort)
	}

	for _, testCase := range invalidCases {
		_, err := NewTerminal(ctx, testCase.req, testCase.authProvider, nil)
		c.Assert(err, ErrorMatches, ".*"+testCase.expectedErr+".*")
	}
}

func (s *WebSuite) TestResizeTerminal(c *C) {
	sid := session.NewID()

	// Create a new user "foo", open a terminal to a new session, and wait for
	// it to be ready.
	pack1 := s.authPack(c, "foo")
	ws1, err := s.makeTerminal(pack1, sid)
	c.Assert(err, IsNil)
	defer ws1.Close()
	err = s.waitForRawEvent(ws1, 5*time.Second)
	c.Assert(err, IsNil)

	// Create a new user "bar", open a terminal to the session created above,
	// and wait for it to be ready.
	pack2 := s.authPack(c, "bar")
	ws2, err := s.makeTerminal(pack2, sid)
	c.Assert(err, IsNil)
	defer ws2.Close()
	err = s.waitForRawEvent(ws2, 5*time.Second)
	c.Assert(err, IsNil)

	// Look at the audit events for the first terminal. It should have two
	// resize events from the second terminal (80x25 default then 100x100). Only
	// the second terminal will get these because resize events are not sent
	// back to the originator.
	err = s.waitForResizeEvent(ws1, 5*time.Second)
	c.Assert(err, IsNil)
	err = s.waitForResizeEvent(ws1, 5*time.Second)
	c.Assert(err, IsNil)

	// Look at the stream events for the second terminal. We don't expect to see
	// any resize events yet. It will timeout.
	err = s.waitForResizeEvent(ws2, 1*time.Second)
	c.Assert(err, NotNil)

	// Resize the second terminal. This should be reflected on the first terminal
	// because resize events are not sent back to the originator.
	params, err := session.NewTerminalParamsFromInt(300, 120)
	c.Assert(err, IsNil)
	data, err := json.Marshal(events.EventFields{
		events.EventType:      events.ResizeEvent,
		events.EventNamespace: defaults.Namespace,
		events.SessionEventID: sid.String(),
		events.TerminalSize:   params.Serialize(),
	})
	c.Assert(err, IsNil)
	envelope := &Envelope{
		Version: defaults.WebsocketVersion,
		Type:    defaults.WebsocketResize,
		Payload: string(data),
	}
	envelopeBytes, err := proto.Marshal(envelope)
	c.Assert(err, IsNil)
	err = websocket.Message.Send(ws2, envelopeBytes)
	c.Assert(err, IsNil)

	// This time the first terminal will see the resize event.
	err = s.waitForResizeEvent(ws1, 5*time.Second)
	c.Assert(err, IsNil)

	// The second terminal will not see any resize event. It will timeout.
	err = s.waitForResizeEvent(ws2, 1*time.Second)
	c.Assert(err, NotNil)
}

func (s *WebSuite) TestTerminal(c *C) {
	ws, err := s.makeTerminal(s.authPack(c, "foo"))
	c.Assert(err, IsNil)
	defer ws.Close()

	termHandler := newTerminalHandler()
	stream := termHandler.asTerminalStream(ws)

	_, err = io.WriteString(stream, "echo vinsong\r\n")
	c.Assert(err, IsNil)

	err = waitForOutput(stream, "vinsong")
	c.Assert(err, IsNil)
}

func (s *WebSuite) TestWebsocketPingLoop(c *C) {
	ctx := context.Background()

	clusterConfig, err := types.NewClusterConfig(types.ClusterConfigSpecV3{
		LocalAuth: types.NewBool(true),
	})
	c.Assert(err, IsNil)
	err = s.server.Auth().SetClusterConfig(clusterConfig)
	c.Assert(err, IsNil)

	// Change cluster networking config for keep alive interval to be run faster.
	netConfig, err := types.NewClusterNetworkingConfig(types.ClusterNetworkingConfigSpecV2{
		KeepAliveInterval: types.NewDuration(250 * time.Millisecond),
	})
	c.Assert(err, IsNil)
	err = s.server.Auth().SetClusterNetworkingConfig(context.TODO(), netConfig)
	c.Assert(err, IsNil)

	recConfig, err := types.NewSessionRecordingConfig(types.SessionRecordingConfigSpecV2{
		Mode:                types.RecordAtNode,
		ProxyChecksHostKeys: types.NewBoolOption(true),
	})
	c.Assert(err, IsNil)
	err = s.server.Auth().SetSessionRecordingConfig(ctx, recConfig)
	c.Assert(err, IsNil)

	ws, err := s.makeTerminal(s.authPack(c, "foo"))
	c.Assert(err, IsNil)

	// flush out raw event (pty texts)
	err = s.waitForRawEvent(ws, 5*time.Second)
	c.Assert(err, IsNil)

	var numPings int
	start := time.Now()
	for {
		frame, err := ws.NewFrameReader()
		c.Assert(err, IsNil)
		// We should get a mix of output (binary) and ping frames. Count only
		// the ping frames.
		if int(frame.PayloadType()) == websocket.PingFrame {
			numPings++
		}
		if numPings > 1 {
			break
		}
		if time.Since(start) > 5*time.Second {
			c.Fatalf("received %d ping frames within 5s of opening a socket, expected at least 2", numPings)
		}
	}

	err = ws.Close()
	c.Assert(err, IsNil)
}

func (s *WebSuite) TestWebAgentForward(c *C) {
	ws, err := s.makeTerminal(s.authPack(c, "foo"))
	c.Assert(err, IsNil)
	defer ws.Close()

	termHandler := newTerminalHandler()
	stream := termHandler.asTerminalStream(ws)

	_, err = io.WriteString(stream, "echo $SSH_AUTH_SOCK\r\n")
	c.Assert(err, IsNil)

	err = waitForOutput(stream, "/")
	c.Assert(err, IsNil)
}

func (s *WebSuite) TestActiveSessions(c *C) {
	sid := session.NewID()
	pack := s.authPack(c, "foo")

	ws, err := s.makeTerminal(pack, sid)
	c.Assert(err, IsNil)
	defer ws.Close()

	termHandler := newTerminalHandler()
	stream := termHandler.asTerminalStream(ws)

	// To make sure we have a session.
	_, err = io.WriteString(stream, "echo vinsong\r\n")
	c.Assert(err, IsNil)

	// Make sure server has replied.
	err = waitForOutput(stream, "vinsong")
	c.Assert(err, IsNil)

	// Make sure this session appears in the list of active sessions.
	var sessResp *siteSessionsGetResponse
	for i := 0; i < 10; i++ {
		// Get site nodes and make sure the node has our active party.
		re, err := pack.clt.Get(context.Background(), pack.clt.Endpoint("webapi", "sites", s.server.ClusterName(), "sessions"), url.Values{})
		c.Assert(err, IsNil)

		c.Assert(json.Unmarshal(re.Bytes(), &sessResp), IsNil)
		c.Assert(len(sessResp.Sessions), Equals, 1)

		// Sessions do not appear momentarily as there's async heartbeat
		// procedure.
		time.Sleep(250 * time.Millisecond)
	}

	c.Assert(len(sessResp.Sessions), Equals, 1)

	sess := sessResp.Sessions[0]
	c.Assert(sess.ID, Equals, sid)
	c.Assert(sess.Namespace, Equals, s.node.GetNamespace())
	c.Assert(sess.Parties, NotNil)
	c.Assert(sess.TerminalParams.H > 0, Equals, true)
	c.Assert(sess.TerminalParams.W > 0, Equals, true)
	c.Assert(sess.Login, Equals, pack.login)
	c.Assert(sess.Created.IsZero(), Equals, false)
	c.Assert(sess.LastActive.IsZero(), Equals, false)
	c.Assert(sess.ServerID, Equals, s.srvID)
	c.Assert(sess.ServerHostname, Equals, s.node.GetInfo().GetHostname())
	c.Assert(sess.ServerAddr, Equals, s.node.GetInfo().GetAddr())
	c.Assert(sess.ClusterName, Equals, s.server.ClusterName())
}

// DELETE IN: 5.0.0
// Tests the code snippet from apiserver.(*Handler).siteSessionGet/siteSessionsGet
// that tests empty ClusterName and ServerHostname gets set.
func (s *WebSuite) TestEmptySessionClusterHostnameIsSet(c *C) {
	nodeClient, err := s.server.NewClient(auth.TestBuiltin(types.RoleNode))
	c.Assert(err, IsNil)

	// Create a session with empty ClusterName.
	sess1 := session.Session{
		ClusterName:    "",
		ServerID:       string(session.NewID()),
		ID:             session.NewID(),
		Namespace:      defaults.Namespace,
		Login:          "foo",
		Created:        time.Date(2009, time.November, 10, 23, 0, 0, 0, time.UTC),
		LastActive:     time.Date(2009, time.November, 10, 23, 0, 0, 0, time.UTC),
		TerminalParams: session.TerminalParams{W: 100, H: 100},
	}
	err = nodeClient.CreateSession(sess1)
	c.Assert(err, IsNil)

	// Retrieve the session with the empty ClusterName.
	pack := s.authPack(c, "baz")
	res, err := pack.clt.Get(context.Background(), pack.clt.Endpoint("webapi", "sites", s.server.ClusterName(), "namespaces", "default", "sessions", sess1.ID.String()), url.Values{})
	c.Assert(err, IsNil)

	// Test that empty ClusterName and ServerHostname got set.
	var sessionResult *session.Session
	err = json.Unmarshal(res.Bytes(), &sessionResult)
	c.Assert(err, IsNil)
	c.Assert(sessionResult.ClusterName, Equals, s.server.ClusterName())
	c.Assert(sessionResult.ServerHostname, Equals, sess1.ServerID)

	// Create another session to test sessions list.
	sess2 := sess1
	sess2.ID = session.NewID()
	sess2.ServerID = string(session.NewID())
	err = nodeClient.CreateSession(sess2)
	c.Assert(err, IsNil)

	// Retrieve sessions list.
	res, err = pack.clt.Get(context.Background(), pack.clt.Endpoint("webapi", "sites", s.server.ClusterName(), "namespaces", "default", "sessions"), url.Values{})
	c.Assert(err, IsNil)

	var sessionList *siteSessionsGetResponse
	err = json.Unmarshal(res.Bytes(), &sessionList)
	c.Assert(err, IsNil)

	s1 := sessionList.Sessions[0]
	s2 := sessionList.Sessions[1]

	c.Assert(s1.ClusterName, Equals, s.server.ClusterName())
	c.Assert(s2.ClusterName, Equals, s.server.ClusterName())
	c.Assert(s1.ServerHostname, Equals, s1.ServerID)
	c.Assert(s2.ServerHostname, Equals, s2.ServerID)
}

func (s *WebSuite) TestCloseConnectionsOnLogout(c *C) {
	sid := session.NewID()
	pack := s.authPack(c, "foo")

	ws, err := s.makeTerminal(pack, sid)
	c.Assert(err, IsNil)
	defer ws.Close()

	termHandler := newTerminalHandler()
	stream := termHandler.asTerminalStream(ws)

	// to make sure we have a session
	_, err = io.WriteString(stream, "expr 137 + 39\r\n")
	c.Assert(err, IsNil)

	// make sure server has replied
	out := make([]byte, 100)
	_, err = stream.Read(out)
	c.Assert(err, IsNil)

	_, err = pack.clt.Delete(
		context.Background(),
		pack.clt.Endpoint("webapi", "sessions"))
	c.Assert(err, IsNil)

	// wait until we timeout or detect that connection has been closed
	after := time.After(5 * time.Second)
	errC := make(chan error)
	go func() {
		for {
			_, err := stream.Read(out)
			if err != nil {
				errC <- err
			}
		}
	}()

	select {
	case <-after:
		c.Fatalf("timeout")
	case err := <-errC:
		c.Assert(err, Equals, io.EOF)
	}
}

func (s *WebSuite) TestCreateSession(c *C) {
	pack := s.authPack(c, "foo")

	// get site nodes
	re, err := pack.clt.Get(context.Background(), pack.clt.Endpoint("webapi", "sites", s.server.ClusterName(), "nodes"), url.Values{})
	c.Assert(err, IsNil)

	nodes := getSiteNodeResponse{}
	c.Assert(json.Unmarshal(re.Bytes(), &nodes), IsNil)
	node := nodes.Items[0]

	sess := session.Session{
		TerminalParams: session.TerminalParams{W: 300, H: 120},
		Login:          s.user,
	}

	// test using node UUID
	sess.ServerID = node.Name
	re, err = pack.clt.PostJSON(
		context.Background(),
		pack.clt.Endpoint("webapi", "sites", s.server.ClusterName(), "sessions"),
		siteSessionGenerateReq{Session: sess},
	)
	c.Assert(err, IsNil)

	var created *siteSessionGenerateResponse
	c.Assert(json.Unmarshal(re.Bytes(), &created), IsNil)
	c.Assert(created.Session.ID, Not(Equals), "")
	c.Assert(created.Session.ServerHostname, Equals, node.Hostname)

	// test empty serverID (older version does not supply serverID)
	sess.ServerID = ""
	_, err = pack.clt.PostJSON(
		context.Background(),
		pack.clt.Endpoint("webapi", "sites", s.server.ClusterName(), "sessions"),
		siteSessionGenerateReq{Session: sess},
	)
	c.Assert(err, IsNil)
}

func (s *WebSuite) TestPlayback(c *C) {
	pack := s.authPack(c, "foo")
	sid := session.NewID()
	ws, err := s.makeTerminal(pack, sid)
	c.Assert(err, IsNil)
	defer ws.Close()
}

func (s *WebSuite) TestLogin(c *C) {
	ap, err := types.NewAuthPreference(types.AuthPreferenceSpecV2{
		Type:         constants.Local,
		SecondFactor: constants.SecondFactorOff,
	})
	c.Assert(err, IsNil)
	err = s.server.Auth().SetAuthPreference(ap)
	c.Assert(err, IsNil)

	// create user
	s.createUser(c, "user1", "root", "password", "")

	loginReq, err := json.Marshal(CreateSessionReq{
		User: "user1",
		Pass: "password",
	})
	c.Assert(err, IsNil)

	clt := s.client()
	req, err := http.NewRequest("POST", clt.Endpoint("webapi", "sessions"), bytes.NewBuffer(loginReq))
	c.Assert(err, IsNil)

	csrfToken := "2ebcb768d0090ea4368e42880c970b61865c326172a4a2343b645cf5d7f20992"
	addCSRFCookieToReq(req, csrfToken)
	req.Header.Set("Content-Type", "application/json")
	req.Header.Set(csrf.HeaderName, csrfToken)

	re, err := clt.Client.RoundTrip(func() (*http.Response, error) {
		return clt.Client.HTTPClient().Do(req)
	})
	c.Assert(err, IsNil)

	var rawSess *CreateSessionResponse
	c.Assert(json.Unmarshal(re.Bytes(), &rawSess), IsNil)
	cookies := re.Cookies()
	c.Assert(len(cookies), Equals, 1)

	// now make sure we are logged in by calling authenticated method
	// we need to supply both session cookie and bearer token for
	// request to succeed
	jar, err := cookiejar.New(nil)
	c.Assert(err, IsNil)

	clt = s.client(roundtrip.BearerAuth(rawSess.Token), roundtrip.CookieJar(jar))
	jar.SetCookies(s.url(), re.Cookies())

	re, err = clt.Get(context.Background(), clt.Endpoint("webapi", "sites"), url.Values{})
	c.Assert(err, IsNil)

	var clusters []ui.Cluster
	c.Assert(json.Unmarshal(re.Bytes(), &clusters), IsNil)

	// in absence of session cookie or bearer auth the same request fill fail

	// no session cookie:
	clt = s.client(roundtrip.BearerAuth(rawSess.Token))
	_, err = clt.Get(context.Background(), clt.Endpoint("webapi", "sites"), url.Values{})
	c.Assert(err, NotNil)
	c.Assert(trace.IsAccessDenied(err), Equals, true)

	// no bearer token:
	clt = s.client(roundtrip.CookieJar(jar))
	_, err = clt.Get(context.Background(), clt.Endpoint("webapi", "sites"), url.Values{})
	c.Assert(err, NotNil)
	c.Assert(trace.IsAccessDenied(err), Equals, true)
}

func (s *WebSuite) TestChangePasswordWithTokenOTP(c *C) {
	ap, err := types.NewAuthPreference(types.AuthPreferenceSpecV2{
		Type:         constants.Local,
		SecondFactor: constants.SecondFactorOTP,
	})
	c.Assert(err, IsNil)
	err = s.server.Auth().SetAuthPreference(ap)
	c.Assert(err, IsNil)

	// create user
	s.createUser(c, "user1", "root", "password", "")

	// create password change token
	token, err := s.server.Auth().CreateResetPasswordToken(context.TODO(), auth.CreateResetPasswordTokenRequest{
		Name: "user1",
	})
	c.Assert(err, IsNil)

	clt := s.client()
	re, err := clt.Get(context.Background(), clt.Endpoint("webapi", "users", "password", "token", token.GetName()), url.Values{})
	c.Assert(err, IsNil)

	var uiToken *ui.ResetPasswordToken
	c.Assert(json.Unmarshal(re.Bytes(), &uiToken), IsNil)
	c.Assert(uiToken.User, Equals, token.GetUser())
	c.Assert(uiToken.TokenID, Equals, token.GetName())

	secrets, err := s.server.Auth().RotateResetPasswordTokenSecrets(context.TODO(), token.GetName())
	c.Assert(err, IsNil)

	// Advance the clock to invalidate the TOTP token
	s.clock.Advance(1 * time.Minute)
	secondFactorToken, err := totp.GenerateCode(secrets.GetOTPKey(), s.clock.Now())
	c.Assert(err, IsNil)

	data, err := json.Marshal(auth.ChangePasswordWithTokenRequest{
		TokenID:           token.GetName(),
		Password:          []byte("abc123"),
		SecondFactorToken: secondFactorToken,
	})
	c.Assert(err, IsNil)

	req, err := http.NewRequest("PUT", clt.Endpoint("webapi", "users", "password", "token"), bytes.NewBuffer(data))
	c.Assert(err, IsNil)

	csrfToken := "2ebcb768d0090ea4368e42880c970b61865c326172a4a2343b645cf5d7f20992"
	addCSRFCookieToReq(req, csrfToken)
	req.Header.Set("Content-Type", "application/json")
	req.Header.Set(csrf.HeaderName, csrfToken)

	re, err = clt.Client.RoundTrip(func() (*http.Response, error) {
		return clt.Client.HTTPClient().Do(req)
	})
	c.Assert(err, IsNil)

	var rawSess *CreateSessionResponse
	c.Assert(json.Unmarshal(re.Bytes(), &rawSess), IsNil)
	c.Assert(rawSess.Token != "", Equals, true)
}

func (s *WebSuite) TestChangePasswordWithTokenU2F(c *C) {
	ap, err := types.NewAuthPreference(types.AuthPreferenceSpecV2{
		Type:         constants.Local,
		SecondFactor: constants.SecondFactorU2F,
		U2F: &types.U2F{
			AppID:  "https://" + s.server.ClusterName(),
			Facets: []string{"https://" + s.server.ClusterName()},
		},
	})
	c.Assert(err, IsNil)
	err = s.server.Auth().SetAuthPreference(ap)
	c.Assert(err, IsNil)

	s.createUser(c, "user2", "root", "password", "")

	// create reset password token
	token, err := s.server.Auth().CreateResetPasswordToken(context.TODO(), auth.CreateResetPasswordTokenRequest{
		Name: "user2",
	})
	c.Assert(err, IsNil)

	clt := s.client()
	re, err := clt.Get(context.Background(), clt.Endpoint("webapi", "u2f", "signuptokens", token.GetName()), url.Values{})
	c.Assert(err, IsNil)

	var u2fRegReq u2f.RegisterChallenge
	c.Assert(json.Unmarshal(re.Bytes(), &u2fRegReq), IsNil)

	u2fRegResp, err := s.mockU2F.RegisterResponse(&u2fRegReq)
	c.Assert(err, IsNil)

	data, err := json.Marshal(auth.ChangePasswordWithTokenRequest{
		TokenID:             token.GetName(),
		Password:            []byte("qweQWE"),
		U2FRegisterResponse: u2fRegResp,
	})
	c.Assert(err, IsNil)

	req, err := http.NewRequest("PUT", clt.Endpoint("webapi", "users", "password", "token"), bytes.NewBuffer(data))
	c.Assert(err, IsNil)

	csrfToken := "2ebcb768d0090ea4368e42880c970b61865c326172a4a2343b645cf5d7f20992"
	addCSRFCookieToReq(req, csrfToken)
	req.Header.Set("Content-Type", "application/json")
	req.Header.Set(csrf.HeaderName, csrfToken)

	re, err = clt.Client.RoundTrip(func() (*http.Response, error) {
		return clt.Client.HTTPClient().Do(req)
	})
	c.Assert(err, IsNil)

	var rawSess *CreateSessionResponse
	c.Assert(json.Unmarshal(re.Bytes(), &rawSess), IsNil)
	c.Assert(rawSess.Token != "", Equals, true)
}

func TestU2FLogin(t *testing.T) {
	for _, sf := range []constants.SecondFactorType{
		constants.SecondFactorU2F,
		constants.SecondFactorOptional,
		constants.SecondFactorOn,
		constants.SecondFactorOff,
	} {
		sf := sf
		t.Run(fmt.Sprintf("second_factor_%s", sf), func(t *testing.T) {
			t.Parallel()
			testU2FLogin(t, sf)
		})
	}
}

func testU2FLogin(t *testing.T, secondFactor constants.SecondFactorType) {
	env := newWebPack(t, 1)

	// configure cluster authentication preferences
	cap, err := types.NewAuthPreference(types.AuthPreferenceSpecV2{
		Type:         constants.Local,
		SecondFactor: constants.SecondFactorU2F,
		U2F: &types.U2F{
			AppID:  "https://" + env.server.TLS.ClusterName(),
			Facets: []string{"https://" + env.server.TLS.ClusterName()},
		},
	})
	require.NoError(t, err)
	err = env.server.Auth().SetAuthPreference(cap)
	require.NoError(t, err)

	// create user
	ctx := context.TODO()
	env.proxies[0].createUser(ctx, t, "bob", "root", "password", "")

	// create password change token
	token, err := env.server.Auth().CreateResetPasswordToken(context.TODO(), auth.CreateResetPasswordTokenRequest{
		Name: "bob",
	})
	require.NoError(t, err)

	u2fRegReq, err := env.proxies[0].client.GetSignupU2FRegisterRequest(token.GetName())
	require.NoError(t, err)

	mockU2F, err := mocku2f.Create()
	require.NoError(t, err)
	u2fRegResp, err := mockU2F.RegisterResponse(u2fRegReq)
	require.NoError(t, err)

	tempPass := []byte("abc123")
	_, err = env.proxies[0].client.ChangePasswordWithToken(context.TODO(), auth.ChangePasswordWithTokenRequest{
		TokenID:             token.GetName(),
		U2FRegisterResponse: u2fRegResp,
		Password:            tempPass,
	})
	require.NoError(t, err)

	// normal login
	clt, err := client.NewWebClient(env.proxies[0].webURL.String(), roundtrip.HTTPClient(client.NewInsecureWebClient()))
	require.NoError(t, err)
	re, err := clt.PostJSON(context.Background(), clt.Endpoint("webapi", "u2f", "signrequest"), client.MFAChallengeRequest{
		User: "bob",
		Pass: string(tempPass),
	})
	require.NoError(t, err)
	var u2fSignReq u2f.AuthenticateChallenge
	require.NoError(t, json.Unmarshal(re.Bytes(), &u2fSignReq))

	u2fSignResp, err := mockU2F.SignResponse(&u2fSignReq)
	require.NoError(t, err)

	_, err = clt.PostJSON(context.Background(), clt.Endpoint("webapi", "u2f", "sessions"), u2fSignResponseReq{
		User:            "bob",
		U2FSignResponse: *u2fSignResp,
	})
	require.NoError(t, err)

	// bad login: corrupted sign responses, should fail
	re, err = clt.PostJSON(context.Background(), clt.Endpoint("webapi", "u2f", "signrequest"), client.MFAChallengeRequest{
		User: "bob",
		Pass: string(tempPass),
	})
	require.NoError(t, err)
	require.NoError(t, json.Unmarshal(re.Bytes(), &u2fSignReq))

	u2fSignResp, err = mockU2F.SignResponse(&u2fSignReq)
	require.NoError(t, err)

	// corrupted KeyHandle
	u2fSignRespCopy := u2fSignResp
	u2fSignRespCopy.KeyHandle = u2fSignRespCopy.KeyHandle + u2fSignRespCopy.KeyHandle
	_, err = clt.PostJSON(context.Background(), clt.Endpoint("webapi", "u2f", "sessions"), u2fSignResponseReq{
		User:            "bob",
		U2FSignResponse: *u2fSignRespCopy,
	})
	require.Error(t, err)

	// corrupted SignatureData
	u2fSignRespCopy = u2fSignResp
	u2fSignRespCopy.SignatureData = u2fSignRespCopy.SignatureData[:10] + u2fSignRespCopy.SignatureData[20:]

	_, err = clt.PostJSON(context.Background(), clt.Endpoint("webapi", "u2f", "sessions"), u2fSignResponseReq{
		User:            "bob",
		U2FSignResponse: *u2fSignRespCopy,
	})
	require.Error(t, err)

	// corrupted ClientData
	u2fSignRespCopy = u2fSignResp
	u2fSignRespCopy.ClientData = u2fSignRespCopy.ClientData[:10] + u2fSignRespCopy.ClientData[20:]

	_, err = clt.PostJSON(context.Background(), clt.Endpoint("webapi", "u2f", "sessions"), u2fSignResponseReq{
		User:            "bob",
		U2FSignResponse: *u2fSignRespCopy,
	})
	require.Error(t, err)

	// bad login: counter not increasing, should fail
	mockU2F.SetCounter(0)
	re, err = clt.PostJSON(context.Background(), clt.Endpoint("webapi", "u2f", "signrequest"), client.MFAChallengeRequest{
		User: "bob",
		Pass: string(tempPass),
	})
	require.NoError(t, err)
	require.NoError(t, json.Unmarshal(re.Bytes(), &u2fSignReq))

	u2fSignResp, err = mockU2F.SignResponse(&u2fSignReq)
	require.NoError(t, err)

	_, err = clt.PostJSON(context.Background(), clt.Endpoint("webapi", "u2f", "sessions"), u2fSignResponseReq{
		User:            "bob",
		U2FSignResponse: *u2fSignResp,
	})
	require.Error(t, err)
}

// TestPing ensures that a response is returned by /webapi/ping
// and that that response body contains authentication information.
func (s *WebSuite) TestPing(c *C) {
	wc := s.client()

	re, err := wc.Get(context.Background(), wc.Endpoint("webapi", "ping"), url.Values{})
	c.Assert(err, IsNil)

	var out *webclient.PingResponse
	c.Assert(json.Unmarshal(re.Bytes(), &out), IsNil)

	preference, err := s.server.Auth().GetAuthPreference()
	c.Assert(err, IsNil)

	c.Assert(out.Auth.Type, Equals, preference.GetType())
	c.Assert(out.Auth.SecondFactor, Equals, preference.GetSecondFactor())
}

func (s *WebSuite) TestMultipleConnectors(c *C) {
	ctx := context.Background()
	wc := s.client()

	// create two oidc connectors, one named "foo" and another named "bar"
	oidcConnectorSpec := types.OIDCConnectorSpecV2{
		RedirectURL:  "https://localhost:3080/v1/webapi/oidc/callback",
		ClientID:     "000000000000-aaaaaaaaaaaaaaaaaaaaaaaaaaaaaaaa.example.com",
		ClientSecret: "AAAAAAAAAAAAAAAAAAAAAAAA",
		IssuerURL:    "https://oidc.example.com",
		Display:      "Login with Example",
		Scope:        []string{"group"},
		ClaimsToRoles: []types.ClaimMapping{
			{
				Claim: "group",
				Value: "admin",
				Roles: []string{"admin"},
			},
		},
	}
	err := s.server.Auth().UpsertOIDCConnector(ctx, types.NewOIDCConnector("foo", oidcConnectorSpec))
	c.Assert(err, IsNil)
	err = s.server.Auth().UpsertOIDCConnector(ctx, types.NewOIDCConnector("bar", oidcConnectorSpec))
	c.Assert(err, IsNil)

	// set the auth preferences to oidc with no connector name
	authPreference, err := types.NewAuthPreference(types.AuthPreferenceSpecV2{
		Type: "oidc",
	})
	c.Assert(err, IsNil)
	err = s.server.Auth().SetAuthPreference(authPreference)
	c.Assert(err, IsNil)

	// hit the ping endpoint to get the auth type and connector name
	re, err := wc.Get(ctx, wc.Endpoint("webapi", "ping"), url.Values{})
	c.Assert(err, IsNil)
	var out *webclient.PingResponse
	c.Assert(json.Unmarshal(re.Bytes(), &out), IsNil)

	// make sure the connector name we got back was the first connector
	// in the backend, in this case it's "bar"
	oidcConnectors, err := s.server.Auth().GetOIDCConnectors(ctx, false)
	c.Assert(err, IsNil)
	c.Assert(out.Auth.OIDC.Name, Equals, oidcConnectors[0].GetName())

	// update the auth preferences and this time specify the connector name
	authPreference, err = types.NewAuthPreference(types.AuthPreferenceSpecV2{
		Type:          "oidc",
		ConnectorName: "foo",
	})
	c.Assert(err, IsNil)
	err = s.server.Auth().SetAuthPreference(authPreference)
	c.Assert(err, IsNil)

	// hit the ping endpoing to get the auth type and connector name
	re, err = wc.Get(ctx, wc.Endpoint("webapi", "ping"), url.Values{})
	c.Assert(err, IsNil)
	c.Assert(json.Unmarshal(re.Bytes(), &out), IsNil)

	// make sure the connector we get back is "foo"
	c.Assert(out.Auth.OIDC.Name, Equals, "foo")
}

// TestConstructSSHResponse checks if the secret package uses AES-GCM to
// encrypt and decrypt data that passes through the ConstructSSHResponse
// function.
func (s *WebSuite) TestConstructSSHResponse(c *C) {
	key, err := secret.NewKey()
	c.Assert(err, IsNil)

	u, err := url.Parse("http://www.example.com/callback")
	c.Assert(err, IsNil)
	query := u.Query()
	query.Set("secret_key", key.String())
	u.RawQuery = query.Encode()

	rawresp, err := ConstructSSHResponse(AuthParams{
		Username:          "foo",
		Cert:              []byte{0x00},
		TLSCert:           []byte{0x01},
		ClientRedirectURL: u.String(),
	})
	c.Assert(err, IsNil)

	c.Assert(rawresp.Query().Get("secret"), Equals, "")
	c.Assert(rawresp.Query().Get("secret_key"), Equals, "")
	c.Assert(rawresp.Query().Get("response"), Not(Equals), "")

	plaintext, err := key.Open([]byte(rawresp.Query().Get("response")))
	c.Assert(err, IsNil)

	var resp *auth.SSHLoginResponse
	err = json.Unmarshal(plaintext, &resp)
	c.Assert(err, IsNil)
	c.Assert(resp.Username, Equals, "foo")
	c.Assert(resp.Cert, DeepEquals, []byte{0x00})
	c.Assert(resp.TLSCert, DeepEquals, []byte{0x01})
}

// TestConstructSSHResponseLegacy checks if the secret package uses NaCl to
// encrypt and decrypt data that passes through the ConstructSSHResponse
// function.
func (s *WebSuite) TestConstructSSHResponseLegacy(c *C) {
	key, err := lemma_secret.NewKey()
	c.Assert(err, IsNil)

	lemma, err := lemma_secret.New(&lemma_secret.Config{KeyBytes: key})
	c.Assert(err, IsNil)

	u, err := url.Parse("http://www.example.com/callback")
	c.Assert(err, IsNil)
	query := u.Query()
	query.Set("secret", lemma_secret.KeyToEncodedString(key))
	u.RawQuery = query.Encode()

	rawresp, err := ConstructSSHResponse(AuthParams{
		Username:          "foo",
		Cert:              []byte{0x00},
		TLSCert:           []byte{0x01},
		ClientRedirectURL: u.String(),
	})
	c.Assert(err, IsNil)

	c.Assert(rawresp.Query().Get("secret"), Equals, "")
	c.Assert(rawresp.Query().Get("secret_key"), Equals, "")
	c.Assert(rawresp.Query().Get("response"), Not(Equals), "")

	var sealedData *lemma_secret.SealedBytes
	err = json.Unmarshal([]byte(rawresp.Query().Get("response")), &sealedData)
	c.Assert(err, IsNil)

	plaintext, err := lemma.Open(sealedData)
	c.Assert(err, IsNil)

	var resp *auth.SSHLoginResponse
	err = json.Unmarshal(plaintext, &resp)
	c.Assert(err, IsNil)
	c.Assert(resp.Username, Equals, "foo")
	c.Assert(resp.Cert, DeepEquals, []byte{0x00})
	c.Assert(resp.TLSCert, DeepEquals, []byte{0x01})
}

// TestSearchClusterEvents makes sure web API allows querying events by type.
func (s *WebSuite) TestSearchClusterEvents(c *C) {
	// We need a clock that uses the current time here to work around
	// the fact that filelog doesn't support emitting past events.
	clock := clockwork.NewRealClock()

	sessionEvents := events.GenerateTestSession(events.SessionParams{
		PrintEvents: 3,
		Clock:       clock,
		ServerID:    s.proxy.ID(),
	})

	for _, e := range sessionEvents {
		c.Assert(s.proxyClient.EmitAuditEvent(context.TODO(), e), IsNil)
	}

	sessionStart := sessionEvents[0]
	sessionPrint := sessionEvents[1]
	sessionEnd := sessionEvents[4]

	fromTime := []string{clock.Now().AddDate(0, -1, 0).UTC().Format(time.RFC3339)}
	toTime := []string{clock.Now().AddDate(0, 1, 0).UTC().Format(time.RFC3339)}

	testCases := []struct {
		// Comment is the test case description.
		Comment string
		// Query is the search query sent to the API.
		Query url.Values
		// Result is the expected returned list of events.
		Result []apievents.AuditEvent
	}{
		{
			Comment: "Empty query",
			Query: url.Values{
				"from": fromTime,
				"to":   toTime,
			},
			Result: sessionEvents,
		},
		{
			Comment: "Query by session start event",
			Query: url.Values{
				"include": []string{sessionStart.GetType()},
				"from":    fromTime,
				"to":      toTime,
			},
			Result: sessionEvents[:1],
		},
		{
			Comment: "Query session start and session end events",
<<<<<<< HEAD
			Query:   url.Values{"include": []string{sessionEnd.GetType() + ";" + sessionStart.GetType()}},
			Result:  []apievents.AuditEvent{sessionStart, sessionEnd},
=======
			Query: url.Values{
				"include": []string{sessionEnd.GetType() + ";" + sessionStart.GetType()},
				"from":    fromTime,
				"to":      toTime,
			},
			Result: []events.AuditEvent{sessionStart, sessionEnd},
>>>>>>> 53094d87
		},
		{
			Comment: "Query events with filter by type and limit",
			Query: url.Values{
				"include": []string{sessionPrint.GetType() + ";" + sessionEnd.GetType()},
				"limit":   []string{"1"},
				"from":    fromTime,
				"to":      toTime,
			},
			Result: []apievents.AuditEvent{sessionPrint},
		},
	}

	pack := s.authPack(c, "foo")
	for _, tc := range testCases {
		result := s.searchEvents(c, pack.clt, tc.Query, []string{sessionStart.GetType(), sessionPrint.GetType(), sessionEnd.GetType()})
		c.Assert(result, HasLen, len(tc.Result), Commentf(tc.Comment))
		for i, resultEvent := range result {
			c.Assert(resultEvent.GetType(), Equals, tc.Result[i].GetType(), Commentf(tc.Comment))
			c.Assert(resultEvent.GetID(), Equals, tc.Result[i].GetID(), Commentf(tc.Comment))
		}
	}
}

func (s *WebSuite) searchEvents(c *C, clt *client.WebClient, query url.Values, filter []string) (result []events.EventFields) {
	response, err := clt.Get(context.Background(), clt.Endpoint("webapi", "sites", s.server.ClusterName(), "events", "search"), query)
	c.Assert(err, IsNil)
	var out eventsListGetResponse
	c.Assert(json.Unmarshal(response.Bytes(), &out), IsNil)
	return out.Events
}

func (s *WebSuite) TestGetClusterDetails(c *C) {
	ctx := context.Background()

	site, err := s.proxyTunnel.GetSite(s.server.ClusterName())
	c.Assert(err, IsNil)
	c.Assert(site, NotNil)

	cluster, err := ui.GetClusterDetails(ctx, site)
	c.Assert(err, IsNil)
	c.Assert(cluster.Name, Equals, s.server.ClusterName())
	c.Assert(cluster.ProxyVersion, Equals, teleport.Version)
	c.Assert(cluster.PublicURL, Equals, fmt.Sprintf("%v:%v", s.server.ClusterName(), defaults.HTTPListenPort))
	c.Assert(cluster.Status, Equals, teleport.RemoteClusterStatusOnline)
	c.Assert(cluster.LastConnected, NotNil)
	c.Assert(cluster.AuthVersion, Equals, teleport.Version)

	nodes, err := s.proxyClient.GetNodes(ctx, defaults.Namespace)
	c.Assert(err, IsNil)
	c.Assert(nodes, HasLen, cluster.NodeCount)
}

type testModules struct {
	modules.Modules
}

func (m *testModules) Features() modules.Features {
	return modules.Features{
		App: false, // Explicily turn off application access.
	}
}

func TestClusterDatabasesGet(t *testing.T) {
	env := newWebPack(t, 1)

	proxy := env.proxies[0]
	pack := proxy.authPack(t, "test-user@example.com")

	endpoint := pack.clt.Endpoint("webapi", "sites", env.server.ClusterName(), "databases")
	re, err := pack.clt.Get(context.Background(), endpoint, url.Values{})
	require.NoError(t, err)

	// No db registered.
	dbs := []ui.Database{}
	require.NoError(t, json.Unmarshal(re.Bytes(), &dbs))
	require.Len(t, dbs, 0)

	// Register a database.
	db := types.NewDatabaseServerV3("test-db-name", map[string]string{"test-field": "test-value"}, types.DatabaseServerSpecV3{
		Description: "test-description",
		Protocol:    "test-protocol",
		URI:         "test-uri",
		Hostname:    "test-hostname",
		HostID:      "test-hostID",
	})

	_, err = env.server.Auth().UpsertDatabaseServer(context.Background(), db)
	require.NoError(t, err)

	re, err = pack.clt.Get(context.Background(), endpoint, url.Values{})
	require.NoError(t, err)

	dbs = []ui.Database{}
	require.NoError(t, json.Unmarshal(re.Bytes(), &dbs))
	require.Len(t, dbs, 1)
	require.EqualValues(t, ui.Database{
		Name:     "test-db-name",
		Desc:     "test-description",
		Protocol: "test-protocol",
		Type:     types.DatabaseTypeSelfHosted,
		Labels:   []ui.Label{{Name: "test-field", Value: "test-value"}},
	}, dbs[0])
}

func TestClusterKubesGet(t *testing.T) {
	env := newWebPack(t, 1)

	proxy := env.proxies[0]
	pack := proxy.authPack(t, "test-user@example.com")

	endpoint := pack.clt.Endpoint("webapi", "sites", env.server.ClusterName(), "kubernetes")
	re, err := pack.clt.Get(context.Background(), endpoint, url.Values{})
	require.NoError(t, err)

	// No kube registered.
	kbs := []ui.Kube{}
	require.NoError(t, json.Unmarshal(re.Bytes(), &kbs))
	require.Len(t, kbs, 0)

	// Register a kube service.
	err = env.server.Auth().UpsertKubeService(context.Background(), &types.ServerV2{
		Metadata: types.Metadata{Name: "test-kube"},
		Kind:     types.KindKubeService,
		Version:  types.V2,
		Spec: types.ServerSpecV2{
			KubernetesClusters: []*types.KubernetesCluster{
				{
					Name:         "test-kube-name",
					StaticLabels: map[string]string{"test-field": "test-value"},
				},
				// tests for de-duplication
				{
					Name:         "test-kube-name",
					StaticLabels: map[string]string{"test-field": "test-value"},
				}},
		},
	})
	require.NoError(t, err)

	re, err = pack.clt.Get(context.Background(), endpoint, url.Values{})
	require.NoError(t, err)

	kbs = []ui.Kube{}
	require.NoError(t, json.Unmarshal(re.Bytes(), &kbs))
	require.Len(t, kbs, 1)
	require.EqualValues(t, ui.Kube{
		Name:   "test-kube-name",
		Labels: []ui.Label{{Name: "test-field", Value: "test-value"}},
	}, kbs[0])
}

// TestApplicationAccessDisabled makes sure application access can be disabled
// via modules.
func TestApplicationAccessDisabled(t *testing.T) {
	defaultModules := modules.GetModules()
	defer modules.SetModules(defaultModules)
	modules.SetModules(&testModules{})

	env := newWebPack(t, 1)

	proxy := env.proxies[0]
	pack := proxy.authPack(t, "foo@example.com")

	// Register an application.
	server := &types.ServerV2{
		Kind:    types.KindAppServer,
		Version: types.V2,
		Metadata: types.Metadata{
			Namespace: defaults.Namespace,
			Name:      uuid.New(),
		},
		Spec: types.ServerSpecV2{
			Version: teleport.Version,
			Apps: []*types.App{
				{
					Name:       "panel",
					PublicAddr: "panel.example.com",
					URI:        "http://127.0.0.1:8080",
				},
			},
		},
	}
	_, err := env.server.Auth().UpsertAppServer(context.Background(), server)
	require.NoError(t, err)

	endpoint := pack.clt.Endpoint("webapi", "sessions", "app")
	_, err = pack.clt.PostJSON(context.Background(), endpoint, &CreateAppSessionRequest{
		FQDNHint:    "panel.example.com",
		PublicAddr:  "panel.example.com",
		ClusterName: "localhost",
	})
	require.Error(t, err)
	require.Contains(t, err.Error(), "this Teleport cluster doesn't support application access")
}

// TestCreateAppSession verifies that an existing session to the Web UI can
// be exchanged for a application specific session.
func (s *WebSuite) TestCreateAppSession(c *C) {
	pack := s.authPack(c, "foo@example.com")

	// Register an application called "panel".
	server := &types.ServerV2{
		Kind:    types.KindAppServer,
		Version: types.V2,
		Metadata: types.Metadata{
			Namespace: defaults.Namespace,
			Name:      uuid.New(),
		},
		Spec: types.ServerSpecV2{
			Version: teleport.Version,
			Apps: []*types.App{
				{
					Name:       "panel",
					PublicAddr: "panel.example.com",
					URI:        "http://127.0.0.1:8080",
				},
			},
		},
	}
	_, err := s.server.Auth().UpsertAppServer(context.Background(), server)
	c.Assert(err, IsNil)

	// Extract the session ID and bearer token for the current session.
	rawCookie := *pack.cookies[0]
	cookieBytes, err := hex.DecodeString(rawCookie.Value)
	c.Assert(err, IsNil)
	var sessionCookie SessionCookie
	err = json.Unmarshal(cookieBytes, &sessionCookie)
	c.Assert(err, IsNil)

	var tests = []struct {
		inComment       CommentInterface
		inCreateRequest *CreateAppSessionRequest
		outError        bool
		outFQDN         string
		outUsername     string
	}{
		{
			inComment: Commentf("Valid request: all fields."),
			inCreateRequest: &CreateAppSessionRequest{
				FQDNHint:    "panel.example.com",
				PublicAddr:  "panel.example.com",
				ClusterName: "localhost",
			},
			outError:    false,
			outFQDN:     "panel.example.com",
			outUsername: "foo@example.com",
		},
		{
			inComment: Commentf("Valid request: without FQDN."),
			inCreateRequest: &CreateAppSessionRequest{
				PublicAddr:  "panel.example.com",
				ClusterName: "localhost",
			},
			outError:    false,
			outFQDN:     "panel.example.com",
			outUsername: "foo@example.com",
		},
		{
			inComment: Commentf("Valid request: only FQDN."),
			inCreateRequest: &CreateAppSessionRequest{
				FQDNHint: "panel.example.com",
			},
			outError:    false,
			outFQDN:     "panel.example.com",
			outUsername: "foo@example.com",
		},
		{
			inComment: Commentf("Invalid request: only public address."),
			inCreateRequest: &CreateAppSessionRequest{
				PublicAddr: "panel.example.com",
			},
			outError: true,
		},
		{
			inComment: Commentf("Invalid request: only cluster name."),
			inCreateRequest: &CreateAppSessionRequest{
				ClusterName: "localhost",
			},
			outError: true,
		},
		{
			inComment: Commentf("Invalid application."),
			inCreateRequest: &CreateAppSessionRequest{
				FQDNHint:    "panel.example.com",
				PublicAddr:  "invalid.example.com",
				ClusterName: "localhost",
			},
			outError: true,
		},
		{
			inComment: Commentf("Invalid cluster name."),
			inCreateRequest: &CreateAppSessionRequest{
				FQDNHint:    "panel.example.com",
				PublicAddr:  "panel.example.com",
				ClusterName: "example.com",
			},
			outError: true,
		},
		{
			inComment: Commentf("Malicious request: all fields."),
			inCreateRequest: &CreateAppSessionRequest{
				FQDNHint:    "panel.example.com@malicious.com",
				PublicAddr:  "panel.example.com",
				ClusterName: "localhost",
			},
			outError:    false,
			outFQDN:     "panel.example.com",
			outUsername: "foo@example.com",
		},
		{
			inComment: Commentf("Malicious request: only FQDN."),
			inCreateRequest: &CreateAppSessionRequest{
				FQDNHint: "panel.example.com@malicious.com",
			},
			outError: true,
		},
	}

	for _, tt := range tests {
		// Make a request to create an application session for "panel".
		endpoint := pack.clt.Endpoint("webapi", "sessions", "app")
		resp, err := pack.clt.PostJSON(context.Background(), endpoint, tt.inCreateRequest)
		c.Assert(err != nil, Equals, tt.outError, tt.inComment)
		if tt.outError {
			continue
		}

		// Unmarshal the response.
		var response *CreateAppSessionResponse
		c.Assert(json.Unmarshal(resp.Bytes(), &response), IsNil, tt.inComment)
		c.Assert(response.FQDN, Equals, tt.outFQDN, tt.inComment)

		// Verify that the application session was created.
		session, err := s.server.Auth().GetAppSession(context.Background(), types.GetAppSessionRequest{
			SessionID: response.CookieValue,
		})
		c.Assert(err, IsNil)
		c.Assert(session.GetUser(), Equals, tt.outUsername, tt.inComment)
		c.Assert(session.GetName(), Equals, response.CookieValue, tt.inComment)
	}
}

// TestWebSessionsRenewDoesNotBreakExistingTerminalSession validates that the
// session renewed via one proxy does not force the terminals created by another
// proxy to disconnect
//
// See https://github.com/gravitational/teleport/issues/5265
func TestWebSessionsRenewDoesNotBreakExistingTerminalSession(t *testing.T) {
	env := newWebPack(t, 2)

	proxy1, proxy2 := env.proxies[0], env.proxies[1]
	// Connect to both proxies
	pack1 := proxy1.authPack(t, "foo")
	pack2 := proxy2.authPackFromPack(t, pack1)

	ws := proxy2.makeTerminal(t, pack2, session.NewID())

	// Advance the time before renewing the session.
	// This will allow the new session to have a more plausible
	// expiration
	const delta = 30 * time.Second
	env.clock.Advance(auth.BearerTokenTTL - delta)

	// Renew the session using the 1st proxy
	resp := pack1.renewSession(context.TODO(), t)

	// Expire the old session and make sure it has been removed.
	// The bearer token is also removed after this point, so we have to
	// use the new session data for future connects
	env.clock.Advance(delta + 1*time.Second)
	pack2 = proxy2.authPackFromResponse(t, resp)

	// Verify that access via the 2nd proxy also works for the same session
	pack2.validateAPI(context.TODO(), t)

	// Check whether the terminal session is still active
	validateTerminalStream(t, ws)
}

// TestWebSessionsRenewAllowsOldBearerTokenToLinger validates that the
// bearer token bound to the previous session is still active after the
// session renewal, if the renewal happens with a time margin.
//
// See https://github.com/gravitational/teleport/issues/5265
func TestWebSessionsRenewAllowsOldBearerTokenToLinger(t *testing.T) {
	// Login to implicitly create a new web session
	env := newWebPack(t, 1)

	proxy := env.proxies[0]
	pack := proxy.authPack(t, "foo")

	delta := 30 * time.Second
	// Advance the time before renewing the session.
	// This will allow the new session to have a more plausible
	// expiration
	env.clock.Advance(auth.BearerTokenTTL - delta)

	// make sure we can use client to make authenticated requests
	// before we issue this request, we will recover session id and bearer token
	//
	prevSessionCookie := *pack.cookies[0]
	prevBearerToken := pack.session.Token
	resp := pack.renewSession(context.TODO(), t)

	newPack := proxy.authPackFromResponse(t, resp)

	// new session is functioning
	newPack.validateAPI(context.TODO(), t)

	sessionCookie := *newPack.cookies[0]
	bearerToken := newPack.session.Token
	require.NotEmpty(t, bearerToken)
	require.NotEmpty(t, cmp.Diff(bearerToken, prevBearerToken))

	prevSessionID := decodeSessionCookie(t, prevSessionCookie.Value)
	activeSessionID := decodeSessionCookie(t, sessionCookie.Value)
	require.NotEmpty(t, cmp.Diff(prevSessionID, activeSessionID))

	// old session is still valid
	jar, err := cookiejar.New(nil)
	require.NoError(t, err)

	oldClt := proxy.newClient(t, roundtrip.BearerAuth(prevBearerToken), roundtrip.CookieJar(jar))
	jar.SetCookies(&proxy.webURL, []*http.Cookie{&prevSessionCookie})
	_, err = oldClt.Get(context.Background(), pack.clt.Endpoint("webapi", "sites"), url.Values{})
	require.NoError(t, err)

	// now expire the old session and make sure it has been removed
	env.clock.Advance(delta)

	_, err = proxy.client.GetWebSession(context.TODO(), types.GetWebSessionRequest{
		User:      "foo",
		SessionID: prevSessionID,
	})
	require.Regexp(t, "^key.*not found$", err.Error())

	// now delete session
	_, err = newPack.clt.Delete(
		context.Background(),
		pack.clt.Endpoint("webapi", "sessions"))
	require.NoError(t, err)

	// subsequent requests to use this session will fail
	_, err = newPack.clt.Get(context.Background(), pack.clt.Endpoint("webapi", "sites"), url.Values{})
	require.True(t, trace.IsAccessDenied(err))
}

type authProviderMock struct {
	server types.ServerV2
}

func (mock authProviderMock) GetNodes(ctx context.Context, n string, opts ...services.MarshalOption) ([]types.Server, error) {
	return []types.Server{&mock.server}, nil
}

func (mock authProviderMock) GetSessionEvents(n string, s session.ID, c int, p bool) ([]events.EventFields, error) {
	return []events.EventFields{}, nil
}

func (s *WebSuite) makeTerminal(pack *authPack, opts ...session.ID) (*websocket.Conn, error) {
	var sessionID session.ID
	if len(opts) == 0 {
		sessionID = session.NewID()
	} else {
		sessionID = opts[0]
	}

	u := url.URL{
		Host:   s.url().Host,
		Scheme: client.WSS,
		Path:   fmt.Sprintf("/v1/webapi/sites/%v/connect", currentSiteShortcut),
	}
	data, err := json.Marshal(TerminalRequest{
		Server: s.srvID,
		Login:  pack.login,
		Term: session.TerminalParams{
			W: 100,
			H: 100,
		},
		SessionID: sessionID,
	})
	if err != nil {
		return nil, err
	}

	q := u.Query()
	q.Set("params", string(data))
	q.Set(roundtrip.AccessTokenQueryParam, pack.session.Token)
	u.RawQuery = q.Encode()

	wscfg, err := websocket.NewConfig(u.String(), "http://localhost")
	wscfg.TlsConfig = &tls.Config{
		InsecureSkipVerify: true,
	}
	if err != nil {
		return nil, err
	}

	for _, cookie := range pack.cookies {
		wscfg.Header.Add("Cookie", cookie.String())
	}

	ws, err := websocket.DialConfig(wscfg)
	if err != nil {
		return nil, trace.Wrap(err)
	}

	return ws, nil
}

func waitForOutput(stream *terminalStream, substr string) error {
	timeoutCh := time.After(10 * time.Second)

	for {
		select {
		case <-timeoutCh:
			return trace.BadParameter("timeout waiting on terminal for output: %v", substr)
		default:
		}

		out := make([]byte, 100)
		_, err := stream.Read(out)
		if err != nil {
			return trace.Wrap(err)
		}
		if strings.Contains(removeSpace(string(out)), substr) {
			return nil
		}
	}
}

func (s *WebSuite) waitForRawEvent(ws *websocket.Conn, timeout time.Duration) error {
	timeoutContext, timeoutCancel := context.WithTimeout(context.Background(), timeout)
	defer timeoutCancel()

	done := make(chan error, 1)

	go func() {
		for {
			var raw []byte
			err := websocket.Message.Receive(ws, &raw)
			if err != nil {
				done <- trace.Wrap(err)
				return
			}

			var envelope Envelope
			err = proto.Unmarshal(raw, &envelope)
			if err != nil {
				done <- trace.Wrap(err)
				return
			}

			if envelope.GetType() == defaults.WebsocketRaw {
				done <- nil
				return
			}
		}
	}()

	for {
		select {
		case <-timeoutContext.Done():
			return trace.BadParameter("timeout waiting for raw event")
		case err := <-done:
			return trace.Wrap(err)
		}
	}
}

func (s *WebSuite) waitForResizeEvent(ws *websocket.Conn, timeout time.Duration) error {
	timeoutContext, timeoutCancel := context.WithTimeout(context.Background(), timeout)
	defer timeoutCancel()

	done := make(chan error, 1)

	go func() {
		for {
			var raw []byte
			err := websocket.Message.Receive(ws, &raw)
			if err != nil {
				done <- trace.Wrap(err)
				return
			}

			var envelope Envelope
			err = proto.Unmarshal(raw, &envelope)
			if err != nil {
				done <- trace.Wrap(err)
				return
			}

			if envelope.GetType() != defaults.WebsocketAudit {
				continue
			}

			var e events.EventFields
			err = json.Unmarshal([]byte(envelope.GetPayload()), &e)
			if err != nil {
				done <- trace.Wrap(err)
				return
			}

			if e.GetType() == events.ResizeEvent {
				done <- nil
				return
			}
		}
	}()

	for {
		select {
		case <-timeoutContext.Done():
			return trace.BadParameter("timeout waiting for resize event")
		case err := <-done:
			return trace.Wrap(err)
		}
	}
}

func (s *WebSuite) clientNoRedirects(opts ...roundtrip.ClientParam) *client.WebClient {
	hclient := client.NewInsecureWebClient()
	hclient.CheckRedirect = func(req *http.Request, via []*http.Request) error {
		return http.ErrUseLastResponse
	}
	opts = append(opts, roundtrip.HTTPClient(hclient))
	wc, err := client.NewWebClient(s.url().String(), opts...)
	if err != nil {
		panic(err)
	}
	return wc
}

func (s *WebSuite) client(opts ...roundtrip.ClientParam) *client.WebClient {
	opts = append(opts, roundtrip.HTTPClient(client.NewInsecureWebClient()))
	wc, err := client.NewWebClient(s.url().String(), opts...)
	if err != nil {
		panic(err)
	}
	return wc
}

func (s *WebSuite) login(clt *client.WebClient, cookieToken string, reqToken string, reqData interface{}) (*roundtrip.Response, error) {
	return httplib.ConvertResponse(clt.RoundTrip(func() (*http.Response, error) {
		data, err := json.Marshal(reqData)
		if err != nil {
			return nil, err
		}
		req, err := http.NewRequest("POST", clt.Endpoint("webapi", "sessions"), bytes.NewBuffer(data))
		if err != nil {
			return nil, err
		}
		addCSRFCookieToReq(req, cookieToken)
		req.Header.Set("Content-Type", "application/json")
		req.Header.Set(csrf.HeaderName, reqToken)
		return clt.HTTPClient().Do(req)
	}))
}

func (s *WebSuite) url() *url.URL {
	u, err := url.Parse("https://" + s.webServer.Listener.Addr().String())
	if err != nil {
		panic(err)
	}
	return u
}

func addCSRFCookieToReq(req *http.Request, token string) {
	cookie := &http.Cookie{
		Name:  csrf.CookieName,
		Value: token,
	}

	req.AddCookie(cookie)
}

func removeSpace(in string) string {
	for _, c := range []string{"\n", "\r", "\t"} {
		in = strings.Replace(in, c, " ", -1)
	}
	return strings.TrimSpace(in)
}

func newTerminalHandler() TerminalHandler {
	return TerminalHandler{
		log:     logrus.WithFields(logrus.Fields{}),
		encoder: unicode.UTF8.NewEncoder(),
		decoder: unicode.UTF8.NewDecoder(),
	}
}

func decodeSessionCookie(t *testing.T, value string) (sessionID string) {
	sessionBytes, err := hex.DecodeString(value)
	require.NoError(t, err)
	var cookie struct {
		User      string `json:"user"`
		SessionID string `json:"sid"`
	}
	require.NoError(t, json.Unmarshal(sessionBytes, &cookie))
	return cookie.SessionID
}

func (r CreateSessionResponse) response() (*CreateSessionResponse, error) {
	return &CreateSessionResponse{TokenType: r.TokenType, Token: r.Token, TokenExpiresIn: r.TokenExpiresIn}, nil
}

func newWebPack(t *testing.T, numProxies int) *webPack {
	clock := clockwork.NewFakeClock()

	server, err := auth.NewTestServer(auth.TestServerConfig{
		Auth: auth.TestAuthServerConfig{
			ClusterName: "localhost",
			Dir:         t.TempDir(),
			Clock:       clock,
		},
	})
	require.NoError(t, err)
	t.Cleanup(func() { require.NoError(t, server.Shutdown(context.Background())) })

	// Register the auth server, since test auth server doesn't start its own
	// heartbeat.
	err = server.Auth().UpsertAuthServer(&types.ServerV2{
		Kind:    types.KindAuthServer,
		Version: types.V2,
		Metadata: types.Metadata{
			Namespace: defaults.Namespace,
			Name:      "auth",
		},
		Spec: types.ServerSpecV2{
			Addr:     server.TLS.Listener.Addr().String(),
			Hostname: "localhost",
			Version:  teleport.Version,
		},
	})
	require.NoError(t, err)

	// start auth server
	certs, err := server.Auth().GenerateServerKeys(auth.GenerateServerKeysRequest{
		HostID:   hostID,
		NodeName: server.TLS.ClusterName(),
		Roles:    types.SystemRoles{types.RoleNode},
	})
	require.NoError(t, err)

	signer, err := sshutils.NewSigner(certs.Key, certs.Cert)
	require.NoError(t, err)

	const nodeID = "node"
	nodeClient, err := server.TLS.NewClient(auth.TestIdentity{
		I: auth.BuiltinRole{
			Role:     types.RoleNode,
			Username: nodeID,
		},
	})
	require.NoError(t, err)
	t.Cleanup(func() { require.NoError(t, nodeClient.Close()) })

	hostSigners := []ssh.Signer{signer}
	// create SSH service:
	nodeDataDir := t.TempDir()
	node, err := regular.New(
		utils.NetAddr{AddrNetwork: "tcp", Addr: "127.0.0.1:0"},
		server.TLS.ClusterName(),
		hostSigners,
		nodeClient,
		nodeDataDir,
		"",
		utils.NetAddr{},
		regular.SetUUID(nodeID),
		regular.SetNamespace(defaults.Namespace),
		regular.SetShell("/bin/sh"),
		regular.SetSessionServer(nodeClient),
		regular.SetEmitter(nodeClient),
		regular.SetPAMConfig(&pam.Config{Enabled: false}),
		regular.SetBPF(&bpf.NOP{}),
		regular.SetClock(clock),
	)
	require.NoError(t, err)

	require.NoError(t, node.Start())
	t.Cleanup(func() { require.NoError(t, node.Close()) })
	require.NoError(t, auth.CreateUploaderDir(nodeDataDir))

	var proxies []*proxy
	for p := 0; p < numProxies; p++ {
		proxyID := fmt.Sprintf("proxy%v", p)
		proxies = append(proxies, createProxy(t, proxyID, node, server.TLS, hostSigners, clock))
	}

	// Wait for proxies to fully register before starting the test.
	for start := time.Now(); ; {
		proxies, err := proxies[0].client.GetProxies()
		require.NoError(t, err)
		if len(proxies) == numProxies {
			break
		}
		if time.Since(start) > 5*time.Second {
			t.Fatalf("Proxies didn't register within 5s after startup; registered: %d, want: %d", len(proxies), numProxies)
		}
	}

	return &webPack{
		proxies: proxies,
		server:  server,
		node:    node,
		clock:   clock,
	}
}

func createProxy(t *testing.T, proxyID string, node *regular.Server, authServer *auth.TestTLSServer,
	hostSigners []ssh.Signer, clock clockwork.FakeClock) *proxy {

	// create reverse tunnel service:
	client, err := authServer.NewClient(auth.TestIdentity{
		I: auth.BuiltinRole{
			Role:     types.RoleProxy,
			Username: proxyID,
		},
	})
	require.NoError(t, err)
	t.Cleanup(func() { require.NoError(t, client.Close()) })

	revTunListener, err := net.Listen("tcp", fmt.Sprintf("%v:0", authServer.ClusterName()))
	require.NoError(t, err)
	t.Cleanup(func() { require.NoError(t, revTunListener.Close()) })

	revTunServer, err := reversetunnel.NewServer(reversetunnel.Config{
		ID:                    node.ID(),
		Listener:              revTunListener,
		ClientTLS:             client.TLSConfig(),
		ClusterName:           authServer.ClusterName(),
		HostSigners:           hostSigners,
		LocalAuthClient:       client,
		LocalAccessPoint:      client,
		Emitter:               client,
		NewCachingAccessPoint: auth.NoCache,
		DirectClusters:        []reversetunnel.DirectCluster{{Name: authServer.ClusterName(), Client: client}},
		DataDir:               t.TempDir(),
	})
	require.NoError(t, err)
	t.Cleanup(func() { require.NoError(t, revTunServer.Close()) })

	proxyServer, err := regular.New(
		utils.NetAddr{AddrNetwork: "tcp", Addr: "127.0.0.1:0"},
		authServer.ClusterName(),
		hostSigners,
		client,
		t.TempDir(),
		"",
		utils.NetAddr{},
		regular.SetUUID(proxyID),
		regular.SetProxyMode(revTunServer),
		regular.SetSessionServer(client),
		regular.SetEmitter(client),
		regular.SetNamespace(defaults.Namespace),
		regular.SetBPF(&bpf.NOP{}),
		regular.SetClock(clock),
	)
	require.NoError(t, err)
	t.Cleanup(func() { require.NoError(t, proxyServer.Close()) })

	fs, err := NewDebugFileSystem("../../webassets/teleport")
	require.NoError(t, err)
	handler, err := NewHandler(Config{
		Proxy:        revTunServer,
		AuthServers:  utils.FromAddr(authServer.Addr()),
		DomainName:   authServer.ClusterName(),
		ProxyClient:  client,
		CipherSuites: utils.DefaultCipherSuites(),
		AccessPoint:  client,
		Context:      context.Background(),
		HostUUID:     proxyID,
		Emitter:      client,
		StaticFS:     fs,
	}, SetSessionStreamPollPeriod(200*time.Millisecond), SetClock(clock))
	require.NoError(t, err)

	webServer := httptest.NewTLSServer(handler)
	t.Cleanup(webServer.Close)
	require.NoError(t, proxyServer.Start())

	proxyAddr := utils.MustParseAddr(proxyServer.Addr())
	addr := utils.MustParseAddr(webServer.Listener.Addr().String())
	handler.handler.cfg.ProxyWebAddr = *addr
	handler.handler.cfg.ProxySSHAddr = *proxyAddr
	_, sshPort, err := net.SplitHostPort(proxyAddr.String())
	require.NoError(t, err)
	handler.handler.sshPort = sshPort

	url, err := url.Parse("https://" + webServer.Listener.Addr().String())
	require.NoError(t, err)

	return &proxy{
		clock:   clock,
		auth:    authServer,
		client:  client,
		revTun:  revTunServer,
		node:    node,
		proxy:   proxyServer,
		web:     webServer,
		handler: handler,
		webURL:  *url,
	}
}

// webPack represents the state of a single web test.
// It replicates most of the WebSuite and serves to gradually
// transition the test suite to use the testing package
// directly.
type webPack struct {
	proxies []*proxy
	server  *auth.TestServer
	node    *regular.Server
	clock   clockwork.FakeClock
}

type proxy struct {
	clock   clockwork.FakeClock
	client  *auth.Client
	auth    *auth.TestTLSServer
	revTun  reversetunnel.Server
	node    *regular.Server
	proxy   *regular.Server
	handler *RewritingHandler
	web     *httptest.Server
	webURL  url.URL
}

// authPack returns new authenticated package consisting of created valid
// user, otp token, created web session and authenticated client.
func (r *proxy) authPack(t *testing.T, user string) *authPack {
	const (
		loginUser = "user"
		pass      = "abc123"
		rawSecret = "def456"
	)
	otpSecret := base32.StdEncoding.EncodeToString([]byte(rawSecret))

	ap, err := types.NewAuthPreference(types.AuthPreferenceSpecV2{
		Type:         constants.Local,
		SecondFactor: constants.SecondFactorOTP,
	})
	require.NoError(t, err)

	err = r.auth.Auth().SetAuthPreference(ap)
	require.NoError(t, err)

	r.createUser(context.TODO(), t, user, loginUser, pass, otpSecret)

	// create a valid otp token
	validToken, err := totp.GenerateCode(otpSecret, r.clock.Now())
	require.NoError(t, err)

	clt := r.newClient(t)
	req := CreateSessionReq{
		User:              user,
		Pass:              pass,
		SecondFactorToken: validToken,
	}

	csrfToken := "2ebcb768d0090ea4368e42880c970b61865c326172a4a2343b645cf5d7f20992"
	resp := login(t, clt, csrfToken, csrfToken, req)

	var rawSession *CreateSessionResponse
	require.NoError(t, json.Unmarshal(resp.Bytes(), &rawSession))

	session, err := rawSession.response()
	require.NoError(t, err)

	jar, err := cookiejar.New(nil)
	require.NoError(t, err)

	clt = r.newClient(t, roundtrip.BearerAuth(session.Token), roundtrip.CookieJar(jar))
	jar.SetCookies(&r.webURL, resp.Cookies())

	return &authPack{
		otpSecret: otpSecret,
		user:      user,
		login:     loginUser,
		session:   session,
		clt:       clt,
		cookies:   resp.Cookies(),
	}
}

func (r *proxy) authPackFromPack(t *testing.T, pack *authPack) *authPack {
	jar, err := cookiejar.New(nil)
	require.NoError(t, err)

	clt := r.newClient(t, roundtrip.BearerAuth(pack.session.Token), roundtrip.CookieJar(jar))
	jar.SetCookies(&r.webURL, pack.cookies)

	result := *pack
	result.clt = clt
	return &result
}

func (r *proxy) authPackFromResponse(t *testing.T, httpResp *roundtrip.Response) *authPack {
	var resp *CreateSessionResponse
	require.NoError(t, json.Unmarshal(httpResp.Bytes(), &resp))

	jar, err := cookiejar.New(nil)
	require.NoError(t, err)

	clt := r.newClient(t, roundtrip.BearerAuth(resp.Token), roundtrip.CookieJar(jar))
	jar.SetCookies(&r.webURL, httpResp.Cookies())

	session, err := resp.response()
	require.NoError(t, err)
	if session.TokenExpiresIn < 0 {
		t.Errorf("Expected expiry time to be in the future but got %v", session.TokenExpiresIn)
	}
	return &authPack{
		session: session,
		clt:     clt,
		cookies: httpResp.Cookies(),
	}
}

func (r *proxy) createUser(ctx context.Context, t *testing.T, user, login, pass, otpSecret string) {
	teleUser, err := types.NewUser(user)
	require.NoError(t, err)

	role := services.RoleForUser(teleUser)
	role.SetLogins(services.Allow, []string{login})
	options := role.GetOptions()
	options.ForwardAgent = types.NewBool(true)
	role.SetOptions(options)
	err = r.auth.Auth().UpsertRole(ctx, role)
	require.NoError(t, err)

	teleUser.AddRole(role.GetName())
	teleUser.SetCreatedBy(types.CreatedBy{
		User: types.UserRef{Name: "some-auth-user"},
	})

	err = r.auth.Auth().CreateUser(ctx, teleUser)
	require.NoError(t, err)

	err = r.auth.Auth().UpsertPassword(user, []byte(pass))
	require.NoError(t, err)

	if otpSecret != "" {
		dev, err := services.NewTOTPDevice("otp", otpSecret, r.clock.Now())
		require.NoError(t, err)
		err = r.auth.Auth().UpsertMFADevice(ctx, user, dev)
		require.NoError(t, err)
	}
}

func (r *proxy) newClient(t *testing.T, opts ...roundtrip.ClientParam) *client.WebClient {
	opts = append(opts, roundtrip.HTTPClient(client.NewInsecureWebClient()))
	clt, err := client.NewWebClient(r.webURL.String(), opts...)
	require.NoError(t, err)
	return clt
}

func (r *proxy) makeTerminal(t *testing.T, pack *authPack, sessionID session.ID) *websocket.Conn {
	u := url.URL{
		Host:   r.webURL.Host,
		Scheme: client.WSS,
		Path:   fmt.Sprintf("/v1/webapi/sites/%v/connect", currentSiteShortcut),
	}
	data, err := json.Marshal(TerminalRequest{
		Server: r.node.ID(),
		Login:  pack.login,
		Term: session.TerminalParams{
			W: 100,
			H: 100,
		},
		SessionID: sessionID,
	})
	require.NoError(t, err)

	q := u.Query()
	q.Set("params", string(data))
	q.Set(roundtrip.AccessTokenQueryParam, pack.session.Token)
	u.RawQuery = q.Encode()

	wscfg, err := websocket.NewConfig(u.String(), "http://localhost")
	wscfg.TlsConfig = &tls.Config{
		InsecureSkipVerify: true,
	}
	require.NoError(t, err)

	for _, cookie := range pack.cookies {
		wscfg.Header.Add("Cookie", cookie.String())
	}

	ws, err := websocket.DialConfig(wscfg)
	require.NoError(t, err)
	t.Cleanup(func() { ws.Close() })

	return ws
}

func login(t *testing.T, clt *client.WebClient, cookieToken, reqToken string, reqData interface{}) *roundtrip.Response {
	resp, err := httplib.ConvertResponse(clt.RoundTrip(func() (*http.Response, error) {
		data, err := json.Marshal(reqData)
		if err != nil {
			return nil, err
		}
		req, err := http.NewRequest("POST", clt.Endpoint("webapi", "sessions"), bytes.NewBuffer(data))
		if err != nil {
			return nil, err
		}
		addCSRFCookieToReq(req, cookieToken)
		req.Header.Set("Content-Type", "application/json")
		req.Header.Set(csrf.HeaderName, reqToken)
		return clt.HTTPClient().Do(req)
	}))
	require.NoError(t, err)
	return resp
}

func validateTerminalStream(t *testing.T, conn *websocket.Conn) {
	termHandler := newTerminalHandler()
	stream := termHandler.asTerminalStream(conn)
	_, err := io.WriteString(stream, "echo foo\r\n")
	require.NoError(t, err)

	err = waitForOutput(stream, "foo")
	require.NoError(t, err)
}<|MERGE_RESOLUTION|>--- conflicted
+++ resolved
@@ -1772,17 +1772,12 @@
 		},
 		{
 			Comment: "Query session start and session end events",
-<<<<<<< HEAD
-			Query:   url.Values{"include": []string{sessionEnd.GetType() + ";" + sessionStart.GetType()}},
-			Result:  []apievents.AuditEvent{sessionStart, sessionEnd},
-=======
 			Query: url.Values{
 				"include": []string{sessionEnd.GetType() + ";" + sessionStart.GetType()},
 				"from":    fromTime,
 				"to":      toTime,
 			},
-			Result: []events.AuditEvent{sessionStart, sessionEnd},
->>>>>>> 53094d87
+			Result: []apievents.AuditEvent{sessionStart, sessionEnd},
 		},
 		{
 			Comment: "Query events with filter by type and limit",
