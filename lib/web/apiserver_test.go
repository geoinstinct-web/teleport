--- conflicted
+++ resolved
@@ -1135,24 +1135,11 @@
 }
 
 func TestUnifiedResourcesGet(t *testing.T) {
-<<<<<<< HEAD
-	modules.SetTestModules(t, &modules.TestModules{
-		TestBuildType: modules.BuildEnterprise,
-		TestFeatures:  modules.Features{SAML: true, Kubernetes: true},
-	})
-	env := newWebPack(t, 1)
-	proxy := env.proxies[0]
-	pack := proxy.authPack(t, "test-user@example.com", nil)
-	noAccessRole, err := types.NewRole(services.RoleNameForUser("test-no-access@example.com"), types.RoleSpecV6{})
-	require.NoError(t, err)
-	noAccessPack := proxy.authPack(t, "test-no-access@example.com", []types.Role{noAccessRole})
-=======
 	t.Parallel()
 	env := newWebPack(t, 1)
 	proxy := env.proxies[0]
 	pack := proxy.authPack(t, "test-user@example.com", nil)
 
->>>>>>> fd9a2854
 	// Add nodes
 	for i := 0; i < 20; i++ {
 		name := fmt.Sprintf("server-%d", i)
@@ -1163,124 +1150,6 @@
 		_, err = env.server.Auth().UpsertNode(context.Background(), node)
 		require.NoError(t, err)
 	}
-<<<<<<< HEAD
-
-	// TODO (avatus) : refactor into test cases
-
-	// Get nodes from endpoint.
-	clusterName := env.server.ClusterName()
-	endpoint := pack.clt.Endpoint("webapi", "sites", clusterName, "resources")
-
-	// // should return second page and have no third page
-	query := url.Values{"sort": []string{"name:asc"}, "limit": []string{"100"}}
-	re, err := pack.clt.Get(context.Background(), endpoint, query)
-	require.NoError(t, err)
-	res := clusterNodesGetResponse{}
-	require.NoError(t, json.Unmarshal(re.Bytes(), &res))
-	require.Equal(t, "node", res.Items[0].Name)
-
-	// // should return first page with desc sorted names
-	query = url.Values{"sort": []string{"name:desc"}, "limit": []string{"100"}}
-	re, err = pack.clt.Get(context.Background(), endpoint, query)
-	require.NoError(t, err)
-	descRes := clusterNodesGetResponse{}
-	require.NoError(t, json.Unmarshal(re.Bytes(), &descRes))
-	require.Equal(t, "server-9", descRes.Items[0].Name)
-
-	// add kubes
-	cluster2, err := types.NewKubernetesClusterV3(
-		types.Metadata{
-			Name: "test-kube2",
-		},
-		types.KubernetesClusterSpecV3{},
-	)
-	require.NoError(t, err)
-	server2, err := types.NewKubernetesServerV3FromCluster(
-		cluster2,
-		"test-kube2-hostname",
-		"test-kube2-hostid",
-	)
-	require.NoError(t, err)
-	_, err = env.server.Auth().UpsertKubernetesServer(context.Background(), server2)
-	require.NoError(t, err)
-
-	// add a user group
-	ug, err := types.NewUserGroup(types.Metadata{
-		Name: "ug1", Description: "ug1-description",
-	},
-		types.UserGroupSpecV1{Applications: []string{"app1"}})
-	require.NoError(t, err)
-	err = env.server.Auth().CreateUserGroup(context.Background(), ug)
-	require.NoError(t, err)
-
-	// add app
-	app1 := &types.AppServerV3{
-		Metadata: types.Metadata{Name: "test-app"},
-		Kind:     types.KindAppServer,
-		Version:  types.V2,
-		Spec: types.AppServerSpecV3{
-			HostID: "hostid",
-			App: &types.AppV3{
-				Metadata: types.Metadata{
-					Name:        "app1",
-					Description: "description",
-					Labels:      map[string]string{"test-field": "test-value"},
-				},
-				Spec: types.AppSpecV3{
-					URI:        "https://console.aws.amazon.com", // sets field awsConsole to true
-					PublicAddr: "publicaddrs",
-					UserGroups: []string{"ug1", "ug2"}, // ug2 doesn't exist in the backend, so its lookup will fail.
-				},
-			},
-		},
-	}
-
-	// add another app
-	app2, err := types.NewAppServerV3(types.Metadata{Name: "server2"}, types.AppServerSpecV3{
-		HostID: "hostid",
-		App: &types.AppV3{
-			Metadata: types.Metadata{Name: "app2"},
-			Spec:     types.AppSpecV3{URI: "uri", PublicAddr: "publicaddrs"},
-		},
-	})
-	require.NoError(t, err)
-
-	// add SAML app
-	samlapp, err := types.NewSAMLIdPServiceProvider(types.Metadata{
-		Name: "test-saml-app",
-	}, types.SAMLIdPServiceProviderSpecV1{
-		EntityDescriptor: `<?xml version="1.0" encoding="UTF-8"?>
-		<md:EntityDescriptor xmlns:md="urn:oasis:names:tc:SAML:2.0:metadata" xmlns:ds="http://www.w3.org/2000/09/xmldsig#" entityID="test-saml-app" validUntil="2025-12-09T09:13:31.006Z">
-			 <md:SPSSODescriptor AuthnRequestsSigned="false" WantAssertionsSigned="true" protocolSupportEnumeration="urn:oasis:names:tc:SAML:2.0:protocol">
-					<md:NameIDFormat>urn:oasis:names:tc:SAML:1.1:nameid-format:unspecified</md:NameIDFormat>
-					<md:NameIDFormat>urn:oasis:names:tc:SAML:1.1:nameid-format:emailAddress</md:NameIDFormat>
-					<md:AssertionConsumerService Binding="urn:oasis:names:tc:SAML:2.0:bindings:HTTP-POST" Location="https://sptest.iamshowcase.com/acs" index="0" isDefault="true"/>
-			 </md:SPSSODescriptor>
-		</md:EntityDescriptor>`,
-		EntityID: "test-saml-app",
-	})
-	require.NoError(t, err)
-
-	// Register apps and service providers.
-	_, err = env.server.Auth().UpsertApplicationServer(context.Background(), app1)
-	require.NoError(t, err)
-	_, err = env.server.Auth().UpsertApplicationServer(context.Background(), app2)
-	require.NoError(t, err)
-	err = env.server.Auth().CreateSAMLIdPServiceProvider(context.Background(), samlapp)
-	require.NoError(t, err)
-
-	// add db
-	db, err := types.NewDatabaseServerV3(
-		types.Metadata{Name: "aaaa1"},
-		types.DatabaseServerSpecV3{
-			Protocol: "postgres",
-			Hostname: "localhost",
-			HostID:   "db1-host-id",
-		},
-	)
-	require.NoError(t, err)
-	_, err = env.server.Auth().UpsertDatabaseServer(context.Background(), db)
-=======
 	// add db
 	db, err := types.NewDatabaseV3(types.Metadata{
 		Name: "dbdb",
@@ -1301,7 +1170,6 @@
 	})
 	require.NoError(t, err)
 	_, err = env.server.Auth().UpsertDatabaseServer(context.Background(), dbServer)
->>>>>>> fd9a2854
 	require.NoError(t, err)
 
 	// add windows desktop
@@ -1314,9 +1182,32 @@
 	err = env.server.Auth().UpsertWindowsDesktop(context.Background(), win)
 	require.NoError(t, err)
 
-<<<<<<< HEAD
+	clusterName := env.server.ClusterName()
+	endpoint := pack.clt.Endpoint("webapi", "sites", clusterName, "resources")
+
+	// test sort type ascend
+	query := url.Values{"sort": []string{"kind:asc"}}
+	re, err := pack.clt.Get(context.Background(), endpoint, query)
+	require.NoError(t, err)
+	res := clusterNodesGetResponse{}
+	require.NoError(t, json.Unmarshal(re.Bytes(), &res))
+	require.Equal(t, types.KindDatabase, res.Items[0].Kind)
+
+	// test sort type desc
+	query = url.Values{"sort": []string{"kind:desc"}}
+	re, err = pack.clt.Get(context.Background(), endpoint, query)
+	require.NoError(t, err)
+	res = clusterNodesGetResponse{}
+	require.NoError(t, json.Unmarshal(re.Bytes(), &res))
+	require.Equal(t, types.KindNode, res.Items[0].Kind)
+
+	// test with no access
+	noAccessRole, err := types.NewRole(services.RoleNameForUser("test-no-access@example.com"), types.RoleSpecV6{})
+	require.NoError(t, err)
+	noAccessPack := proxy.authPack(t, "test-no-access@example.com", []types.Role{noAccessRole})
+
 	// shouldnt get any results with no access
-	query = url.Values{"sort": []string{"name"}, "limit": []string{"15"}}
+	query = url.Values{}
 	re, err = noAccessPack.clt.Get(context.Background(), endpoint, query)
 	require.NoError(t, err)
 	res = clusterNodesGetResponse{}
@@ -1332,103 +1223,15 @@
 	require.Len(t, res.Items, 15)
 	require.NotEqual(t, "", res.StartKey)
 
-	// // should return second page and have no third page
-	query = url.Values{"sort": []string{"name"}, "limit": []string{"15"}}
-	query.Add("startKey", res.StartKey)
-=======
-	clusterName := env.server.ClusterName()
-	endpoint := pack.clt.Endpoint("webapi", "sites", clusterName, "resources")
-
-	// test sort type ascend
-	query := url.Values{"sort": []string{"kind:asc"}}
-	re, err := pack.clt.Get(context.Background(), endpoint, query)
-	require.NoError(t, err)
-	res := clusterNodesGetResponse{}
-	require.NoError(t, json.Unmarshal(re.Bytes(), &res))
-	require.Equal(t, types.KindDatabase, res.Items[0].Kind)
-
-	// test sort type desc
-	query = url.Values{"sort": []string{"kind:desc"}}
->>>>>>> fd9a2854
-	re, err = pack.clt.Get(context.Background(), endpoint, query)
-	require.NoError(t, err)
-	res = clusterNodesGetResponse{}
-	require.NoError(t, json.Unmarshal(re.Bytes(), &res))
-<<<<<<< HEAD
-	require.Len(t, res.Items, 12)
-	require.Equal(t, "", res.StartKey)
-
-	// should return muiltiple filtered types
-	query = url.Values{"sort": []string{"name"}, "limit": []string{"15"}}
-	query.Add("kinds", "db")
-	query.Add("kinds", "windows_desktop")
-	query.Add("kinds", "app")
-	re, err = pack.clt.Get(context.Background(), endpoint, query)
-	require.NoError(t, err)
-	res = clusterNodesGetResponse{}
-	require.NoError(t, json.Unmarshal(re.Bytes(), &res))
-	require.Len(t, res.Items, 4)
-	require.Equal(t, "", res.StartKey)
-
-	// should return apps
-	query = url.Values{"sort": []string{"name"}, "limit": []string{"15"}}
-	query.Add("kinds", types.KindApp)
-	query.Add("kinds", types.KindSAMLIdPServiceProvider)
-	re, err = pack.clt.Get(context.Background(), endpoint, query)
-	require.NoError(t, err)
-	res = clusterNodesGetResponse{}
-	require.NoError(t, json.Unmarshal(re.Bytes(), &res))
-	require.Len(t, res.Items, 3)
-	require.Equal(t, "", res.StartKey)
-
-	// should return ascending sorted types
-	query = url.Values{"sort": []string{"kind"}, "limit": []string{"15"}}
-=======
-	require.Equal(t, types.KindNode, res.Items[0].Kind)
-
-	// test with no access
-	noAccessRole, err := types.NewRole(services.RoleNameForUser("test-no-access@example.com"), types.RoleSpecV6{})
-	require.NoError(t, err)
-	noAccessPack := proxy.authPack(t, "test-no-access@example.com", []types.Role{noAccessRole})
-
-	// shouldnt get any results with no access
-	query = url.Values{}
-	re, err = noAccessPack.clt.Get(context.Background(), endpoint, query)
-	require.NoError(t, err)
-	res = clusterNodesGetResponse{}
-	require.NoError(t, json.Unmarshal(re.Bytes(), &res))
-	require.Len(t, res.Items, 0)
-
-	// should return first page and have a second page
-	query = url.Values{"sort": []string{"name"}, "limit": []string{"15"}}
->>>>>>> fd9a2854
-	re, err = pack.clt.Get(context.Background(), endpoint, query)
-	require.NoError(t, err)
-	res = clusterNodesGetResponse{}
-	require.NoError(t, json.Unmarshal(re.Bytes(), &res))
-<<<<<<< HEAD
-	require.Equal(t, types.KindApp, res.Items[0].Kind)
-
-	// should return descending sorted types
-	query = url.Values{"sort": []string{"kind:desc"}, "limit": []string{"15"}}
-=======
-	require.Len(t, res.Items, 15)
-	require.NotEqual(t, "", res.StartKey)
-
 	// should return second page and have no third page
 	query = url.Values{"sort": []string{"name"}, "limit": []string{"15"}}
 	query.Add("startKey", res.StartKey)
->>>>>>> fd9a2854
 	re, err = pack.clt.Get(context.Background(), endpoint, query)
 	require.NoError(t, err)
 	res = clusterNodesGetResponse{}
 	require.NoError(t, json.Unmarshal(re.Bytes(), &res))
-<<<<<<< HEAD
-	require.Equal(t, types.KindNode, res.Items[0].Kind)
-=======
 	require.Len(t, res.Items, 8)
 	require.Equal(t, "", res.StartKey)
->>>>>>> fd9a2854
 }
 
 type clusterAlertsGetResponse struct {
@@ -4145,38 +3948,6 @@
 
 	_, err = env.server.Auth().UpsertDatabaseServer(context.Background(), db)
 	require.NoError(t, err)
-<<<<<<< HEAD
-	_, err = env.server.Auth().UpsertDatabaseServer(context.Background(), db2)
-	require.NoError(t, err)
-
-	// Test without defined database names or users in role.
-	re, err = pack.clt.Get(context.Background(), endpoint, query)
-	require.NoError(t, err)
-
-	resp = testResponse{}
-	require.NoError(t, json.Unmarshal(re.Bytes(), &resp))
-	require.Len(t, resp.Items, 2)
-	require.Equal(t, 2, resp.TotalCount)
-	require.ElementsMatch(t, resp.Items, []ui.Database{{
-		Kind:     types.KindDatabase,
-		Name:     "db1",
-		Desc:     "test-description",
-		Protocol: "test-protocol",
-		Type:     types.DatabaseTypeSelfHosted,
-		Labels:   []ui.Label{{Name: "test-field", Value: "test-value"}},
-		Hostname: "test-uri",
-		URI:      "test-uri:1234",
-	}, {
-		Kind:     types.KindDatabase,
-		Name:     "db2",
-		Type:     types.DatabaseTypeSelfHosted,
-		Labels:   []ui.Label{},
-		Protocol: "test-protocol",
-		Hostname: "test-uri",
-		URI:      "test-uri:1234",
-	}})
-=======
->>>>>>> fd9a2854
 
 	// Test with a role that defines database names and users.
 	extraRole := &types.RoleV6{
@@ -4200,210 +3971,7 @@
 
 	resp := testResponse{}
 	require.NoError(t, json.Unmarshal(re.Bytes(), &resp))
-<<<<<<< HEAD
-	require.Len(t, resp.Items, 2)
-	require.Equal(t, 2, resp.TotalCount)
-	require.ElementsMatch(t, resp.Items, []ui.Database{{
-		Kind:          types.KindDatabase,
-		Name:          "db1",
-		Desc:          "test-description",
-		Protocol:      "test-protocol",
-		Type:          types.DatabaseTypeSelfHosted,
-		Labels:        []ui.Label{{Name: "test-field", Value: "test-value"}},
-		Hostname:      "test-uri",
-		DatabaseUsers: []string{"user1"},
-		DatabaseNames: []string{"name1"},
-		URI:           "test-uri:1234",
-	}, {
-		Kind:          types.KindDatabase,
-		Name:          "db2",
-		Type:          types.DatabaseTypeSelfHosted,
-		Labels:        []ui.Label{},
-		Protocol:      "test-protocol",
-		Hostname:      "test-uri",
-		DatabaseUsers: []string{"user1"},
-		DatabaseNames: []string{"name1"},
-		URI:           "test-uri:1234",
-	}})
-}
-
-func TestClusterDatabaseGet(t *testing.T) {
-	env := newWebPack(t, 1)
-	ctx := context.Background()
-
-	proxy := env.proxies[0]
-
-	dbNames := []string{"db1", "db2"}
-	dbUsers := []string{"user1", "user2"}
-
-	for _, tt := range []struct {
-		name            string
-		preRegisterDB   bool
-		databaseName    string
-		userRoles       func(*testing.T) []types.Role
-		expectedDBUsers []string
-		expectedDBNames []string
-		requireError    require.ErrorAssertionFunc
-	}{
-		{
-			name:          "valid",
-			preRegisterDB: true,
-			databaseName:  "valid",
-			requireError:  require.NoError,
-		},
-		{
-			name:          "notfound",
-			preRegisterDB: true,
-			databaseName:  "otherdb",
-			requireError: func(tt require.TestingT, err error, i ...interface{}) {
-				require.True(tt, trace.IsNotFound(err), "expected a not found error, got %v", err)
-			},
-		},
-		{
-			name:          "notauthorized",
-			preRegisterDB: true,
-			databaseName:  "notauthorized",
-			userRoles: func(tt *testing.T) []types.Role {
-				role, err := types.NewRole(
-					"myrole",
-					types.RoleSpecV6{
-						Allow: types.RoleConditions{
-							DatabaseLabels: types.Labels{
-								"env": apiutils.Strings{"staging"},
-							},
-						},
-					},
-				)
-				require.NoError(tt, err)
-				return []types.Role{role}
-			},
-			requireError: func(tt require.TestingT, err error, i ...interface{}) {
-				require.True(tt, trace.IsNotFound(err), "expected a not found error, got %v", err)
-			},
-		},
-		{
-			name:          "nodb",
-			preRegisterDB: false,
-			databaseName:  "nodb",
-			userRoles: func(tt *testing.T) []types.Role {
-				roleWithDBName, err := types.NewRole(
-					"myroleWithDBName",
-					types.RoleSpecV6{
-						Allow: types.RoleConditions{
-							DatabaseLabels: types.Labels{
-								"env": apiutils.Strings{"prod"},
-							},
-							DatabaseNames: dbNames,
-						},
-					},
-				)
-				require.NoError(tt, err)
-
-				return []types.Role{roleWithDBName}
-			},
-			expectedDBNames: dbNames,
-			expectedDBUsers: dbUsers,
-			requireError: func(tt require.TestingT, err error, i ...interface{}) {
-				require.True(tt, trace.IsNotFound(err), "expected a not found error, got %v", err)
-			},
-		},
-		{
-			name:          "authorizedDBNamesUsers",
-			preRegisterDB: true,
-			databaseName:  "authorizedDBNamesUsers",
-			userRoles: func(tt *testing.T) []types.Role {
-				roleWithDBName, err := types.NewRole(
-					"myroleWithDBName",
-					types.RoleSpecV6{
-						Allow: types.RoleConditions{
-							DatabaseLabels: types.Labels{
-								"env": apiutils.Strings{"prod"},
-							},
-							DatabaseNames: dbNames,
-						},
-					},
-				)
-				require.NoError(tt, err)
-
-				roleWithDBUser, err := types.NewRole(
-					"myroleWithDBUser",
-					types.RoleSpecV6{
-						Allow: types.RoleConditions{
-							DatabaseLabels: types.Labels{
-								"env": apiutils.Strings{"prod"},
-							},
-							DatabaseUsers: dbUsers,
-						},
-					},
-				)
-				require.NoError(tt, err)
-
-				return []types.Role{roleWithDBUser, roleWithDBName}
-			},
-			expectedDBNames: dbNames,
-			expectedDBUsers: dbUsers,
-			requireError:    require.NoError,
-		},
-	} {
-		tt := tt
-		t.Run(tt.name, func(t *testing.T) {
-			t.Parallel()
-
-			// Create default pre-registerDB
-			if tt.preRegisterDB {
-				db, err := types.NewDatabaseV3(types.Metadata{
-					Name: tt.name,
-					Labels: map[string]string{
-						"env": "prod",
-					},
-				}, types.DatabaseSpecV3{
-					Protocol: "test-protocol",
-					URI:      "test-uri",
-				})
-				require.NoError(t, err)
-
-				dbServer, err := types.NewDatabaseServerV3(types.Metadata{
-					Name: tt.name,
-				}, types.DatabaseServerSpecV3{
-					Hostname: tt.name,
-					Protocol: "test-protocol",
-					URI:      "test-uri",
-					HostID:   uuid.NewString(),
-					Database: db,
-				})
-				require.NoError(t, err)
-
-				_, err = env.server.Auth().UpsertDatabaseServer(context.Background(), dbServer)
-				require.NoError(t, err)
-			}
-
-			var roles []types.Role
-			if tt.userRoles != nil {
-				roles = tt.userRoles(t)
-			}
-
-			pack := proxy.authPack(t, tt.name+"_user@example.com", roles)
-
-			endpoint := pack.clt.Endpoint("webapi", "sites", env.server.ClusterName(), "databases", tt.databaseName)
-			re, err := pack.clt.Get(ctx, endpoint, nil)
-			tt.requireError(t, err)
-			if err != nil {
-				return
-			}
-
-			resp := ui.Database{}
-			require.NoError(t, json.Unmarshal(re.Bytes(), &resp))
-
-			require.Equal(t, tt.databaseName, resp.Name, "database name")
-			require.Equal(t, types.DatabaseTypeSelfHosted, resp.Type, "database type")
-			require.EqualValues(t, []ui.Label{{Name: "env", Value: "prod"}}, resp.Labels)
-			require.ElementsMatch(t, tt.expectedDBUsers, resp.DatabaseUsers)
-			require.ElementsMatch(t, tt.expectedDBNames, resp.DatabaseNames)
-		})
-	}
-=======
 	require.Len(t, resp.Items, 1)
->>>>>>> fd9a2854
 }
 
 func TestClusterKubesGet(t *testing.T) {
