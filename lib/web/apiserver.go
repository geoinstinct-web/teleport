/*
Copyright 2015-2021 Gravitational, Inc.

Licensed under the Apache License, Version 2.0 (the "License");
you may not use this file except in compliance with the License.
You may obtain a copy of the License at

    http://www.apache.org/licenses/LICENSE-2.0

Unless required by applicable law or agreed to in writing, software
distributed under the License is distributed on an "AS IS" BASIS,
WITHOUT WARRANTIES OR CONDITIONS OF ANY KIND, either express or implied.
See the License for the specific language governing permissions and
limitations under the License.
*/

// Package web implements web proxy handler that provides
// web interface to view and connect to teleport nodes
package web

import (
	"compress/gzip"
	"context"
	"encoding/base64"
	"encoding/json"
	"errors"
	"fmt"
	"html/template"
	"io"
	"net"
	"net/http"
	"net/url"
	"strconv"
	"strings"
	"sync"
	"time"

	"github.com/google/uuid"
	"github.com/gravitational/oxy/ratelimit"
	"github.com/gravitational/roundtrip"
	"github.com/gravitational/trace"
	"github.com/jonboulle/clockwork"
	"github.com/julienschmidt/httprouter"
	lemma_secret "github.com/mailgun/lemma/secret"
	"github.com/sirupsen/logrus"
	"go.opentelemetry.io/otel/exporters/otlp/otlptrace"
	oteltrace "go.opentelemetry.io/otel/trace"
	tracepb "go.opentelemetry.io/proto/otlp/trace/v1"
	"golang.org/x/crypto/ssh"
	"golang.org/x/exp/slices"
	"golang.org/x/mod/semver"
	"google.golang.org/protobuf/encoding/protojson"

	"github.com/gravitational/teleport"
	"github.com/gravitational/teleport/api/client/proto"
	"github.com/gravitational/teleport/api/client/webclient"
	"github.com/gravitational/teleport/api/constants"
	apidefaults "github.com/gravitational/teleport/api/defaults"
	apitracing "github.com/gravitational/teleport/api/observability/tracing"
	"github.com/gravitational/teleport/api/types"
	apievents "github.com/gravitational/teleport/api/types/events"
	"github.com/gravitational/teleport/api/types/installers"
	"github.com/gravitational/teleport/api/utils/keys"
	apisshutils "github.com/gravitational/teleport/api/utils/sshutils"
	"github.com/gravitational/teleport/lib/auth"
	wanlib "github.com/gravitational/teleport/lib/auth/webauthn"
	"github.com/gravitational/teleport/lib/client"
	"github.com/gravitational/teleport/lib/defaults"
	"github.com/gravitational/teleport/lib/events"
	"github.com/gravitational/teleport/lib/httplib"
	"github.com/gravitational/teleport/lib/httplib/csrf"
	"github.com/gravitational/teleport/lib/jwt"
	"github.com/gravitational/teleport/lib/limiter"
	"github.com/gravitational/teleport/lib/plugin"
	"github.com/gravitational/teleport/lib/proxy"
	"github.com/gravitational/teleport/lib/reversetunnel"
	"github.com/gravitational/teleport/lib/secret"
	"github.com/gravitational/teleport/lib/services"
	"github.com/gravitational/teleport/lib/session"
	"github.com/gravitational/teleport/lib/srv"
	"github.com/gravitational/teleport/lib/utils"
	"github.com/gravitational/teleport/lib/web/app"
	"github.com/gravitational/teleport/lib/web/ui"
)

const (
	// SSOLoginFailureMessage is a generic error message to avoid disclosing sensitive SSO failure messages.
	SSOLoginFailureMessage = "Failed to login. Please check Teleport's log for more details."
	metaRedirectHTML       = `
<!DOCTYPE html>
<html lang="en">
	<head>
		<title>Teleport Redirection Service</title>
		<meta http-equiv="cache-control" content="no-cache"/>
		<meta http-equiv="refresh" content="0;URL='{{.}}'" />
	</head>
	<body></body>
</html>
`
)

var metaRedirectTemplate = template.Must(template.New("meta-redirect").Parse(metaRedirectHTML))

// Handler is HTTP web proxy handler
type Handler struct {
	log logrus.FieldLogger

	sync.Mutex
	httprouter.Router
	cfg                     Config
	auth                    *sessionCache
	sessionStreamPollPeriod time.Duration
	clock                   clockwork.Clock
	// sshPort specifies the SSH proxy port extracted
	// from configuration
	sshPort string

	// ClusterFeatures contain flags for supported and unsupported features.
	ClusterFeatures proto.Features
}

// HandlerOption is a functional argument - an option that can be passed
// to NewHandler function
type HandlerOption func(h *Handler) error

// SetSessionStreamPollPeriod sets polling period for session streams
func SetSessionStreamPollPeriod(period time.Duration) HandlerOption {
	return func(h *Handler) error {
		if period < 0 {
			return trace.BadParameter("period should be non zero")
		}
		h.sessionStreamPollPeriod = period
		return nil
	}
}

// SetClock sets the clock on a handler
func SetClock(clock clockwork.Clock) HandlerOption {
	return func(h *Handler) error {
		h.clock = clock
		return nil
	}
}

type proxySettingsGetter interface {
	GetProxySettings(ctx context.Context) (*webclient.ProxySettings, error)
}

// Config represents web handler configuration parameters
type Config struct {
	// PluginRegistry handles plugin registration
	PluginRegistry plugin.Registry
	// Proxy is a reverse tunnel proxy that handles connections
	// to local cluster or remote clusters using unified interface
	Proxy reversetunnel.Tunnel
	// AuthServers is a list of auth servers this proxy talks to
	AuthServers utils.NetAddr
	// DomainName is a domain name served by web handler
	DomainName string
	// ProxyClient is a client that authenticated as proxy
	ProxyClient auth.ClientI
	// ProxySSHAddr points to the SSH address of the proxy
	ProxySSHAddr utils.NetAddr
	// ProxyKubeAddr points to the Kube address of the proxy
	ProxyKubeAddr utils.NetAddr
	// ProxyWebAddr points to the web (HTTPS) address of the proxy
	ProxyWebAddr utils.NetAddr
	// ProxyPublicAddr contains web proxy public addresses.
	ProxyPublicAddrs []utils.NetAddr

	// CipherSuites is the list of cipher suites Teleport suppports.
	CipherSuites []uint16

	// FIPS mode means Teleport started in a FedRAMP/FIPS 140-2 compliant
	// configuration.
	FIPS bool

	// AccessPoint holds a cache to the Auth Server.
	AccessPoint auth.ProxyAccessPoint

	// Emitter is event emitter
	Emitter events.StreamEmitter

	// HostUUID is the UUID of this process.
	HostUUID string

	// Context is used to signal process exit.
	Context context.Context

	// StaticFS optionally specifies the HTTP file system to use.
	// Enables web UI if set.
	StaticFS http.FileSystem

	// CachedSessionLingeringThreshold specifies the time the session will linger
	// in the cache before getting purged after it has expired.
	// Defaults to cachedSessionLingeringThreshold if unspecified.
	CachedSessionLingeringThreshold *time.Duration

	// ClusterFeatures contains flags for supported/unsupported features.
	ClusterFeatures proto.Features

	// ProxySettings allows fetching the current proxy settings.
	ProxySettings proxySettingsGetter

	// MinimalReverseTunnelRoutesOnly mode handles only the endpoints required for
	// a reverse tunnel agent to establish a connection.
	MinimalReverseTunnelRoutesOnly bool

	// PublicProxyAddr is used to template the public proxy address
	// into the installer script responses
	PublicProxyAddr string

	// ALPNHandler is the ALPN connection handler for handling upgraded ALPN
	// connection through a HTTP upgrade call.
	ALPNHandler ConnectionHandler

	// TraceClient is used to forward spans to the upstream collector for the UI
	TraceClient otlptrace.Client

	// Router is used to route ssh sessions to hosts
	Router *proxy.Router

	// SessionControl is used to determine if users are
	// allowed to spawn new sessions
	SessionControl *srv.SessionController

	// TracerProvider generates tracers to create spans with
	TracerProvider oteltrace.TracerProvider
}

type APIHandler struct {
	handler *Handler

	// appHandler is a http.Handler to forward requests to applications.
	appHandler *app.Handler
}

// ConnectionHandler defines a function for serving incoming connections.
type ConnectionHandler func(ctx context.Context, conn net.Conn) error

// Check if this request should be forwarded to an application handler to
// be handled by the UI and handle the request appropriately.
func (h *APIHandler) ServeHTTP(w http.ResponseWriter, r *http.Request) {
	// If the request is either to the fragment authentication endpoint or if the
	// request is already authenticated (has a session cookie), forward to
	// application handlers. If the request is unauthenticated and requesting a
	// FQDN that is not of the proxy, redirect to application launcher.
	if h.appHandler != nil && (app.HasFragment(r) || app.HasSession(r) || app.HasClientCert(r)) {
		h.appHandler.ServeHTTP(w, r)
		return
	}
	if redir, ok := app.HasName(r, h.handler.cfg.ProxyPublicAddrs); ok {
		http.Redirect(w, r, redir, http.StatusFound)
		return
	}
	// Serve the Web UI.
	h.handler.ServeHTTP(w, r)
}

// HandleConnection handles connections from plain TCP applications.
func (h *APIHandler) HandleConnection(ctx context.Context, conn net.Conn) error {
	return h.appHandler.HandleConnection(ctx, conn)
}

func (h *APIHandler) Close() error {
	return h.handler.Close()
}

// NewHandler returns a new instance of web proxy handler
func NewHandler(cfg Config, opts ...HandlerOption) (*APIHandler, error) {
	const apiPrefix = "/" + teleport.WebAPIVersion
	cfg.ProxyClient = auth.WithGithubConnectorConversions(cfg.ProxyClient)
	h := &Handler{
		cfg:             cfg,
		log:             newPackageLogger(),
		clock:           clockwork.NewRealClock(),
		ClusterFeatures: cfg.ClusterFeatures,
	}

	// for properly handling url-encoded parameter values.
	h.UseRawPath = true

	for _, o := range opts {
		if err := o(h); err != nil {
			return nil, trace.Wrap(err)
		}
	}

	sessionLingeringThreshold := cachedSessionLingeringThreshold
	if cfg.CachedSessionLingeringThreshold != nil {
		sessionLingeringThreshold = *cfg.CachedSessionLingeringThreshold
	}

	auth, err := newSessionCache(sessionCacheOptions{
		proxyClient:               cfg.ProxyClient,
		accessPoint:               cfg.AccessPoint,
		servers:                   []utils.NetAddr{cfg.AuthServers},
		cipherSuites:              cfg.CipherSuites,
		clock:                     h.clock,
		sessionLingeringThreshold: sessionLingeringThreshold,
	})
	if err != nil {
		return nil, trace.Wrap(err)
	}
	h.auth = auth

	_, sshPort, err := net.SplitHostPort(cfg.ProxySSHAddr.String())
	if err != nil {
		h.log.WithError(err).Warnf("Invalid SSH proxy address %q, will use default port %v.",
			cfg.ProxySSHAddr.String(), defaults.SSHProxyListenPort)
		sshPort = strconv.Itoa(defaults.SSHProxyListenPort)
	}
	h.sshPort = sshPort

	// challengeLimiter is used to limit unauthenticated challenge generation for
	// passwordless.
	challengeLimiter, err := limiter.NewRateLimiter(limiter.Config{
		Rates: []limiter.Rate{
			{
				Period:  defaults.LimiterPasswordlessPeriod,
				Average: defaults.LimiterPasswordlessAverage,
				Burst:   defaults.LimiterPasswordlessBurst,
			},
		},
		MaxConnections:   defaults.LimiterMaxConnections,
		MaxNumberOfUsers: defaults.LimiterMaxConcurrentUsers,
	})
	if err != nil {
		return nil, trace.Wrap(err)
	}

	if cfg.MinimalReverseTunnelRoutesOnly {
		h.bindMinimalEndpoints()
	} else {
		h.bindDefaultEndpoints(challengeLimiter)
	}

	// if Web UI is enabled, check the assets dir:
	var indexPage *template.Template
	if cfg.StaticFS != nil {
		index, err := cfg.StaticFS.Open("/index.html")
		if err != nil {
			h.log.WithError(err).Error("Failed to open index file.")
			return nil, trace.Wrap(err)
		}
		defer index.Close()
		indexContent, err := io.ReadAll(index)
		if err != nil {
			return nil, trace.ConvertSystemError(err)
		}
		indexPage, err = template.New("index").Parse(string(indexContent))
		if err != nil {
			return nil, trace.BadParameter("failed parsing index.html template: %v", err)
		}

		h.Handle("GET", "/web/config.js", httplib.MakeHandler(h.getWebConfig))
	}

	routingHandler := http.HandlerFunc(func(w http.ResponseWriter, r *http.Request) {
		// request is going to the API?
		if strings.HasPrefix(r.URL.Path, apiPrefix) {
			http.StripPrefix(apiPrefix, h).ServeHTTP(w, r)
			return
		}

		// request is going to the web UI
		if cfg.StaticFS == nil {
			w.WriteHeader(http.StatusNotImplemented)
			return
		}

		// redirect to "/web" when someone hits "/"
		if r.URL.Path == "/" {
			http.Redirect(w, r, "/web", http.StatusFound)
			return
		}

		// serve Web UI:
		if strings.HasPrefix(r.URL.Path, "/web/app") {
			httplib.SetStaticFileHeaders(w.Header())
			http.StripPrefix("/web", makeGzipHandler(http.FileServer(cfg.StaticFS))).ServeHTTP(w, r)
		} else if strings.HasPrefix(r.URL.Path, "/web/") || r.URL.Path == "/web" {
			csrfToken, err := csrf.AddCSRFProtection(w, r)
			if err != nil {
				h.log.WithError(err).Warn("Failed to generate CSRF token.")
			}

			session, err := h.authenticateWebSession(w, r)
			if err != nil {
				h.log.WithError(err).Debug("Could not authenticate.")
			}
			session.XCSRF = csrfToken

			httplib.SetIndexHTMLHeaders(w.Header())
			if err := indexPage.Execute(w, session); err != nil {
				h.log.WithError(err).Error("Failed to execute index page template.")
			}
		} else {
			http.NotFound(w, r)
		}
	})

	h.NotFound = routingHandler

	if cfg.PluginRegistry != nil {
		if err := cfg.PluginRegistry.RegisterProxyWebHandlers(h); err != nil {
			return nil, trace.Wrap(err)
		}
	}

	resp, err := h.cfg.ProxySettings.GetProxySettings(cfg.Context)
	if err != nil {
		return nil, trace.Wrap(err)
	}

	// Create application specific handler. This handler handles sessions and
	// forwarding for application access.
	var appHandler *app.Handler
	if !cfg.MinimalReverseTunnelRoutesOnly {
		appHandler, err = app.NewHandler(cfg.Context, &app.HandlerConfig{
			Clock:         h.clock,
			AuthClient:    cfg.ProxyClient,
			AccessPoint:   cfg.AccessPoint,
			ProxyClient:   cfg.Proxy,
			CipherSuites:  cfg.CipherSuites,
			WebPublicAddr: resp.SSH.PublicAddr,
		})
		if err != nil {
			return nil, trace.Wrap(err)
		}
	}

	return &APIHandler{
		handler:    h,
		appHandler: appHandler,
	}, nil
}

type webSession struct {
	Session string
	XCSRF   string
}

func (h *Handler) authenticateWebSession(w http.ResponseWriter, r *http.Request) (webSession, error) {
	ctx, err := h.AuthenticateRequest(w, r, false)
	if err != nil {
		return webSession{}, trace.Wrap(err)
	}
	resp, err := newSessionResponse(ctx)
	if err != nil {
		return webSession{}, trace.Wrap(err)
	}
	out, err := json.Marshal(resp)
	if err != nil {
		return webSession{}, trace.Wrap(err)
	}
	return webSession{
		Session: base64.StdEncoding.EncodeToString(out),
	}, nil
}

// bindMinimalEndpoints binds only the endpoints required for a reverse tunnel
// agent to establish a connection.
func (h *Handler) bindMinimalEndpoints() {
	// find is like ping, but is faster because it is optimized for servers
	// and does not fetch the data that servers don't need, e.g.
	// OIDC connectors and auth preferences
	h.GET("/webapi/find", httplib.MakeHandler(h.find))
	// Issue host credentials.
	h.POST("/webapi/host/credentials", httplib.MakeHandler(h.hostCredentials))
}

// bindDefaultEndpoints binds the default endpoints for the web API.
func (h *Handler) bindDefaultEndpoints(challengeLimiter *limiter.RateLimiter) {
	h.bindMinimalEndpoints()

	// ping endpoint is used to check if the server is up. the /webapi/ping
	// endpoint returns the default authentication method and configuration that
	// the server supports. the /webapi/ping/:connector endpoint can be used to
	// query the authentication configuration for a specific connector.
	h.GET("/webapi/ping", httplib.MakeHandler(h.ping))
	h.GET("/webapi/ping/:connector", httplib.MakeHandler(h.pingWithConnector))

	// Unauthenticated access to JWT public keys.
	h.GET("/.well-known/jwks.json", httplib.MakeHandler(h.jwks))

	// Unauthenticated access to the message of the day
	h.GET("/webapi/motd", httplib.MakeHandler(h.motd))

	// Unauthenticated access to retrieving the script used to install
	// Teleport
	h.GET("/webapi/scripts/installer/:name", httplib.MakeHandler(h.installer))

	// desktop access configuration scripts
	h.GET("/webapi/scripts/desktop-access/install-ad-ds.ps1", httplib.MakeHandler(h.desktopAccessScriptInstallADDSHandle))
	h.GET("/webapi/scripts/desktop-access/install-ad-cs.ps1", httplib.MakeHandler(h.desktopAccessScriptInstallADCSHandle))
	h.GET("/webapi/scripts/desktop-access/configure/:token/configure-ad.ps1", httplib.MakeHandler(h.desktopAccessScriptConfigureHandle))

	// DELETE IN: 5.1.0
	//
	// Migrated this endpoint to /webapi/sessions/web below.
	h.POST("/webapi/sessions", httplib.WithCSRFProtection(h.createWebSession))

	// Forwards traces to the configured upstream collector
	h.POST("/webapi/traces", h.WithAuth(h.traces))

	// Web sessions
	h.POST("/webapi/sessions/web", httplib.WithCSRFProtection(h.createWebSession))
	h.POST("/webapi/sessions/app", h.WithAuth(h.createAppSession))
	h.DELETE("/webapi/sessions", h.WithAuth(h.deleteSession))
	h.POST("/webapi/sessions/renew", h.WithAuth(h.renewSession))

	h.POST("/webapi/users", h.WithAuth(h.createUserHandle))
	h.PUT("/webapi/users", h.WithAuth(h.updateUserHandle))
	h.GET("/webapi/users", h.WithAuth(h.getUsersHandle))
	h.DELETE("/webapi/users/:username", h.WithAuth(h.deleteUserHandle))

	// We have an overlap route here, please see godoc of handleGetUserOrResetToken
	// h.GET("/webapi/users/:username", h.WithAuth(h.getUserHandle))
	// h.GET("/webapi/users/password/token/:token", httplib.MakeHandler(h.getResetPasswordTokenHandle))
	h.GET("/webapi/users/*wildcard", h.handleGetUserOrResetToken)

	h.PUT("/webapi/users/password/token", httplib.WithCSRFProtection(h.changeUserAuthentication))
	h.PUT("/webapi/users/password", h.WithAuth(h.changePassword))
	h.POST("/webapi/users/password/token", h.WithAuth(h.createResetPasswordToken))
	h.POST("/webapi/users/privilege/token", h.WithAuth(h.createPrivilegeTokenHandle))

	// Issues SSH temp certificates based on 2FA access creds
	h.POST("/webapi/ssh/certs", httplib.MakeHandler(h.createSSHCert))

	// list available sites
	h.GET("/webapi/sites", h.WithAuth(h.getClusters))

	// Site specific API

	// get namespaces
	h.GET("/webapi/sites/:site/namespaces", h.WithClusterAuth(h.getSiteNamespaces))

	// get nodes
	h.GET("/webapi/sites/:site/nodes", h.WithClusterAuth(h.clusterNodesGet))

	// Get applications.
	h.GET("/webapi/sites/:site/apps", h.WithClusterAuth(h.clusterAppsGet))

	// get login alerts
	h.GET("/webapi/sites/:site/alerts", h.WithClusterAuth(h.clusterLoginAlertsGet))

	// active sessions handlers
	h.GET("/webapi/sites/:site/connect", h.WithClusterAuth(h.siteNodeConnect))       // connect to an active session (via websocket)
	h.GET("/webapi/sites/:site/sessions", h.WithClusterAuth(h.siteSessionsGet))      // get active list of sessions
	h.POST("/webapi/sites/:site/sessions", h.WithClusterAuth(h.siteSessionGenerate)) // create active session metadata
	h.GET("/webapi/sites/:site/sessions/:sid", h.WithClusterAuth(h.siteSessionGet))  // get active session metadata

	// Audit events handlers.
	h.GET("/webapi/sites/:site/events/search", h.WithClusterAuth(h.clusterSearchEvents))                 // search site events
	h.GET("/webapi/sites/:site/events/search/sessions", h.WithClusterAuth(h.clusterSearchSessionEvents)) // search site session events
	h.GET("/webapi/sites/:site/sessions/:sid/events", h.WithClusterAuth(h.siteSessionEventsGet))         // get recorded session's timing information (from events)
	h.GET("/webapi/sites/:site/sessions/:sid/stream", h.siteSessionStreamGet)                            // get recorded session's bytes (from events)

	// scp file transfer
	h.GET("/webapi/sites/:site/nodes/:server/:login/scp", h.WithClusterAuth(h.transferFile))
	h.POST("/webapi/sites/:site/nodes/:server/:login/scp", h.WithClusterAuth(h.transferFile))

	// Sign required files to set up mTLS using the db format.
	h.POST("/webapi/sites/:site/sign/db", h.WithProvisionTokenAuth(h.signDatabaseCertificate))

	// Returns the CA Certs
	h.GET("/webapi/sites/:site/auth/export", h.authExportPublic)

	// token generation
	h.POST("/webapi/token", h.WithAuth(h.createTokenHandle))

	// add Node token generation
	// DELETE IN 11.0. Deprecated, use /webapi/token for generating tokens of any role.
	h.POST("/webapi/nodes/token", h.WithAuth(h.createNodeTokenHandle))
	// join scripts
	h.GET("/scripts/:token/install-node.sh", httplib.MakeHandler(h.getNodeJoinScriptHandle))
	h.GET("/scripts/:token/install-app.sh", httplib.MakeHandler(h.getAppJoinScriptHandle))
	h.GET("/scripts/:token/install-database.sh", httplib.MakeHandler(h.getDatabaseJoinScriptHandle))
	// web context
	h.GET("/webapi/sites/:site/context", h.WithClusterAuth(h.getUserContext))
	h.GET("/webapi/sites/:site/resources/check", h.WithClusterAuth(h.checkAccessToRegisteredResource))

	// Database access handlers.
	h.GET("/webapi/sites/:site/databases", h.WithClusterAuth(h.clusterDatabasesGet))
	h.POST("/webapi/sites/:site/databases", h.WithClusterAuth(h.handleDatabaseCreate))
	h.PUT("/webapi/sites/:site/databases/:database", h.WithClusterAuth(h.handleDatabaseUpdate))
	h.GET("/webapi/sites/:site/databases/:database", h.WithClusterAuth(h.clusterDatabaseGet))
	h.GET("/webapi/sites/:site/databases/:database/iam/policy", h.WithClusterAuth(h.handleDatabaseGetIAMPolicy))

	// Kube access handlers.
	h.GET("/webapi/sites/:site/kubernetes", h.WithClusterAuth(h.clusterKubesGet))

	// Github connector handlers
	h.GET("/webapi/github/login/web", h.WithRedirect(h.githubLoginWeb))
	h.GET("/webapi/github/callback", h.WithMetaRedirect(h.githubCallback))
	h.POST("/webapi/github/login/console", httplib.MakeHandler(h.githubLoginConsole))

	// MFA public endpoints.
	h.POST("/webapi/mfa/login/begin", h.withLimiter(challengeLimiter, h.mfaLoginBegin))
	h.POST("/webapi/mfa/login/finish", httplib.MakeHandler(h.mfaLoginFinish))
	h.POST("/webapi/mfa/login/finishsession", httplib.MakeHandler(h.mfaLoginFinishSession))
	h.DELETE("/webapi/mfa/token/:token/devices/:devicename", httplib.MakeHandler(h.deleteMFADeviceWithTokenHandle))
	h.GET("/webapi/mfa/token/:token/devices", httplib.MakeHandler(h.getMFADevicesWithTokenHandle))
	h.POST("/webapi/mfa/token/:token/authenticatechallenge", httplib.MakeHandler(h.createAuthenticateChallengeWithTokenHandle))
	h.POST("/webapi/mfa/token/:token/registerchallenge", httplib.MakeHandler(h.createRegisterChallengeWithTokenHandle))

	// MFA private endpoints.
	h.GET("/webapi/mfa/devices", h.WithAuth(h.getMFADevicesHandle))
	h.POST("/webapi/mfa/authenticatechallenge", h.WithAuth(h.createAuthenticateChallengeHandle))
	h.POST("/webapi/mfa/devices", h.WithAuth(h.addMFADeviceHandle))
	h.POST("/webapi/mfa/authenticatechallenge/password", h.WithAuth(h.createAuthenticateChallengeWithPassword))

	// trusted clusters
	h.POST("/webapi/trustedclusters/validate", httplib.MakeHandler(h.validateTrustedCluster))

	// User Status (used by client to check if user session is valid)
	h.GET("/webapi/user/status", h.WithAuth(h.getUserStatus))

	h.GET("/webapi/roles", h.WithAuth(h.getRolesHandle))
	h.PUT("/webapi/roles", h.WithAuth(h.upsertRoleHandle))
	h.POST("/webapi/roles", h.WithAuth(h.upsertRoleHandle))
	h.DELETE("/webapi/roles/:name", h.WithAuth(h.deleteRole))

	h.GET("/webapi/github", h.WithAuth(h.getGithubConnectorsHandle))
	h.PUT("/webapi/github", h.WithAuth(h.upsertGithubConnectorHandle))
	h.POST("/webapi/github", h.WithAuth(h.upsertGithubConnectorHandle))
	h.DELETE("/webapi/github/:name", h.WithAuth(h.deleteGithubConnector))

	h.GET("/webapi/trustedcluster", h.WithAuth(h.getTrustedClustersHandle))
	h.PUT("/webapi/trustedcluster", h.WithAuth(h.upsertTrustedClusterHandle))
	h.POST("/webapi/trustedcluster", h.WithAuth(h.upsertTrustedClusterHandle))
	h.DELETE("/webapi/trustedcluster/:name", h.WithAuth(h.deleteTrustedCluster))

	h.GET("/webapi/apps/:fqdnHint", h.WithAuth(h.getAppFQDN))
	h.GET("/webapi/apps/:fqdnHint/:clusterName/:publicAddr", h.WithAuth(h.getAppFQDN))

	// Desktop access endpoints.
	h.GET("/webapi/sites/:site/desktops", h.WithClusterAuth(h.clusterDesktopsGet))
	h.GET("/webapi/sites/:site/desktopservices", h.WithClusterAuth(h.clusterDesktopServicesGet))
	h.GET("/webapi/sites/:site/desktops/:desktopName", h.WithClusterAuth(h.getDesktopHandle))
	// GET /webapi/sites/:site/desktops/:desktopName/connect?access_token=<bearer_token>&username=<username>&width=<width>&height=<height>
	h.GET("/webapi/sites/:site/desktops/:desktopName/connect", h.WithClusterAuth(h.desktopConnectHandle))
	// GET /webapi/sites/:site/desktopplayback/:sid?access_token=<bearer_token>
	h.GET("/webapi/sites/:site/desktopplayback/:sid", h.WithClusterAuth(h.desktopPlaybackHandle))
	h.GET("/webapi/sites/:site/desktops/:desktopName/active", h.WithClusterAuth(h.desktopIsActive))

	// GET a Connection Diagnostics by its name
	h.GET("/webapi/sites/:site/diagnostics/connections/:connectionid", h.WithClusterAuth(h.getConnectionDiagnostic))
	// Diagnose a Connection
	h.POST("/webapi/sites/:site/diagnostics/connections", h.WithClusterAuth(h.diagnoseConnection))

	// Connection upgrades.
	h.GET("/webapi/connectionupgrade", httplib.MakeHandler(h.connectionUpgrade))
}

// GetProxyClient returns authenticated auth server client
func (h *Handler) GetProxyClient() auth.ClientI {
	return h.cfg.ProxyClient
}

// Close closes associated session cache operations
func (h *Handler) Close() error {
	return h.auth.Close()
}

func (h *Handler) getUserStatus(w http.ResponseWriter, r *http.Request, _ httprouter.Params, c *SessionContext) (interface{}, error) {
	return OK(), nil
}

// handleGetUserOrResetToken has two handlers:
// - read user
// - return reset password token
// It has two because the expected route for reading a user overlaps with an already existing one
// Using `GET /webapi/users/:username` invalidates the `GET /webapi/users/password/token/:token` route
// An alternative would be using the resource's singular name `GET /webapi/user/:username` but it invalidates the `GET /webapi/user/status` route
// So, instead we'll use `GET /webapi/users/*wildcard`, parse the path/params and call the appropriate handler
func (h *Handler) handleGetUserOrResetToken(w http.ResponseWriter, r *http.Request, p httprouter.Params) {
	// do we have multiple path fields or just one
	relativePath := p.ByName("wildcard")
	relativePath = strings.TrimPrefix(relativePath, "/") // relativePath might start with "/", removing it helps reasoning
	pathFields := strings.Split(relativePath, "/")

	params := httprouter.Params{}

	handleFunc := httplib.MakeHandler(func(w http.ResponseWriter, r *http.Request, p httprouter.Params) (interface{}, error) {
		http.NotFound(w, r)
		return nil, nil
	})

	// having one means we have an username
	if len(pathFields) == 1 {
		params = httprouter.Params{httprouter.Param{
			Key:   "username",
			Value: pathFields[0],
		}}

		handleFunc = h.WithAuth(h.getUserHandle)
	}

	// if we have exactly 3 and they look like /password/token/:token
	if len(pathFields) == 3 && pathFields[0] == "password" && pathFields[1] == "token" && pathFields[2] != "" {
		params = httprouter.Params{httprouter.Param{
			Key:   "token",
			Value: pathFields[2],
		}}

		handleFunc = httplib.MakeHandler(h.getResetPasswordTokenHandle)
	}

	handleFunc(w, r, params)
}

// getUserContext returns user context
//
// GET /webapi/sites/:site/context
func (h *Handler) getUserContext(w http.ResponseWriter, r *http.Request, p httprouter.Params, c *SessionContext, site reversetunnel.RemoteSite) (interface{}, error) {
	cn, err := h.cfg.AccessPoint.GetClusterName()
	if err != nil {
		return nil, trace.Wrap(err)
	}
	if cn.GetClusterName() != site.GetName() {
		return nil, trace.BadParameter("endpoint only implemented for root cluster")
	}
	accessChecker, err := c.GetUserAccessChecker()
	if err != nil {
		return nil, trace.Wrap(err)
	}

	clt, err := c.GetClient()
	if err != nil {
		return nil, trace.Wrap(err)
	}

	user, err := clt.GetUser(c.GetUser(), false)
	if err != nil {
		return nil, trace.Wrap(err)
	}

	// The following section is similar to
	// https://github.com/gravitational/teleport/blob/ea810d30d99f26e58a190edc5facfbe0c09ea5e5/lib/srv/desktop/windows_server.go#L757-L769
	recConfig, err := c.unsafeCachedAuthClient.GetSessionRecordingConfig(r.Context())
	if err != nil {
		return nil, trace.Wrap(err)
	}
	desktopRecordingEnabled := recConfig.GetMode() != types.RecordOff

	userContext, err := ui.NewUserContext(user, accessChecker.Roles(), h.ClusterFeatures, desktopRecordingEnabled)
	if err != nil {
		return nil, trace.Wrap(err)
	}

	res, err := clt.GetAccessCapabilities(r.Context(), types.AccessCapabilitiesRequest{
		RequestableRoles:   true,
		SuggestedReviewers: true,
	})
	if err != nil {
		return nil, trace.Wrap(err)
	}

	userContext.AccessCapabilities = ui.AccessCapabilities{
		RequestableRoles:   res.RequestableRoles,
		SuggestedReviewers: res.SuggestedReviewers,
	}

	userContext.Cluster, err = ui.GetClusterDetails(r.Context(), site)
	if err != nil {
		return nil, trace.Wrap(err)
	}

	userContext.ConsumedAccessRequestID = c.session.GetConsumedAccessRequestID()

	return userContext, nil
}

func localSettings(cap types.AuthPreference) (webclient.AuthenticationSettings, error) {
	as := webclient.AuthenticationSettings{
		Type:              constants.Local,
		SecondFactor:      cap.GetSecondFactor(),
		PreferredLocalMFA: cap.GetPreferredLocalMFA(),
		AllowPasswordless: cap.GetAllowPasswordless(),
		Local:             &webclient.LocalSettings{},
		PrivateKeyPolicy:  cap.GetPrivateKeyPolicy(),
	}

	// Only copy the connector name if it's truly local and not a local fallback.
	if cap.GetType() == constants.Local {
		as.Local.Name = cap.GetConnectorName()
	}

	// U2F settings.
	switch u2f, err := cap.GetU2F(); {
	case err == nil:
		as.U2F = &webclient.U2FSettings{AppID: u2f.AppID}
	case !trace.IsNotFound(err):
		log.WithError(err).Warnf("Error reading U2F settings")
	}

	// Webauthn settings.
	switch webConfig, err := cap.GetWebauthn(); {
	case err == nil:
		as.Webauthn = &webclient.Webauthn{
			RPID: webConfig.RPID,
		}
	case !trace.IsNotFound(err):
		log.WithError(err).Warnf("Error reading WebAuthn settings")
	}

	return as, nil
}

func oidcSettings(connector types.OIDCConnector, cap types.AuthPreference) webclient.AuthenticationSettings {
	return webclient.AuthenticationSettings{
		Type: constants.OIDC,
		OIDC: &webclient.OIDCSettings{
			Name:    connector.GetName(),
			Display: connector.GetDisplay(),
		},
		// Local fallback / MFA.
		SecondFactor:      cap.GetSecondFactor(),
		PreferredLocalMFA: cap.GetPreferredLocalMFA(),
		PrivateKeyPolicy:  cap.GetPrivateKeyPolicy(),
	}
}

func samlSettings(connector types.SAMLConnector, cap types.AuthPreference) webclient.AuthenticationSettings {
	return webclient.AuthenticationSettings{
		Type: constants.SAML,
		SAML: &webclient.SAMLSettings{
			Name:    connector.GetName(),
			Display: connector.GetDisplay(),
		},
		// Local fallback / MFA.
		SecondFactor:      cap.GetSecondFactor(),
		PreferredLocalMFA: cap.GetPreferredLocalMFA(),
		PrivateKeyPolicy:  cap.GetPrivateKeyPolicy(),
	}
}

func githubSettings(connector types.GithubConnector, cap types.AuthPreference) webclient.AuthenticationSettings {
	return webclient.AuthenticationSettings{
		Type: constants.Github,
		Github: &webclient.GithubSettings{
			Name:    connector.GetName(),
			Display: connector.GetDisplay(),
		},
		// Local fallback / MFA.
		SecondFactor:      cap.GetSecondFactor(),
		PreferredLocalMFA: cap.GetPreferredLocalMFA(),
		PrivateKeyPolicy:  cap.GetPrivateKeyPolicy(),
	}
}

func getAuthSettings(ctx context.Context, authClient auth.ClientI) (webclient.AuthenticationSettings, error) {
	cap, err := authClient.GetAuthPreference(ctx)
	if err != nil {
		return webclient.AuthenticationSettings{}, trace.Wrap(err)
	}

	var as webclient.AuthenticationSettings

	switch cap.GetType() {
	case constants.Local:
		as, err = localSettings(cap)
		if err != nil {
			return webclient.AuthenticationSettings{}, trace.Wrap(err)
		}
	case constants.OIDC:
		if cap.GetConnectorName() != "" {
			oidcConnector, err := authClient.GetOIDCConnector(ctx, cap.GetConnectorName(), false)
			if err != nil {
				return webclient.AuthenticationSettings{}, trace.Wrap(err)
			}

			as = oidcSettings(oidcConnector, cap)
		} else {
			oidcConnectors, err := authClient.GetOIDCConnectors(ctx, false)
			if err != nil {
				return webclient.AuthenticationSettings{}, trace.Wrap(err)
			}
			if len(oidcConnectors) == 0 {
				return webclient.AuthenticationSettings{}, trace.BadParameter("no oidc connectors found")
			}

			as = oidcSettings(oidcConnectors[0], cap)
		}
	case constants.SAML:
		if cap.GetConnectorName() != "" {
			samlConnector, err := authClient.GetSAMLConnector(ctx, cap.GetConnectorName(), false)
			if err != nil {
				return webclient.AuthenticationSettings{}, trace.Wrap(err)
			}

			as = samlSettings(samlConnector, cap)
		} else {
			samlConnectors, err := authClient.GetSAMLConnectors(ctx, false)
			if err != nil {
				return webclient.AuthenticationSettings{}, trace.Wrap(err)
			}
			if len(samlConnectors) == 0 {
				return webclient.AuthenticationSettings{}, trace.BadParameter("no saml connectors found")
			}

			as = samlSettings(samlConnectors[0], cap)
		}
	case constants.Github:
		if cap.GetConnectorName() != "" {
			githubConnector, err := authClient.GetGithubConnector(ctx, cap.GetConnectorName(), false)
			if err != nil {
				return webclient.AuthenticationSettings{}, trace.Wrap(err)
			}
			as = githubSettings(githubConnector, cap)
		} else {
			githubConnectors, err := authClient.GetGithubConnectors(ctx, false)
			if err != nil {
				return webclient.AuthenticationSettings{}, trace.Wrap(err)
			}
			if len(githubConnectors) == 0 {
				return webclient.AuthenticationSettings{}, trace.BadParameter("no github connectors found")
			}
			as = githubSettings(githubConnectors[0], cap)
		}
	default:
		return webclient.AuthenticationSettings{}, trace.BadParameter("unknown type %v", cap.GetType())
	}

	as.HasMessageOfTheDay = cap.GetMessageOfTheDay() != ""
	pingResp, err := authClient.Ping(ctx)
	if err != nil {
		return webclient.AuthenticationSettings{}, trace.Wrap(err)
	}
	as.LoadAllCAs = pingResp.LoadAllCAs

	return as, nil
}

// traces forwards spans from the web ui to the upstream collector configured for the proxy. If tracing is
// disabled then the forwarding is a noop.
func (h *Handler) traces(w http.ResponseWriter, r *http.Request, _ httprouter.Params, _ *SessionContext) (interface{}, error) {
	body, err := io.ReadAll(io.LimitReader(r.Body, teleport.MaxHTTPRequestSize))
	if err != nil {
		h.log.WithError(err).Error("Failed to read traces request")
		w.WriteHeader(http.StatusBadRequest)
		return nil, nil
	}

	if err := r.Body.Close(); err != nil {
		h.log.WithError(err).Warn("Failed to close traces request body")
	}

	var data tracepb.TracesData
	if err := protojson.Unmarshal(body, &data); err != nil {
		h.log.WithError(err).Error("Failed to unmarshal traces request")
		w.WriteHeader(http.StatusBadRequest)
		return nil, nil
	}

	if len(data.ResourceSpans) == 0 {
		w.WriteHeader(http.StatusBadRequest)
		return nil, nil
	}

	// Unmarshalling of TraceId, SpanId, and ParentSpanId might all yield incorrect values. The raw values from
	// OpenTelemetry-js are hex encoded, but the unmarshal call above will decode them as base64.
	// In order to ensure the ids are in the right format and won't be rejected by the upstream collector
	// we attempt to convert them back into the base64 and then hex decode them.
	for _, resourceSpan := range data.ResourceSpans {
		for _, scopeSpan := range resourceSpan.ScopeSpans {
			for _, span := range scopeSpan.Spans {

				// attempt to convert the trace id to the right format
				if tid, err := oteltrace.TraceIDFromHex(base64.StdEncoding.EncodeToString(span.TraceId)); err == nil {
					span.TraceId = tid[:]
				}

				// attempt to convert the span id to the right format
				if sid, err := oteltrace.SpanIDFromHex(base64.StdEncoding.EncodeToString(span.SpanId)); err == nil {
					span.SpanId = sid[:]
				}

				// attempt to convert the parent span id to the right format
				if len(span.ParentSpanId) > 0 {
					if psid, err := oteltrace.SpanIDFromHex(base64.StdEncoding.EncodeToString(span.ParentSpanId)); err == nil {
						span.ParentSpanId = psid[:]
					}
				}
			}
		}
	}

	go func() {
		if err := h.cfg.TraceClient.UploadTraces(r.Context(), data.ResourceSpans); err != nil {
			h.log.WithError(err).Error("Failed to upload traces")
		}
	}()

	w.WriteHeader(http.StatusOK)
	return nil, nil
}

func (h *Handler) ping(w http.ResponseWriter, r *http.Request, p httprouter.Params) (interface{}, error) {
	var err error
	authSettings, err := getAuthSettings(r.Context(), h.cfg.ProxyClient)
	if err != nil {
		return nil, trace.Wrap(err)
	}

	proxyConfig, err := h.cfg.ProxySettings.GetProxySettings(r.Context())
	if err != nil {
		return nil, trace.Wrap(err)
	}

	pr, err := h.cfg.ProxyClient.Ping(r.Context())
	if err != nil {
		return nil, trace.Wrap(err)
	}

	return webclient.PingResponse{
		Auth:             authSettings,
		Proxy:            *proxyConfig,
		ServerVersion:    teleport.Version,
		MinClientVersion: teleport.MinClientVersion,
		ClusterName:      h.auth.clusterName,
		LicenseWarnings:  pr.LicenseWarnings,
	}, nil
}

func (h *Handler) find(w http.ResponseWriter, r *http.Request, p httprouter.Params) (interface{}, error) {
	proxyConfig, err := h.cfg.ProxySettings.GetProxySettings(r.Context())
	if err != nil {
		return nil, trace.Wrap(err)
	}
	return webclient.PingResponse{
		Proxy:            *proxyConfig,
		ServerVersion:    teleport.Version,
		MinClientVersion: teleport.MinClientVersion,
		ClusterName:      h.auth.clusterName,
	}, nil
}

func (h *Handler) pingWithConnector(w http.ResponseWriter, r *http.Request, p httprouter.Params) (interface{}, error) {
	authClient := h.cfg.ProxyClient
	connectorName := p.ByName("connector")

	cap, err := authClient.GetAuthPreference(r.Context())
	if err != nil {
		return nil, trace.Wrap(err)
	}

	pingResp, err := authClient.Ping(r.Context())
	if err != nil {
		return nil, trace.Wrap(err)
	}
	loadAllCAs := pingResp.LoadAllCAs

	proxyConfig, err := h.cfg.ProxySettings.GetProxySettings(r.Context())
	if err != nil {
		return nil, trace.Wrap(err)
	}
	response := &webclient.PingResponse{
		Proxy:         *proxyConfig,
		ServerVersion: teleport.Version,
		ClusterName:   h.auth.clusterName,
	}

	hasMessageOfTheDay := cap.GetMessageOfTheDay() != ""
	if slices.Contains(constants.SystemConnectors, connectorName) {
		response.Auth, err = localSettings(cap)
		if err != nil {
			return nil, trace.Wrap(err)
		}
		response.Auth.HasMessageOfTheDay = hasMessageOfTheDay
		response.Auth.LoadAllCAs = loadAllCAs
		response.Auth.Local.Name = connectorName // echo connector queried by caller
		return response, nil
	}

	// collectorNames stores a list of the registered collector names so that
	// in the event that no connector has matched, the list can be returned.
	var collectorNames []string

	// first look for a oidc connector with that name
	oidcConnectors, err := authClient.GetOIDCConnectors(r.Context(), false)
	if err == nil {
		for index, value := range oidcConnectors {
			collectorNames = append(collectorNames, value.GetMetadata().Name)
			if value.GetMetadata().Name == connectorName {
				response.Auth = oidcSettings(oidcConnectors[index], cap)
				response.Auth.HasMessageOfTheDay = hasMessageOfTheDay
				response.Auth.LoadAllCAs = loadAllCAs
				return response, nil
			}
		}
	}

	// if no oidc connector was found, look for a saml connector
	samlConnectors, err := authClient.GetSAMLConnectors(r.Context(), false)
	if err == nil {
		for index, value := range samlConnectors {
			collectorNames = append(collectorNames, value.GetMetadata().Name)
			if value.GetMetadata().Name == connectorName {
				response.Auth = samlSettings(samlConnectors[index], cap)
				response.Auth.HasMessageOfTheDay = hasMessageOfTheDay
				response.Auth.LoadAllCAs = loadAllCAs
				return response, nil
			}
		}
	}

	// look for github connector
	githubConnectors, err := authClient.GetGithubConnectors(r.Context(), false)
	if err == nil {
		for index, value := range githubConnectors {
			collectorNames = append(collectorNames, value.GetMetadata().Name)
			if value.GetMetadata().Name == connectorName {
				response.Auth = githubSettings(githubConnectors[index], cap)
				response.Auth.HasMessageOfTheDay = hasMessageOfTheDay
				response.Auth.LoadAllCAs = loadAllCAs
				return response, nil
			}
		}
	}

	return nil,
		trace.BadParameter(
			"invalid connector name: %v; valid options: %s",
			connectorName, strings.Join(collectorNames, ", "))
}

// getWebConfig returns configuration for the web application.
func (h *Handler) getWebConfig(w http.ResponseWriter, r *http.Request, p httprouter.Params) (interface{}, error) {
	httplib.SetWebConfigHeaders(w.Header())

	authProviders := []webclient.WebConfigAuthProvider{}

	// get all OIDC connectors
	oidcConnectors, err := h.cfg.ProxyClient.GetOIDCConnectors(r.Context(), false)
	if err != nil {
		h.log.WithError(err).Error("Cannot retrieve OIDC connectors.")
	}
	for _, item := range oidcConnectors {
		authProviders = append(authProviders, webclient.WebConfigAuthProvider{
			Type:        webclient.WebConfigAuthProviderOIDCType,
			WebAPIURL:   webclient.WebConfigAuthProviderOIDCURL,
			Name:        item.GetName(),
			DisplayName: item.GetDisplay(),
		})
	}

	// get all SAML connectors
	samlConnectors, err := h.cfg.ProxyClient.GetSAMLConnectors(r.Context(), false)
	if err != nil {
		h.log.WithError(err).Error("Cannot retrieve SAML connectors.")
	}
	for _, item := range samlConnectors {
		authProviders = append(authProviders, webclient.WebConfigAuthProvider{
			Type:        webclient.WebConfigAuthProviderSAMLType,
			WebAPIURL:   webclient.WebConfigAuthProviderSAMLURL,
			Name:        item.GetName(),
			DisplayName: item.GetDisplay(),
		})
	}

	// get all Github connectors
	githubConnectors, err := h.cfg.ProxyClient.GetGithubConnectors(r.Context(), false)
	if err != nil {
		h.log.WithError(err).Error("Cannot retrieve Github connectors.")
	}
	for _, item := range githubConnectors {
		authProviders = append(authProviders, webclient.WebConfigAuthProvider{
			Type:        webclient.WebConfigAuthProviderGitHubType,
			WebAPIURL:   webclient.WebConfigAuthProviderGitHubURL,
			Name:        item.GetName(),
			DisplayName: item.GetDisplay(),
		})
	}

	// get auth type & second factor type
	var authSettings webclient.WebConfigAuthSettings
	if cap, err := h.cfg.ProxyClient.GetAuthPreference(r.Context()); err != nil {
		h.log.WithError(err).Error("Cannot retrieve AuthPreferences.")
		authSettings = webclient.WebConfigAuthSettings{
			Providers:        authProviders,
			SecondFactor:     constants.SecondFactorOff,
			LocalAuthEnabled: true,
			AuthType:         constants.Local,
		}
	} else {
		authType := cap.GetType()
		var localConnectorName string

		if authType == constants.Local {
			localConnectorName = cap.GetConnectorName()
		}

		authSettings = webclient.WebConfigAuthSettings{
			Providers:          authProviders,
			SecondFactor:       cap.GetSecondFactor(),
			LocalAuthEnabled:   cap.GetAllowLocalAuth(),
			AllowPasswordless:  cap.GetAllowPasswordless(),
			AuthType:           authType,
			PreferredLocalMFA:  cap.GetPreferredLocalMFA(),
			LocalConnectorName: localConnectorName,
			PrivateKeyPolicy:   cap.GetPrivateKeyPolicy(),
		}
	}

	// get tunnel address to display on cloud instances
	tunnelPublicAddr := ""
	if h.ClusterFeatures.GetCloud() {
		proxyConfig, err := h.cfg.ProxySettings.GetProxySettings(r.Context())
		if err != nil {
			h.log.WithError(err).Warn("Cannot retrieve ProxySettings, tunnel address won't be set in Web UI.")
		} else {
			tunnelPublicAddr = proxyConfig.SSH.TunnelPublicAddr
		}
	}

	// disable joining sessions if proxy session recording is enabled
	canJoinSessions := true
	recCfg, err := h.cfg.ProxyClient.GetSessionRecordingConfig(r.Context())
	if err != nil {
		h.log.WithError(err).Error("Cannot retrieve SessionRecordingConfig.")
	} else {
		canJoinSessions = !services.IsRecordAtProxy(recCfg.GetMode())
	}

	webCfg := webclient.WebConfig{
		Auth:                authSettings,
		CanJoinSessions:     canJoinSessions,
		IsCloud:             h.ClusterFeatures.GetCloud(),
		TunnelPublicAddress: tunnelPublicAddr,
	}

	resource, err := h.cfg.ProxyClient.GetClusterName()
	if err != nil {
		h.log.WithError(err).Warn("Failed to query cluster name.")
	} else {
		webCfg.ProxyClusterName = resource.GetClusterName()
	}

	out, err := json.Marshal(webCfg)
	if err != nil {
		return nil, trace.Wrap(err)
	}

	fmt.Fprintf(w, "var GRV_CONFIG = %v;", string(out))
	return nil, nil
}

type JWKSResponse struct {
	// Keys is a list of public keys in JWK format.
	Keys []jwt.JWK `json:"keys"`
}

// jwks returns all public keys used to sign JWT tokens for this cluster.
func (h *Handler) jwks(w http.ResponseWriter, r *http.Request, p httprouter.Params) (interface{}, error) {
	clusterName, err := h.cfg.ProxyClient.GetDomainName(r.Context())
	if err != nil {
		return nil, trace.Wrap(err)
	}

	// Fetch the JWT public keys only.
	ca, err := h.cfg.ProxyClient.GetCertAuthority(r.Context(), types.CertAuthID{
		Type:       types.JWTSigner,
		DomainName: clusterName,
	}, false)
	if err != nil {
		return nil, trace.Wrap(err)
	}
	pairs := ca.GetTrustedJWTKeyPairs()

	// Create response and allocate space for the keys.
	var resp JWKSResponse
	resp.Keys = make([]jwt.JWK, 0, len(pairs))

	// Loop over and all add public keys in JWK format.
	for _, pair := range pairs {
		jwk, err := jwt.MarshalJWK(pair.PublicKey)
		if err != nil {
			return nil, trace.Wrap(err)
		}
		resp.Keys = append(resp.Keys, jwk)
	}
	return &resp, nil
}

func (h *Handler) motd(w http.ResponseWriter, r *http.Request, p httprouter.Params) (interface{}, error) {
	authPrefs, err := h.cfg.ProxyClient.GetAuthPreference(r.Context())
	if err != nil {
		return nil, trace.Wrap(err)
	}

	return webclient.MotD{Text: authPrefs.GetMessageOfTheDay()}, nil
}

func (h *Handler) githubLoginWeb(w http.ResponseWriter, r *http.Request, p httprouter.Params) string {
	logger := h.log.WithField("auth", "github")
	logger.Debug("Web login start.")

	req, err := ParseSSORequestParams(r)
	if err != nil {
		logger.WithError(err).Error("Failed to extract SSO parameters from request.")
		return client.LoginFailedRedirectURL
	}

	response, err := h.cfg.ProxyClient.CreateGithubAuthRequest(r.Context(), types.GithubAuthRequest{
		CSRFToken:         req.CSRFToken,
		ConnectorID:       req.ConnectorID,
		CreateWebSession:  true,
		ClientRedirectURL: req.ClientRedirectURL,
	})
	if err != nil {
		logger.WithError(err).Error("Error creating auth request.")
		return client.LoginFailedRedirectURL

	}

	return response.RedirectURL
}

func (h *Handler) githubLoginConsole(w http.ResponseWriter, r *http.Request, p httprouter.Params) (interface{}, error) {
	logger := h.log.WithField("auth", "github")
	logger.Debug("Console login start.")

	req := new(client.SSOLoginConsoleReq)
	if err := httplib.ReadJSON(r, req); err != nil {
		logger.WithError(err).Error("Error reading json.")
		return nil, trace.AccessDenied(SSOLoginFailureMessage)
	}

	if err := req.CheckAndSetDefaults(); err != nil {
		logger.WithError(err).Error("Missing request parameters.")
		return nil, trace.AccessDenied(SSOLoginFailureMessage)
	}

	response, err := h.cfg.ProxyClient.CreateGithubAuthRequest(r.Context(), types.GithubAuthRequest{
		ConnectorID:          req.ConnectorID,
		PublicKey:            req.PublicKey,
		CertTTL:              req.CertTTL,
		ClientRedirectURL:    req.RedirectURL,
		Compatibility:        req.Compatibility,
		RouteToCluster:       req.RouteToCluster,
		KubernetesCluster:    req.KubernetesCluster,
		AttestationStatement: req.AttestationStatement.ToProto(),
	})
	if err != nil {
		logger.WithError(err).Error("Failed to create Github auth request.")
		return nil, trace.AccessDenied(SSOLoginFailureMessage)
	}

	return &client.SSOLoginConsoleResponse{
		RedirectURL: response.RedirectURL,
	}, nil
}

func (h *Handler) githubCallback(w http.ResponseWriter, r *http.Request, p httprouter.Params) string {
	logger := h.log.WithField("auth", "github")
	logger.Debugf("Callback start: %v.", r.URL.Query())

	response, err := h.cfg.ProxyClient.ValidateGithubAuthCallback(r.Context(), r.URL.Query())
	if err != nil {
		logger.WithError(err).Error("Error while processing callback.")

		// try to find the auth request, which bears the original client redirect URL.
		// if found, use it to terminate the flow.
		//
		// this improves the UX by terminating the failed SSO flow immediately, rather than hoping for a timeout.
		if requestID := r.URL.Query().Get("state"); requestID != "" {
			if request, errGet := h.cfg.ProxyClient.GetGithubAuthRequest(r.Context(), requestID); errGet == nil && !request.CreateWebSession {
				if redURL, errEnc := RedirectURLWithError(request.ClientRedirectURL, err); errEnc == nil {
					return redURL.String()
				}
			}
		}
		if errors.Is(err, auth.ErrGithubNoTeams) {
			return client.LoginFailedUnauthorizedRedirectURL
		}

		return client.LoginFailedBadCallbackRedirectURL
	}

	// if we created web session, set session cookie and redirect to original url
	if response.Req.CreateWebSession {
		logger.Infof("Redirecting to web browser.")

		res := &SSOCallbackResponse{
			CSRFToken:         response.Req.CSRFToken,
			Username:          response.Username,
			SessionName:       response.Session.GetName(),
			ClientRedirectURL: response.Req.ClientRedirectURL,
		}

		if err := SSOSetWebSessionAndRedirectURL(w, r, res, true); err != nil {
			logger.WithError(err).Error("Error setting web session.")
			return client.LoginFailedRedirectURL
		}

		return res.ClientRedirectURL
	}

	logger.Infof("Callback is redirecting to console login.")
	if len(response.Req.PublicKey) == 0 {
		logger.Error("Not a web or console login request.")
		return client.LoginFailedRedirectURL
	}

	redirectURL, err := ConstructSSHResponse(AuthParams{
		ClientRedirectURL: response.Req.ClientRedirectURL,
		Username:          response.Username,
		Identity:          response.Identity,
		Session:           response.Session,
		Cert:              response.Cert,
		TLSCert:           response.TLSCert,
		HostSigners:       response.HostSigners,
		FIPS:              h.cfg.FIPS,
	})
	if err != nil {
		logger.WithError(err).Error("Error constructing ssh response")
		return client.LoginFailedRedirectURL
	}

	return redirectURL.String()
}

func (h *Handler) installer(w http.ResponseWriter, r *http.Request, p httprouter.Params) (interface{}, error) {
	httplib.SetScriptHeaders(w.Header())

	installerName := p.ByName("name")
	installer, err := h.auth.proxyClient.GetInstaller(r.Context(), installerName)
	if err != nil {
		return nil, trace.Wrap(err)
	}
	ping, err := h.auth.Ping(r.Context())
	if err != nil {
		return nil, trace.Wrap(err)
	}
	// semver parsing requires a 'v' at the beginning of the version string.
	version := semver.Major("v" + ping.ServerVersion)
	instTmpl, err := template.New("").Parse(installer.GetScript())
	if err != nil {
		return nil, trace.Wrap(err)
	}
	tmpl := installers.Template{
		PublicProxyAddr: h.cfg.PublicProxyAddr,
		MajorVersion:    version,
	}
	err = instTmpl.Execute(w, tmpl)
	return nil, trace.Wrap(err)
}

// AuthParams are used to construct redirect URL containing auth
// information back to tsh login
type AuthParams struct {
	// Username is authenticated teleport username
	Username string
	// Identity contains validated OIDC identity
	Identity types.ExternalIdentity
	// Web session will be generated by auth server if requested in OIDCAuthRequest
	Session types.WebSession
	// Cert will be generated by certificate authority
	Cert []byte
	// TLSCert is PEM encoded TLS certificate
	TLSCert []byte
	// HostSigners is a list of signing host public keys
	// trusted by proxy, used in console login
	HostSigners []types.CertAuthority
	// ClientRedirectURL is a URL to redirect client to
	ClientRedirectURL string
	// FIPS mode means Teleport started in a FedRAMP/FIPS 140-2 compliant
	// configuration.
	FIPS bool
}

// ConstructSSHResponse creates a special SSH response for SSH login method
// that encodes everything using the client's secret key
func ConstructSSHResponse(response AuthParams) (*url.URL, error) {
	u, err := url.Parse(response.ClientRedirectURL)
	if err != nil {
		return nil, trace.Wrap(err)
	}
	consoleResponse := auth.SSHLoginResponse{
		Username:    response.Username,
		Cert:        response.Cert,
		TLSCert:     response.TLSCert,
		HostSigners: auth.AuthoritiesToTrustedCerts(response.HostSigners),
	}
	out, err := json.Marshal(consoleResponse)
	if err != nil {
		return nil, trace.Wrap(err)
	}

	// Extract secret out of the request. Look for both "secret" which is the
	// old format and "secret_key" which is the new fomat. If this is not done,
	// then users would have to update their callback URL in their identity
	// provider.
	values := u.Query()
	secretV1 := values.Get("secret")
	secretV2 := values.Get("secret_key")
	values.Set("secret", "")
	values.Set("secret_key", "")

	var ciphertext []byte

	switch {
	// AES-GCM based symmetric cipher.
	case secretV2 != "":
		key, err := secret.ParseKey([]byte(secretV2))
		if err != nil {
			return nil, trace.Wrap(err)
		}
		ciphertext, err = key.Seal(out)
		if err != nil {
			return nil, trace.Wrap(err)
		}
	// NaCl based symmetric cipher (legacy).
	case secretV1 != "":
		// If FIPS mode was requested, make sure older clients that use NaCl get rejected.
		if response.FIPS {
			return nil, trace.BadParameter("non-FIPS compliant encryption: NaCl, check " +
				"that tsh release was downloaded from https://dashboard.gravitational.com")
		}

		secretKeyBytes, err := lemma_secret.EncodedStringToKey(secretV1)
		if err != nil {
			return nil, trace.BadParameter("bad secret")
		}
		encryptor, err := lemma_secret.New(&lemma_secret.Config{KeyBytes: secretKeyBytes})
		if err != nil {
			return nil, trace.Wrap(err)
		}
		sealedBytes, err := encryptor.Seal(out)
		if err != nil {
			return nil, trace.Wrap(err)
		}
		ciphertext, err = json.Marshal(sealedBytes)
		if err != nil {
			return nil, trace.Wrap(err)
		}
	default:
		return nil, trace.BadParameter("missing secret")
	}

	// Place ciphertext into the response body.
	values.Set("response", string(ciphertext))

	u.RawQuery = values.Encode()
	return u, nil
}

// RedirectURLWithError adds an err query parameter to the given redirect URL with the
// given errReply message and returns the new URL. If the given URL cannot be parsed,
// an error is returned with a nil URL. It is used to return an error back to the
// original URL in an SSO callback when validation fails.
func RedirectURLWithError(clientRedirectURL string, errReply error) (*url.URL, error) {
	u, err := url.Parse(clientRedirectURL)
	if err != nil {
		return nil, trace.Wrap(err)
	}

	values := u.Query()
	values.Set("err", errReply.Error())

	u.RawQuery = values.Encode()
	return u, nil
}

// CreateSessionReq is a request to create session from username, password and
// second factor token.
type CreateSessionReq struct {
	// User is the Teleport username.
	User string `json:"user"`
	// Pass is the password.
	Pass string `json:"pass"`
	// SecondFactorToken is the OTP.
	SecondFactorToken string `json:"second_factor_token"`
}

// String returns text description of this response
func (r *CreateSessionResponse) String() string {
	return fmt.Sprintf("WebSession(type=%v,token=%v,expires=%vs)",
		r.TokenType, r.Token, r.TokenExpiresIn)
}

// CreateSessionResponse returns OAuth compabible data about
// access token: https://tools.ietf.org/html/rfc6749
type CreateSessionResponse struct {
	// TokenType is token type (bearer)
	TokenType string `json:"type"`
	// Token value
	Token string `json:"token"`
	// TokenExpiresIn sets seconds before this token is not valid
	TokenExpiresIn int `json:"expires_in"`
	// SessionExpires is when this session expires.
	SessionExpires time.Time `json:"sessionExpires,omitempty"`
	// SessionInactiveTimeoutMS specifies how long in milliseconds
	// a user WebUI session can be left idle before being logged out
	// by the server. A zero value means there is no idle timeout set.
	SessionInactiveTimeoutMS int `json:"sessionInactiveTimeout"`
}

func newSessionResponse(ctx *SessionContext) (*CreateSessionResponse, error) {
	accessChecker, err := ctx.GetUserAccessChecker()
	if err != nil {
		return nil, trace.Wrap(err)
	}
	_, err = accessChecker.CheckLoginDuration(0)
	if err != nil {
		return nil, trace.Wrap(err)
	}

	token, err := ctx.getToken()
	if err != nil {
		return nil, trace.Wrap(err)
	}

	return &CreateSessionResponse{
		TokenType:                roundtrip.AuthBearer,
		Token:                    token.GetName(),
		TokenExpiresIn:           int(token.Expiry().Sub(ctx.parent.clock.Now()) / time.Second),
		SessionInactiveTimeoutMS: int(ctx.session.GetIdleTimeout().Milliseconds()),
	}, nil
}

// createWebSession creates a new web session based on user, pass and 2nd factor token
//
// POST /v1/webapi/sessions/web
//
// {"user": "alex", "pass": "abc123", "second_factor_token": "token", "second_factor_type": "totp"}
//
// # Response
//
// {"type": "bearer", "token": "bearer token", "user": {"name": "alex", "allowed_logins": ["admin", "bob"]}, "expires_in": 20}
func (h *Handler) createWebSession(w http.ResponseWriter, r *http.Request, p httprouter.Params) (interface{}, error) {
	var req *CreateSessionReq
	if err := httplib.ReadJSON(r, &req); err != nil {
		return nil, trace.Wrap(err)
	}

	// get cluster preferences to see if we should login
	// with password or password+otp
	authClient := h.cfg.ProxyClient
	cap, err := authClient.GetAuthPreference(r.Context())
	if err != nil {
		return nil, trace.Wrap(err)
	}

	clientMeta := clientMetaFromReq(r)

	var webSession types.WebSession

	switch cap.GetSecondFactor() {
	case constants.SecondFactorOff:
		webSession, err = h.auth.AuthWithoutOTP(r.Context(), req.User, req.Pass, clientMeta)
	case constants.SecondFactorOTP, constants.SecondFactorOn:
		webSession, err = h.auth.AuthWithOTP(r.Context(), req.User, req.Pass, req.SecondFactorToken, clientMeta)
	case constants.SecondFactorOptional:
		if req.SecondFactorToken == "" {
			webSession, err = h.auth.AuthWithoutOTP(r.Context(), req.User, req.Pass, clientMeta)
		} else {
			webSession, err = h.auth.AuthWithOTP(r.Context(), req.User, req.Pass, req.SecondFactorToken, clientMeta)
		}
	default:
		return nil, trace.AccessDenied("unknown second factor type: %q", cap.GetSecondFactor())
	}
	if err != nil {
		h.log.WithError(err).Warnf("Access attempt denied for user %q.", req.User)
		// Since checking for private key policy meant that they passed authn,
		// return policy error as is to help direct user.
		if keys.IsPrivateKeyPolicyError(err) {
			return nil, trace.Wrap(err)
		}
		// Obscure all other errors.
		return nil, trace.AccessDenied("invalid credentials")
	}

	// Block and wait a few seconds for the session that was created to show up
	// in the cache. If this request is not blocked here, it can get stuck in a
	// racy session creation loop.
	err = h.waitForWebSession(r.Context(), types.GetWebSessionRequest{
		User:      req.User,
		SessionID: webSession.GetName(),
	})
	if err != nil {
		return nil, trace.Wrap(err)
	}

	if err := SetSessionCookie(w, req.User, webSession.GetName()); err != nil {
		return nil, trace.Wrap(err)
	}

	ctx, err := h.auth.newSessionContext(r.Context(), req.User, webSession.GetName())
	if err != nil {
		h.log.WithError(err).Warnf("Access attempt denied for user %q.", req.User)
		return nil, trace.AccessDenied("need auth")
	}

	return newSessionResponse(ctx)
}

func clientMetaFromReq(r *http.Request) *auth.ForwardedClientMetadata {
	// multiplexer handles extracting real client IP using PROXY protocol where
	// available, so we can omit checking X-Forwarded-For.
	return &auth.ForwardedClientMetadata{
		UserAgent:  r.UserAgent(),
		RemoteAddr: r.RemoteAddr,
	}
}

// deleteSession is called to sign out user
//
// DELETE /v1/webapi/sessions/:sid
//
// Response:
//
// {"message": "ok"}
func (h *Handler) deleteSession(w http.ResponseWriter, r *http.Request, _ httprouter.Params, ctx *SessionContext) (interface{}, error) {
	err := h.logout(r.Context(), w, ctx)
	if err != nil {
		return nil, trace.Wrap(err)
	}

	return OK(), nil
}

func (h *Handler) logout(ctx context.Context, w http.ResponseWriter, scx *SessionContext) error {
	if err := scx.Invalidate(ctx); err != nil {
		return trace.Wrap(err)
	}
	ClearSession(w)

	return nil
}

type renewSessionRequest struct {
	// AccessRequestID is the id of an approved access request.
	AccessRequestID string `json:"requestId"`
	// Switchback indicates switching back to default roles when creating new session.
	Switchback bool `json:"switchback"`
	// ReloadUser is a flag to indicate if user needs to be refetched from the backend
	// to apply new user changes e.g. user traits were updated.
	ReloadUser bool `json:"reloadUser"`
}

// renewSession updates this existing session with a new session.
//
// Depending on request fields sent in for extension, the new session creation can vary depending on:
//   - AccessRequestID (opt): appends roles approved from access request to currently assigned roles or,
//   - Switchback (opt): roles stacked with assuming approved access requests, will revert to user's default roles
//   - ReloadUser (opt): similar to default but updates user related data (e.g login traits) by retrieving it from the backend
//   - default (none set): create new session with currently assigned roles
func (h *Handler) renewSession(w http.ResponseWriter, r *http.Request, params httprouter.Params, ctx *SessionContext) (interface{}, error) {
	req := renewSessionRequest{}
	if err := httplib.ReadJSON(r, &req); err != nil {
		return nil, trace.Wrap(err)
	}

	if req.AccessRequestID != "" && req.Switchback || req.AccessRequestID != "" && req.ReloadUser || req.Switchback && req.ReloadUser {
		return nil, trace.BadParameter("failed to renew session: only one field can be set")
	}

	newSession, err := ctx.extendWebSession(r.Context(), req)
	if err != nil {
		return nil, trace.Wrap(err)
	}
	newContext, err := h.auth.newSessionContextFromSession(newSession)
	if err != nil {
		return nil, trace.Wrap(err)
	}
	if err := SetSessionCookie(w, newSession.GetUser(), newSession.GetName()); err != nil {
		return nil, trace.Wrap(err)
	}

	res, err := newSessionResponse(newContext)
	if err != nil {
		return nil, trace.Wrap(err)
	}
	res.SessionExpires = newSession.GetExpiryTime()

	return res, nil
}

type changeUserAuthenticationRequest struct {
	// SecondFactorToken is the TOTP code.
	SecondFactorToken string `json:"second_factor_token"`
	// TokenID is the ID of a reset or invite token.
	TokenID string `json:"token"`
	// DeviceName is the name of new mfa or passwordless device.
	DeviceName string `json:"deviceName"`
	// Password is user password string converted to bytes.
	Password []byte `json:"password"`
	// WebauthnCreationResponse is the signed credential creation response.
	WebauthnCreationResponse *wanlib.CredentialCreationResponse `json:"webauthnCreationResponse"`
}

func (h *Handler) changeUserAuthentication(w http.ResponseWriter, r *http.Request, p httprouter.Params) (interface{}, error) {
	var req changeUserAuthenticationRequest
	if err := httplib.ReadJSON(r, &req); err != nil {
		return nil, trace.Wrap(err)
	}

	protoReq := &proto.ChangeUserAuthenticationRequest{
		TokenID:       req.TokenID,
		NewPassword:   req.Password,
		NewDeviceName: req.DeviceName,
	}
	switch {
	case req.WebauthnCreationResponse != nil:
		protoReq.NewMFARegisterResponse = &proto.MFARegisterResponse{
			Response: &proto.MFARegisterResponse_Webauthn{
				Webauthn: wanlib.CredentialCreationResponseToProto(req.WebauthnCreationResponse),
			},
		}
	case req.SecondFactorToken != "":
		protoReq.NewMFARegisterResponse = &proto.MFARegisterResponse{Response: &proto.MFARegisterResponse_TOTP{
			TOTP: &proto.TOTPRegisterResponse{Code: req.SecondFactorToken},
		}}
	}

	res, err := h.auth.proxyClient.ChangeUserAuthentication(r.Context(), protoReq)
	if err != nil {
		return nil, trace.Wrap(err)
	}

	if res.PrivateKeyPolicyEnabled {
		if res.GetRecovery() == nil {
			return &ui.ChangedUserAuthn{
				PrivateKeyPolicyEnabled: res.PrivateKeyPolicyEnabled,
			}, nil
		}
		return &ui.ChangedUserAuthn{
			Recovery: ui.RecoveryCodes{
				Codes:   res.GetRecovery().GetCodes(),
				Created: &res.GetRecovery().Created,
			},
			PrivateKeyPolicyEnabled: res.PrivateKeyPolicyEnabled,
		}, nil
	}

	sess := res.WebSession
	ctx, err := h.auth.newSessionContext(r.Context(), sess.GetUser(), sess.GetName())
	if err != nil {
		return nil, trace.Wrap(err)
	}

	err = h.trySettingConnectorNameToPasswordless(r.Context(), ctx, req)
	if err != nil {
		h.log.WithError(err).Error("Failed to set passwordless as connector name.")
	}

	if err := SetSessionCookie(w, sess.GetUser(), sess.GetName()); err != nil {
		return nil, trace.Wrap(err)
	}

	// Checks for at least one valid login.
	if _, err := newSessionResponse(ctx); err != nil {
		return nil, trace.Wrap(err)
	}

	if res.GetRecovery() == nil {
		return &ui.ChangedUserAuthn{}, nil
	}

	return &ui.ChangedUserAuthn{
		Recovery: ui.RecoveryCodes{
			Codes:   res.GetRecovery().GetCodes(),
			Created: &res.GetRecovery().Created,
		},
	}, nil
}

// trySettingConnectorNameToPasswordless sets cluster_auth_preference connectorName to `passwordless` when the first cloud user chooses passwordless as the authentication method.
// This simplifies UX for cloud users, as they will not need to select a passwordless connector when logging in.
func (h *Handler) trySettingConnectorNameToPasswordless(ctx context.Context, sessCtx *SessionContext, req changeUserAuthenticationRequest) error {
	// We use the presence of a WebAuthn response, along with the absence of a
	// password, as a proxy to determine that a passwordless registration took
	// place, as it is not possible to infer that just from the WebAuthn response.
	isPasswordlessRegistration := req.WebauthnCreationResponse != nil && len(req.Password) == 0
	if !isPasswordlessRegistration {
		return nil
	}

	if !h.ClusterFeatures.GetCloud() {
		return nil
	}

	authPreference, err := sessCtx.clt.GetAuthPreference(ctx)
	if err != nil {
		return nil
	}

	if connector := authPreference.GetConnectorName(); connector != "" && connector != constants.LocalConnector {
		return nil
	}

	users, err := h.cfg.ProxyClient.GetUsers(false)
	if err != nil {
		return trace.Wrap(err)
	}

	if len(users) != 1 {
		return nil
	}

	authPreference.SetConnectorName(constants.PasswordlessConnector)

	err = sessCtx.clt.SetAuthPreference(ctx, authPreference)
	return trace.Wrap(err)
}

// createResetPasswordToken allows a UI user to reset a user's password.
// This handler is also required for after creating new users.
func (h *Handler) createResetPasswordToken(w http.ResponseWriter, r *http.Request, _ httprouter.Params, ctx *SessionContext) (interface{}, error) {
	var req auth.CreateUserTokenRequest
	if err := httplib.ReadJSON(r, &req); err != nil {
		return nil, trace.Wrap(err)
	}

	clt, err := ctx.GetClient()
	if err != nil {
		return nil, trace.Wrap(err)
	}

	token, err := clt.CreateResetPasswordToken(r.Context(),
		auth.CreateUserTokenRequest{
			Name: req.Name,
			Type: req.Type,
		})
	if err != nil {
		return nil, trace.Wrap(err)
	}

	return ui.ResetPasswordToken{
		TokenID: token.GetName(),
		Expiry:  token.Expiry(),
		User:    token.GetUser(),
	}, nil
}

func (h *Handler) getResetPasswordTokenHandle(w http.ResponseWriter, r *http.Request, p httprouter.Params) (interface{}, error) {
	result, err := h.getResetPasswordToken(context.TODO(), p.ByName("token"))
	if err != nil {
		h.log.WithError(err).Warn("Failed to fetch a reset password token.")
		// We hide the error from the remote user to avoid giving any hints.
		return nil, trace.AccessDenied("bad or expired token")
	}

	return result, nil
}

func (h *Handler) getResetPasswordToken(ctx context.Context, tokenID string) (interface{}, error) {
	token, err := h.auth.proxyClient.GetResetPasswordToken(ctx, tokenID)
	if err != nil {
		return nil, trace.Wrap(err)
	}

	// CreateRegisterChallenge rotates TOTP secrets for a given tokenID.
	// It is required to get called every time a user fetches 2nd-factor secrets during registration attempt.
	// This ensures that an attacker that gains the ResetPasswordToken link can not view it,
	// extract the OTP key from the QR code, then allow the user to signup with
	// the same OTP token.
	res, err := h.auth.proxyClient.CreateRegisterChallenge(ctx, &proto.CreateRegisterChallengeRequest{
		TokenID:    tokenID,
		DeviceType: proto.DeviceType_DEVICE_TYPE_TOTP,
	})
	if err != nil {
		return nil, trace.Wrap(err)
	}

	return ui.ResetPasswordToken{
		TokenID: token.GetName(),
		User:    token.GetUser(),
		QRCode:  res.GetTOTP().GetQRCode(),
	}, nil
}

// mfaLoginBegin is the first step in the MFA authentication ceremony, which
// may be completed either via mfaLoginFinish (SSH) or mfaLoginFinishSession
// (Web).
//
// POST /webapi/mfa/login/begin
//
// {"user": "alex", "pass": "abc123"}
// {"passwordless": true}
//
// Successful response:
//
// {"webauthn_challenge": {...}, "totp_challenge": true}
// {"webauthn_challenge": {...}} // passwordless
func (h *Handler) mfaLoginBegin(w http.ResponseWriter, r *http.Request, p httprouter.Params) (interface{}, error) {
	var req *client.MFAChallengeRequest
	if err := httplib.ReadJSON(r, &req); err != nil {
		return nil, trace.Wrap(err)
	}

	mfaReq := &proto.CreateAuthenticateChallengeRequest{}
	if req.Passwordless {
		mfaReq.Request = &proto.CreateAuthenticateChallengeRequest_Passwordless{
			Passwordless: &proto.Passwordless{},
		}
	} else {
		mfaReq.Request = &proto.CreateAuthenticateChallengeRequest_UserCredentials{
			UserCredentials: &proto.UserCredentials{
				Username: req.User,
				Password: []byte(req.Pass),
			},
		}
	}

	mfaChallenge, err := h.auth.proxyClient.CreateAuthenticateChallenge(r.Context(), mfaReq)
	if err != nil {
		return nil, trace.AccessDenied("invalid credentials")
	}
	return client.MakeAuthenticateChallenge(mfaChallenge), nil
}

// mfaLoginFinish completes the MFA login ceremony, returning a new SSH
// certificate if successful.
//
// POST /v1/mfa/login/finish
//
// { "user": "bob", "password": "pass", "pub_key": "key to sign", "ttl": 1000000000 }                   # password-only
// { "user": "bob", "webauthn_challenge_response": {...}, "pub_key": "key to sign", "ttl": 1000000000 } # mfa
//
// # Success response
//
// { "cert": "base64 encoded signed cert", "host_signers": [{"domain_name": "example.com", "checking_keys": ["base64 encoded public signing key"]}] }
func (h *Handler) mfaLoginFinish(w http.ResponseWriter, r *http.Request, p httprouter.Params) (interface{}, error) {
	var req *client.AuthenticateSSHUserRequest
	if err := httplib.ReadJSON(r, &req); err != nil {
		return nil, trace.Wrap(err)
	}

	clientMeta := clientMetaFromReq(r)
	cert, err := h.auth.AuthenticateSSHUser(r.Context(), *req, clientMeta)
	if err != nil {
		return nil, trace.Wrap(err)
	}
	return cert, nil
}

// mfaLoginFinishSession completes the MFA login ceremony, returning a new web
// session if successful.
//
// POST /webapi/mfa/login/finishsession
//
// {"user": "alex", "webauthn_challenge_response": {...}}
//
// Successful response:
//
// {"type": "bearer", "token": "bearer token", "user": {"name": "alex", "allowed_logins": ["admin", "bob"]}, "expires_in": 20}
func (h *Handler) mfaLoginFinishSession(w http.ResponseWriter, r *http.Request, p httprouter.Params) (interface{}, error) {
	req := &client.AuthenticateWebUserRequest{}
	if err := httplib.ReadJSON(r, &req); err != nil {
		return nil, trace.Wrap(err)
	}

	clientMeta := clientMetaFromReq(r)
	session, err := h.auth.AuthenticateWebUser(r.Context(), req, clientMeta)
	if err != nil {
		// Since checking for private key policy meant that they passed authn,
		// return policy error as is to help direct user.
		if keys.IsPrivateKeyPolicyError(err) {
			return nil, trace.Wrap(err)
		}
		// Obscure all other errors.
		return nil, trace.AccessDenied("invalid credentials")
	}

	// Fetch user from session, user is empty for passwordless requests.
	user := session.GetUser()
	if err := SetSessionCookie(w, user, session.GetName()); err != nil {
		return nil, trace.Wrap(err)
	}

	ctx, err := h.auth.newSessionContext(r.Context(), user, session.GetName())
	if err != nil {
		return nil, trace.AccessDenied("need auth")
	}

	return newSessionResponse(ctx)
}

// getClusters returns a list of cluster and its data.
//
// GET /v1/webapi/sites
//
// Successful response:
//
// {"sites": {"name": "localhost", "last_connected": "RFC3339 time", "status": "active"}}
func (h *Handler) getClusters(w http.ResponseWriter, r *http.Request, p httprouter.Params, c *SessionContext) (interface{}, error) {
	// Get a client to the Auth Server with the logged in users identity. The
	// identity of the logged in user is used to fetch the list of nodes.
	clt, err := c.GetClient()
	if err != nil {
		return nil, trace.Wrap(err)
	}
	remoteClusters, err := clt.GetRemoteClusters()
	if err != nil {
		return nil, trace.Wrap(err)
	}
	clusterName, err := clt.GetClusterName()
	if err != nil {
		return nil, trace.Wrap(err)
	}
	rc, err := types.NewRemoteCluster(clusterName.GetClusterName())
	if err != nil {
		return nil, trace.Wrap(err)
	}
	rc.SetLastHeartbeat(time.Now().UTC())
	rc.SetConnectionStatus(teleport.RemoteClusterStatusOnline)
	clusters := make([]types.RemoteCluster, 0, len(remoteClusters)+1)
	clusters = append(clusters, rc)
	clusters = append(clusters, remoteClusters...)
	out, err := ui.NewClustersFromRemote(clusters)
	if err != nil {
		return nil, trace.Wrap(err)
	}
	return out, nil
}

type getSiteNamespacesResponse struct {
	Namespaces []types.Namespace `json:"namespaces"`
}

// getSiteNamespaces returns a list of namespaces for a given site
//
// GET /v1/webapi/sites/:site/namespaces
//
// Successful response:
//
// {"namespaces": [{..namespace resource...}]}
func (h *Handler) getSiteNamespaces(w http.ResponseWriter, r *http.Request, _ httprouter.Params, c *SessionContext, site reversetunnel.RemoteSite) (interface{}, error) {
	clt, err := site.GetClient()
	if err != nil {
		return nil, trace.Wrap(err)
	}
	namespaces, err := clt.GetNamespaces()
	if err != nil {
		return nil, trace.Wrap(err)
	}
	return getSiteNamespacesResponse{
		Namespaces: namespaces,
	}, nil
}

// clusterNodesGet returns a list of nodes for a given cluster site.
func (h *Handler) clusterNodesGet(w http.ResponseWriter, r *http.Request, p httprouter.Params, ctx *SessionContext, site reversetunnel.RemoteSite) (interface{}, error) {
	// Get a client to the Auth Server with the logged in user's identity. The
	// identity of the logged in user is used to fetch the list of nodes.
	clt, err := ctx.GetUserClient(site)
	if err != nil {
		return nil, trace.Wrap(err)
	}

	resp, err := listResources(clt, r, types.KindNode)
	if err != nil {
		return nil, trace.Wrap(err)
	}

	servers, err := types.ResourcesWithLabels(resp.Resources).AsServers()
	if err != nil {
		return nil, trace.Wrap(err)
	}

	accessChecker, err := ctx.GetUserAccessChecker()
	if err != nil {
		return nil, trace.Wrap(err)
	}

	return listResourcesGetResponse{
		Items:      ui.MakeServers(site.GetName(), servers, accessChecker.Roles()),
		StartKey:   resp.NextKey,
		TotalCount: resp.TotalCount,
	}, nil
}

type getLoginAlertsResponse struct {
	Alerts []types.ClusterAlert `json:"alerts"`
}

// clusterLoginAlertsGet returns a list of on-login alerts for the user.
func (h *Handler) clusterLoginAlertsGet(w http.ResponseWriter, r *http.Request, p httprouter.Params, ctx *SessionContext, site reversetunnel.RemoteSite) (interface{}, error) {
	// Get a client to the Auth Server with the logged in user's identity. The
	// identity of the logged in user is used to fetch the list of alerts.
	clt, err := ctx.GetUserClient(site)
	if err != nil {
		return nil, trace.Wrap(err)
	}

	alerts, err := clt.GetClusterAlerts(h.cfg.Context, types.GetClusterAlertsRequest{
		Labels: map[string]string{
			types.AlertOnLogin: "yes",
		},
	})
	if err != nil {
		return nil, trace.Wrap(err)
	}

	return getLoginAlertsResponse{
		Alerts: alerts,
	}, nil
}

// createIdentityContext creates a srv.IdentityContext from the ssh cert of the user
// stored within the SessionContext.
func createIdentityContext(login string, sessionCtx *SessionContext) (srv.IdentityContext, error) {
	accessChecker, err := sessionCtx.GetUserAccessChecker()
	if err != nil {
		return srv.IdentityContext{}, trace.Wrap(err)
	}

	sshCert, err := sessionCtx.GetSSHCertificate()
	if err != nil {
		return srv.IdentityContext{}, trace.Wrap(err)
	}

	unmappedRoles, err := services.ExtractRolesFromCert(sshCert)
	if err != nil {
		return srv.IdentityContext{}, trace.Wrap(err)
	}

	accessRequestIDs, err := srv.ParseAccessRequestIDs(sshCert.Extensions[teleport.CertExtensionTeleportActiveRequests])
	if err != nil {
		return srv.IdentityContext{}, trace.Wrap(err)
	}

	return srv.IdentityContext{
		AccessChecker:  accessChecker,
		TeleportUser:   sessionCtx.user,
		Login:          login,
		Certificate:    sshCert,
		UnmappedRoles:  unmappedRoles,
		ActiveRequests: accessRequestIDs,
		Impersonator:   sshCert.Extensions[teleport.CertExtensionImpersonator],
	}, nil
}

// siteNodeConnect connect to the site node
//
// GET /v1/webapi/sites/:site/namespaces/:namespace/connect?access_token=bearer_token&params=<urlencoded json-structure>
//
// Due to the nature of websocket we can't POST parameters as is, so we have
// to add query parameters. The params query parameter is a URL-encoded JSON structure:
//
// {"server_id": "uuid", "login": "admin", "term": {"h": 120, "w": 100}, "sid": "123"}
//
// Successful response is a websocket stream that allows read write to the server
func (h *Handler) siteNodeConnect(
	w http.ResponseWriter,
	r *http.Request,
	p httprouter.Params,
<<<<<<< HEAD
	sctx *SessionContext,
=======
	sessionCtx *SessionContext,
>>>>>>> 355a9c71
	site reversetunnel.RemoteSite,
) (interface{}, error) {
	q := r.URL.Query()
	params := q.Get("params")
	if params == "" {
		return nil, trace.BadParameter("missing params")
	}
	var req *TerminalRequest
	if err := json.Unmarshal([]byte(params), &req); err != nil {
		return nil, trace.Wrap(err)
	}

<<<<<<< HEAD
	clt, err := sctx.GetUserClient(site)
=======
	h.log.Debugf("New terminal request for ns=%s, server=%s, login=%s, sid=%s, websid=%s.",
		req.Namespace, req.Server, req.Login, req.SessionID, sessionCtx.GetSessionID())

	identity, err := createIdentityContext(req.Login, sessionCtx)
>>>>>>> 355a9c71
	if err != nil {
		return nil, trace.Wrap(err)
	}

<<<<<<< HEAD
	var sessionData session.Session
	var displayLogin string

	clusterName := site.GetName()

	if req.SessionID.IsZero() {
		// An existing session ID was not provided so we need to create a new one.
		sessionData, err = h.generateSession(r.Context(), clt, req, clusterName)
		if err != nil {
			h.log.WithError(err).Debug("Unable to generate new ssh session.")
			return nil, trace.Wrap(err)
		}
	} else {
		sessionData, displayLogin, err = h.fetchExistingSession(r.Context(), clt, req, clusterName)
		if err != nil {
			return nil, trace.Wrap(err)
		}
	}

	h.log.Debugf("New terminal request for server=%s, login=%s, sid=%s, websid=%s.",
		req.Server, req.Login, sessionData.ID, sctx.GetSessionID())
=======
	ctx, err := h.cfg.SessionControl.AcquireSessionContext(r.Context(), identity, h.cfg.ProxyWebAddr.Addr, r.RemoteAddr)
	if err != nil {
		return nil, trace.Wrap(err)
	}
>>>>>>> 355a9c71

	authAccessPoint, err := site.CachingAccessPoint()
	if err != nil {
		h.log.WithError(err).Debug("Unable to get auth access point.")
		return nil, trace.Wrap(err)
	}

	netConfig, err := authAccessPoint.GetClusterNetworkingConfig(ctx)
	if err != nil {
		h.log.WithError(err).Debug("Unable to fetch cluster networking config.")
		return nil, trace.Wrap(err)
	}

<<<<<<< HEAD
	terminalConfig := TerminalHandlerConfig{
		term:               req.Term,
		sctx:               sctx,
		authProvider:       clt,
		displayLogin:       displayLogin,
		sessionData:        sessionData,
		keepAliveInterval:  netConfig.GetKeepAliveInterval(),
		proxyHostPort:      h.ProxyHostPort(),
		interactiveCommand: req.InteractiveCommand,
	}

	term, err := NewTerminal(r.Context(), terminalConfig)
=======
	req.KeepAliveInterval = netConfig.GetKeepAliveInterval()
	req.Namespace = apidefaults.Namespace
	req.ProxyHostPort = h.ProxyHostPort()
	req.Cluster = site.GetName()

	clt, err := sessionCtx.GetUserClient(site)
	if err != nil {
		return nil, trace.Wrap(err)
	}

	term, err := NewTerminal(ctx, TerminalHandlerConfig{
		Req:            *req,
		AuthProvider:   clt,
		SessionCtx:     sessionCtx,
		Router:         h.cfg.Router,
		TracerProvider: h.cfg.TracerProvider,
	})
>>>>>>> 355a9c71
	if err != nil {
		h.log.WithError(err).Error("Unable to create terminal.")
		return nil, trace.Wrap(err)
	}

	// start the websocket session with a web-based terminal:
	h.log.Infof("Getting terminal to %#v.", req)
	httplib.MakeTracingHandler(term, teleport.ComponentProxy).ServeHTTP(w, r)

	return nil, nil
}

func (h *Handler) generateSession(ctx context.Context, clt auth.ClientI, req *TerminalRequest, clusterName string) (session.Session, error) {
	var (
		host string
		port int
	)
	h.log.Infof("Generating new session for %s\n", clusterName)
	// req.Server will be either an IP, hostname, or server UUID.
	_, err := uuid.Parse(req.Server)
	if err != nil {
		// TODO Investigate using ListResources instead of GetNodes as we can
		// provide more filters that may reduce the work to do on the client side.
		servers, err := clt.GetNodes(ctx, apidefaults.Namespace)
		if err != nil {
			return session.Session{}, trace.Wrap(err)
		}
		host, port, err = resolveServerHostPort(req.Server, servers)
		if err != nil {
			return session.Session{}, trace.Wrap(err)
		}
	} else {
		// If the user has passed in a UUID then query for that node directly. We
		// can connect to `uuid:0` directly. with `host = req.Server` however we will
		// not have the proper hostname and the UI will display the UUID instead.
		// This is why we have to query for the node. In a future update we can query
		// for a uuid:hostname to dramatically improve performance in large environments.
		server, err := clt.GetNode(ctx, apidefaults.Namespace, req.Server)
		if err != nil {
			return session.Session{}, trace.Wrap(err)
		}
		host, port, err = resolveServerHostPort(req.Server, []types.Server{server})
		if err != nil {
			return session.Session{}, trace.Wrap(err)
		}
	}

	return session.Session{
		Login:          req.Login,
		ServerID:       req.Server,
		ClusterName:    clusterName,
		ServerHostname: host,
		ServerHostPort: port,
		ID:             session.NewID(),
		Created:        time.Now().UTC(),
		LastActive:     time.Now().UTC(),
		Namespace:      apidefaults.Namespace,
	}, nil
}

func (h *Handler) fetchExistingSession(ctx context.Context, clt auth.ClientI, req *TerminalRequest, siteName string) (session.Session, string, error) {
	// Fetch the session data from the supplied SID.
	sessionID, err := session.ParseID(req.SessionID.String())
	if err != nil {
		return session.Session{}, "", trace.Wrap(err)
	}
	h.log.Infof("Attempting to join existing session: %s\n", sessionID)

	tracker, err := clt.GetSessionTracker(ctx, string(*sessionID))
	if err != nil {
		return session.Session{}, "", trace.Wrap(err)
	}

	if tracker.GetSessionKind() != types.SSHSessionKind || tracker.GetState() == types.SessionState_SessionStateTerminated {
		return session.Session{}, "", trace.NotFound("SSH session %v not found", sessionID)
	}

	sessionData := trackerToLegacySession(tracker, siteName)
	// When joining an existing session use the specially handled
	// `SSHSessionJoinPrincipal` login instead of the provided login so that
	// users are able to join sessions without having permissions to create
	// new ones themselves for auditing purposes. Otherwise the user would
	// fail the SSH lib username validation step.
	sessionData.Login = teleport.SSHSessionJoinPrincipal
	// Using the Login above will then display `-teleport-internal-join` as the
	// username that the user is logging in as, so we need to instead show the
	// session username in the UI.
	displayLogin := tracker.GetLogin()

	return sessionData, displayLogin, nil
}

type siteSessionGenerateReq struct {
	Session session.Session `json:"session"`
}

type siteSessionGenerateResponse struct {
	Session session.Session `json:"session"`
}

// siteSessionCreate generates a new site session that can be used by UI
// The ServerID from request can be in the form of hostname, uuid, or ip address.
func (h *Handler) siteSessionGenerate(w http.ResponseWriter, r *http.Request, p httprouter.Params, ctx *SessionContext, site reversetunnel.RemoteSite) (interface{}, error) {
	clt, err := ctx.GetUserClient(site)
	if err != nil {
		return nil, trace.Wrap(err)
	}

	var req *siteSessionGenerateReq
	if err := httplib.ReadJSON(r, &req); err != nil {
		return nil, trace.Wrap(err)
	}

	namespace := apidefaults.Namespace
	if req.Session.ServerID != "" {
		servers, err := clt.GetNodes(r.Context(), namespace)
		if err != nil {
			return nil, trace.Wrap(err)
		}

		hostname, _, err := resolveServerHostPort(req.Session.ServerID, servers)
		if err != nil {
			return nil, trace.Wrap(err)
		}

		req.Session.Kind = types.SSHSessionKind
		req.Session.ServerHostname = hostname
	}

	req.Session.ID = session.NewID()
	req.Session.Created = time.Now().UTC()
	req.Session.LastActive = time.Now().UTC()
	req.Session.Namespace = namespace

	return siteSessionGenerateResponse{Session: req.Session}, nil
}

type siteSessionsGetResponse struct {
	Sessions []session.Session `json:"sessions"`
}

func trackerToLegacySession(tracker types.SessionTracker, clusterName string) session.Session {
	participants := tracker.GetParticipants()
	parties := make([]session.Party, 0, len(participants))

	for _, participant := range participants {
		parties = append(parties, session.Party{
			ID:         session.ID(participant.ID),
			User:       participant.User,
			ServerID:   tracker.GetAddress(),
			LastActive: participant.LastActive,
			// note: we don't populate the RemoteAddr field since it isn't used and we don't have an equivalent value
		})
	}

	return session.Session{
		Kind:      tracker.GetSessionKind(),
		ID:        session.ID(tracker.GetSessionID()),
		Namespace: apidefaults.Namespace,
		Parties:   parties,
		TerminalParams: session.TerminalParams{
			W: teleport.DefaultTerminalWidth,
			H: teleport.DefaultTerminalHeight,
		},
		Login:                 tracker.GetLogin(),
		Created:               tracker.GetCreated(),
		LastActive:            tracker.GetLastActive(),
		ServerID:              tracker.GetAddress(),
		ServerHostname:        tracker.GetHostname(),
		ServerAddr:            tracker.GetAddress(),
		ClusterName:           clusterName,
		KubernetesClusterName: tracker.GetKubeCluster(),
		DesktopName:           tracker.GetDesktopName(),
		AppName:               tracker.GetAppName(),
		DatabaseName:          tracker.GetDatabaseName(),
	}
}

// siteSessionsGet gets the list of site sessions filtered by creation time
// and whether they're active or not
//
// GET /v1/webapi/sites/:site/namespaces/:namespace/sessions
//
// Response body:
//
// {"sessions": [{"id": "sid", "terminal_params": {"w": 100, "h": 100}, "parties": [], "login": "bob"}, ...] }
func (h *Handler) siteSessionsGet(w http.ResponseWriter, r *http.Request, p httprouter.Params, ctx *SessionContext, site reversetunnel.RemoteSite) (interface{}, error) {
	clt, err := ctx.GetUserClient(site)
	if err != nil {
		return nil, trace.Wrap(err)
	}

	trackers, err := clt.GetActiveSessionTrackers(r.Context())
	if err != nil {
		return nil, trace.Wrap(err)
	}

	sessions := make([]session.Session, 0, len(trackers))
	for _, tracker := range trackers {
		if tracker.GetState() != types.SessionState_SessionStateTerminated {
			sessions = append(sessions, trackerToLegacySession(tracker, p.ByName("site")))
		}
	}

	return siteSessionsGetResponse{Sessions: sessions}, nil
}

// siteSessionGet gets the list of site session by id
//
// GET /v1/webapi/sites/:site/namespaces/:namespace/sessions/:sid
//
// Response body:
//
// {"session": {"id": "sid", "terminal_params": {"w": 100, "h": 100}, "parties": [], "login": "bob"}}
func (h *Handler) siteSessionGet(w http.ResponseWriter, r *http.Request, p httprouter.Params, ctx *SessionContext, site reversetunnel.RemoteSite) (interface{}, error) {
	sessionID, err := session.ParseID(p.ByName("sid"))
	if err != nil {
		return nil, trace.Wrap(err)
	}
	h.log.Infof("web.getSession(%v)", sessionID)

	clt, err := ctx.GetUserClient(site)
	if err != nil {
		return nil, trace.Wrap(err)
	}

	tracker, err := clt.GetSessionTracker(r.Context(), string(*sessionID))
	if err != nil {
		return nil, trace.Wrap(err)
	}

	if tracker.GetSessionKind() != types.SSHSessionKind || tracker.GetState() == types.SessionState_SessionStateTerminated {
		return nil, trace.NotFound("session %v not found", sessionID)
	}

	return trackerToLegacySession(tracker, site.GetName()), nil
}

const maxStreamBytes = 5 * 1024 * 1024

func toFieldsSlice(rawEvents []apievents.AuditEvent) ([]events.EventFields, error) {
	el := make([]events.EventFields, 0, len(rawEvents))
	for _, event := range rawEvents {
		els, err := events.ToEventFields(event)
		if err != nil {
			return nil, trace.Wrap(err)
		}
		el = append(el, els)
	}

	return el, nil
}

// clusterSearchEvents returns all audit log events matching the provided criteria
//
// GET /v1/webapi/sites/:site/events/search
//
// Query parameters:
//
//	"from"    : date range from, encoded as RFC3339
//	"to"      : date range to, encoded as RFC3339
//	"limit"   : optional maximum number of events to return on each fetch
//	"startKey": resume events search from the last event received,
//	            empty string means start search from beginning
//	"include" : optional comma-separated list of event names to return e.g.
//	            include=session.start,session.end, all are returned if empty
//	"order":    optional ordering of events. Can be either "asc" or "desc"
//	            for ascending and descending respectively.
//	            If no order is provided it defaults to descending.
func (h *Handler) clusterSearchEvents(w http.ResponseWriter, r *http.Request, p httprouter.Params, ctx *SessionContext, site reversetunnel.RemoteSite) (interface{}, error) {
	values := r.URL.Query()

	var eventTypes []string
	if include := values.Get("include"); include != "" {
		eventTypes = strings.Split(include, ",")
	}

	searchEvents := func(clt auth.ClientI, from, to time.Time, limit int, order types.EventOrder, startKey string) ([]apievents.AuditEvent, string, error) {
		return clt.SearchEvents(from, to, apidefaults.Namespace, eventTypes, limit, order, startKey)
	}
	return clusterEventsList(ctx, site, r.URL.Query(), searchEvents)
}

// clusterSearchSessionEvents returns session events matching the criteria.
//
// GET /v1/webapi/sites/:site/sessions/search
//
// Query parameters:
//
//	"from"    : date range from, encoded as RFC3339
//	"to"      : date range to, encoded as RFC3339
//	"limit"   : optional maximum number of events to return on each fetch
//	"startKey": resume events search from the last event received,
//	            empty string means start search from beginning
//	"order":    optional ordering of events. Can be either "asc" or "desc"
//	            for ascending and descending respectively.
//	            If no order is provided it defaults to descending.
func (h *Handler) clusterSearchSessionEvents(w http.ResponseWriter, r *http.Request, p httprouter.Params, ctx *SessionContext, site reversetunnel.RemoteSite) (interface{}, error) {
	searchSessionEvents := func(clt auth.ClientI, from, to time.Time, limit int, order types.EventOrder, startKey string) ([]apievents.AuditEvent, string, error) {
		return clt.SearchSessionEvents(from, to, limit, order, startKey, nil, "")
	}
	return clusterEventsList(ctx, site, r.URL.Query(), searchSessionEvents)
}

// clusterEventsList returns a list of audit events obtained using the provided
// searchEvents method.
func clusterEventsList(ctx *SessionContext, site reversetunnel.RemoteSite, values url.Values, searchEvents func(clt auth.ClientI, from, to time.Time, limit int, order types.EventOrder, startKey string) ([]apievents.AuditEvent, string, error)) (interface{}, error) {
	from, err := queryTime(values, "from", time.Now().UTC().AddDate(0, -1, 0))
	if err != nil {
		return nil, trace.Wrap(err)
	}

	to, err := queryTime(values, "to", time.Now().UTC())
	if err != nil {
		return nil, trace.Wrap(err)
	}

	limit, err := queryLimit(values, "limit", defaults.EventsIterationLimit)
	if err != nil {
		return nil, trace.Wrap(err)
	}

	order, err := queryOrder(values, "order", types.EventOrderDescending)
	if err != nil {
		return nil, trace.Wrap(err)
	}

	startKey := values.Get("startKey")

	clt, err := ctx.GetUserClient(site)
	if err != nil {
		return nil, trace.Wrap(err)
	}

	rawEvents, lastKey, err := searchEvents(clt, from, to, limit, order, startKey)
	if err != nil {
		return nil, trace.Wrap(err)
	}

	el, err := toFieldsSlice(rawEvents)
	if err != nil {
		return nil, trace.Wrap(err)
	}

	return eventsListGetResponse{Events: el, StartKey: lastKey}, nil
}

// queryTime parses the query string parameter with the specified name as a
// RFC3339 time and returns it.
//
// If there's no such parameter, specified default value is returned.
func queryTime(query url.Values, name string, def time.Time) (time.Time, error) {
	str := query.Get(name)
	if str == "" {
		return def, nil
	}
	parsed, err := time.Parse(time.RFC3339, str)
	if err != nil {
		return time.Time{}, trace.BadParameter("failed to parse %v as RFC3339 time: %v", name, str)
	}
	return parsed, nil
}

// queryLimit returns the limit parameter with the specified name from the
// query string.
//
// If there's no such parameter, specified default limit is returned.
func queryLimit(query url.Values, name string, def int) (int, error) {
	str := query.Get(name)
	if str == "" {
		return def, nil
	}
	limit, err := strconv.Atoi(str)
	if err != nil {
		return 0, trace.BadParameter("failed to parse %v as limit: %v", name, str)
	}
	return limit, nil
}

// queryLimitAsInt32 returns the limit parameter with the specified name from the
// query string. Similar to function 'queryLimit' except it returns as type int32.
//
// If there's no such parameter, specified default limit is returned.
func queryLimitAsInt32(query url.Values, name string, def int32) (int32, error) {
	str := query.Get(name)
	if str == "" {
		return def, nil
	}
	limit, err := strconv.ParseInt(str, 10, 32)
	if err != nil {
		return 0, trace.BadParameter("failed to parse %v as limit: %v", name, str)
	}
	return int32(limit), nil
}

// queryOrder returns the order parameter with the specified name from the
// query string or a default if the parameter is not provided.
func queryOrder(query url.Values, name string, def types.EventOrder) (types.EventOrder, error) {
	value := query.Get(name)
	switch value {
	case "desc":
		return types.EventOrderDescending, nil
	case "asc":
		return types.EventOrderAscending, nil
	case "":
		return def, nil
	default:
		return types.EventOrderAscending, trace.BadParameter("parameter %v is not a valid ordering", value)
	}
}

// siteSessionStreamGet returns a byte array from a session's stream
//
// GET /v1/webapi/sites/:site/namespaces/:namespace/sessions/:sid/stream?query
//
// Query parameters:
//
//	"offset"   : bytes from the beginning
//	"bytes"    : number of bytes to read (it won't return more than 512Kb)
//
// Unlike other request handlers, this one does not return JSON.
// It returns the binary stream unencoded, directly in the respose body,
// with Content-Type of application/octet-stream, gzipped with up to 95%
// compression ratio.
func (h *Handler) siteSessionStreamGet(w http.ResponseWriter, r *http.Request, p httprouter.Params) {
	httplib.SetNoCacheHeaders(w.Header())

	var site reversetunnel.RemoteSite
	onError := func(err error) {
		h.log.WithError(err).Debug("Unable to retrieve session chunk.")
		http.Error(w, err.Error(), trace.ErrorToCode(err))
	}

	// authenticate first:
	ctx, err := h.AuthenticateRequest(w, r, true)
	if err != nil {
		h.log.WithError(err).Warn("Failed to authenticate.")
		// clear session just in case if the authentication request is not valid
		ClearSession(w)
		onError(trace.Wrap(err))
		return
	}

	// get the site interface:
	siteName := p.ByName("site")
	if siteName == currentSiteShortcut {
		res, err := h.cfg.ProxyClient.GetClusterName()
		if err != nil {
			onError(trace.Wrap(err))
			return
		}
		siteName = res.GetClusterName()
	}
	proxy, err := h.ProxyWithRoles(ctx)
	if err != nil {
		onError(trace.Wrap(err))
		return
	}
	site, err = proxy.GetSite(siteName)
	if err != nil {
		onError(trace.Wrap(err))
		return
	}

	// get the session:
	sid, err := session.ParseID(p.ByName("sid"))
	if err != nil {
		onError(trace.Wrap(err))
		return
	}
	clt, err := ctx.GetUserClient(site)
	if err != nil {
		onError(trace.Wrap(err))
		return
	}

	// look at 'offset' parameter
	query := r.URL.Query()
	offset, _ := strconv.Atoi(query.Get("offset"))
	if err != nil {
		onError(trace.Wrap(err))
		return
	}
	max, err := strconv.Atoi(query.Get("bytes"))
	if err != nil || max <= 0 {
		max = maxStreamBytes
	}
	if max > maxStreamBytes {
		max = maxStreamBytes
	}

	// call the site API to get the chunk:
	bytes, err := clt.GetSessionChunk(apidefaults.Namespace, *sid, offset, max)
	if err != nil {
		onError(trace.Wrap(err))
		return
	}
	// see if we can gzip it:
	var writer io.Writer = w
	for _, acceptedEnc := range strings.Split(r.Header.Get("Accept-Encoding"), ",") {
		if strings.TrimSpace(acceptedEnc) == "gzip" {
			gzipper := gzip.NewWriter(w)
			writer = gzipper
			defer gzipper.Close()
			w.Header().Set("Content-Encoding", "gzip")
		}
	}
	w.Header().Set("Content-Type", "application/octet-stream")
	_, err = writer.Write(bytes)
	if err != nil {
		onError(trace.Wrap(err))
		return
	}
}

type eventsListGetResponse struct {
	// Events is list of events retrieved.
	Events []events.EventFields `json:"events"`
	// StartKey is the position to resume search events.
	StartKey string `json:"startKey"`
}

// siteSessionEventsGet gets the site session by id
//
// GET /v1/webapi/sites/:site/namespaces/:namespace/sessions/:sid/events?after=N
//
// Query:
//
//	"after" : cursor value of an event to return "newer than" events
//	          good for repeated polling
//
// Response body (each event is an arbitrary JSON structure)
//
// {"events": [{...}, {...}, ...}
func (h *Handler) siteSessionEventsGet(w http.ResponseWriter, r *http.Request, p httprouter.Params, ctx *SessionContext, site reversetunnel.RemoteSite) (interface{}, error) {
	sessionID, err := session.ParseID(p.ByName("sid"))
	if err != nil {
		return nil, trace.BadParameter("invalid session ID %q", p.ByName("sid"))
	}

	clt, err := ctx.GetUserClient(site)
	if err != nil {
		return nil, trace.Wrap(err)
	}
	afterN, err := strconv.Atoi(r.URL.Query().Get("after"))
	if err != nil {
		afterN = 0
	}

	e, err := clt.GetSessionEvents(apidefaults.Namespace, *sessionID, afterN, true)
	if err != nil {
		h.log.WithError(err).Debugf("Unable to find events for session %v.", sessionID)
		if trace.IsNotFound(err) {
			return nil, trace.NotFound("unable to find events for session %q", sessionID)
		}

		return nil, trace.Wrap(err)
	}
	return eventsListGetResponse{Events: e}, nil
}

// hostCredentials sends a registration token and metadata to the Auth Server
// and gets back SSH and TLS certificates.
func (h *Handler) hostCredentials(w http.ResponseWriter, r *http.Request, p httprouter.Params) (interface{}, error) {
	var req types.RegisterUsingTokenRequest
	if err := httplib.ReadJSON(r, &req); err != nil {
		return nil, trace.Wrap(err)
	}

	authClient := h.cfg.ProxyClient
	certs, err := authClient.RegisterUsingToken(r.Context(), &req)
	if err != nil {
		return nil, trace.Wrap(err)
	}

	return certs, nil
}

// createSSHCert is a web call that generates new SSH certificate based
// on user's name, password, 2nd factor token and public key user wishes to sign
//
// POST /v1/webapi/ssh/certs
//
// { "user": "bob", "password": "pass", "otp_token": "tok", "pub_key": "key to sign", "ttl": 1000000000 }
//
// # Success response
//
// { "cert": "base64 encoded signed cert", "host_signers": [{"domain_name": "example.com", "checking_keys": ["base64 encoded public signing key"]}] }
func (h *Handler) createSSHCert(w http.ResponseWriter, r *http.Request, p httprouter.Params) (interface{}, error) {
	var req client.CreateSSHCertReq
	if err := httplib.ReadJSON(r, &req); err != nil {
		return nil, trace.Wrap(err)
	}

	authClient := h.cfg.ProxyClient
	cap, err := authClient.GetAuthPreference(r.Context())
	if err != nil {
		return nil, trace.Wrap(err)
	}

	clientMeta := clientMetaFromReq(r)

	var cert *auth.SSHLoginResponse

	switch cap.GetSecondFactor() {
	case constants.SecondFactorOff:
		cert, err = h.auth.GetCertificateWithoutOTP(r.Context(), req, clientMeta)
	case constants.SecondFactorOTP, constants.SecondFactorOn, constants.SecondFactorOptional:
		cert, err = h.auth.GetCertificateWithOTP(r.Context(), req, clientMeta)
	default:
		return nil, trace.AccessDenied("unknown second factor type: %q", cap.GetSecondFactor())
	}
	if err != nil {
		return nil, trace.Wrap(err)
	}

	return cert, nil
}

// validateTrustedCluster validates the token for a trusted cluster and returns it's own host and user certificate authority.
//
// POST /webapi/trustedclusters/validate
//
// * Request body:
//
//	{
//	    "token": "foo",
//	    "certificate_authorities": ["AQ==", "Ag=="]
//	}
//
// * Response:
//
//	{
//	    "certificate_authorities": ["AQ==", "Ag=="]
//	}
func (h *Handler) validateTrustedCluster(w http.ResponseWriter, r *http.Request, p httprouter.Params) (interface{}, error) {
	var validateRequestRaw auth.ValidateTrustedClusterRequestRaw
	if err := httplib.ReadJSON(r, &validateRequestRaw); err != nil {
		return nil, trace.Wrap(err)
	}

	validateRequest, err := validateRequestRaw.ToNative()
	if err != nil {
		return nil, trace.Wrap(err)
	}

	validateResponse, err := h.auth.ValidateTrustedCluster(r.Context(), validateRequest)
	if err != nil {
		h.log.WithError(err).Error("Failed validating trusted cluster")
		if trace.IsAccessDenied(err) {
			return nil, trace.AccessDenied("access denied: the cluster token has been rejected")
		}
		return nil, trace.Wrap(err)
	}

	validateResponseRaw, err := validateResponse.ToRaw()
	if err != nil {
		return nil, trace.Wrap(err)
	}

	return validateResponseRaw, nil
}

func (h *Handler) String() string {
	return "multi site"
}

// currentSiteShortcut is a special shortcut that will return the first
// available site, is helpful when UI works in single site mode to reduce
// the amount of requests
const currentSiteShortcut = "-current-"

// ContextHandler is a handler called with the auth context, what means it is authenticated and ready to work
type ContextHandler func(w http.ResponseWriter, r *http.Request, p httprouter.Params, ctx *SessionContext) (interface{}, error)

// ClusterHandler is a authenticated handler that is called for some existing remote cluster
type ClusterHandler func(w http.ResponseWriter, r *http.Request, p httprouter.Params, ctx *SessionContext, site reversetunnel.RemoteSite) (interface{}, error)

// WithClusterAuth wraps a ClusterHandler to ensure that a request is authenticated to this proxy
// (the same as WithAuth), as well as to grab the RemoteSite (which can represent this local cluster
// or a remote trusted cluster) as specified by the ":site" url parameter.
func (h *Handler) WithClusterAuth(fn ClusterHandler) httprouter.Handle {
	return httplib.MakeHandler(func(w http.ResponseWriter, r *http.Request, p httprouter.Params) (interface{}, error) {
		ctx, err := h.AuthenticateRequest(w, r, true)
		if err != nil {
			h.log.WithError(err).Warn("Failed to authenticate.")
			return nil, trace.Wrap(err)
		}

		clusterName := p.ByName("site")
		if clusterName == currentSiteShortcut {
			res, err := h.cfg.ProxyClient.GetClusterName()
			if err != nil {
				h.log.WithError(err).Warn("Failed to query cluster name.")
				return nil, trace.Wrap(err)
			}
			clusterName = res.GetClusterName()
		}

		site, err := h.getSite(ctx, clusterName)
		if err != nil {
			return nil, trace.Wrap(err)
		}

		return fn(w, r, p, ctx, site)
	})
}

func (h *Handler) getSite(ctx *SessionContext, clusterName string) (reversetunnel.RemoteSite, error) {
	proxy, err := h.ProxyWithRoles(ctx)
	if err != nil {
		h.log.WithError(err).Warn("Failed to get proxy with roles.")
		return nil, trace.Wrap(err)
	}

	site, err := proxy.GetSite(clusterName)
	if err != nil {
		h.log.WithError(err).WithField("cluster-name", clusterName).Warn("Failed to query site.")
		return nil, trace.Wrap(err)
	}

	return site, nil
}

// ClusterClientProvider is an interface for a type which can provide
// authenticated clients to remote clusters.
type ClusterClientProvider interface {
	// UserClientForCluster returns a client to the local or remote cluster
	// identified by clusterName and is authenticated with the identity of the
	// user.
	UserClientForCluster(clusterName string) (auth.ClientI, error)
}

type clusterClientProvider struct {
	h   *Handler
	ctx *SessionContext
}

// UserClientForCluster returns a client to the local or remote cluster
// identified by clusterName and is authenticated with the identity of the user.
func (r clusterClientProvider) UserClientForCluster(clusterName string) (auth.ClientI, error) {
	site, err := r.h.getSite(r.ctx, clusterName)
	if err != nil {
		return nil, trace.Wrap(err)
	}

	clt, err := r.ctx.GetUserClient(site)
	return clt, trace.Wrap(err)
}

// ClusterClientHandler is an authenticated handler which can get a client for
// any remote cluster.
type ClusterClientHandler func(http.ResponseWriter, *http.Request, httprouter.Params, *SessionContext, ClusterClientProvider) (interface{}, error)

// WithClusterClientProvider wraps a ClusterClientHandler to ensure that a
// request is authenticated to this proxy (the same as WithAuth), and passes a
// ClusterClientProvider so that the handler can access remote clusters. Use
// this instead of WithClusterAuth when the remote cluster cannot be encoded in
// the path or multiple clusters may need to be accessed from a single handler.
func (h *Handler) WithClusterClientProvider(fn ClusterClientHandler) httprouter.Handle {
	return httplib.MakeHandler(func(w http.ResponseWriter, r *http.Request, p httprouter.Params) (interface{}, error) {
		ctx, err := h.AuthenticateRequest(w, r, true)
		if err != nil {
			return nil, trace.Wrap(err)
		}
		g := clusterClientProvider{
			h:   h,
			ctx: ctx,
		}
		return fn(w, r, p, ctx, g)
	})
}

// ProvisionTokenHandler is a authenticated handler that is called for some existing Token
type ProvisionTokenHandler func(w http.ResponseWriter, r *http.Request, p httprouter.Params, site reversetunnel.RemoteSite, token types.ProvisionToken) (interface{}, error)

// WithProvisionTokenAuth ensures that request is authenticated with a provision token.
// Provision tokens, when used like this are invalidated as soon as used.
// Doesn't matter if the underlying response was a success or an error.
func (h *Handler) WithProvisionTokenAuth(fn ProvisionTokenHandler) httprouter.Handle {
	return httplib.MakeHandler(func(w http.ResponseWriter, r *http.Request, p httprouter.Params) (interface{}, error) {
		ctx := r.Context()
		logger := h.log.WithField("request", fmt.Sprintf("%v %v", r.Method, r.URL.Path))

		creds, err := roundtrip.ParseAuthHeaders(r)
		if err != nil {
			logger.WithError(err).Warn("No auth headers.")
			return nil, trace.AccessDenied("need auth")
		}

		token, err := h.consumeTokenForAPICall(ctx, creds.Password)
		if err != nil {
			h.log.WithError(err).Warn("Failed to authenticate.")
			return nil, trace.AccessDenied("need auth")
		}

		site, err := h.cfg.Proxy.GetSite(h.auth.clusterName)
		if err != nil {
			h.log.WithError(err).WithField("cluster-name", h.auth.clusterName).Warn("Failed to query cluster.")
			return nil, trace.Wrap(err)
		}

		return fn(w, r, p, site, token)
	})
}

// consumeTokenForAPICall will fetch a token, check if the requireRole is present and then delete the token
// If any of those calls returns an error, this method also returns an error
//
// If multiple clients reach here at the same time, only one of them will be able to actually make the request.
// This is possible because the latest call - DeleteToken - returns an error if the resource doesn't exist
// This is currently true for all the backends as explained here
// https://github.com/gravitational/teleport/commit/24fcadc375d8359e80790b3ebeaa36bd8dd2822f
func (h *Handler) consumeTokenForAPICall(ctx context.Context, tokenName string) (types.ProvisionToken, error) {
	token, err := h.GetProxyClient().GetToken(ctx, tokenName)
	if err != nil {
		return nil, trace.Wrap(err)
	}

	if err := h.GetProxyClient().DeleteToken(ctx, token.GetName()); err != nil {
		return nil, trace.Wrap(err)
	}

	return token, nil
}

type redirectHandlerFunc func(w http.ResponseWriter, r *http.Request, p httprouter.Params) (redirectURL string)

func isValidRedirectURL(redirectURL string) bool {
	u, err := url.ParseRequestURI(redirectURL)
	return err == nil && (!u.IsAbs() || (u.Scheme == "http" || u.Scheme == "https"))
}

// WithRedirect is a handler that redirects to the path specified in the returned value.
func (h *Handler) WithRedirect(fn redirectHandlerFunc) httprouter.Handle {
	return func(w http.ResponseWriter, r *http.Request, p httprouter.Params) {
		// ensure that neither proxies nor browsers cache http traffic
		httplib.SetNoCacheHeaders(w.Header())

		redirectURL := fn(w, r, p)
		if !isValidRedirectURL(redirectURL) {
			redirectURL = client.LoginFailedRedirectURL
		}
		http.Redirect(w, r, redirectURL, http.StatusFound)
	}
}

// WithMetaRedirect is a handler that redirects to the path specified
// using HTML rather than HTTP. This is needed for redirects that can
// have a header size larger than 8kb, which some middlewares will drop.
// See https://github.com/gravitational/teleport/issues/7467.
func (h *Handler) WithMetaRedirect(fn redirectHandlerFunc) httprouter.Handle {
	return func(w http.ResponseWriter, r *http.Request, p httprouter.Params) {
		httplib.SetNoCacheHeaders(w.Header())
		app.SetRedirectPageHeaders(w.Header(), "")
		redirectURL := fn(w, r, p)
		if !isValidRedirectURL(redirectURL) {
			redirectURL = client.LoginFailedRedirectURL
		}
		err := metaRedirectTemplate.Execute(w, redirectURL)
		if err != nil {
			h.log.WithError(err).Warn("Failed to execute template.")
		}
	}
}

// WithAuth ensures that a request is authenticated.
func (h *Handler) WithAuth(fn ContextHandler) httprouter.Handle {
	return httplib.MakeHandler(func(w http.ResponseWriter, r *http.Request, p httprouter.Params) (interface{}, error) {
		ctx, err := h.AuthenticateRequest(w, r, true)
		if err != nil {
			return nil, trace.Wrap(err)
		}
		return fn(w, r, p, ctx)
	})
}

// withLimiter adds IP-based rate limiting to fn.
func (h *Handler) withLimiter(l *limiter.RateLimiter, fn httplib.HandlerFunc) httprouter.Handle {
	return httplib.MakeHandler(func(w http.ResponseWriter, r *http.Request, p httprouter.Params) (interface{}, error) {
		err := l.RegisterRequest(r.RemoteAddr, nil /* customRate */)
		// MaxRateError doesn't play well with errors.Is, hence the cast.
		if _, ok := err.(*ratelimit.MaxRateError); ok {
			return nil, trace.LimitExceeded(err.Error())
		}
		if err != nil {
			return nil, trace.Wrap(err)
		}
		return fn(w, r, p)
	})
}

// AuthenticateRequest authenticates request using combination of a session cookie
// and bearer token
func (h *Handler) AuthenticateRequest(w http.ResponseWriter, r *http.Request, checkBearerToken bool) (*SessionContext, error) {
	const missingCookieMsg = "missing session cookie"
	logger := h.log.WithField("request", fmt.Sprintf("%v %v", r.Method, r.URL.Path))
	cookie, err := r.Cookie(CookieName)
	if err != nil || (cookie != nil && cookie.Value == "") {
		if err != nil {
			logger.Warn(err)
		}
		return nil, trace.AccessDenied(missingCookieMsg)
	}
	decodedCookie, err := DecodeCookie(cookie.Value)
	if err != nil {
		logger.WithError(err).Warn("Failed to decode cookie.")
		return nil, trace.AccessDenied("failed to decode cookie")
	}
	ctx, err := h.auth.validateSession(r.Context(), decodedCookie.User, decodedCookie.SID)
	if err != nil {
		logger.WithError(err).Warn("Invalid session.")
		ClearSession(w)
		return nil, trace.AccessDenied("need auth")
	}
	if checkBearerToken {
		creds, err := roundtrip.ParseAuthHeaders(r)
		if err != nil {
			logger.WithError(err).Warn("No auth headers.")
			return nil, trace.AccessDenied("need auth")
		}
		if err := ctx.validateBearerToken(r.Context(), creds.Password); err != nil {
			logger.WithError(err).Warn("Request failed: bad bearer token.")
			return nil, trace.AccessDenied("bad bearer token")
		}
	}
	return ctx, nil
}

// ProxyWithRoles returns a reverse tunnel proxy verifying the permissions
// of the given user.
func (h *Handler) ProxyWithRoles(ctx *SessionContext) (reversetunnel.Tunnel, error) {
	accessChecker, err := ctx.GetUserAccessChecker()
	if err != nil {
		h.log.WithError(err).Warn("Failed to get client roles.")
		return nil, trace.Wrap(err)
	}
	return reversetunnel.NewTunnelWithRoles(h.cfg.Proxy, accessChecker, h.cfg.AccessPoint), nil
}

// ProxyHostPort returns the address of the proxy server using --proxy
// notation, i.e. "localhost:8030,8023"
func (h *Handler) ProxyHostPort() string {
	hp := createHostPort(h.cfg.ProxyWebAddr, defaults.HTTPListenPort)
	return fmt.Sprintf("%s,%s", hp, h.sshPort)
}

func (h *Handler) kubeProxyHostPort() string {
	return createHostPort(h.cfg.ProxyKubeAddr, defaults.KubeListenPort)
}

// Address can be set in the config with unspecified host, like
// 0.0.0.0:3080 or :443.
//
// In this case, the dial will succeed (dialing 0.0.0.0 is same a dialing
// localhost in Go) but the host certificate will not validate since
// 0.0.0.0 is never a valid principal (auth server explicitly removes it
// when issuing host certs).
//
// As such, replace 0.0.0.0 with localhost in this case: proxy listens on
// all interfaces and localhost is always included in the valid principal
// set.
func createHostPort(netAddr utils.NetAddr, port int) string {
	if netAddr.IsHostUnspecified() {
		return fmt.Sprintf("localhost:%v", netAddr.Port(port))
	}
	return netAddr.String()
}

func message(msg string) interface{} {
	return map[string]interface{}{"message": msg}
}

// OK is a response that indicates request was successful.
func OK() interface{} {
	return message("ok")
}

// makeTeleportClientConfig creates default teleport client configuration
// that is used to initiate an SSH terminal session or SCP file transfer
func makeTeleportClientConfig(ctx context.Context, sesCtx *SessionContext) (*client.Config, error) {
	agent, cert, err := sesCtx.GetAgent()
	if err != nil {
		return nil, trace.BadParameter("failed to get user credentials: %v", err)
	}

	signers, err := agent.Signers()
	if err != nil {
		return nil, trace.BadParameter("failed to get user credentials: %v", err)
	}

	tlsConfig, err := sesCtx.ClientTLSConfig()
	if err != nil {
		return nil, trace.BadParameter("failed to get client TLS config: %v", err)
	}

	callback, err := apisshutils.NewHostKeyCallback(
		apisshutils.HostKeyCallbackConfig{
			GetHostCheckers: sesCtx.getCheckers,
		})
	if err != nil {
		return nil, trace.Wrap(err)
	}

	proxyListenerMode, err := sesCtx.GetProxyListenerMode(ctx)
	if err != nil {
		return nil, trace.Wrap(err)
	}

	config := &client.Config{
		Username:          sesCtx.user,
		Agent:             agent,
		SkipLocalAuth:     true,
		TLS:               tlsConfig,
		AuthMethods:       []ssh.AuthMethod{ssh.PublicKeys(signers...)},
		DefaultPrincipal:  cert.ValidPrincipals[0],
		HostKeyCallback:   callback,
		TLSRoutingEnabled: proxyListenerMode == types.ProxyListenerMode_Multiplex,
		Tracer:            apitracing.DefaultProvider().Tracer("webterminal"),
	}

	return config, nil
}

// SSORequestParams holds parameters parsed out of a HTTP request initiating an
// SSO login. See ParseSSORequestParams().
type SSORequestParams struct {
	// ClientRedirectURL is the URL specified in the query parameter
	// redirect_url, which will be unescaped here.
	ClientRedirectURL string
	// ConnectorID identifies the SSO connector to use to log in, from
	// the connector_id query parameter.
	ConnectorID string
	// CSRFToken is the token in the CSRF cookie header.
	CSRFToken string
}

// ParseSSORequestParams extracts the SSO request parameters from an http.Request,
// returning them in an SSORequestParams struct. If any fields are not present,
// an error is returned.
func ParseSSORequestParams(r *http.Request) (*SSORequestParams, error) {
	// Manually grab the value from query param "redirect_url".
	//
	// The "redirect_url" param can contain its own query params such as in
	// "https://localhost/login?connector_id=github&redirect_url=https://localhost:8080/web/cluster/im-a-cluster-name/nodes?search=tunnel&sort=hostname:asc",
	// which would be incorrectly parsed with the standard method.
	// For example a call to r.URL.Query().Get("redirect_url") in the example above would return
	// "https://localhost:8080/web/cluster/im-a-cluster-name/nodes?search=tunnel",
	// as it would take the "&sort=hostname:asc" to be a separate query param.
	//
	// This logic assumes that anything coming after "redirect_url" is part of
	// the redirect URL.
	splittedRawQuery := strings.Split(r.URL.RawQuery, "&redirect_url=")
	var clientRedirectURL string
	if len(splittedRawQuery) > 1 {
		clientRedirectURL, _ = url.QueryUnescape(splittedRawQuery[1])
	}
	if clientRedirectURL == "" {
		return nil, trace.BadParameter("missing redirect_url query parameter")
	}

	query := r.URL.Query()
	connectorID := query.Get("connector_id")
	if connectorID == "" {
		return nil, trace.BadParameter("missing connector_id query parameter")
	}

	csrfToken, err := csrf.ExtractTokenFromCookie(r)
	if err != nil {
		return nil, trace.Wrap(err)
	}

	return &SSORequestParams{
		ClientRedirectURL: clientRedirectURL,
		ConnectorID:       connectorID,
		CSRFToken:         csrfToken,
	}, nil
}

// SSOCallbackResponse holds the parameters for validating and executing an SSO
// callback URL. See SSOSetWebSessionAndRedirectURL().
type SSOCallbackResponse struct {
	// CSRFToken is the token provided in the originating SSO login request
	// to be validated against.
	CSRFToken string
	// Username is the authenticated teleport username of the user that has
	// logged in, provided by the SSO provider.
	Username string
	// SessionName is the name of the session generated by auth server if
	// requested in the SSO request.
	SessionName string
	// ClientRedirectURL is the URL to redirect back to on completion of
	// the SSO login process.
	ClientRedirectURL string
}

// SSOSetWebSessionAndRedirectURL validates the CSRF token in the response
// against that in the request, validates that the callback URL in the response
// can be parsed, and sets a session cookie with the username and session name
// from the response. On success, nil is returned. If the validation fails, an
// error is returned.
func SSOSetWebSessionAndRedirectURL(w http.ResponseWriter, r *http.Request, response *SSOCallbackResponse, verifyCSRF bool) error {
	if verifyCSRF {
		if err := csrf.VerifyToken(response.CSRFToken, r); err != nil {
			return trace.Wrap(err)
		}
	}

	if err := SetSessionCookie(w, response.Username, response.SessionName); err != nil {
		return trace.Wrap(err)
	}

	parsedURL, err := url.Parse(response.ClientRedirectURL)
	if err != nil {
		return trace.Wrap(err)
	}

	response.ClientRedirectURL = parsedURL.RequestURI()

	return nil
}

// authExportPublic returns the CA Certs that can be used to set up a chain of trust which includes the current Teleport Cluster
//
// GET /webapi/sites/:site/auth/export?type=<auth type>
func (h *Handler) authExportPublic(w http.ResponseWriter, r *http.Request, p httprouter.Params) {
	authorities, err := client.ExportAuthorities(
		r.Context(),
		h.GetProxyClient(),
		client.ExportAuthoritiesRequest{
			AuthType: r.URL.Query().Get("type"),
		},
	)
	if err != nil {
		h.log.WithError(err).Debug("Failed to generate CA Certs.")
		http.Error(w, err.Error(), trace.ErrorToCode(err))
		return
	}

	reader := strings.NewReader(authorities)

	// ServeContent sets the correct headers: Content-Type, Content-Length and Accept-Ranges.
	// It also handles the Range negotiation
	http.ServeContent(w, r, "authorized_hosts.txt", time.Now(), reader)
}<|MERGE_RESOLUTION|>--- conflicted
+++ resolved
@@ -2250,11 +2250,7 @@
 	w http.ResponseWriter,
 	r *http.Request,
 	p httprouter.Params,
-<<<<<<< HEAD
-	sctx *SessionContext,
-=======
 	sessionCtx *SessionContext,
->>>>>>> 355a9c71
 	site reversetunnel.RemoteSite,
 ) (interface{}, error) {
 	q := r.URL.Query()
@@ -2267,19 +2263,21 @@
 		return nil, trace.Wrap(err)
 	}
 
-<<<<<<< HEAD
-	clt, err := sctx.GetUserClient(site)
-=======
-	h.log.Debugf("New terminal request for ns=%s, server=%s, login=%s, sid=%s, websid=%s.",
-		req.Namespace, req.Server, req.Login, req.SessionID, sessionCtx.GetSessionID())
+	clt, err := sessionCtx.GetUserClient(site)
+	if err != nil {
+		return nil, trace.Wrap(err)
+	}
 
 	identity, err := createIdentityContext(req.Login, sessionCtx)
->>>>>>> 355a9c71
-	if err != nil {
-		return nil, trace.Wrap(err)
-	}
-
-<<<<<<< HEAD
+	if err != nil {
+		return nil, trace.Wrap(err)
+	}
+
+	ctx, err := h.cfg.SessionControl.AcquireSessionContext(r.Context(), identity, h.cfg.ProxyWebAddr.Addr, r.RemoteAddr)
+	if err != nil {
+		return nil, trace.Wrap(err)
+	}
+
 	var sessionData session.Session
 	var displayLogin string
 
@@ -2300,13 +2298,7 @@
 	}
 
 	h.log.Debugf("New terminal request for server=%s, login=%s, sid=%s, websid=%s.",
-		req.Server, req.Login, sessionData.ID, sctx.GetSessionID())
-=======
-	ctx, err := h.cfg.SessionControl.AcquireSessionContext(r.Context(), identity, h.cfg.ProxyWebAddr.Addr, r.RemoteAddr)
-	if err != nil {
-		return nil, trace.Wrap(err)
-	}
->>>>>>> 355a9c71
+		req.Server, req.Login, sessionData.ID, sessionCtx.GetSessionID())
 
 	authAccessPoint, err := site.CachingAccessPoint()
 	if err != nil {
@@ -2320,38 +2312,20 @@
 		return nil, trace.Wrap(err)
 	}
 
-<<<<<<< HEAD
 	terminalConfig := TerminalHandlerConfig{
 		term:               req.Term,
-		sctx:               sctx,
+		sessionCtx:         sessionCtx,
 		authProvider:       clt,
 		displayLogin:       displayLogin,
 		sessionData:        sessionData,
 		keepAliveInterval:  netConfig.GetKeepAliveInterval(),
 		proxyHostPort:      h.ProxyHostPort(),
 		interactiveCommand: req.InteractiveCommand,
+		router:             h.cfg.Router,
+		tracerProvider:     h.cfg.TracerProvider,
 	}
 
 	term, err := NewTerminal(r.Context(), terminalConfig)
-=======
-	req.KeepAliveInterval = netConfig.GetKeepAliveInterval()
-	req.Namespace = apidefaults.Namespace
-	req.ProxyHostPort = h.ProxyHostPort()
-	req.Cluster = site.GetName()
-
-	clt, err := sessionCtx.GetUserClient(site)
-	if err != nil {
-		return nil, trace.Wrap(err)
-	}
-
-	term, err := NewTerminal(ctx, TerminalHandlerConfig{
-		Req:            *req,
-		AuthProvider:   clt,
-		SessionCtx:     sessionCtx,
-		Router:         h.cfg.Router,
-		TracerProvider: h.cfg.TracerProvider,
-	})
->>>>>>> 355a9c71
 	if err != nil {
 		h.log.WithError(err).Error("Unable to create terminal.")
 		return nil, trace.Wrap(err)
