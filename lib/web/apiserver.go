--- conflicted
+++ resolved
@@ -1305,12 +1305,8 @@
 		IsCloud:              h.ClusterFeatures.GetCloud(),
 		TunnelPublicAddress:  tunnelPublicAddr,
 		RecoveryCodesEnabled: h.ClusterFeatures.GetRecoveryCodes(),
-<<<<<<< HEAD
-		UI:                   h.getUIConfig(r.Context()),
-=======
 		UI:                   h.cfg.UI,
 		IsDashboard:          isDashboard(h.ClusterFeatures),
->>>>>>> ab333aeb
 	}
 
 	resource, err := h.cfg.ProxyClient.GetClusterName()
