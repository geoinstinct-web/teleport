/*
Copyright 2015-2021 Gravitational, Inc.

Licensed under the Apache License, Version 2.0 (the "License");
you may not use this file except in compliance with the License.
You may obtain a copy of the License at

    http://www.apache.org/licenses/LICENSE-2.0

Unless required by applicable law or agreed to in writing, software
distributed under the License is distributed on an "AS IS" BASIS,
WITHOUT WARRANTIES OR CONDITIONS OF ANY KIND, either express or implied.
See the License for the specific language governing permissions and
limitations under the License.
*/

// Package web implements web proxy handler that provides
// web interface to view and connect to teleport nodes
package web

import (
	"compress/gzip"
	"context"
	"encoding/base64"
	"encoding/json"
	"errors"
	"fmt"
	"html/template"
	"io"
	"net"
	"net/http"
	"net/url"
	"strconv"
	"strings"
	"sync"
	"sync/atomic"
	"time"

	"github.com/google/uuid"
	"github.com/gravitational/oxy/ratelimit"
	"github.com/gravitational/roundtrip"
	"github.com/gravitational/trace"
	"github.com/jonboulle/clockwork"
	"github.com/julienschmidt/httprouter"
	lemma_secret "github.com/mailgun/lemma/secret"
	"github.com/sashabaranov/go-openai"
	"github.com/sirupsen/logrus"
	"go.opentelemetry.io/otel/exporters/otlp/otlptrace"
	oteltrace "go.opentelemetry.io/otel/trace"
	tracepb "go.opentelemetry.io/proto/otlp/trace/v1"
	"golang.org/x/crypto/ssh"
	"golang.org/x/exp/slices"
	"golang.org/x/mod/semver"
	"golang.org/x/time/rate"
	"google.golang.org/protobuf/encoding/protojson"

	"github.com/gravitational/teleport"
	apiclient "github.com/gravitational/teleport/api/client"
	"github.com/gravitational/teleport/api/client/proto"
	"github.com/gravitational/teleport/api/client/webclient"
	"github.com/gravitational/teleport/api/constants"
	apidefaults "github.com/gravitational/teleport/api/defaults"
	apitracing "github.com/gravitational/teleport/api/observability/tracing"
	"github.com/gravitational/teleport/api/types"
	apievents "github.com/gravitational/teleport/api/types/events"
	"github.com/gravitational/teleport/api/types/installers"
	"github.com/gravitational/teleport/api/utils/keys"
	apisshutils "github.com/gravitational/teleport/api/utils/sshutils"
	"github.com/gravitational/teleport/lib/auth"
	wanlib "github.com/gravitational/teleport/lib/auth/webauthn"
	"github.com/gravitational/teleport/lib/client"
	"github.com/gravitational/teleport/lib/defaults"
	dtconfig "github.com/gravitational/teleport/lib/devicetrust/config"
	"github.com/gravitational/teleport/lib/events"
	"github.com/gravitational/teleport/lib/httplib"
	"github.com/gravitational/teleport/lib/httplib/csrf"
	"github.com/gravitational/teleport/lib/jwt"
	"github.com/gravitational/teleport/lib/limiter"
	"github.com/gravitational/teleport/lib/modules"
	"github.com/gravitational/teleport/lib/multiplexer"
	"github.com/gravitational/teleport/lib/plugin"
	"github.com/gravitational/teleport/lib/proxy"
	"github.com/gravitational/teleport/lib/reversetunnelclient"
	"github.com/gravitational/teleport/lib/secret"
	"github.com/gravitational/teleport/lib/services"
	"github.com/gravitational/teleport/lib/session"
	"github.com/gravitational/teleport/lib/utils"
	"github.com/gravitational/teleport/lib/web/app"
	websession "github.com/gravitational/teleport/lib/web/session"
	"github.com/gravitational/teleport/lib/web/ui"
)

const (
	// SSOLoginFailureMessage is a generic error message to avoid disclosing sensitive SSO failure messages.
	SSOLoginFailureMessage = "Failed to login. Please check Teleport's log for more details."

	// assistantTokensPerHour defines how many assistant rate limiter tokens are replenished every hour.
	assistantTokensPerHour = 140
	// assistantLimiterRate is the rate (in tokens per second)
	// at which tokens for the assistant rate limiter are replenished
	assistantLimiterRate = rate.Limit(assistantTokensPerHour / float64(time.Hour/time.Second))
	// assistantLimiterCapacity is the total capacity of the token bucket for the assistant rate limiter.
	// The bucket starts full, prefilled for a week.
	assistantLimiterCapacity = assistantTokensPerHour * 24 * 7
)

// healthCheckAppServerFunc defines a function used to perform a health check
// to AppServer that can handle application requests (based on cluster name and
// public address).
type healthCheckAppServerFunc func(ctx context.Context, publicAddr string, clusterName string) error

// Handler is HTTP web proxy handler
type Handler struct {
	log logrus.FieldLogger

	sync.Mutex
	httprouter.Router
	cfg                     Config
	auth                    *sessionCache
	sessionStreamPollPeriod time.Duration
	clock                   clockwork.Clock
	limiter                 *limiter.RateLimiter
	highLimiter             *limiter.RateLimiter
	// assistantLimiter limits the amount of tokens that can be consumed
	// by OpenAI API calls when using a shared key.
	// golang.org/x/time/rate is used, as the oxy ratelimiter
	// is quite tightly tied to individual http.Requests,
	// and instead we want to consume arbitrary amounts of tokens.
	assistantLimiter     *rate.Limiter
	healthCheckAppServer healthCheckAppServerFunc
	// sshPort specifies the SSH proxy port extracted
	// from configuration
	sshPort string

	// userConns tracks amount of current active connections with user certificates.
	userConns atomic.Int32

	// ClusterFeatures contain flags for supported and unsupported features.
	ClusterFeatures proto.Features

	// nodeWatcher is a services.NodeWatcher used by Assist to lookup nodes from
	// the proxy's cache and get nodes in real time.
	nodeWatcher *services.NodeWatcher
}

// HandlerOption is a functional argument - an option that can be passed
// to NewHandler function
type HandlerOption func(h *Handler) error

// SetSessionStreamPollPeriod sets polling period for session streams
func SetSessionStreamPollPeriod(period time.Duration) HandlerOption {
	return func(h *Handler) error {
		if period < 0 {
			return trace.BadParameter("period should be non zero")
		}
		h.sessionStreamPollPeriod = period
		return nil
	}
}

// SetClock sets the clock on a handler
func SetClock(clock clockwork.Clock) HandlerOption {
	return func(h *Handler) error {
		h.clock = clock
		return nil
	}
}

type proxySettingsGetter interface {
	GetProxySettings(ctx context.Context) (*webclient.ProxySettings, error)
}

// Config represents web handler configuration parameters
type Config struct {
	// PluginRegistry handles plugin registration
	PluginRegistry plugin.Registry
	// Proxy is a reverse tunnel proxy that handles connections
	// to local cluster or remote clusters using unified interface
	Proxy reversetunnelclient.Tunnel
	// AuthServers is a list of auth servers this proxy talks to
	AuthServers utils.NetAddr
	// DomainName is a domain name served by web handler
	DomainName string
	// ProxyClient is a client that authenticated as proxy
	ProxyClient auth.ClientI
	// ProxySSHAddr points to the SSH address of the proxy
	ProxySSHAddr utils.NetAddr
	// ProxyKubeAddr points to the Kube address of the proxy
	ProxyKubeAddr utils.NetAddr
	// ProxyWebAddr points to the web (HTTPS) address of the proxy
	ProxyWebAddr utils.NetAddr
	// ProxyPublicAddr contains web proxy public addresses.
	ProxyPublicAddrs []utils.NetAddr

	// CipherSuites is the list of cipher suites Teleport suppports.
	CipherSuites []uint16

	// FIPS mode means Teleport started in a FedRAMP/FIPS 140-2 compliant
	// configuration.
	FIPS bool

	// AccessPoint holds a cache to the Auth Server.
	AccessPoint auth.ProxyAccessPoint

	// Emitter is event emitter
	Emitter apievents.Emitter

	// HostUUID is the UUID of this process.
	HostUUID string

	// Context is used to signal process exit.
	Context context.Context

	// StaticFS optionally specifies the HTTP file system to use.
	// Enables web UI if set.
	StaticFS http.FileSystem

	// CachedSessionLingeringThreshold specifies the time the session will linger
	// in the cache before getting purged after it has expired.
	// Defaults to cachedSessionLingeringThreshold if unspecified.
	CachedSessionLingeringThreshold *time.Duration

	// ClusterFeatures contains flags for supported/unsupported features.
	ClusterFeatures proto.Features

	// ProxySettings allows fetching the current proxy settings.
	ProxySettings proxySettingsGetter

	// MinimalReverseTunnelRoutesOnly mode handles only the endpoints required for
	// a reverse tunnel agent to establish a connection.
	MinimalReverseTunnelRoutesOnly bool

	// PublicProxyAddr is used to template the public proxy address
	// into the installer script responses
	PublicProxyAddr string

	// ALPNHandler is the ALPN connection handler for handling upgraded ALPN
	// connection through a HTTP upgrade call.
	ALPNHandler ConnectionHandler

	// TraceClient is used to forward spans to the upstream collector for the UI
	TraceClient otlptrace.Client

	// Router is used to route ssh sessions to hosts
	Router *proxy.Router

	// SessionControl is used to determine if users are
	// allowed to spawn new sessions
	SessionControl SessionController

	// PROXYSigner is used to sign PROXY header and securely propagate client IP information
	PROXYSigner multiplexer.PROXYHeaderSigner

	// TracerProvider generates tracers to create spans with
	TracerProvider oteltrace.TracerProvider

	// HealthCheckAppServer is a function that checks if the proxy can handle
	// application requests.
	HealthCheckAppServer healthCheckAppServerFunc

	// UI provides config options for the web UI
	UI webclient.UIConfig

	// OpenAIConfig provides config options for the OpenAI integration.
	OpenAIConfig *openai.ClientConfig

	// NodeWatcher is a services.NodeWatcher used by Assist to lookup nodes from
	// the proxy's cache and get nodes in real time.
	NodeWatcher *services.NodeWatcher
}

type APIHandler struct {
	handler *Handler

	// appHandler is a http.Handler to forward requests to applications.
	appHandler *app.Handler
}

// ConnectionHandler defines a function for serving incoming connections.
type ConnectionHandler func(ctx context.Context, conn net.Conn) error

// Check if this request should be forwarded to an application handler to
// be handled by the UI and handle the request appropriately.
func (h *APIHandler) ServeHTTP(w http.ResponseWriter, r *http.Request) {
	// If the request is either to the fragment authentication endpoint or if the
	// request has a session cookie or a client cert, forward to
	// application handlers. If the request is requesting a
	// FQDN that is not of the proxy, redirect to application launcher.
	if h.appHandler != nil && (app.HasFragment(r) || app.HasSession(r) || app.HasClientCert(r)) {
		h.appHandler.ServeHTTP(w, r)
		return
	}

	// Only try to redirect if the handler is serving the full Web API.
	if !h.handler.cfg.MinimalReverseTunnelRoutesOnly {
		if redir, ok := app.HasName(r, h.handler.cfg.ProxyPublicAddrs); ok {
			http.Redirect(w, r, redir, http.StatusFound)
			return
		}
	}

	// Serve the Web UI.
	h.handler.ServeHTTP(w, r)
}

// HandleConnection handles connections from plain TCP applications.
func (h *APIHandler) HandleConnection(ctx context.Context, conn net.Conn) error {
	return h.appHandler.HandleConnection(ctx, conn)
}

func (h *APIHandler) Close() error {
	return h.handler.Close()
}

<<<<<<< HEAD
// desktopSessionRe is a regex that matches /web/cluster/:clusterId/desktops/:desktopName/:username
// which is a route to a desktop session that uses WASM and therefore needs a more permissive CSP
// compared to other routes. We use this regex to match that path in order to determine which CSP
// to set.
var desktopSessionRe = regexp.MustCompile(`^/web/cluster/[^/]+/desktops/[^/]+/[^/]+$`)

// regex for the recordings endpoint /web/cluster/:clusterId/session/:sid
var recordingRe = regexp.MustCompile(`^/web/cluster/[^/]+/session/[^/]+$`)

=======
>>>>>>> ee7fabaf
// NewHandler returns a new instance of web proxy handler
func NewHandler(cfg Config, opts ...HandlerOption) (*APIHandler, error) {
	const apiPrefix = "/" + teleport.WebAPIVersion
	cfg.ProxyClient = auth.WithGithubConnectorConversions(cfg.ProxyClient)
	h := &Handler{
		cfg:                  cfg,
		log:                  newPackageLogger(),
		clock:                clockwork.NewRealClock(),
		ClusterFeatures:      cfg.ClusterFeatures,
		healthCheckAppServer: cfg.HealthCheckAppServer,
	}

	// Check for self-hosted vs Cloud.
	// TODO(justinas): this needs to be modified when we allow user-supplied API keys in Cloud
	if cfg.ClusterFeatures.GetCloud() {
		h.assistantLimiter = rate.NewLimiter(assistantLimiterRate, assistantLimiterCapacity)
	} else {
		// Set up a limiter with "infinite limit", the "burst" parameter is ignored
		h.assistantLimiter = rate.NewLimiter(rate.Inf, 0)
	}

	// for properly handling url-encoded parameter values.
	h.UseRawPath = true

	for _, o := range opts {
		if err := o(h); err != nil {
			return nil, trace.Wrap(err)
		}
	}

	sessionLingeringThreshold := cachedSessionLingeringThreshold
	if cfg.CachedSessionLingeringThreshold != nil {
		sessionLingeringThreshold = *cfg.CachedSessionLingeringThreshold
	}

	sessionCache, err := newSessionCache(h.cfg.Context, sessionCacheOptions{
		proxyClient:               cfg.ProxyClient,
		accessPoint:               cfg.AccessPoint,
		servers:                   []utils.NetAddr{cfg.AuthServers},
		cipherSuites:              cfg.CipherSuites,
		clock:                     h.clock,
		sessionLingeringThreshold: sessionLingeringThreshold,
		proxySigner:               cfg.PROXYSigner,
	})
	if err != nil {
		return nil, trace.Wrap(err)
	}
	h.auth = sessionCache
	sshPortValue := strconv.Itoa(defaults.SSHProxyListenPort)
	if cfg.ProxySSHAddr.String() != "" {
		_, sshPort, err := net.SplitHostPort(cfg.ProxySSHAddr.String())
		if err != nil {
			h.log.WithError(err).Warnf("Invalid SSH proxy address %q, will use default port %v.",
				cfg.ProxySSHAddr.String(), defaults.SSHProxyListenPort)
		} else {
			sshPortValue = sshPort
		}
	}

	h.sshPort = sshPortValue

	// rateLimiter is used to limit unauthenticated challenge generation for
	// passwordless and for unauthenticated metrics.
	h.limiter, err = limiter.NewRateLimiter(limiter.Config{
		Rates: []limiter.Rate{
			{
				Period:  defaults.LimiterPeriod,
				Average: defaults.LimiterAverage,
				Burst:   defaults.LimiterBurst,
			},
		},
		MaxConnections:   defaults.LimiterMaxConnections,
		MaxNumberOfUsers: defaults.LimiterMaxConcurrentUsers,
	})
	if err != nil {
		return nil, trace.Wrap(err)
	}
	// highLimiter is used for endpoints which are only CPU constrained and require high request rates
	h.highLimiter, err = limiter.NewRateLimiter(limiter.Config{
		Rates: []limiter.Rate{
			{
				Period:  defaults.LimiterHighPeriod,
				Average: defaults.LimiterHighAverage,
				Burst:   defaults.LimiterHighBurst,
			},
		},
		MaxConnections:   defaults.LimiterMaxConnections,
		MaxNumberOfUsers: defaults.LimiterMaxConcurrentUsers,
	})
	if err != nil {
		return nil, trace.Wrap(err)
	}

	if cfg.MinimalReverseTunnelRoutesOnly {
		h.bindMinimalEndpoints()
	} else {
		h.bindDefaultEndpoints()
	}

	// if Web UI is enabled, check the assets dir:
	var indexPage *template.Template
	if cfg.StaticFS != nil {
		index, err := cfg.StaticFS.Open("/index.html")
		if err != nil {
			h.log.WithError(err).Error("Failed to open index file.")
			return nil, trace.Wrap(err)
		}
		defer index.Close()
		indexContent, err := io.ReadAll(index)
		if err != nil {
			return nil, trace.ConvertSystemError(err)
		}
		indexPage, err = template.New("index").Parse(string(indexContent))
		if err != nil {
			return nil, trace.BadParameter("failed parsing index.html template: %v", err)
		}

		h.Handle("GET", "/web/config.js", h.WithUnauthenticatedLimiter(h.getWebConfig))
	}

	if cfg.NodeWatcher != nil {
		h.nodeWatcher = cfg.NodeWatcher
	}

	routingHandler := http.HandlerFunc(func(w http.ResponseWriter, r *http.Request) {
		// ensure security headers are set for all responses
		httplib.SetDefaultSecurityHeaders(w.Header())

		// request is going to the API?
		if strings.HasPrefix(r.URL.Path, apiPrefix) {
			http.StripPrefix(apiPrefix, h).ServeHTTP(w, r)
			return
		}

		// request is going to the web UI
		if cfg.StaticFS == nil {
			w.WriteHeader(http.StatusNotImplemented)
			return
		}

		// redirect to "/web" when someone hits "/"
		if r.URL.Path == "/" {
			app.SetRedirectPageHeaders(w.Header(), "")
			http.Redirect(w, r, "/web", http.StatusFound)
			return
		}

		// serve Web UI:
		if strings.HasPrefix(r.URL.Path, "/web/app") {
			fs := http.FileServer(cfg.StaticFS)

			fs = makeGzipHandler(fs)
			fs = makeCacheHandler(fs)

			http.StripPrefix("/web", fs).ServeHTTP(w, r)
		} else if strings.HasPrefix(r.URL.Path, "/web/") || r.URL.Path == "/web" {
			csrfToken, err := csrf.AddCSRFProtection(w, r)
			if err != nil {
				h.log.WithError(err).Warn("Failed to generate CSRF token.")
			}

			session, err := h.authenticateWebSession(w, r)
			if err != nil {
				h.log.Debugf("Could not authenticate: %v", err)
			}
			session.XCSRF = csrfToken

			httplib.SetNoCacheHeaders(w.Header())

<<<<<<< HEAD
			isDesktopSession := desktopSessionRe.MatchString(r.URL.Path)
			isRecording := recordingRe.MatchString(r.URL.Path)

=======
>>>>>>> ee7fabaf
			// app access needs to make a CORS fetch request, so we only set the default CSP on that page
			if strings.HasPrefix(r.URL.Path, "/web/launch/") {
				parts := strings.Split(r.URL.Path, "/")
				// grab the FQDN from the URL to allow in the connect-src CSP
				applicationURL := "https://" + parts[3] + ":*"

				httplib.SetAppLaunchContentSecurityPolicy(w.Header(), applicationURL)
<<<<<<< HEAD
			} else if isDesktopSession || isRecording {
				httplib.SetIndexContentSecurityPolicyWithWasm(w.Header())
=======
>>>>>>> ee7fabaf
			} else {
				httplib.SetIndexContentSecurityPolicy(w.Header(), cfg.ClusterFeatures, r.URL.Path)
			}
			if err := indexPage.Execute(w, session); err != nil {
				h.log.WithError(err).Error("Failed to execute index page template.")
			}
		} else {
			http.NotFound(w, r)
		}
	})

	h.NotFound = routingHandler

	if cfg.PluginRegistry != nil {
		if err := cfg.PluginRegistry.RegisterProxyWebHandlers(h); err != nil {
			return nil, trace.Wrap(err)
		}
	}

	resp, err := h.cfg.ProxySettings.GetProxySettings(cfg.Context)
	if err != nil {
		return nil, trace.Wrap(err)
	}

	// Create application specific handler. This handler handles sessions and
	// forwarding for application access.
	var appHandler *app.Handler
	if !cfg.MinimalReverseTunnelRoutesOnly {
		appHandler, err = app.NewHandler(cfg.Context, &app.HandlerConfig{
			Clock:            h.clock,
			AuthClient:       cfg.ProxyClient,
			AccessPoint:      cfg.AccessPoint,
			ProxyClient:      cfg.Proxy,
			CipherSuites:     cfg.CipherSuites,
			ProxyPublicAddrs: cfg.ProxyPublicAddrs,
			WebPublicAddr:    resp.SSH.PublicAddr,
		})
		if err != nil {
			return nil, trace.Wrap(err)
		}

		if h.healthCheckAppServer == nil {
			h.healthCheckAppServer = appHandler.HealthCheckAppServer
		}
	}

	return &APIHandler{
		handler:    h,
		appHandler: appHandler,
	}, nil
}

type webSession struct {
	Session string
	XCSRF   string
}

func (h *Handler) authenticateWebSession(w http.ResponseWriter, r *http.Request) (webSession, error) {
	ctx, err := h.AuthenticateRequest(w, r, false)
	if err != nil {
		return webSession{}, trace.Wrap(err)
	}
	resp, err := newSessionResponse(ctx)
	if err != nil {
		return webSession{}, trace.Wrap(err)
	}
	out, err := json.Marshal(resp)
	if err != nil {
		return webSession{}, trace.Wrap(err)
	}
	return webSession{
		Session: base64.StdEncoding.EncodeToString(out),
	}, nil
}

// bindMinimalEndpoints binds only the endpoints required for a reverse tunnel
// agent to establish a connection.
func (h *Handler) bindMinimalEndpoints() {
	// find is like ping, but is faster because it is optimized for servers
	// and does not fetch the data that servers don't need, e.g.
	// OIDC connectors and auth preferences
	// Note that find is a unique endpoint that requires high request rates
	// sometimes through NATs and thus should not be rate limited by IP.
	h.GET("/webapi/find", httplib.MakeHandler(h.find))
	// Issue host credentials.
	h.POST("/webapi/host/credentials", h.WithUnauthenticatedHighLimiter(h.hostCredentials))
}

// bindDefaultEndpoints binds the default endpoints for the web API.
func (h *Handler) bindDefaultEndpoints() {
	h.bindMinimalEndpoints()

	// ping endpoint is used to check if the server is up. the /webapi/ping
	// endpoint returns the default authentication method and configuration that
	// the server supports. the /webapi/ping/:connector endpoint can be used to
	// query the authentication configuration for a specific connector.
	h.GET("/webapi/ping", h.WithUnauthenticatedHighLimiter(h.ping))
	h.GET("/webapi/ping/:connector", h.WithUnauthenticatedHighLimiter(h.pingWithConnector))

	// Unauthenticated access to JWT public keys.
	h.GET("/.well-known/jwks.json", h.WithUnauthenticatedHighLimiter(h.jwks))

	// Unauthenticated access to the message of the day
	h.GET("/webapi/motd", h.WithHighLimiter(h.motd))

	// Unauthenticated access to retrieving the script used to install
	// Teleport
	h.GET("/webapi/scripts/installer/:name", h.WithLimiter(h.installer))

	// desktop access configuration scripts
	h.GET("/webapi/scripts/desktop-access/install-ad-ds.ps1", h.WithLimiter(h.desktopAccessScriptInstallADDSHandle))
	h.GET("/webapi/scripts/desktop-access/install-ad-cs.ps1", h.WithLimiter(h.desktopAccessScriptInstallADCSHandle))
	h.GET("/webapi/scripts/desktop-access/configure/:token/configure-ad.ps1", h.WithLimiter(h.desktopAccessScriptConfigureHandle))

	// Forwards traces to the configured upstream collector
	h.POST("/webapi/traces", h.WithAuth(h.traces))

	// App sessions
	h.POST("/webapi/sessions/app", h.WithAuth(h.createAppSession))

	// Web sessions
	h.POST("/webapi/sessions/web", httplib.WithCSRFProtection(h.WithLimiterHandlerFunc(h.createWebSession)))
	h.DELETE("/webapi/sessions/web", h.WithAuth(h.deleteWebSession))
	h.POST("/webapi/sessions/web/renew", h.WithAuth(h.renewWebSession))
	h.POST("/webapi/users", h.WithAuth(h.createUserHandle))
	h.PUT("/webapi/users", h.WithAuth(h.updateUserHandle))
	h.GET("/webapi/users", h.WithAuth(h.getUsersHandle))
	h.DELETE("/webapi/users/:username", h.WithAuth(h.deleteUserHandle))

	// We have an overlap route here, please see godoc of handleGetUserOrResetToken
	// h.GET("/webapi/users/:username", h.WithAuth(h.getUserHandle))
	// h.GET("/webapi/users/password/token/:token", h.WithLimiter(h.getResetPasswordTokenHandle))
	h.GET("/webapi/users/*wildcard", h.handleGetUserOrResetToken)

	h.PUT("/webapi/users/password/token", httplib.WithCSRFProtection(h.changeUserAuthentication))
	h.PUT("/webapi/users/password", h.WithAuth(h.changePassword))
	h.POST("/webapi/users/password/token", h.WithAuth(h.createResetPasswordToken))
	h.POST("/webapi/users/privilege/token", h.WithAuth(h.createPrivilegeTokenHandle))

	// Issues SSH temp certificates based on 2FA access creds
	h.POST("/webapi/ssh/certs", h.WithUnauthenticatedLimiter(h.createSSHCert))

	// list available sites
	h.GET("/webapi/sites", h.WithAuth(h.getClusters))

	// Site specific API

	// get namespaces
	h.GET("/webapi/sites/:site/namespaces", h.WithClusterAuth(h.getSiteNamespaces))

	// get unified resources
	h.GET("/webapi/sites/:site/resources", h.WithClusterAuth(h.clusterUnifiedResourcesGet))

	// get nodes
	h.GET("/webapi/sites/:site/nodes", h.WithClusterAuth(h.clusterNodesGet))
	h.POST("/webapi/sites/:site/nodes", h.WithClusterAuth(h.handleNodeCreate))

	// Get applications.
	h.GET("/webapi/sites/:site/apps", h.WithClusterAuth(h.clusterAppsGet))

	// get login alerts
	h.GET("/webapi/sites/:site/alerts", h.WithClusterAuth(h.clusterLoginAlertsGet))

	// lock interactions
	h.GET("/webapi/sites/:site/locks", h.WithClusterAuth(h.getClusterLocks))
	h.PUT("/webapi/sites/:site/locks", h.WithClusterAuth(h.createClusterLock))
	h.DELETE("/webapi/sites/:site/locks/:uuid", h.WithClusterAuth(h.deleteClusterLock))

	// active sessions handlers
	h.GET("/webapi/sites/:site/connect", h.WithClusterAuth(h.siteNodeConnect))                     // connect to an active session (via websocket)
	h.GET("/webapi/sites/:site/sessions", h.WithClusterAuth(h.clusterActiveAndPendingSessionsGet)) // get list of active and pending sessions

	// Audit events handlers.
	h.GET("/webapi/sites/:site/events/search", h.WithClusterAuth(h.clusterSearchEvents))                 // search site events
	h.GET("/webapi/sites/:site/events/search/sessions", h.WithClusterAuth(h.clusterSearchSessionEvents)) // search site session events
	h.GET("/webapi/sites/:site/sessions/:sid/events", h.WithClusterAuth(h.siteSessionEventsGet))         // get recorded session's timing information (from events)
	h.GET("/webapi/sites/:site/sessions/:sid/stream", h.siteSessionStreamGet)                            // get recorded session's bytes (from events)

	// scp file transfer
	h.GET("/webapi/sites/:site/nodes/:server/:login/scp", h.WithClusterAuth(h.transferFile))
	h.POST("/webapi/sites/:site/nodes/:server/:login/scp", h.WithClusterAuth(h.transferFile))

	// Sign required files to set up mTLS using the db format.
	h.POST("/webapi/sites/:site/sign/db", h.WithProvisionTokenAuth(h.signDatabaseCertificate))

	// Returns the CA Certs
	// Deprecated, use the `webapi/auth/export` endpoint.
	// Returning other clusters (trusted cluster) CA certs would leak wether the TrustedCluster exists or not.
	// Given that this is a public/unauthorized endpoint, we should refrain from exposing that kind of information.
	h.GET("/webapi/sites/:site/auth/export", h.authExportPublic)
	h.GET("/webapi/auth/export", h.authExportPublic)

	// token generation
	h.POST("/webapi/token", h.WithAuth(h.createTokenHandle))

	// join scripts
	h.GET("/scripts/:token/install-node.sh", h.WithLimiter(h.getNodeJoinScriptHandle))
	h.GET("/scripts/:token/install-app.sh", h.WithLimiter(h.getAppJoinScriptHandle))
	h.GET("/scripts/:token/install-database.sh", h.WithLimiter(h.getDatabaseJoinScriptHandle))
	// web context
	h.GET("/webapi/sites/:site/context", h.WithClusterAuth(h.getUserContext))
	h.GET("/webapi/sites/:site/resources/check", h.WithClusterAuth(h.checkAccessToRegisteredResource))

	// Database access handlers.
	h.GET("/webapi/sites/:site/databases", h.WithClusterAuth(h.clusterDatabasesGet))
	h.POST("/webapi/sites/:site/databases", h.WithClusterAuth(h.handleDatabaseCreate))
	h.PUT("/webapi/sites/:site/databases/:database", h.WithClusterAuth(h.handleDatabaseUpdate))
	h.GET("/webapi/sites/:site/databases/:database", h.WithClusterAuth(h.clusterDatabaseGet))
	h.GET("/webapi/sites/:site/databases/:database/iam/policy", h.WithClusterAuth(h.handleDatabaseGetIAMPolicy))
	h.GET("/webapi/scripts/databases/configure/sqlserver/:token/configure-ad.ps1", httplib.MakeHandler(h.sqlServerConfigureADScriptHandle))

	// DatabaseService handlers
	h.GET("/webapi/sites/:site/databaseservices", h.WithClusterAuth(h.clusterDatabaseServicesList))

	// Kube access handlers.
	h.GET("/webapi/sites/:site/kubernetes", h.WithClusterAuth(h.clusterKubesGet))
	h.GET("/webapi/sites/:site/pods", h.WithClusterAuth(h.clusterKubePodsGet))

	// Github connector handlers
	h.GET("/webapi/github/login/web", h.WithRedirect(h.githubLoginWeb))
	h.GET("/webapi/github/callback", h.WithMetaRedirect(h.githubCallback))
	h.POST("/webapi/github/login/console", h.WithLimiter(h.githubLoginConsole))

	// MFA public endpoints.
	h.POST("/webapi/sites/:site/mfa/required", h.WithClusterAuth(h.isMFARequired))
	h.POST("/webapi/mfa/login/begin", h.WithLimiter(h.mfaLoginBegin))
	h.POST("/webapi/mfa/login/finish", h.WithLimiter(h.mfaLoginFinish))
	h.POST("/webapi/mfa/login/finishsession", h.WithLimiter(h.mfaLoginFinishSession))
	h.DELETE("/webapi/mfa/token/:token/devices/:devicename", h.WithLimiter(h.deleteMFADeviceWithTokenHandle))
	h.GET("/webapi/mfa/token/:token/devices", h.WithLimiter(h.getMFADevicesWithTokenHandle))
	h.POST("/webapi/mfa/token/:token/authenticatechallenge", h.WithLimiter(h.createAuthenticateChallengeWithTokenHandle))
	h.POST("/webapi/mfa/token/:token/registerchallenge", h.WithLimiter(h.createRegisterChallengeWithTokenHandle))

	// MFA private endpoints.
	h.GET("/webapi/mfa/devices", h.WithAuth(h.getMFADevicesHandle))
	h.POST("/webapi/mfa/authenticatechallenge", h.WithAuth(h.createAuthenticateChallengeHandle))
	h.POST("/webapi/mfa/devices", h.WithAuth(h.addMFADeviceHandle))
	h.POST("/webapi/mfa/authenticatechallenge/password", h.WithAuth(h.createAuthenticateChallengeWithPassword))

	// trusted clusters
	h.POST("/webapi/trustedclusters/validate", h.WithUnauthenticatedLimiter(h.validateTrustedCluster))

	// User Status (used by client to check if user session is valid)
	h.GET("/webapi/user/status", h.WithAuth(h.getUserStatus))

	h.GET("/webapi/roles", h.WithAuth(h.getRolesHandle))
	h.POST("/webapi/roles", h.WithAuth(h.upsertRoleHandle))
	h.PUT("/webapi/roles/:name", h.WithAuth(h.upsertRoleHandle))
	h.DELETE("/webapi/roles/:name", h.WithAuth(h.deleteRole))

	h.GET("/webapi/github", h.WithAuth(h.getGithubConnectorsHandle))
	h.POST("/webapi/github", h.WithAuth(h.upsertGithubConnectorHandle))
	h.PUT("/webapi/github/:name", h.WithAuth(h.upsertGithubConnectorHandle))
	h.DELETE("/webapi/github/:name", h.WithAuth(h.deleteGithubConnector))

	h.GET("/webapi/trustedcluster", h.WithAuth(h.getTrustedClustersHandle))
	h.POST("/webapi/trustedcluster", h.WithAuth(h.upsertTrustedClusterHandle))
	h.PUT("/webapi/trustedcluster/:name", h.WithAuth(h.upsertTrustedClusterHandle))
	h.DELETE("/webapi/trustedcluster/:name", h.WithAuth(h.deleteTrustedCluster))

	h.GET("/webapi/apps/:fqdnHint", h.WithAuth(h.getAppFQDN))
	h.GET("/webapi/apps/:fqdnHint/:clusterName/:publicAddr", h.WithAuth(h.getAppFQDN))

	// Desktop access endpoints.
	h.GET("/webapi/sites/:site/desktops", h.WithClusterAuth(h.clusterDesktopsGet))
	h.GET("/webapi/sites/:site/desktopservices", h.WithClusterAuth(h.clusterDesktopServicesGet))
	h.GET("/webapi/sites/:site/desktops/:desktopName", h.WithClusterAuth(h.getDesktopHandle))
	// GET /webapi/sites/:site/desktops/:desktopName/connect?access_token=<bearer_token>&username=<username>
	h.GET("/webapi/sites/:site/desktops/:desktopName/connect", h.WithClusterAuth(h.desktopConnectHandle))
	// GET /webapi/sites/:site/desktopplayback/:sid?access_token=<bearer_token>
	h.GET("/webapi/sites/:site/desktopplayback/:sid", h.WithClusterAuth(h.desktopPlaybackHandle))
	h.GET("/webapi/sites/:site/desktops/:desktopName/active", h.WithClusterAuth(h.desktopIsActive))

	// GET a Connection Diagnostics by its name
	h.GET("/webapi/sites/:site/diagnostics/connections/:connectionid", h.WithClusterAuth(h.getConnectionDiagnostic))
	// Diagnose a Connection
	h.POST("/webapi/sites/:site/diagnostics/connections", h.WithClusterAuth(h.diagnoseConnection))

	// Integrations CRUD
	h.GET("/webapi/sites/:site/integrations", h.WithClusterAuth(h.integrationsList))
	h.POST("/webapi/sites/:site/integrations", h.WithClusterAuth(h.integrationsCreate))
	h.GET("/webapi/sites/:site/integrations/:name", h.WithClusterAuth(h.integrationsGet))
	h.PUT("/webapi/sites/:site/integrations/:name", h.WithClusterAuth(h.integrationsUpdate))
	h.DELETE("/webapi/sites/:site/integrations/:name", h.WithClusterAuth(h.integrationsDelete))

	// AWS OIDC Integration Actions
	h.POST("/webapi/sites/:site/integrations/aws-oidc/:name/databases", h.WithClusterAuth(h.awsOIDCListDatabases))
	h.POST("/webapi/sites/:site/integrations/aws-oidc/:name/deployservice", h.WithClusterAuth(h.awsOIDCDeployService))
	h.GET("/webapi/scripts/integrations/configure/deployservice-iam.sh", h.WithLimiter(h.awsOIDCConfigureDeployServiceIAM))
	h.POST("/webapi/sites/:site/integrations/aws-oidc/:name/ec2", h.WithClusterAuth(h.awsOIDCListEC2))

	// AWS OIDC Integration specific endpoints:
	// Unauthenticated access to OpenID Configuration - used for AWS OIDC IdP integration
	h.GET("/.well-known/openid-configuration", h.WithLimiter(h.openidConfiguration))
	h.GET(OIDCJWKWURI, h.WithLimiter(h.jwksOIDC))
	h.GET("/webapi/thumbprint", h.WithLimiter(h.thumbprint))

	// Connection upgrades.
	h.GET("/webapi/connectionupgrade", h.WithHighLimiter(h.connectionUpgrade))

	// create user events.
	h.POST("/webapi/precapture", h.WithUnauthenticatedLimiter(h.createPreUserEventHandle))
	// create authenticated user events.
	h.POST("/webapi/capture", h.WithAuth(h.createUserEventHandle))

	h.GET("/webapi/headless/:headless_authentication_id", h.WithAuth(h.getHeadless))
	h.PUT("/webapi/headless/:headless_authentication_id", h.WithAuth(h.putHeadlessState))

	h.GET("/webapi/sites/:site/user-groups", h.WithClusterAuth(h.getUserGroups))

	// WebSocket endpoint for the chat conversation
	h.GET("/webapi/sites/:site/assistant", h.WithClusterAuth(h.assistant))

	// Sets the title for the conversation.
	h.POST("/webapi/assistant/conversations/:conversation_id/title", h.WithAuth(h.setAssistantTitle))
	h.POST("/webapi/assistant/title/summary", h.WithAuth(h.generateAssistantTitle))

	// Creates a new conversation - the conversation ID is returned in the response.
	h.POST("/webapi/assistant/conversations", h.WithAuth(h.createAssistantConversation))

	// Deletes the given conversation.
	h.DELETE("/webapi/assistant/conversations/:conversation_id", h.WithAuth(h.deleteAssistantConversation))

	// Returns all conversations for the given user.
	h.GET("/webapi/assistant/conversations", h.WithAuth(h.getAssistantConversations))

	// Returns all messages in the given conversation.
	h.GET("/webapi/assistant/conversations/:conversation_id", h.WithAuth(h.getAssistantConversationByID))

	// Allows executing an arbitrary command on multiple nodes.
	h.GET("/webapi/command/:site/execute", h.WithClusterAuth(h.executeCommand))

	// Fetches the user's preferences
	h.GET("/webapi/user/preferences", h.WithAuth(h.getUserPreferences))

	// Updates the user's preferences
	h.PUT("/webapi/user/preferences", h.WithAuth(h.updateUserPreferences))
}

// GetProxyClient returns authenticated auth server client
func (h *Handler) GetProxyClient() auth.ClientI {
	return h.cfg.ProxyClient
}

// GetAccessPoint returns the caching access point.
func (h *Handler) GetAccessPoint() auth.ProxyAccessPoint {
	return h.cfg.AccessPoint
}

// Close closes associated session cache operations
func (h *Handler) Close() error {
	return h.auth.Close()
}

func (h *Handler) getUserStatus(w http.ResponseWriter, r *http.Request, _ httprouter.Params, c *SessionContext) (interface{}, error) {
	return OK(), nil
}

// handleGetUserOrResetToken has two handlers:
// - read user
// - return reset password token
// It has two because the expected route for reading a user overlaps with an already existing one
// Using `GET /webapi/users/:username` invalidates the `GET /webapi/users/password/token/:token` route
// An alternative would be using the resource's singular name `GET /webapi/user/:username` but it invalidates the `GET /webapi/user/status` route
// So, instead we'll use `GET /webapi/users/*wildcard`, parse the path/params and call the appropriate handler
func (h *Handler) handleGetUserOrResetToken(w http.ResponseWriter, r *http.Request, p httprouter.Params) {
	// do we have multiple path fields or just one
	relativePath := p.ByName("wildcard")
	relativePath = strings.TrimPrefix(relativePath, "/") // relativePath might start with "/", removing it helps reasoning
	pathFields := strings.Split(relativePath, "/")

	params := httprouter.Params{}

	handleFunc := httplib.MakeHandler(func(w http.ResponseWriter, r *http.Request, p httprouter.Params) (interface{}, error) {
		http.NotFound(w, r)
		return nil, nil
	})

	// having one means we have an username
	if len(pathFields) == 1 {
		params = httprouter.Params{httprouter.Param{
			Key:   "username",
			Value: pathFields[0],
		}}

		handleFunc = h.WithAuth(h.getUserHandle)
	}

	// if we have exactly 3 and they look like /password/token/:token
	if len(pathFields) == 3 && pathFields[0] == "password" && pathFields[1] == "token" && pathFields[2] != "" {
		params = httprouter.Params{httprouter.Param{
			Key:   "token",
			Value: pathFields[2],
		}}

		handleFunc = httplib.MakeHandler(h.getResetPasswordTokenHandle)
	}

	handleFunc(w, r, params)
}

// getUserContext returns user context
//
// GET /webapi/sites/:site/context
func (h *Handler) getUserContext(w http.ResponseWriter, r *http.Request, p httprouter.Params, c *SessionContext, site reversetunnelclient.RemoteSite) (any, error) {
	cn, err := h.cfg.AccessPoint.GetClusterName()
	if err != nil {
		return nil, trace.Wrap(err)
	}
	if cn.GetClusterName() != site.GetName() {
		return nil, trace.BadParameter("endpoint only implemented for root cluster")
	}
	accessChecker, err := c.GetUserAccessChecker()
	if err != nil {
		return nil, trace.Wrap(err)
	}

	clt, err := c.GetClient()
	if err != nil {
		return nil, trace.Wrap(err)
	}

	user, err := clt.GetUser(c.GetUser(), false)
	if err != nil {
		return nil, trace.Wrap(err)
	}

	// The following section is similar to
	// https://github.com/gravitational/teleport/blob/ea810d30d99f26e58a190edc5facfbe0c09ea5e5/lib/srv/desktop/windows_server.go#L757-L769
	recConfig, err := c.cfg.UnsafeCachedAuthClient.GetSessionRecordingConfig(r.Context())
	if err != nil {
		return nil, trace.Wrap(err)
	}
	desktopRecordingEnabled := recConfig.GetMode() != types.RecordOff

	userContext, err := ui.NewUserContext(user, accessChecker.Roles(), h.ClusterFeatures, desktopRecordingEnabled)
	if err != nil {
		return nil, trace.Wrap(err)
	}

	res, err := clt.GetAccessCapabilities(r.Context(), types.AccessCapabilitiesRequest{
		RequestableRoles:   true,
		SuggestedReviewers: true,
	})
	if err != nil {
		return nil, trace.Wrap(err)
	}

	userContext.AccessCapabilities = ui.AccessCapabilities{
		RequestableRoles:   res.RequestableRoles,
		SuggestedReviewers: res.SuggestedReviewers,
	}

	userContext.Cluster, err = ui.GetClusterDetails(r.Context(), site)
	if err != nil {
		return nil, trace.Wrap(err)
	}

	userContext.ConsumedAccessRequestID = c.cfg.Session.GetConsumedAccessRequestID()

	return userContext, nil
}

// PublicProxyAddr returns the publicly advertised proxy address
func (h *Handler) PublicProxyAddr() string {
	return h.cfg.PublicProxyAddr
}

func localSettings(cap types.AuthPreference) (webclient.AuthenticationSettings, error) {
	as := webclient.AuthenticationSettings{
		Type:                constants.Local,
		SecondFactor:        cap.GetSecondFactor(),
		PreferredLocalMFA:   cap.GetPreferredLocalMFA(),
		AllowPasswordless:   cap.GetAllowPasswordless(),
		AllowHeadless:       cap.GetAllowHeadless(),
		Local:               &webclient.LocalSettings{},
		PrivateKeyPolicy:    cap.GetPrivateKeyPolicy(),
		DeviceTrustDisabled: deviceTrustDisabled(cap),
		DeviceTrust:         deviceTrustSettings(cap),
	}

	// Only copy the connector name if it's truly local and not a local fallback.
	if cap.GetType() == constants.Local {
		as.Local.Name = cap.GetConnectorName()
	}

	// U2F settings.
	switch u2f, err := cap.GetU2F(); {
	case err == nil:
		as.U2F = &webclient.U2FSettings{AppID: u2f.AppID}
	case !trace.IsNotFound(err):
		log.WithError(err).Warnf("Error reading U2F settings")
	}

	// Webauthn settings.
	switch webConfig, err := cap.GetWebauthn(); {
	case err == nil:
		as.Webauthn = &webclient.Webauthn{
			RPID: webConfig.RPID,
		}
	case !trace.IsNotFound(err):
		log.WithError(err).Warnf("Error reading WebAuthn settings")
	}

	return as, nil
}

func oidcSettings(connector types.OIDCConnector, cap types.AuthPreference) webclient.AuthenticationSettings {
	return webclient.AuthenticationSettings{
		Type: constants.OIDC,
		OIDC: &webclient.OIDCSettings{
			Name:    connector.GetName(),
			Display: connector.GetDisplay(),
		},
		// Local fallback / MFA.
		SecondFactor:        cap.GetSecondFactor(),
		PreferredLocalMFA:   cap.GetPreferredLocalMFA(),
		PrivateKeyPolicy:    cap.GetPrivateKeyPolicy(),
		DeviceTrustDisabled: deviceTrustDisabled(cap),
		DeviceTrust:         deviceTrustSettings(cap),
	}
}

func samlSettings(connector types.SAMLConnector, cap types.AuthPreference) webclient.AuthenticationSettings {
	return webclient.AuthenticationSettings{
		Type: constants.SAML,
		SAML: &webclient.SAMLSettings{
			Name:    connector.GetName(),
			Display: connector.GetDisplay(),
		},
		// Local fallback / MFA.
		SecondFactor:        cap.GetSecondFactor(),
		PreferredLocalMFA:   cap.GetPreferredLocalMFA(),
		PrivateKeyPolicy:    cap.GetPrivateKeyPolicy(),
		DeviceTrustDisabled: deviceTrustDisabled(cap),
		DeviceTrust:         deviceTrustSettings(cap),
	}
}

func githubSettings(connector types.GithubConnector, cap types.AuthPreference) webclient.AuthenticationSettings {
	return webclient.AuthenticationSettings{
		Type: constants.Github,
		Github: &webclient.GithubSettings{
			Name:    connector.GetName(),
			Display: connector.GetDisplay(),
		},
		// Local fallback / MFA.
		SecondFactor:        cap.GetSecondFactor(),
		PreferredLocalMFA:   cap.GetPreferredLocalMFA(),
		PrivateKeyPolicy:    cap.GetPrivateKeyPolicy(),
		DeviceTrustDisabled: deviceTrustDisabled(cap),
		DeviceTrust:         deviceTrustSettings(cap),
	}
}

func deviceTrustSettings(cap types.AuthPreference) webclient.DeviceTrustSettings {
	dt := cap.GetDeviceTrust()
	return webclient.DeviceTrustSettings{
		Disabled:   deviceTrustDisabled(cap),
		AutoEnroll: dt != nil && dt.AutoEnroll,
	}
}

// deviceTrustDisabled is used to set its namesake field in
// [webclient.PingResponse.Auth].
func deviceTrustDisabled(cap types.AuthPreference) bool {
	return dtconfig.GetEffectiveMode(cap.GetDeviceTrust()) == constants.DeviceTrustModeOff
}

func getAuthSettings(ctx context.Context, authClient auth.ClientI) (webclient.AuthenticationSettings, error) {
	authPreference, err := authClient.GetAuthPreference(ctx)
	if err != nil {
		return webclient.AuthenticationSettings{}, trace.Wrap(err)
	}

	var as webclient.AuthenticationSettings

	switch authPreference.GetType() {
	case constants.Local:
		as, err = localSettings(authPreference)
		if err != nil {
			return webclient.AuthenticationSettings{}, trace.Wrap(err)
		}
	case constants.OIDC:
		if authPreference.GetConnectorName() != "" {
			oidcConnector, err := authClient.GetOIDCConnector(ctx, authPreference.GetConnectorName(), false)
			if err != nil {
				return webclient.AuthenticationSettings{}, trace.Wrap(err)
			}

			as = oidcSettings(oidcConnector, authPreference)
		} else {
			oidcConnectors, err := authClient.GetOIDCConnectors(ctx, false)
			if err != nil {
				return webclient.AuthenticationSettings{}, trace.Wrap(err)
			}
			if len(oidcConnectors) == 0 {
				return webclient.AuthenticationSettings{}, trace.BadParameter("no oidc connectors found")
			}

			as = oidcSettings(oidcConnectors[0], authPreference)
		}
	case constants.SAML:
		if authPreference.GetConnectorName() != "" {
			samlConnector, err := authClient.GetSAMLConnector(ctx, authPreference.GetConnectorName(), false)
			if err != nil {
				return webclient.AuthenticationSettings{}, trace.Wrap(err)
			}

			as = samlSettings(samlConnector, authPreference)
		} else {
			samlConnectors, err := authClient.GetSAMLConnectors(ctx, false)
			if err != nil {
				return webclient.AuthenticationSettings{}, trace.Wrap(err)
			}
			if len(samlConnectors) == 0 {
				return webclient.AuthenticationSettings{}, trace.BadParameter("no saml connectors found")
			}

			as = samlSettings(samlConnectors[0], authPreference)
		}
	case constants.Github:
		if authPreference.GetConnectorName() != "" {
			githubConnector, err := authClient.GetGithubConnector(ctx, authPreference.GetConnectorName(), false)
			if err != nil {
				return webclient.AuthenticationSettings{}, trace.Wrap(err)
			}
			as = githubSettings(githubConnector, authPreference)
		} else {
			githubConnectors, err := authClient.GetGithubConnectors(ctx, false)
			if err != nil {
				return webclient.AuthenticationSettings{}, trace.Wrap(err)
			}
			if len(githubConnectors) == 0 {
				return webclient.AuthenticationSettings{}, trace.BadParameter("no github connectors found")
			}
			as = githubSettings(githubConnectors[0], authPreference)
		}
	default:
		return webclient.AuthenticationSettings{}, trace.BadParameter("unknown type %v", authPreference.GetType())
	}

	as.HasMessageOfTheDay = authPreference.GetMessageOfTheDay() != ""
	pingResp, err := authClient.Ping(ctx)
	if err != nil {
		return webclient.AuthenticationSettings{}, trace.Wrap(err)
	}
	as.LoadAllCAs = pingResp.LoadAllCAs
	as.DefaultSessionTTL = authPreference.GetDefaultSessionTTL()

	return as, nil
}

// traces forwards spans from the web ui to the upstream collector configured for the proxy. If tracing is
// disabled then the forwarding is a noop.
func (h *Handler) traces(w http.ResponseWriter, r *http.Request, _ httprouter.Params, _ *SessionContext) (interface{}, error) {
	body, err := io.ReadAll(io.LimitReader(r.Body, teleport.MaxHTTPRequestSize))
	if err != nil {
		h.log.WithError(err).Error("Failed to read traces request")
		w.WriteHeader(http.StatusBadRequest)
		return nil, nil
	}

	if err := r.Body.Close(); err != nil {
		h.log.WithError(err).Warn("Failed to close traces request body")
	}

	var data tracepb.TracesData
	if err := protojson.Unmarshal(body, &data); err != nil {
		h.log.WithError(err).Error("Failed to unmarshal traces request")
		w.WriteHeader(http.StatusBadRequest)
		return nil, nil
	}

	if len(data.ResourceSpans) == 0 {
		w.WriteHeader(http.StatusBadRequest)
		return nil, nil
	}

	// Unmarshalling of TraceId, SpanId, and ParentSpanId might all yield incorrect values. The raw values from
	// OpenTelemetry-js are hex encoded, but the unmarshal call above will decode them as base64.
	// In order to ensure the ids are in the right format and won't be rejected by the upstream collector
	// we attempt to convert them back into the base64 and then hex decode them.
	for _, resourceSpan := range data.ResourceSpans {
		for _, scopeSpan := range resourceSpan.ScopeSpans {
			for _, span := range scopeSpan.Spans {

				// attempt to convert the trace id to the right format
				if tid, err := oteltrace.TraceIDFromHex(base64.StdEncoding.EncodeToString(span.TraceId)); err == nil {
					span.TraceId = tid[:]
				}

				// attempt to convert the span id to the right format
				if sid, err := oteltrace.SpanIDFromHex(base64.StdEncoding.EncodeToString(span.SpanId)); err == nil {
					span.SpanId = sid[:]
				}

				// attempt to convert the parent span id to the right format
				if len(span.ParentSpanId) > 0 {
					if psid, err := oteltrace.SpanIDFromHex(base64.StdEncoding.EncodeToString(span.ParentSpanId)); err == nil {
						span.ParentSpanId = psid[:]
					}
				}
			}
		}
	}

	go func() {
		if err := h.cfg.TraceClient.UploadTraces(r.Context(), data.ResourceSpans); err != nil {
			h.log.WithError(err).Error("Failed to upload traces")
		}
	}()

	w.WriteHeader(http.StatusOK)
	return nil, nil
}

func (h *Handler) ping(w http.ResponseWriter, r *http.Request, p httprouter.Params) (interface{}, error) {
	var err error
	authSettings, err := getAuthSettings(r.Context(), h.cfg.ProxyClient)
	if err != nil {
		return nil, trace.Wrap(err)
	}

	proxyConfig, err := h.cfg.ProxySettings.GetProxySettings(r.Context())
	if err != nil {
		return nil, trace.Wrap(err)
	}

	// TODO(jakule): This part should be removed once the plugin support is added to OSS.
	if proxyConfig.AssistEnabled {
		enabled, err := h.cfg.ProxyClient.IsAssistEnabled(r.Context())
		if err != nil {
			return webclient.AuthenticationSettings{}, trace.Wrap(err)
		}

		// disable if auth doesn't support assist
		proxyConfig.AssistEnabled = enabled.Enabled
	}

	pr, err := h.cfg.ProxyClient.Ping(r.Context())
	if err != nil {
		return nil, trace.Wrap(err)
	}

	return webclient.PingResponse{
		Auth:              authSettings,
		Proxy:             *proxyConfig,
		ServerVersion:     teleport.Version,
		MinClientVersion:  teleport.MinClientVersion,
		ClusterName:       h.auth.clusterName,
		AutomaticUpgrades: pr.ServerFeatures.GetAutomaticUpgrades(),
	}, nil
}

func (h *Handler) find(w http.ResponseWriter, r *http.Request, p httprouter.Params) (interface{}, error) {
	// TODO(jent,espadolini): add a time-based cache to further reduce load on this endpoint
	proxyConfig, err := h.cfg.ProxySettings.GetProxySettings(r.Context())
	if err != nil {
		return nil, trace.Wrap(err)
	}
	return webclient.PingResponse{
		Proxy:            *proxyConfig,
		ServerVersion:    teleport.Version,
		MinClientVersion: teleport.MinClientVersion,
		ClusterName:      h.auth.clusterName,
	}, nil
}

func (h *Handler) pingWithConnector(w http.ResponseWriter, r *http.Request, p httprouter.Params) (interface{}, error) {
	authClient := h.cfg.ProxyClient
	connectorName := p.ByName("connector")

	cap, err := authClient.GetAuthPreference(r.Context())
	if err != nil {
		return nil, trace.Wrap(err)
	}

	pingResp, err := authClient.Ping(r.Context())
	if err != nil {
		return nil, trace.Wrap(err)
	}
	loadAllCAs := pingResp.LoadAllCAs

	proxyConfig, err := h.cfg.ProxySettings.GetProxySettings(r.Context())
	if err != nil {
		return nil, trace.Wrap(err)
	}
	response := &webclient.PingResponse{
		Proxy:         *proxyConfig,
		ServerVersion: teleport.Version,
		ClusterName:   h.auth.clusterName,
	}

	hasMessageOfTheDay := cap.GetMessageOfTheDay() != ""
	if slices.Contains(constants.SystemConnectors, connectorName) {
		response.Auth, err = localSettings(cap)
		if err != nil {
			return nil, trace.Wrap(err)
		}
		response.Auth.HasMessageOfTheDay = hasMessageOfTheDay
		response.Auth.LoadAllCAs = loadAllCAs
		response.Auth.Local.Name = connectorName // echo connector queried by caller
		return response, nil
	}

	// collectorNames stores a list of the registered collector names so that
	// in the event that no connector has matched, the list can be returned.
	var collectorNames []string

	// first look for a oidc connector with that name
	oidcConnectors, err := authClient.GetOIDCConnectors(r.Context(), false)
	if err == nil {
		for index, value := range oidcConnectors {
			collectorNames = append(collectorNames, value.GetMetadata().Name)
			if value.GetMetadata().Name == connectorName {
				response.Auth = oidcSettings(oidcConnectors[index], cap)
				response.Auth.HasMessageOfTheDay = hasMessageOfTheDay
				response.Auth.LoadAllCAs = loadAllCAs
				return response, nil
			}
		}
	}

	// if no oidc connector was found, look for a saml connector
	samlConnectors, err := authClient.GetSAMLConnectors(r.Context(), false)
	if err == nil {
		for index, value := range samlConnectors {
			collectorNames = append(collectorNames, value.GetMetadata().Name)
			if value.GetMetadata().Name == connectorName {
				response.Auth = samlSettings(samlConnectors[index], cap)
				response.Auth.HasMessageOfTheDay = hasMessageOfTheDay
				response.Auth.LoadAllCAs = loadAllCAs
				return response, nil
			}
		}
	}

	// look for github connector
	githubConnectors, err := authClient.GetGithubConnectors(r.Context(), false)
	if err == nil {
		for index, value := range githubConnectors {
			collectorNames = append(collectorNames, value.GetMetadata().Name)
			if value.GetMetadata().Name == connectorName {
				response.Auth = githubSettings(githubConnectors[index], cap)
				response.Auth.HasMessageOfTheDay = hasMessageOfTheDay
				response.Auth.LoadAllCAs = loadAllCAs
				return response, nil
			}
		}
	}

	return nil,
		trace.BadParameter(
			"invalid connector name: %v; valid options: %s",
			connectorName, strings.Join(collectorNames, ", "))
}

// getWebConfig returns configuration for the web application.
func (h *Handler) getWebConfig(w http.ResponseWriter, r *http.Request, p httprouter.Params) (interface{}, error) {
	httplib.SetWebConfigHeaders(w.Header())

	authProviders := []webclient.WebConfigAuthProvider{}

	// get all OIDC connectors
	oidcConnectors, err := h.cfg.ProxyClient.GetOIDCConnectors(r.Context(), false)
	if err != nil {
		h.log.WithError(err).Error("Cannot retrieve OIDC connectors.")
	}
	for _, item := range oidcConnectors {
		authProviders = append(authProviders, webclient.WebConfigAuthProvider{
			Type:        webclient.WebConfigAuthProviderOIDCType,
			WebAPIURL:   webclient.WebConfigAuthProviderOIDCURL,
			Name:        item.GetName(),
			DisplayName: item.GetDisplay(),
		})
	}

	// get all SAML connectors
	samlConnectors, err := h.cfg.ProxyClient.GetSAMLConnectors(r.Context(), false)
	if err != nil {
		h.log.WithError(err).Error("Cannot retrieve SAML connectors.")
	}
	for _, item := range samlConnectors {
		authProviders = append(authProviders, webclient.WebConfigAuthProvider{
			Type:        webclient.WebConfigAuthProviderSAMLType,
			WebAPIURL:   webclient.WebConfigAuthProviderSAMLURL,
			Name:        item.GetName(),
			DisplayName: item.GetDisplay(),
		})
	}

	// get all Github connectors
	githubConnectors, err := h.cfg.ProxyClient.GetGithubConnectors(r.Context(), false)
	if err != nil {
		h.log.WithError(err).Error("Cannot retrieve GitHub connectors.")
	}
	for _, item := range githubConnectors {
		authProviders = append(authProviders, webclient.WebConfigAuthProvider{
			Type:        webclient.WebConfigAuthProviderGitHubType,
			WebAPIURL:   webclient.WebConfigAuthProviderGitHubURL,
			Name:        item.GetName(),
			DisplayName: item.GetDisplay(),
		})
	}

	// get auth type & second factor type
	var authSettings webclient.WebConfigAuthSettings
	if cap, err := h.cfg.ProxyClient.GetAuthPreference(r.Context()); err != nil {
		h.log.WithError(err).Error("Cannot retrieve AuthPreferences.")
		authSettings = webclient.WebConfigAuthSettings{
			Providers:        authProviders,
			SecondFactor:     constants.SecondFactorOff,
			LocalAuthEnabled: true,
			AuthType:         constants.Local,
		}
	} else {
		authType := cap.GetType()
		var localConnectorName string

		if authType == constants.Local {
			localConnectorName = cap.GetConnectorName()
		}

		authSettings = webclient.WebConfigAuthSettings{
			Providers:          authProviders,
			SecondFactor:       cap.GetSecondFactor(),
			LocalAuthEnabled:   cap.GetAllowLocalAuth(),
			AllowPasswordless:  cap.GetAllowPasswordless(),
			AuthType:           authType,
			PreferredLocalMFA:  cap.GetPreferredLocalMFA(),
			LocalConnectorName: localConnectorName,
			PrivateKeyPolicy:   cap.GetPrivateKeyPolicy(),
			MOTD:               cap.GetMessageOfTheDay(),
		}
	}

	clusterFeatures := h.ClusterFeatures
	// ping server to get cluster features since h.ClusterFeatures may be stale
	pingResponse, err := h.GetProxyClient().Ping(r.Context())
	if err != nil {
		h.log.WithError(err).Warn("Cannot retrieve cluster features, client may receive stale features")
	} else {
		clusterFeatures = *pingResponse.ServerFeatures
	}

	// get tunnel address to display on cloud instances
	tunnelPublicAddr := ""
	assistEnabled := false // TODO(jakule) remove when plugins are implemented
	proxyConfig, err := h.cfg.ProxySettings.GetProxySettings(r.Context())
	if err != nil {
		h.log.WithError(err).Warn("Cannot retrieve ProxySettings, tunnel address won't be set in Web UI.")
	} else {
		if clusterFeatures.GetCloud() {
			tunnelPublicAddr = proxyConfig.SSH.TunnelPublicAddr
		}
		// TODO(jakule): This part should be removed once the plugin support is added to OSS.
		if proxyConfig.AssistEnabled {
			enabled, err := h.cfg.ProxyClient.IsAssistEnabled(r.Context())
			if err != nil {
				return nil, trace.Wrap(err)
			}

			// disable if auth doesn't support assist
			assistEnabled = enabled.Enabled
		}
	}

	// disable joining sessions if proxy session recording is enabled
	canJoinSessions := true
	recCfg, err := h.cfg.ProxyClient.GetSessionRecordingConfig(r.Context())
	if err != nil {
		h.log.WithError(err).Error("Cannot retrieve SessionRecordingConfig.")
	} else {
		canJoinSessions = !services.IsRecordAtProxy(recCfg.GetMode())
	}

	webCfg := webclient.WebConfig{
		Auth:                 authSettings,
		CanJoinSessions:      canJoinSessions,
		IsCloud:              clusterFeatures.GetCloud(),
		TunnelPublicAddress:  tunnelPublicAddr,
		RecoveryCodesEnabled: clusterFeatures.GetRecoveryCodes(),
		UI:                   h.getUIConfig(r.Context()),
		IsDashboard:          isDashboard(clusterFeatures),
		IsUsageBasedBilling:  clusterFeatures.GetIsUsageBased(),
		AutomaticUpgrades:    clusterFeatures.GetAutomaticUpgrades(),
		AssistEnabled:        assistEnabled,
	}

	resource, err := h.cfg.ProxyClient.GetClusterName()
	if err != nil {
		h.log.WithError(err).Warn("Failed to query cluster name.")
	} else {
		webCfg.ProxyClusterName = resource.GetClusterName()
	}

	out, err := json.Marshal(webCfg)
	if err != nil {
		return nil, trace.Wrap(err)
	}

	fmt.Fprintf(w, "var GRV_CONFIG = %v;", string(out))
	return nil, nil
}

type JWKSResponse struct {
	// Keys is a list of public keys in JWK format.
	Keys []jwt.JWK `json:"keys"`
}

// getUiConfig will first try to get an ui_config set in the cache and then
// return what was set by the file config. Returns nil if neither are set which
// is fine, as the web UI can set its own defaults.
func (h *Handler) getUIConfig(ctx context.Context) webclient.UIConfig {
	if uiConfig, err := h.cfg.AccessPoint.GetUIConfig(ctx); err == nil && uiConfig != nil {
		return webclient.UIConfig{
			ScrollbackLines: int(uiConfig.GetScrollbackLines()),
		}
	}
	return h.cfg.UI
}

// jwks returns all public keys used to sign JWT tokens for this cluster.
func (h *Handler) jwks(w http.ResponseWriter, r *http.Request, p httprouter.Params) (interface{}, error) {
	clusterName, err := h.cfg.ProxyClient.GetDomainName(r.Context())
	if err != nil {
		return nil, trace.Wrap(err)
	}

	// Fetch the JWT public keys only.
	ca, err := h.cfg.ProxyClient.GetCertAuthority(r.Context(), types.CertAuthID{
		Type:       types.JWTSigner,
		DomainName: clusterName,
	}, false)
	if err != nil {
		return nil, trace.Wrap(err)
	}
	pairs := ca.GetTrustedJWTKeyPairs()

	// Create response and allocate space for the keys.
	var resp JWKSResponse
	resp.Keys = make([]jwt.JWK, 0, len(pairs))

	// Loop over and all add public keys in JWK format.
	for _, pair := range pairs {
		jwk, err := jwt.MarshalJWK(pair.PublicKey)
		if err != nil {
			return nil, trace.Wrap(err)
		}
		resp.Keys = append(resp.Keys, jwk)
	}
	return &resp, nil
}

func (h *Handler) motd(w http.ResponseWriter, r *http.Request, p httprouter.Params) (interface{}, error) {
	authPrefs, err := h.cfg.ProxyClient.GetAuthPreference(r.Context())
	if err != nil {
		return nil, trace.Wrap(err)
	}

	return webclient.MotD{Text: authPrefs.GetMessageOfTheDay()}, nil
}

func (h *Handler) githubLoginWeb(w http.ResponseWriter, r *http.Request, p httprouter.Params) string {
	logger := h.log.WithField("auth", "github")
	logger.Debug("Web login start.")

	req, err := ParseSSORequestParams(r)
	if err != nil {
		logger.WithError(err).Error("Failed to extract SSO parameters from request.")
		return client.LoginFailedRedirectURL
	}

	remoteAddr, _, err := net.SplitHostPort(r.RemoteAddr)
	if err != nil {
		logger.WithError(err).Error("Failed to parse request remote address.")
		return client.LoginFailedRedirectURL
	}

	response, err := h.cfg.ProxyClient.CreateGithubAuthRequest(r.Context(), types.GithubAuthRequest{
		CSRFToken:         req.CSRFToken,
		ConnectorID:       req.ConnectorID,
		CreateWebSession:  true,
		ClientRedirectURL: req.ClientRedirectURL,
		ClientLoginIP:     remoteAddr,
	})
	if err != nil {
		logger.WithError(err).Error("Error creating auth request.")
		return client.LoginFailedRedirectURL

	}

	return response.RedirectURL
}

func (h *Handler) githubLoginConsole(w http.ResponseWriter, r *http.Request, p httprouter.Params) (interface{}, error) {
	logger := h.log.WithField("auth", "github")
	logger.Debug("Console login start.")

	req := new(client.SSOLoginConsoleReq)
	if err := httplib.ReadJSON(r, req); err != nil {
		logger.WithError(err).Error("Error reading json.")
		return nil, trace.AccessDenied(SSOLoginFailureMessage)
	}

	if err := req.CheckAndSetDefaults(); err != nil {
		logger.WithError(err).Error("Missing request parameters.")
		return nil, trace.AccessDenied(SSOLoginFailureMessage)
	}

	remoteAddr, _, err := net.SplitHostPort(r.RemoteAddr)
	if err != nil {
		logger.WithError(err).Error("Failed to parse request remote address.")
		return nil, trace.AccessDenied(SSOLoginFailureMessage)
	}

	response, err := h.cfg.ProxyClient.CreateGithubAuthRequest(r.Context(), types.GithubAuthRequest{
		ConnectorID:          req.ConnectorID,
		PublicKey:            req.PublicKey,
		CertTTL:              req.CertTTL,
		ClientRedirectURL:    req.RedirectURL,
		Compatibility:        req.Compatibility,
		RouteToCluster:       req.RouteToCluster,
		KubernetesCluster:    req.KubernetesCluster,
		AttestationStatement: req.AttestationStatement.ToProto(),
		ClientLoginIP:        remoteAddr,
	})
	if err != nil {
		logger.WithError(err).Error("Failed to create GitHub auth request.")
		return nil, trace.AccessDenied(SSOLoginFailureMessage)
	}

	return &client.SSOLoginConsoleResponse{
		RedirectURL: response.RedirectURL,
	}, nil
}

func (h *Handler) githubCallback(w http.ResponseWriter, r *http.Request, p httprouter.Params) string {
	logger := h.log.WithField("auth", "github")
	logger.Debugf("Callback start: %v.", r.URL.Query())

	response, err := h.cfg.ProxyClient.ValidateGithubAuthCallback(r.Context(), r.URL.Query())
	if err != nil {
		logger.WithError(err).Error("Error while processing callback.")

		// try to find the auth request, which bears the original client redirect URL.
		// if found, use it to terminate the flow.
		//
		// this improves the UX by terminating the failed SSO flow immediately, rather than hoping for a timeout.
		if requestID := r.URL.Query().Get("state"); requestID != "" {
			if request, errGet := h.cfg.ProxyClient.GetGithubAuthRequest(r.Context(), requestID); errGet == nil && !request.CreateWebSession {
				if redURL, errEnc := RedirectURLWithError(request.ClientRedirectURL, err); errEnc == nil {
					return redURL.String()
				}
			}
		}
		if errors.Is(err, auth.ErrGithubNoTeams) {
			return client.LoginFailedUnauthorizedRedirectURL
		}

		return client.LoginFailedBadCallbackRedirectURL
	}

	// if we created web session, set session cookie and redirect to original url
	if response.Req.CreateWebSession {
		logger.Infof("Redirecting to web browser.")

		res := &SSOCallbackResponse{
			CSRFToken:         response.Req.CSRFToken,
			Username:          response.Username,
			SessionName:       response.Session.GetName(),
			ClientRedirectURL: response.Req.ClientRedirectURL,
		}

		if err := SSOSetWebSessionAndRedirectURL(w, r, res, true); err != nil {
			logger.WithError(err).Error("Error setting web session.")
			return client.LoginFailedRedirectURL
		}

		return res.ClientRedirectURL
	}

	logger.Infof("Callback is redirecting to console login.")
	if len(response.Req.PublicKey) == 0 {
		logger.Error("Not a web or console login request.")
		return client.LoginFailedRedirectURL
	}

	redirectURL, err := ConstructSSHResponse(AuthParams{
		ClientRedirectURL: response.Req.ClientRedirectURL,
		Username:          response.Username,
		Identity:          response.Identity,
		Session:           response.Session,
		Cert:              response.Cert,
		TLSCert:           response.TLSCert,
		HostSigners:       response.HostSigners,
		FIPS:              h.cfg.FIPS,
	})
	if err != nil {
		logger.WithError(err).Error("Error constructing ssh response")
		return client.LoginFailedRedirectURL
	}

	return redirectURL.String()
}

func (h *Handler) installer(w http.ResponseWriter, r *http.Request, p httprouter.Params) (interface{}, error) {
	httplib.SetScriptHeaders(w.Header())

	installerName := p.ByName("name")
	installer, err := h.auth.proxyClient.GetInstaller(r.Context(), installerName)
	if err != nil {
		return nil, trace.Wrap(err)
	}
	ping, err := h.auth.Ping(r.Context())
	if err != nil {
		return nil, trace.Wrap(err)
	}
	// semver parsing requires a 'v' at the beginning of the version string.
	version := semver.Major("v" + ping.ServerVersion)
	instTmpl, err := template.New("").Parse(installer.GetScript())
	if err != nil {
		return nil, trace.Wrap(err)
	}

	feats := modules.GetModules().Features()
	teleportPackage := teleport.ComponentTeleport
	if modules.GetModules().BuildType() == modules.BuildEnterprise || feats.Cloud {
		teleportPackage = fmt.Sprintf("%s-%s", teleport.ComponentTeleport, modules.BuildEnterprise)
	}

	// By default, it uses the stable/v<majorVersion> channel.
	repoChannel := fmt.Sprintf("stable/%s", version)

	// If the updater must be installed, then change the repo to stable/cloud
	// It must also install the version specified in
	// https://updates.releases.teleport.dev/v1/stable/cloud/version
	installUpdater := automaticUpgrades(h.ClusterFeatures)
	if installUpdater {
		repoChannel = stableCloudChannelRepo
	}

	tmpl := installers.Template{
		PublicProxyAddr:   h.PublicProxyAddr(),
		MajorVersion:      version,
		TeleportPackage:   teleportPackage,
		RepoChannel:       repoChannel,
		AutomaticUpgrades: strconv.FormatBool(installUpdater),
	}
	err = instTmpl.Execute(w, tmpl)
	return nil, trace.Wrap(err)
}

// AuthParams are used to construct redirect URL containing auth
// information back to tsh login
type AuthParams struct {
	// Username is authenticated teleport username
	Username string
	// Identity contains validated OIDC identity
	Identity types.ExternalIdentity
	// Web session will be generated by auth server if requested in OIDCAuthRequest
	Session types.WebSession
	// Cert will be generated by certificate authority
	Cert []byte
	// TLSCert is PEM encoded TLS certificate
	TLSCert []byte
	// HostSigners is a list of signing host public keys
	// trusted by proxy, used in console login
	HostSigners []types.CertAuthority
	// ClientRedirectURL is a URL to redirect client to
	ClientRedirectURL string
	// FIPS mode means Teleport started in a FedRAMP/FIPS 140-2 compliant
	// configuration.
	FIPS bool
}

// ConstructSSHResponse creates a special SSH response for SSH login method
// that encodes everything using the client's secret key
func ConstructSSHResponse(response AuthParams) (*url.URL, error) {
	u, err := url.Parse(response.ClientRedirectURL)
	if err != nil {
		return nil, trace.Wrap(err)
	}
	consoleResponse := auth.SSHLoginResponse{
		Username:    response.Username,
		Cert:        response.Cert,
		TLSCert:     response.TLSCert,
		HostSigners: auth.AuthoritiesToTrustedCerts(response.HostSigners),
	}
	out, err := json.Marshal(consoleResponse)
	if err != nil {
		return nil, trace.Wrap(err)
	}

	// Extract secret out of the request. Look for both "secret" which is the
	// old format and "secret_key" which is the new fomat. If this is not done,
	// then users would have to update their callback URL in their identity
	// provider.
	values := u.Query()
	secretV1 := values.Get("secret")
	secretV2 := values.Get("secret_key")
	values.Set("secret", "")
	values.Set("secret_key", "")

	var ciphertext []byte

	switch {
	// AES-GCM based symmetric cipher.
	case secretV2 != "":
		key, err := secret.ParseKey([]byte(secretV2))
		if err != nil {
			return nil, trace.Wrap(err)
		}
		ciphertext, err = key.Seal(out)
		if err != nil {
			return nil, trace.Wrap(err)
		}
	// NaCl based symmetric cipher (legacy).
	case secretV1 != "":
		// If FIPS mode was requested, make sure older clients that use NaCl get rejected.
		if response.FIPS {
			return nil, trace.BadParameter("non-FIPS compliant encryption: NaCl, check " +
				"that tsh release was downloaded from a Teleport account https://teleport.sh")
		}

		secretKeyBytes, err := lemma_secret.EncodedStringToKey(secretV1)
		if err != nil {
			return nil, trace.BadParameter("bad secret")
		}
		encryptor, err := lemma_secret.New(&lemma_secret.Config{KeyBytes: secretKeyBytes})
		if err != nil {
			return nil, trace.Wrap(err)
		}
		sealedBytes, err := encryptor.Seal(out)
		if err != nil {
			return nil, trace.Wrap(err)
		}
		ciphertext, err = json.Marshal(sealedBytes)
		if err != nil {
			return nil, trace.Wrap(err)
		}
	default:
		return nil, trace.BadParameter("missing secret")
	}

	// Place ciphertext into the response body.
	values.Set("response", string(ciphertext))

	u.RawQuery = values.Encode()
	return u, nil
}

// RedirectURLWithError adds an err query parameter to the given redirect URL with the
// given errReply message and returns the new URL. If the given URL cannot be parsed,
// an error is returned with a nil URL. It is used to return an error back to the
// original URL in an SSO callback when validation fails.
func RedirectURLWithError(clientRedirectURL string, errReply error) (*url.URL, error) {
	u, err := url.Parse(clientRedirectURL)
	if err != nil {
		return nil, trace.Wrap(err)
	}

	values := u.Query()
	values.Set("err", errReply.Error())

	u.RawQuery = values.Encode()
	return u, nil
}

// CreateSessionReq is a request to create session from username, password and
// second factor token.
type CreateSessionReq struct {
	// User is the Teleport username.
	User string `json:"user"`
	// Pass is the password.
	Pass string `json:"pass"`
	// SecondFactorToken is the OTP.
	SecondFactorToken string `json:"second_factor_token"`
}

// String returns text description of this response
func (r *CreateSessionResponse) String() string {
	return fmt.Sprintf("WebSession(type=%v,token=%v,expires=%vs)",
		r.TokenType, r.Token, r.TokenExpiresIn)
}

// CreateSessionResponse returns OAuth compabible data about
// access token: https://tools.ietf.org/html/rfc6749
type CreateSessionResponse struct {
	// TokenType is token type (bearer)
	TokenType string `json:"type"`
	// Token value
	Token string `json:"token"`
	// TokenExpiresIn sets seconds before this token is not valid
	TokenExpiresIn int `json:"expires_in"`
	// SessionExpires is when this session expires.
	SessionExpires time.Time `json:"sessionExpires,omitempty"`
	// SessionInactiveTimeoutMS specifies how long in milliseconds
	// a user WebUI session can be left idle before being logged out
	// by the server. A zero value means there is no idle timeout set.
	SessionInactiveTimeoutMS int `json:"sessionInactiveTimeout"`
}

func newSessionResponse(sctx *SessionContext) (*CreateSessionResponse, error) {
	accessChecker, err := sctx.GetUserAccessChecker()
	if err != nil {
		return nil, trace.Wrap(err)
	}
	_, err = accessChecker.CheckLoginDuration(0)
	if err != nil {
		return nil, trace.Wrap(err)
	}

	token, err := sctx.getToken()
	if err != nil {
		return nil, trace.Wrap(err)
	}

	return &CreateSessionResponse{
		TokenType:                roundtrip.AuthBearer,
		Token:                    token.GetName(),
		TokenExpiresIn:           int(token.Expiry().Sub(sctx.cfg.Parent.clock.Now()) / time.Second),
		SessionInactiveTimeoutMS: int(sctx.cfg.Session.GetIdleTimeout().Milliseconds()),
	}, nil
}

// createWebSession creates a new web session based on user, pass and 2nd factor token
//
// POST /v1/webapi/sessions/web
//
// {"user": "alex", "pass": "abc123", "second_factor_token": "token", "second_factor_type": "totp"}
//
// # Response
//
// {"type": "bearer", "token": "bearer token", "user": {"name": "alex", "allowed_logins": ["admin", "bob"]}, "expires_in": 20}
func (h *Handler) createWebSession(w http.ResponseWriter, r *http.Request, p httprouter.Params) (interface{}, error) {
	var req *CreateSessionReq
	if err := httplib.ReadJSON(r, &req); err != nil {
		return nil, trace.Wrap(err)
	}

	// get cluster preferences to see if we should login
	// with password or password+otp
	authClient := h.cfg.ProxyClient
	cap, err := authClient.GetAuthPreference(r.Context())
	if err != nil {
		return nil, trace.Wrap(err)
	}

	clientMeta := clientMetaFromReq(r)

	var webSession types.WebSession

	switch cap.GetSecondFactor() {
	case constants.SecondFactorOff:
		webSession, err = h.auth.AuthWithoutOTP(r.Context(), req.User, req.Pass, clientMeta)
	case constants.SecondFactorOTP, constants.SecondFactorOn:
		webSession, err = h.auth.AuthWithOTP(r.Context(), req.User, req.Pass, req.SecondFactorToken, clientMeta)
	case constants.SecondFactorOptional:
		if req.SecondFactorToken == "" {
			webSession, err = h.auth.AuthWithoutOTP(r.Context(), req.User, req.Pass, clientMeta)
		} else {
			webSession, err = h.auth.AuthWithOTP(r.Context(), req.User, req.Pass, req.SecondFactorToken, clientMeta)
		}
	default:
		return nil, trace.AccessDenied("unknown second factor type: %q", cap.GetSecondFactor())
	}
	if err != nil {
		h.log.WithError(err).Warnf("Access attempt denied for user %q.", req.User)
		// Since checking for private key policy meant that they passed authn,
		// return policy error as is to help direct user.
		if keys.IsPrivateKeyPolicyError(err) {
			return nil, trace.Wrap(err)
		}
		// Obscure all other errors.
		return nil, trace.AccessDenied("invalid credentials")
	}

	// Block and wait a few seconds for the session that was created to show up
	// in the cache. If this request is not blocked here, it can get stuck in a
	// racy session creation loop.
	err = h.waitForWebSession(r.Context(), types.GetWebSessionRequest{
		User:      req.User,
		SessionID: webSession.GetName(),
	})
	if err != nil {
		return nil, trace.Wrap(err)
	}

	if err := websession.SetCookie(w, req.User, webSession.GetName()); err != nil {
		return nil, trace.Wrap(err)
	}

	ctx, err := h.auth.newSessionContext(r.Context(), req.User, webSession.GetName())
	if err != nil {
		h.log.WithError(err).Warnf("Access attempt denied for user %q.", req.User)
		return nil, trace.AccessDenied("need auth")
	}

	res, err := newSessionResponse(ctx)
	if err != nil {
		return nil, trace.Wrap(err)
	}
	res.SessionExpires = webSession.GetExpiryTime()

	return res, nil
}

func clientMetaFromReq(r *http.Request) *auth.ForwardedClientMetadata {
	return &auth.ForwardedClientMetadata{
		UserAgent:  r.UserAgent(),
		RemoteAddr: r.RemoteAddr,
	}
}

// deleteWebSession is called to sign out user
//
// DELETE /v1/webapi/sessions/:sid
//
// Response:
//
// {"message": "ok"}
func (h *Handler) deleteWebSession(w http.ResponseWriter, r *http.Request, _ httprouter.Params, ctx *SessionContext) (interface{}, error) {
	err := h.logout(r.Context(), w, ctx)
	if err != nil {
		return nil, trace.Wrap(err)
	}

	return OK(), nil
}

func (h *Handler) logout(ctx context.Context, w http.ResponseWriter, sctx *SessionContext) error {
	if err := sctx.Invalidate(ctx); err != nil {
		return trace.Wrap(err)
	}
	websession.ClearCookie(w)

	return nil
}

type renewSessionRequest struct {
	// AccessRequestID is the id of an approved access request.
	AccessRequestID string `json:"requestId"`
	// Switchback indicates switching back to default roles when creating new session.
	Switchback bool `json:"switchback"`
	// ReloadUser is a flag to indicate if user needs to be refetched from the backend
	// to apply new user changes e.g. user traits were updated.
	ReloadUser bool `json:"reloadUser"`
}

// renewWebSession updates this existing session with a new session.
//
// Depending on request fields sent in for extension, the new session creation can vary depending on:
//   - AccessRequestID (opt): appends roles approved from access request to currently assigned roles or,
//   - Switchback (opt): roles stacked with assuming approved access requests, will revert to user's default roles
//   - ReloadUser (opt): similar to default but updates user related data (e.g login traits) by retrieving it from the backend
//   - default (none set): create new session with currently assigned roles
func (h *Handler) renewWebSession(w http.ResponseWriter, r *http.Request, params httprouter.Params, ctx *SessionContext) (interface{}, error) {
	req := renewSessionRequest{}
	if err := httplib.ReadJSON(r, &req); err != nil {
		return nil, trace.Wrap(err)
	}

	if req.AccessRequestID != "" && req.Switchback || req.AccessRequestID != "" && req.ReloadUser || req.Switchback && req.ReloadUser {
		return nil, trace.BadParameter("failed to renew session: only one field can be set")
	}

	newSession, err := ctx.extendWebSession(r.Context(), req)
	if err != nil {
		return nil, trace.Wrap(err)
	}
	newContext, err := h.auth.newSessionContextFromSession(r.Context(), newSession)
	if err != nil {
		return nil, trace.Wrap(err)
	}
	if err := websession.SetCookie(w, newSession.GetUser(), newSession.GetName()); err != nil {
		return nil, trace.Wrap(err)
	}

	res, err := newSessionResponse(newContext)
	if err != nil {
		return nil, trace.Wrap(err)
	}
	res.SessionExpires = newSession.GetExpiryTime()

	return res, nil
}

type changeUserAuthenticationRequest struct {
	// SecondFactorToken is the TOTP code.
	SecondFactorToken string `json:"second_factor_token"`
	// TokenID is the ID of a reset or invite token.
	TokenID string `json:"token"`
	// DeviceName is the name of new mfa or passwordless device.
	DeviceName string `json:"deviceName"`
	// Password is user password string converted to bytes.
	Password []byte `json:"password"`
	// WebauthnCreationResponse is the signed credential creation response.
	WebauthnCreationResponse *wanlib.CredentialCreationResponse `json:"webauthnCreationResponse"`
}

func (h *Handler) changeUserAuthentication(w http.ResponseWriter, r *http.Request, p httprouter.Params) (interface{}, error) {
	var req changeUserAuthenticationRequest
	if err := httplib.ReadJSON(r, &req); err != nil {
		return nil, trace.Wrap(err)
	}

	protoReq := &proto.ChangeUserAuthenticationRequest{
		TokenID:       req.TokenID,
		NewPassword:   req.Password,
		NewDeviceName: req.DeviceName,
	}
	switch {
	case req.WebauthnCreationResponse != nil:
		protoReq.NewMFARegisterResponse = &proto.MFARegisterResponse{
			Response: &proto.MFARegisterResponse_Webauthn{
				Webauthn: wanlib.CredentialCreationResponseToProto(req.WebauthnCreationResponse),
			},
		}
	case req.SecondFactorToken != "":
		protoReq.NewMFARegisterResponse = &proto.MFARegisterResponse{Response: &proto.MFARegisterResponse_TOTP{
			TOTP: &proto.TOTPRegisterResponse{Code: req.SecondFactorToken},
		}}
	}

	remoteAddr, _, err := net.SplitHostPort(r.RemoteAddr)
	if err != nil {
		return nil, trace.Wrap(err)
	}
	protoReq.LoginIP = remoteAddr

	res, err := h.auth.proxyClient.ChangeUserAuthentication(r.Context(), protoReq)
	if err != nil {
		return nil, trace.Wrap(err)
	}

	if res.PrivateKeyPolicyEnabled {
		if res.GetRecovery() == nil {
			return &ui.ChangedUserAuthn{
				PrivateKeyPolicyEnabled: res.PrivateKeyPolicyEnabled,
			}, nil
		}
		return &ui.ChangedUserAuthn{
			Recovery: ui.RecoveryCodes{
				Codes:   res.GetRecovery().GetCodes(),
				Created: &res.GetRecovery().Created,
			},
			PrivateKeyPolicyEnabled: res.PrivateKeyPolicyEnabled,
		}, nil
	}

	sess := res.WebSession
	ctx, err := h.auth.newSessionContext(r.Context(), sess.GetUser(), sess.GetName())
	if err != nil {
		return nil, trace.Wrap(err)
	}

	err = h.trySettingConnectorNameToPasswordless(r.Context(), ctx, req)
	if err != nil {
		h.log.WithError(err).Error("Failed to set passwordless as connector name.")
	}

	if err := websession.SetCookie(w, sess.GetUser(), sess.GetName()); err != nil {
		return nil, trace.Wrap(err)
	}

	// Checks for at least one valid login.
	if _, err := newSessionResponse(ctx); err != nil {
		return nil, trace.Wrap(err)
	}

	if res.GetRecovery() == nil {
		return &ui.ChangedUserAuthn{}, nil
	}

	return &ui.ChangedUserAuthn{
		Recovery: ui.RecoveryCodes{
			Codes:   res.GetRecovery().GetCodes(),
			Created: &res.GetRecovery().Created,
		},
	}, nil
}

// trySettingConnectorNameToPasswordless sets cluster_auth_preference connectorName to `passwordless` when the first cloud user chooses passwordless as the authentication method.
// This simplifies UX for cloud users, as they will not need to select a passwordless connector when logging in.
func (h *Handler) trySettingConnectorNameToPasswordless(ctx context.Context, sessCtx *SessionContext, req changeUserAuthenticationRequest) error {
	// We use the presence of a WebAuthn response, along with the absence of a
	// password, as a proxy to determine that a passwordless registration took
	// place, as it is not possible to infer that just from the WebAuthn response.
	isPasswordlessRegistration := req.WebauthnCreationResponse != nil && len(req.Password) == 0
	if !isPasswordlessRegistration {
		return nil
	}

	if !h.ClusterFeatures.GetCloud() {
		return nil
	}

	authPreference, err := sessCtx.cfg.RootClient.GetAuthPreference(ctx)
	if err != nil {
		return nil
	}

	if connector := authPreference.GetConnectorName(); connector != "" && connector != constants.LocalConnector {
		return nil
	}

	users, err := h.cfg.ProxyClient.GetUsers(false)
	if err != nil {
		return trace.Wrap(err)
	}

	if len(users) != 1 {
		return nil
	}

	authPreference.SetConnectorName(constants.PasswordlessConnector)

	err = sessCtx.cfg.RootClient.SetAuthPreference(ctx, authPreference)
	return trace.Wrap(err)
}

// createResetPasswordToken allows a UI user to reset a user's password.
// This handler is also required for after creating new users.
func (h *Handler) createResetPasswordToken(w http.ResponseWriter, r *http.Request, _ httprouter.Params, ctx *SessionContext) (interface{}, error) {
	var req auth.CreateUserTokenRequest
	if err := httplib.ReadJSON(r, &req); err != nil {
		return nil, trace.Wrap(err)
	}

	clt, err := ctx.GetClient()
	if err != nil {
		return nil, trace.Wrap(err)
	}

	token, err := clt.CreateResetPasswordToken(r.Context(),
		auth.CreateUserTokenRequest{
			Name: req.Name,
			Type: req.Type,
		})
	if err != nil {
		return nil, trace.Wrap(err)
	}

	return ui.ResetPasswordToken{
		TokenID: token.GetName(),
		Expiry:  token.Expiry(),
		User:    token.GetUser(),
	}, nil
}

func (h *Handler) getResetPasswordTokenHandle(w http.ResponseWriter, r *http.Request, p httprouter.Params) (interface{}, error) {
	result, err := h.getResetPasswordToken(r.Context(), p.ByName("token"))
	if err != nil {
		h.log.WithError(err).Warn("Failed to fetch a reset password token.")
		// We hide the error from the remote user to avoid giving any hints.
		return nil, trace.AccessDenied("bad or expired token")
	}

	return result, nil
}

func (h *Handler) getResetPasswordToken(ctx context.Context, tokenID string) (interface{}, error) {
	token, err := h.auth.proxyClient.GetResetPasswordToken(ctx, tokenID)
	if err != nil {
		return nil, trace.Wrap(err)
	}

	// CreateRegisterChallenge rotates TOTP secrets for a given tokenID.
	// It is required to get called every time a user fetches 2nd-factor secrets during registration attempt.
	// This ensures that an attacker that gains the ResetPasswordToken link can not view it,
	// extract the OTP key from the QR code, then allow the user to signup with
	// the same OTP token.
	res, err := h.auth.proxyClient.CreateRegisterChallenge(ctx, &proto.CreateRegisterChallengeRequest{
		TokenID:    tokenID,
		DeviceType: proto.DeviceType_DEVICE_TYPE_TOTP,
	})
	if err != nil {
		return nil, trace.Wrap(err)
	}

	return ui.ResetPasswordToken{
		TokenID: token.GetName(),
		User:    token.GetUser(),
		QRCode:  res.GetTOTP().GetQRCode(),
	}, nil
}

// mfaLoginBegin is the first step in the MFA authentication ceremony, which
// may be completed either via mfaLoginFinish (SSH) or mfaLoginFinishSession
// (Web).
//
// POST /webapi/mfa/login/begin
//
// {"user": "alex", "pass": "abc123"}
// {"passwordless": true}
//
// Successful response:
//
// {"webauthn_challenge": {...}, "totp_challenge": true}
// {"webauthn_challenge": {...}} // passwordless
func (h *Handler) mfaLoginBegin(w http.ResponseWriter, r *http.Request, p httprouter.Params) (interface{}, error) {
	var req *client.MFAChallengeRequest
	if err := httplib.ReadJSON(r, &req); err != nil {
		return nil, trace.Wrap(err)
	}

	mfaReq := &proto.CreateAuthenticateChallengeRequest{}
	if req.Passwordless {
		mfaReq.Request = &proto.CreateAuthenticateChallengeRequest_Passwordless{
			Passwordless: &proto.Passwordless{},
		}
	} else {
		mfaReq.Request = &proto.CreateAuthenticateChallengeRequest_UserCredentials{
			UserCredentials: &proto.UserCredentials{
				Username: req.User,
				Password: []byte(req.Pass),
			},
		}
	}

	mfaChallenge, err := h.auth.proxyClient.CreateAuthenticateChallenge(r.Context(), mfaReq)
	if err != nil {
		return nil, trace.AccessDenied("invalid credentials")
	}
	return client.MakeAuthenticateChallenge(mfaChallenge), nil
}

// mfaLoginFinish completes the MFA login ceremony, returning a new SSH
// certificate if successful.
//
// POST /v1/mfa/login/finish
//
// { "user": "bob", "password": "pass", "pub_key": "key to sign", "ttl": 1000000000 }                   # password-only
// { "user": "bob", "webauthn_challenge_response": {...}, "pub_key": "key to sign", "ttl": 1000000000 } # mfa
//
// # Success response
//
// { "cert": "base64 encoded signed cert", "host_signers": [{"domain_name": "example.com", "checking_keys": ["base64 encoded public signing key"]}] }
func (h *Handler) mfaLoginFinish(w http.ResponseWriter, r *http.Request, p httprouter.Params) (interface{}, error) {
	var req *client.AuthenticateSSHUserRequest
	if err := httplib.ReadJSON(r, &req); err != nil {
		return nil, trace.Wrap(err)
	}

	clientMeta := clientMetaFromReq(r)
	cert, err := h.auth.AuthenticateSSHUser(r.Context(), *req, clientMeta)
	if err != nil {
		return nil, trace.Wrap(err)
	}
	return cert, nil
}

// mfaLoginFinishSession completes the MFA login ceremony, returning a new web
// session if successful.
//
// POST /webapi/mfa/login/finishsession
//
// {"user": "alex", "webauthn_challenge_response": {...}}
//
// Successful response:
//
// {"type": "bearer", "token": "bearer token", "user": {"name": "alex", "allowed_logins": ["admin", "bob"]}, "expires_in": 20}
func (h *Handler) mfaLoginFinishSession(w http.ResponseWriter, r *http.Request, p httprouter.Params) (interface{}, error) {
	req := &client.AuthenticateWebUserRequest{}
	if err := httplib.ReadJSON(r, &req); err != nil {
		return nil, trace.Wrap(err)
	}

	clientMeta := clientMetaFromReq(r)
	session, err := h.auth.AuthenticateWebUser(r.Context(), req, clientMeta)
	if err != nil {
		// Since checking for private key policy meant that they passed authn,
		// return policy error as is to help direct user.
		if keys.IsPrivateKeyPolicyError(err) {
			return nil, trace.Wrap(err)
		}
		// Obscure all other errors.
		return nil, trace.AccessDenied("invalid credentials")
	}

	// Fetch user from session, user is empty for passwordless requests.
	user := session.GetUser()
	if err := websession.SetCookie(w, user, session.GetName()); err != nil {
		return nil, trace.Wrap(err)
	}

	ctx, err := h.auth.newSessionContext(r.Context(), user, session.GetName())
	if err != nil {
		return nil, trace.AccessDenied("need auth")
	}

	return newSessionResponse(ctx)
}

// getClusters returns a list of cluster and its data.
//
// GET /v1/webapi/sites
//
// Successful response:
//
// {"sites": {"name": "localhost", "last_connected": "RFC3339 time", "status": "active"}}
func (h *Handler) getClusters(w http.ResponseWriter, r *http.Request, p httprouter.Params, c *SessionContext) (interface{}, error) {
	// Get a client to the Auth Server with the logged in users identity. The
	// identity of the logged in user is used to fetch the list of nodes.
	clt, err := c.GetClient()
	if err != nil {
		return nil, trace.Wrap(err)
	}
	remoteClusters, err := clt.GetRemoteClusters()
	if err != nil {
		return nil, trace.Wrap(err)
	}
	clusterName, err := clt.GetClusterName()
	if err != nil {
		return nil, trace.Wrap(err)
	}
	rc, err := types.NewRemoteCluster(clusterName.GetClusterName())
	if err != nil {
		return nil, trace.Wrap(err)
	}
	rc.SetLastHeartbeat(time.Now().UTC())
	rc.SetConnectionStatus(teleport.RemoteClusterStatusOnline)
	clusters := make([]types.RemoteCluster, 0, len(remoteClusters)+1)
	clusters = append(clusters, rc)
	clusters = append(clusters, remoteClusters...)
	out, err := ui.NewClustersFromRemote(clusters)
	if err != nil {
		return nil, trace.Wrap(err)
	}
	return out, nil
}

type getSiteNamespacesResponse struct {
	Namespaces []types.Namespace `json:"namespaces"`
}

// getSiteNamespaces returns a list of namespaces for a given site
//
// GET /v1/webapi/sites/:site/namespaces
//
// Successful response:
//
// {"namespaces": [{..namespace resource...}]}
func (h *Handler) getSiteNamespaces(w http.ResponseWriter, r *http.Request, _ httprouter.Params, c *SessionContext, site reversetunnelclient.RemoteSite) (interface{}, error) {
	clt, err := site.GetClient()
	if err != nil {
		return nil, trace.Wrap(err)
	}
	namespaces, err := clt.GetNamespaces()
	if err != nil {
		return nil, trace.Wrap(err)
	}
	return getSiteNamespacesResponse{
		Namespaces: namespaces,
	}, nil
}

func makeUnifiedResourceRequest(r *http.Request) (*proto.ListUnifiedResourcesRequest, error) {

	values := r.URL.Query()

	limit, err := queryLimitAsInt32(values, "limit", defaults.MaxIterationLimit)
	if err != nil {
		return nil, trace.Wrap(err)
	}

	sortBy := types.GetSortByFromString(values.Get("sort"))

	var kinds []string
	for _, kind := range values["kinds"] {
		if kind != "" {
			kinds = append(kinds, kind)
		}
	}

	startKey := values.Get("startKey")
	return &proto.ListUnifiedResourcesRequest{
		Kinds:               kinds,
		Limit:               limit,
		StartKey:            startKey,
		SortBy:              sortBy,
		PredicateExpression: values.Get("query"),
		SearchKeywords:      client.ParseSearchKeywords(values.Get("search"), ' '),
		UseSearchAsRoles:    values.Get("searchAsRoles") == "yes",
	}, nil
}

// clusterUnifiedResourcesGet returns a list of resources for a given cluster site. This includes all resources available to be displayed in the web ui
// such as Nodes, Apps, Desktops, etc etc
func (h *Handler) clusterUnifiedResourcesGet(w http.ResponseWriter, r *http.Request, p httprouter.Params, sctx *SessionContext, site reversetunnelclient.RemoteSite) (interface{}, error) {
	clt, err := sctx.GetUserClient(r.Context(), site)
	if err != nil {
		return nil, trace.Wrap(err)
	}

	identity, err := sctx.GetIdentity()
	if err != nil {
		return nil, trace.Wrap(err)
	}

	req, err := makeUnifiedResourceRequest(r)
	if err != nil {
		return nil, trace.Wrap(err)
	}

	page, err := apiclient.ListUnifiedResourcePage(r.Context(), clt, req)
	if err != nil {
		return nil, trace.Wrap(err)
	}

	accessChecker, err := sctx.GetUserAccessChecker()
	if err != nil {
		return nil, trace.Wrap(err)
	}

	dbNames, dbUsers, err := getDatabaseUsersAndNames(accessChecker)
	if err != nil {
		return nil, trace.Wrap(err)
	}

	userGroups, err := apiclient.GetAllResources[types.UserGroup](r.Context(), clt, &proto.ListResourcesRequest{
		ResourceType:     types.KindUserGroup,
		Namespace:        apidefaults.Namespace,
		UseSearchAsRoles: true,
	})
	if err != nil {
		h.log.Debugf("Unable to fetch user groups while listing applications, unable to display associated user groups: %v", err)
	}

	userGroupLookup := make(map[string]types.UserGroup, len(userGroups))
	for _, userGroup := range userGroups {
		userGroupLookup[userGroup.GetName()] = userGroup
	}

	unifiedResources := make([]any, 0, len(page.Resources))
	for _, resource := range page.Resources {
		switch r := resource.(type) {
		case types.Server:
			server, err := ui.MakeServer(site.GetName(), r, accessChecker)
			if err != nil {
				return nil, trace.Wrap(err)
			}
			unifiedResources = append(unifiedResources, server)
		case types.DatabaseServer:
			db := ui.MakeDatabase(r.GetDatabase(), dbUsers, dbNames)
			unifiedResources = append(unifiedResources, db)
		case types.AppServer:
			app := ui.MakeApp(r.GetApp(), ui.MakeAppsConfig{
				LocalClusterName:  h.auth.clusterName,
				LocalProxyDNSName: h.proxyDNSName(),
				AppClusterName:    site.GetName(),
				Identity:          identity,
				UserGroupLookup:   userGroupLookup,
				Logger:            h.log,
			})
			unifiedResources = append(unifiedResources, app)
		case types.AppServerOrSAMLIdPServiceProvider:
			if r.IsAppServer() {
				app := ui.MakeApp(r.GetAppServer().GetApp(), ui.MakeAppsConfig{
					LocalClusterName:  h.auth.clusterName,
					LocalProxyDNSName: h.proxyDNSName(),
					AppClusterName:    site.GetName(),
					Identity:          identity,
					UserGroupLookup:   userGroupLookup,
					Logger:            h.log,
				})
				unifiedResources = append(unifiedResources, app)
			} else {
				app := ui.MakeSAMLApp(r.GetSAMLIdPServiceProvider(), ui.MakeAppsConfig{
					LocalClusterName:  h.auth.clusterName,
					LocalProxyDNSName: h.proxyDNSName(),
					AppClusterName:    site.GetName(),
					Identity:          identity,
				})
				unifiedResources = append(unifiedResources, app)
			}
		case types.WindowsDesktop:
			desktop, err := ui.MakeDesktop(r, accessChecker)
			if err != nil {
				return nil, trace.Wrap(err)
			}
			unifiedResources = append(unifiedResources, desktop)
		case types.KubeCluster:
			kube := ui.MakeKubeCluster(r, accessChecker)
			if err != nil {
				return nil, trace.Wrap(err)
			}
			unifiedResources = append(unifiedResources, kube)
		default:
			return nil, trace.Errorf("UI Resource has unknown type: %T", resource)
		}
	}

	resp := listResourcesGetResponse{
		Items:      unifiedResources,
		StartKey:   page.NextKey,
		TotalCount: page.Total,
	}

	return resp, nil
}

// clusterNodesGet returns a list of nodes for a given cluster site.
func (h *Handler) clusterNodesGet(w http.ResponseWriter, r *http.Request, p httprouter.Params, sctx *SessionContext, site reversetunnelclient.RemoteSite) (interface{}, error) {
	// Get a client to the Auth Server with the logged in user's identity. The
	// identity of the logged in user is used to fetch the list of nodes.
	clt, err := sctx.GetUserClient(r.Context(), site)
	if err != nil {
		return nil, trace.Wrap(err)
	}

	req, err := convertListResourcesRequest(r, types.KindNode)
	if err != nil {
		return nil, trace.Wrap(err)
	}

	page, err := apiclient.GetResourcePage[types.Server](r.Context(), clt, req)
	if err != nil {
		return nil, trace.Wrap(err)
	}

	accessChecker, err := sctx.GetUserAccessChecker()
	if err != nil {
		return nil, trace.Wrap(err)
	}

	uiServers, err := ui.MakeServers(site.GetName(), page.Resources, accessChecker)
	if err != nil {
		return nil, trace.Wrap(err)
	}

	return listResourcesGetResponse{
		Items:      uiServers,
		StartKey:   page.NextKey,
		TotalCount: page.Total,
	}, nil
}

type getLoginAlertsResponse struct {
	Alerts []types.ClusterAlert `json:"alerts"`
}

// clusterLoginAlertsGet returns a list of on-login alerts for the user.
func (h *Handler) clusterLoginAlertsGet(w http.ResponseWriter, r *http.Request, p httprouter.Params, sctx *SessionContext, site reversetunnelclient.RemoteSite) (interface{}, error) {
	// Get a client to the Auth Server with the logged in user's identity. The
	// identity of the logged in user is used to fetch the list of alerts.
	clt, err := sctx.GetUserClient(r.Context(), site)
	if err != nil {
		return nil, trace.Wrap(err)
	}

	alerts, err := clt.GetClusterAlerts(h.cfg.Context, types.GetClusterAlertsRequest{
		Labels: map[string]string{
			types.AlertOnLogin: "yes",
		},
	})
	if err != nil {
		return nil, trace.Wrap(err)
	}

	return getLoginAlertsResponse{
		Alerts: alerts,
	}, nil
}

func (h *Handler) getClusterLocks(
	w http.ResponseWriter,
	r *http.Request,
	p httprouter.Params,
	sessionCtx *SessionContext,
	site reversetunnelclient.RemoteSite,
) (interface{}, error) {
	ctx := r.Context()
	clt, err := sessionCtx.GetUserClient(ctx, site)
	if err != nil {
		return nil, trace.Wrap(err)
	}

	locks, err := clt.GetLocks(ctx, false)
	if err != nil {
		return nil, trace.Wrap(err)
	}

	return ui.MakeLocks(locks), nil
}

type createLockReq struct {
	Targets types.LockTarget `json:"targets"`
	Message string           `json:"message"`
	TTL     string           `json:"ttl"`
}

func (h *Handler) createClusterLock(
	w http.ResponseWriter,
	r *http.Request,
	p httprouter.Params,
	sessionCtx *SessionContext,
	site reversetunnelclient.RemoteSite,
) (interface{}, error) {
	var req *createLockReq
	if err := httplib.ReadJSON(r, &req); err != nil {
		return nil, trace.Wrap(err)
	}

	ctx := r.Context()
	clt, err := sessionCtx.GetUserClient(ctx, site)
	if err != nil {
		return nil, trace.Wrap(err)
	}
	var ttlDuration time.Duration
	if req.TTL != "" {
		ttlDuration, err = time.ParseDuration(req.TTL)
		if err != nil {
			return nil, trace.Wrap(err)
		}
	}

	var expires *time.Time
	if ttlDuration != 0 {
		t := time.Now().UTC().Add(ttlDuration)
		expires = &t
	}

	lock, err := types.NewLock(uuid.New().String(), types.LockSpecV2{
		Target:  req.Targets,
		Message: req.Message,
		Expires: expires,
	})
	if err != nil {
		return nil, trace.Wrap(err)
	}

	err = clt.UpsertLock(ctx, lock)
	if err != nil {
		return nil, trace.Wrap(err)
	}

	return ui.MakeLock(lock), nil
}

func (h *Handler) deleteClusterLock(
	w http.ResponseWriter,
	r *http.Request,
	p httprouter.Params,
	sessionCtx *SessionContext,
	site reversetunnelclient.RemoteSite,
) (interface{}, error) {
	ctx := r.Context()
	clt, err := sessionCtx.GetUserClient(ctx, site)
	if err != nil {
		return nil, trace.Wrap(err)
	}

	err = clt.DeleteLock(ctx, p.ByName("uuid"))
	if err != nil {
		return nil, trace.Wrap(err)
	}

	return OK(), nil
}

// SessionController restricts creation of sessions based on
// cluster session control configuration(locks, connection limits, etc).
type SessionController interface {
	// AcquireSessionContext attempts to create a context for the session. If the session is
	// not allowed due to session control an error is returned. The returned
	// context is scoped to the session and will be canceled in the event that session
	// controls terminate the session early.
	AcquireSessionContext(ctx context.Context, sctx *SessionContext, login, localAddr, remoteAddr string) (context.Context, error)
}

// SessionControllerFunc type is an adapter to allow the use of
// ordinary functions a [SessionController]. If f is a function
// with the appropriate signature, SessionControllerFunc(f) is a
// SessionController that calls f.
type SessionControllerFunc func(ctx context.Context, sctx *SessionContext, login, localAddr, remoteAddr string) (context.Context, error)

// AcquireSessionContext calls f(ctx, sctx, localAddr, remoteAddr).
func (f SessionControllerFunc) AcquireSessionContext(ctx context.Context, sctx *SessionContext, login, localAddr, remoteAddr string) (context.Context, error) {
	ctx, err := f(ctx, sctx, login, localAddr, remoteAddr)
	return ctx, trace.Wrap(err)
}

// siteNodeConnect connect to the site node
//
// GET /v1/webapi/sites/:site/namespaces/:namespace/connect?access_token=bearer_token&params=<urlencoded json-structure>
//
// Due to the nature of websocket we can't POST parameters as is, so we have
// to add query parameters. The params query parameter is a URL-encoded JSON structure:
//
// {"server_id": "uuid", "login": "admin", "term": {"h": 120, "w": 100}, "sid": "123"}
//
// Successful response is a websocket stream that allows read write to the server
func (h *Handler) siteNodeConnect(
	w http.ResponseWriter,
	r *http.Request,
	p httprouter.Params,
	sessionCtx *SessionContext,
	site reversetunnelclient.RemoteSite,
) (interface{}, error) {
	q := r.URL.Query()
	params := q.Get("params")
	if params == "" {
		return nil, trace.BadParameter("missing params")
	}
	var req *TerminalRequest
	if err := json.Unmarshal([]byte(params), &req); err != nil {
		return nil, trace.Wrap(err)
	}

	clt, err := sessionCtx.GetUserClient(r.Context(), site)
	if err != nil {
		return nil, trace.Wrap(err)
	}

	ctx, err := h.cfg.SessionControl.AcquireSessionContext(r.Context(), sessionCtx, req.Login, h.cfg.ProxyWebAddr.Addr, r.RemoteAddr)
	if err != nil {
		return nil, trace.Wrap(err)
	}

	var (
		sessionData  session.Session
		displayLogin string
		tracker      types.SessionTracker
	)

	clusterName := site.GetName()
	if req.SessionID.IsZero() {
		// An existing session ID was not provided so we need to create a new one.
		sessionData, err = h.generateSession(ctx, clt, req, clusterName, sessionCtx)
		if err != nil {
			h.log.WithError(err).Debug("Unable to generate new ssh session.")
			return nil, trace.Wrap(err)
		}
	} else {
		sessionData, tracker, err = h.fetchExistingSession(ctx, clt, req, clusterName)
		if err != nil {
			return nil, trace.Wrap(err)
		}
		displayLogin = tracker.GetLogin()
	}

	// If the participantMode is not specified, and the user is the one who created the session,
	// they should be in Peer mode. If not, default to Observer mode.
	if req.ParticipantMode == "" {
		if sessionData.Owner == sessionCtx.cfg.User {
			req.ParticipantMode = types.SessionPeerMode
		} else {
			req.ParticipantMode = types.SessionObserverMode
		}
	}

	h.log.Debugf("New terminal request for server=%s, login=%s, sid=%s, websid=%s.",
		req.Server, req.Login, sessionData.ID, sessionCtx.GetSessionID())

	keepAliveInterval := req.KeepAliveInterval
	// Try to use the keep alive interval from the request.
	// When it's not set or below a second, use the cluster's keep alive interval.
	if keepAliveInterval < time.Second {
		authAccessPoint, err := site.CachingAccessPoint()
		if err != nil {
			h.log.Debugf("Unable to get auth access point: %v", err)
			return nil, trace.Wrap(err)
		}

		netConfig, err := authAccessPoint.GetClusterNetworkingConfig(ctx)
		if err != nil {
			h.log.WithError(err).Debug("Unable to fetch cluster networking config.")
			return nil, trace.Wrap(err)
		}

		keepAliveInterval = netConfig.GetKeepAliveInterval()
	}

	terminalConfig := TerminalHandlerConfig{
		Term:               req.Term,
		SessionCtx:         sessionCtx,
		AuthProvider:       clt,
		LocalAuthProvider:  h.auth.accessPoint,
		DisplayLogin:       displayLogin,
		SessionData:        sessionData,
		KeepAliveInterval:  keepAliveInterval,
		ProxyHostPort:      h.ProxyHostPort(),
		ProxyPublicAddr:    h.PublicProxyAddr(),
		InteractiveCommand: req.InteractiveCommand,
		Router:             h.cfg.Router,
		TracerProvider:     h.cfg.TracerProvider,
		ParticipantMode:    req.ParticipantMode,
		PROXYSigner:        h.cfg.PROXYSigner,
		Tracker:            tracker,
		Clock:              h.clock,
	}

	term, err := NewTerminal(ctx, terminalConfig)
	if err != nil {
		h.log.WithError(err).Error("Unable to create terminal.")
		return nil, trace.Wrap(err)
	}

	h.userConns.Add(1)
	defer h.userConns.Add(-1)

	// start the websocket session with a web-based terminal:
	h.log.Infof("Getting terminal to %#v.", req)
	httplib.MakeTracingHandler(term, teleport.ComponentProxy).ServeHTTP(w, r)

	return nil, nil
}

func (h *Handler) generateSession(ctx context.Context, clt auth.ClientI, req *TerminalRequest, clusterName string, scx *SessionContext) (session.Session, error) {
	owner := scx.cfg.User
	h.log.Infof("Generating new session for %s\n", clusterName)

	host, err := findByHost(ctx, clt, req.Server)
	if err != nil {
		return session.Session{}, trace.Wrap(err)
	}

	accessChecker, err := scx.GetUserAccessChecker()
	if err != nil {
		return session.Session{}, trace.Wrap(err)
	}
	policySets := accessChecker.SessionPolicySets()
	accessEvaluator := auth.NewSessionAccessEvaluator(policySets, types.SSHSessionKind, owner)

	return session.Session{
		Kind:           types.SSHSessionKind,
		Login:          req.Login,
		ServerID:       host.id,
		ClusterName:    clusterName,
		ServerHostname: host.hostName,
		ServerHostPort: host.port,
		Moderated:      accessEvaluator.IsModerated(),
		ID:             session.NewID(),
		Created:        time.Now().UTC(),
		LastActive:     time.Now().UTC(),
		Namespace:      apidefaults.Namespace,
		Owner:          owner,
	}, nil
}

func (h *Handler) generateCommandSession(host *hostInfo, login, clusterName, owner string) (session.Session, error) {
	h.log.Infof("Generating new session for %s in %s\n", host.hostName, clusterName)

	return session.Session{
		Login:          login,
		ServerID:       host.id,
		ClusterName:    clusterName,
		ServerHostname: host.hostName,
		ServerHostPort: host.port,
		ID:             session.NewID(),
		Created:        time.Now().UTC(),
		LastActive:     time.Now().UTC(),
		Namespace:      apidefaults.Namespace,
		Owner:          owner,
	}, nil
}

// hostInfo is a helper struct used to store host information.
type hostInfo struct {
	id       string
	hostName string
	port     int
}

// findByQuery returns all hosts matching the given query/predicate.
// The query is a predicate expression that can be used to filter hosts.
func findByQuery(ctx context.Context, clt auth.ClientI, query string) ([]hostInfo, error) {
	servers, err := apiclient.GetAllResources[types.Server](ctx, clt, &proto.ListResourcesRequest{
		ResourceType:        types.KindNode,
		Namespace:           apidefaults.Namespace,
		PredicateExpression: query,
	})
	if err != nil {
		return nil, trace.Wrap(err)
	}

	hosts := make([]hostInfo, 0, len(servers))
	for _, server := range servers {
		h := hostInfo{
			hostName: server.GetHostname(),
			id:       server.GetName(),
			port:     defaultPort,
		}
		hosts = append(hosts, h)
	}

	return hosts, nil
}

// findByHost return a host matching by the host name.
func findByHost(ctx context.Context, clt auth.ClientI, serverName string) (*hostInfo, error) {
	var host hostInfo

	if _, err := uuid.Parse(serverName); err != nil {
		// The requested server is either a hostname or an address. Get all
		// servers that may fuzzily match by populating SearchKeywords
		servers, err := apiclient.GetAllResources[types.Server](ctx, clt, &proto.ListResourcesRequest{
			ResourceType:   types.KindNode,
			Namespace:      apidefaults.Namespace,
			SearchKeywords: []string{serverName},
		})
		if err != nil {
			return nil, trace.Wrap(err)
		}

		if len(servers) == 0 {
			// If we didn't find the resource set host and port,
			// so we can try direct dial.
			host.hostName, host.port, err = serverHostPort(serverName)
			if err != nil {
				return nil, trace.Wrap(err)
			}
			host.id = host.hostName
		}

		matches := 0
		for _, server := range servers {
			// match by hostname
			if server.GetHostname() == serverName {
				if matches > 0 {
					matches++
					continue
				}

				host.hostName = server.GetHostname()
				host.id = server.GetName()
				host.port = 0

				matches++
				continue
			}

			// exact match by address
			if server.GetAddr() == serverName {
				if matches > 0 {
					matches++
					continue
				}

				host.hostName = serverName
				host.id = server.GetName()
				host.port = 0

				matches++
				continue
			}
		}

		// there was either at least one partial match or multiple
		// exact matches on the server. connect with the resolved
		// host and port of the requested server.
		if matches > 1 || host.hostName == "" && host.id == "" {
			host.hostName, host.port, err = serverHostPort(serverName)
			if err != nil {
				return nil, trace.Wrap(err)
			}
			host.id = serverName
		}
	} else {
		// Even though the UUID was provided and can be dialed directly, the UI
		// requires the hostname to populate the title of the session window.
		// Looking the node up directly by UUID is the most efficient we can be until
		// the UI is modified to remember the hostname when the connect button is
		// used to establish a session.
		server, err := clt.GetNode(ctx, apidefaults.Namespace, serverName)
		if err != nil {
			return nil, trace.Wrap(err)
		}

		host.hostName = server.GetHostname()
		host.port = 0
		host.id = serverName
	}
	return &host, nil
}

// fetchExistingSession fetches an active or pending SSH session by the SessionID passed in the TerminalRequest.
func (h *Handler) fetchExistingSession(ctx context.Context, clt auth.ClientI, req *TerminalRequest, siteName string) (session.Session, types.SessionTracker, error) {
	sessionID, err := session.ParseID(req.SessionID.String())
	if err != nil {
		return session.Session{}, nil, trace.Wrap(err)
	}
	h.log.Infof("Attempting to join existing session: %s\n", sessionID)

	tracker, err := clt.GetSessionTracker(ctx, string(*sessionID))
	if err != nil {
		return session.Session{}, nil, trace.Wrap(err)
	}

	if tracker.GetSessionKind() != types.SSHSessionKind || tracker.GetState() == types.SessionState_SessionStateTerminated {
		return session.Session{}, nil, trace.NotFound("SSH session %v not found", sessionID)
	}

	sessionData := trackerToLegacySession(tracker, siteName)
	// When joining an existing session use the specially handled
	// `SSHSessionJoinPrincipal` login instead of the provided login so that
	// users are able to join sessions without having permissions to create
	// new ones themselves for auditing purposes. Otherwise, the user would
	// fail the SSH lib username validation step.
	sessionData.Login = teleport.SSHSessionJoinPrincipal

	return sessionData, tracker, nil
}

type siteSessionGenerateResponse struct {
	Session session.Session `json:"session"`
}

type siteSessionsGetResponse struct {
	Sessions []siteSessionsGetResponseSession `json:"sessions"`
}

type siteSessionsGetResponseSession struct {
	session.Session
	ParticipantModes []types.SessionParticipantMode `json:"participantModes"`
}

func trackerToLegacySession(tracker types.SessionTracker, clusterName string) session.Session {
	participants := tracker.GetParticipants()
	parties := make([]session.Party, 0, len(participants))

	for _, participant := range participants {
		parties = append(parties, session.Party{
			ID:         session.ID(participant.ID),
			User:       participant.User,
			ServerID:   tracker.GetAddress(),
			LastActive: participant.LastActive,
			// note: we don't populate the RemoteAddr field since it isn't used and we don't have an equivalent value
		})
	}
	accessEvaluator := auth.NewSessionAccessEvaluator(tracker.GetHostPolicySets(), types.SSHSessionKind, tracker.GetHostUser())

	return session.Session{
		Kind:      tracker.GetSessionKind(),
		ID:        session.ID(tracker.GetSessionID()),
		Namespace: apidefaults.Namespace,
		Parties:   parties,
		TerminalParams: session.TerminalParams{
			W: teleport.DefaultTerminalWidth,
			H: teleport.DefaultTerminalHeight,
		},
		Login:                 tracker.GetLogin(),
		Created:               tracker.GetCreated(),
		LastActive:            tracker.GetLastActive(),
		ServerID:              tracker.GetAddress(),
		ServerHostname:        tracker.GetHostname(),
		ServerAddr:            tracker.GetAddress(),
		ClusterName:           clusterName,
		KubernetesClusterName: tracker.GetKubeCluster(),
		DesktopName:           tracker.GetDesktopName(),
		AppName:               tracker.GetAppName(),
		Moderated:             accessEvaluator.IsModerated(),
		DatabaseName:          tracker.GetDatabaseName(),
		Owner:                 tracker.GetHostUser(),
	}
}

// clusterActiveAndPendingSessionsGet gets the list of active and pending sessions for a site.
//
// GET /v1/webapi/sites/:site/sessions
func (h *Handler) clusterActiveAndPendingSessionsGet(w http.ResponseWriter, r *http.Request, p httprouter.Params, sctx *SessionContext, site reversetunnelclient.RemoteSite) (interface{}, error) {
	clt, err := sctx.GetUserClient(r.Context(), site)
	if err != nil {
		return nil, trace.Wrap(err)
	}
	trackers, err := clt.GetActiveSessionTrackers(r.Context())
	if err != nil {
		return nil, trace.Wrap(err)
	}

	userRoles, err := clt.GetCurrentUserRoles(r.Context())
	if err != nil {
		return nil, trace.Wrap(err)
	}

	accessContext := auth.SessionAccessContext{
		Username: sctx.GetUser(),
		Roles:    userRoles,
	}

	sessions := make([]siteSessionsGetResponseSession, 0, len(trackers))
	for _, tracker := range trackers {
		if tracker.GetState() != types.SessionState_SessionStateTerminated {
			session := trackerToLegacySession(tracker, p.ByName("site"))
			// Get the participant modes available to the user from their roles.
			accessEvaluator := auth.NewSessionAccessEvaluator(tracker.GetHostPolicySets(), types.SSHSessionKind, tracker.GetHostUser())
			participantModes := accessEvaluator.CanJoin(accessContext)

			sessions = append(sessions, siteSessionsGetResponseSession{Session: session, ParticipantModes: participantModes})
		}
	}

	return siteSessionsGetResponse{Sessions: sessions}, nil
}

const maxStreamBytes = 5 * 1024 * 1024

func toFieldsSlice(rawEvents []apievents.AuditEvent) ([]events.EventFields, error) {
	el := make([]events.EventFields, 0, len(rawEvents))
	for _, event := range rawEvents {
		els, err := events.ToEventFields(event)
		if err != nil {
			return nil, trace.Wrap(err)
		}
		el = append(el, els)
	}

	return el, nil
}

// clusterSearchEvents returns all audit log events matching the provided criteria
//
// GET /v1/webapi/sites/:site/events/search
//
// Query parameters:
//
//	"from"    : date range from, encoded as RFC3339
//	"to"      : date range to, encoded as RFC3339
//	"limit"   : optional maximum number of events to return on each fetch
//	"startKey": resume events search from the last event received,
//	            empty string means start search from beginning
//	"include" : optional comma-separated list of event names to return e.g.
//	            include=session.start,session.end, all are returned if empty
//	"order":    optional ordering of events. Can be either "asc" or "desc"
//	            for ascending and descending respectively.
//	            If no order is provided it defaults to descending.
func (h *Handler) clusterSearchEvents(w http.ResponseWriter, r *http.Request, p httprouter.Params, sctx *SessionContext, site reversetunnelclient.RemoteSite) (interface{}, error) {
	values := r.URL.Query()

	var eventTypes []string
	if include := values.Get("include"); include != "" {
		eventTypes = strings.Split(include, ",")
	}

	searchEvents := func(clt auth.ClientI, from, to time.Time, limit int, order types.EventOrder, startKey string) ([]apievents.AuditEvent, string, error) {
		return clt.SearchEvents(r.Context(), events.SearchEventsRequest{
			From:       from,
			To:         to,
			EventTypes: eventTypes,
			Limit:      limit,
			Order:      order,
			StartKey:   startKey,
		})
	}
	return clusterEventsList(r.Context(), sctx, site, r.URL.Query(), searchEvents)
}

// clusterSearchSessionEvents returns session events matching the criteria.
//
// GET /v1/webapi/sites/:site/sessions/search
//
// Query parameters:
//
//	"from"    : date range from, encoded as RFC3339
//	"to"      : date range to, encoded as RFC3339
//	"limit"   : optional maximum number of events to return on each fetch
//	"startKey": resume events search from the last event received,
//	            empty string means start search from beginning
//	"order":    optional ordering of events. Can be either "asc" or "desc"
//	            for ascending and descending respectively.
//	            If no order is provided it defaults to descending.
func (h *Handler) clusterSearchSessionEvents(w http.ResponseWriter, r *http.Request, p httprouter.Params, sctx *SessionContext, site reversetunnelclient.RemoteSite) (interface{}, error) {
	searchSessionEvents := func(clt auth.ClientI, from, to time.Time, limit int, order types.EventOrder, startKey string) ([]apievents.AuditEvent, string, error) {
		return clt.SearchSessionEvents(r.Context(), events.SearchSessionEventsRequest{
			From:     from,
			To:       to,
			Limit:    limit,
			Order:    order,
			StartKey: startKey,
		})
	}
	return clusterEventsList(r.Context(), sctx, site, r.URL.Query(), searchSessionEvents)
}

// clusterEventsList returns a list of audit events obtained using the provided
// searchEvents method.
func clusterEventsList(ctx context.Context, sctx *SessionContext, site reversetunnelclient.RemoteSite, values url.Values, searchEvents func(clt auth.ClientI, from, to time.Time, limit int, order types.EventOrder, startKey string) ([]apievents.AuditEvent, string, error)) (interface{}, error) {
	from, err := queryTime(values, "from", time.Now().UTC().AddDate(0, -1, 0))
	if err != nil {
		return nil, trace.Wrap(err)
	}

	to, err := queryTime(values, "to", time.Now().UTC())
	if err != nil {
		return nil, trace.Wrap(err)
	}

	limit, err := queryLimit(values, "limit", defaults.EventsIterationLimit)
	if err != nil {
		return nil, trace.Wrap(err)
	}

	order, err := queryOrder(values, "order", types.EventOrderDescending)
	if err != nil {
		return nil, trace.Wrap(err)
	}

	startKey := values.Get("startKey")

	clt, err := sctx.GetUserClient(ctx, site)
	if err != nil {
		return nil, trace.Wrap(err)
	}

	rawEvents, lastKey, err := searchEvents(clt, from, to, limit, order, startKey)
	if err != nil {
		return nil, trace.Wrap(err)
	}

	el, err := toFieldsSlice(rawEvents)
	if err != nil {
		return nil, trace.Wrap(err)
	}

	return eventsListGetResponse{Events: el, StartKey: lastKey}, nil
}

// queryTime parses the query string parameter with the specified name as a
// RFC3339 time and returns it.
//
// If there's no such parameter, specified default value is returned.
func queryTime(query url.Values, name string, def time.Time) (time.Time, error) {
	str := query.Get(name)
	if str == "" {
		return def, nil
	}
	parsed, err := time.Parse(time.RFC3339, str)
	if err != nil {
		return time.Time{}, trace.BadParameter("failed to parse %v as RFC3339 time: %v", name, str)
	}
	return parsed, nil
}

// queryLimit returns the limit parameter with the specified name from the
// query string.
//
// If there's no such parameter, specified default limit is returned.
func queryLimit(query url.Values, name string, def int) (int, error) {
	str := query.Get(name)
	if str == "" {
		return def, nil
	}
	limit, err := strconv.Atoi(str)
	if err != nil {
		return 0, trace.BadParameter("failed to parse %v as limit: %v", name, str)
	}
	return limit, nil
}

// queryLimitAsInt32 returns the limit parameter with the specified name from the
// query string. Similar to function 'queryLimit' except it returns as type int32.
//
// If there's no such parameter, specified default limit is returned.
func queryLimitAsInt32(query url.Values, name string, def int32) (int32, error) {
	str := query.Get(name)
	if str == "" {
		return def, nil
	}
	limit, err := strconv.ParseInt(str, 10, 32)
	if err != nil {
		return 0, trace.BadParameter("failed to parse %v as limit: %v", name, str)
	}
	return int32(limit), nil
}

// queryOrder returns the order parameter with the specified name from the
// query string or a default if the parameter is not provided.
func queryOrder(query url.Values, name string, def types.EventOrder) (types.EventOrder, error) {
	value := query.Get(name)
	switch value {
	case "desc":
		return types.EventOrderDescending, nil
	case "asc":
		return types.EventOrderAscending, nil
	case "":
		return def, nil
	default:
		return types.EventOrderAscending, trace.BadParameter("parameter %v is not a valid ordering", value)
	}
}

// siteSessionStreamGet returns a byte array from a session's stream
//
// GET /v1/webapi/sites/:site/namespaces/:namespace/sessions/:sid/stream?query
//
// Query parameters:
//
//	"offset"   : bytes from the beginning
//	"bytes"    : number of bytes to read (it won't return more than 512Kb)
//
// Unlike other request handlers, this one does not return JSON.
// It returns the binary stream unencoded, directly in the respose body,
// with Content-Type of application/octet-stream, gzipped with up to 95%
// compression ratio.
func (h *Handler) siteSessionStreamGet(w http.ResponseWriter, r *http.Request, p httprouter.Params) {
	httplib.SetNoCacheHeaders(w.Header())

	onError := func(err error) {
		h.log.WithError(err).Debug("Unable to retrieve session chunk.")
		http.Error(w, err.Error(), trace.ErrorToCode(err))
	}

	// authenticate first
	sctx, site, err := h.authenticateRequestWithCluster(w, r, p)
	if err != nil {
		onError(trace.Wrap(err))
		return
	}

	// get the session
	sid, err := session.ParseID(p.ByName("sid"))
	if err != nil {
		onError(trace.Wrap(err))
		return
	}
	clt, err := sctx.GetUserClient(r.Context(), site)
	if err != nil {
		onError(trace.Wrap(err))
		return
	}

	// look at 'offset' parameter
	query := r.URL.Query()
	offset, _ := strconv.Atoi(query.Get("offset"))
	if err != nil {
		onError(trace.Wrap(err))
		return
	}
	max, err := strconv.Atoi(query.Get("bytes"))
	if err != nil || max <= 0 {
		max = maxStreamBytes
	}
	if max > maxStreamBytes {
		max = maxStreamBytes
	}

	// call the site API to get the chunk:
	bytes, err := clt.GetSessionChunk(apidefaults.Namespace, *sid, offset, max)
	if err != nil {
		onError(trace.Wrap(err))
		return
	}
	// see if we can gzip it:
	var writer io.Writer = w
	for _, acceptedEnc := range strings.Split(r.Header.Get("Accept-Encoding"), ",") {
		if strings.TrimSpace(acceptedEnc) == "gzip" {
			gzipper := gzip.NewWriter(w)
			writer = gzipper
			defer gzipper.Close()
			w.Header().Set("Content-Encoding", "gzip")
		}
	}
	w.Header().Set("Content-Type", "application/octet-stream")
	_, err = writer.Write(bytes)
	if err != nil {
		onError(trace.Wrap(err))
		return
	}
}

type eventsListGetResponse struct {
	// Events is list of events retrieved.
	Events []events.EventFields `json:"events"`
	// StartKey is the position to resume search events.
	StartKey string `json:"startKey"`
}

// siteSessionEventsGet gets the site session by id
//
// GET /v1/webapi/sites/:site/namespaces/:namespace/sessions/:sid/events?after=N
//
// Query:
//
//	"after" : cursor value of an event to return "newer than" events
//	          good for repeated polling
//
// Response body (each event is an arbitrary JSON structure)
//
// {"events": [{...}, {...}, ...}
func (h *Handler) siteSessionEventsGet(w http.ResponseWriter, r *http.Request, p httprouter.Params, sctx *SessionContext, site reversetunnelclient.RemoteSite) (interface{}, error) {
	sessionID, err := session.ParseID(p.ByName("sid"))
	if err != nil {
		return nil, trace.BadParameter("invalid session ID %q", p.ByName("sid"))
	}

	clt, err := sctx.GetUserClient(r.Context(), site)
	if err != nil {
		return nil, trace.Wrap(err)
	}
	afterN, err := strconv.Atoi(r.URL.Query().Get("after"))
	if err != nil {
		afterN = 0
	}

	e, err := clt.GetSessionEvents(apidefaults.Namespace, *sessionID, afterN)
	if err != nil {
		h.log.WithError(err).Debugf("Unable to find events for session %v.", sessionID)
		if trace.IsNotFound(err) {
			return nil, trace.NotFound("unable to find events for session %q", sessionID)
		}

		return nil, trace.Wrap(err)
	}
	return eventsListGetResponse{Events: e}, nil
}

// hostCredentials sends a registration token and metadata to the Auth Server
// and gets back SSH and TLS certificates.
func (h *Handler) hostCredentials(w http.ResponseWriter, r *http.Request, p httprouter.Params) (interface{}, error) {
	var req types.RegisterUsingTokenRequest
	if err := httplib.ReadJSON(r, &req); err != nil {
		return nil, trace.Wrap(err)
	}

	authClient := h.cfg.ProxyClient
	certs, err := authClient.RegisterUsingToken(r.Context(), &req)
	if err != nil {
		return nil, trace.Wrap(err)
	}

	return certs, nil
}

// createSSHCert is a web call that generates new SSH certificate based
// on user's name, password, 2nd factor token and public key user wishes to sign
//
// POST /v1/webapi/ssh/certs
//
// { "user": "bob", "password": "pass", "otp_token": "tok", "pub_key": "key to sign", "ttl": 1000000000 }
//
// # Success response
//
// { "cert": "base64 encoded signed cert", "host_signers": [{"domain_name": "example.com", "checking_keys": ["base64 encoded public signing key"]}] }
func (h *Handler) createSSHCert(w http.ResponseWriter, r *http.Request, p httprouter.Params) (interface{}, error) {
	var req client.CreateSSHCertReq
	if err := httplib.ReadJSON(r, &req); err != nil {
		return nil, trace.Wrap(err)
	}

	authClient := h.cfg.ProxyClient

	cap, err := authClient.GetAuthPreference(r.Context())
	if err != nil {
		return nil, trace.Wrap(err)
	}

	authSSHUserReq := auth.AuthenticateSSHRequest{
		AuthenticateUserRequest: auth.AuthenticateUserRequest{
			Username:       req.User,
			PublicKey:      req.PubKey,
			ClientMetadata: clientMetaFromReq(r),
		},
		CompatibilityMode:    req.Compatibility,
		TTL:                  req.TTL,
		RouteToCluster:       req.RouteToCluster,
		KubernetesCluster:    req.KubernetesCluster,
		AttestationStatement: req.AttestationStatement,
	}

	if req.HeadlessAuthenticationID != "" {
		// We need to use the default callback timeout rather than the standard client timeout.
		// However, authClient is shared across all Proxy->Auth requests, so we need to create
		// a new client to avoid applying the callback timeout to other concurrent requests. To
		// this end, we create a clone of the HTTP Client with the desired timeout instead.
		httpClient, err := authClient.CloneHTTPClient(
			auth.ClientParamTimeout(defaults.CallbackTimeout),
			auth.ClientParamResponseHeaderTimeout(defaults.CallbackTimeout),
		)
		if err != nil {
			return nil, trace.Wrap(err)
		}

		authSSHUserReq.AuthenticateUserRequest.HeadlessAuthenticationID = req.HeadlessAuthenticationID
		loginResp, err := httpClient.AuthenticateSSHUser(r.Context(), authSSHUserReq)
		if err != nil {
			return nil, trace.Wrap(err)
		}
		return loginResp, nil
	}

	switch cap.GetSecondFactor() {
	case constants.SecondFactorOff:
		authSSHUserReq.AuthenticateUserRequest.Pass = &auth.PassCreds{
			Password: []byte(req.Password),
		}
	case constants.SecondFactorOTP, constants.SecondFactorOn, constants.SecondFactorOptional:
		authSSHUserReq.AuthenticateUserRequest.OTP = &auth.OTPCreds{
			Password: []byte(req.Password),
			Token:    req.OTPToken,
		}
	default:
		return nil, trace.AccessDenied("unsupported second factor type: %q", cap.GetSecondFactor())
	}

	loginResp, err := authClient.AuthenticateSSHUser(r.Context(), authSSHUserReq)
	if err != nil {
		return nil, trace.Wrap(err)
	}
	return loginResp, nil
}

// validateTrustedCluster validates the token for a trusted cluster and returns it's own host and user certificate authority.
//
// POST /webapi/trustedclusters/validate
//
// * Request body:
//
//	{
//	    "token": "foo",
//	    "certificate_authorities": ["AQ==", "Ag=="]
//	}
//
// * Response:
//
//	{
//	    "certificate_authorities": ["AQ==", "Ag=="]
//	}
func (h *Handler) validateTrustedCluster(w http.ResponseWriter, r *http.Request, p httprouter.Params) (interface{}, error) {
	var validateRequestRaw auth.ValidateTrustedClusterRequestRaw
	if err := httplib.ReadJSON(r, &validateRequestRaw); err != nil {
		return nil, trace.Wrap(err)
	}

	validateRequest, err := validateRequestRaw.ToNative()
	if err != nil {
		return nil, trace.Wrap(err)
	}

	validateResponse, err := h.auth.ValidateTrustedCluster(r.Context(), validateRequest)
	if err != nil {
		h.log.WithError(err).Error("Failed validating trusted cluster")
		if trace.IsAccessDenied(err) {
			return nil, trace.AccessDenied("access denied: the cluster token has been rejected")
		}
		return nil, trace.Wrap(err)
	}

	validateResponseRaw, err := validateResponse.ToRaw()
	if err != nil {
		return nil, trace.Wrap(err)
	}

	return validateResponseRaw, nil
}

func (h *Handler) String() string {
	return "multi site"
}

// currentSiteShortcut is a special shortcut that will return the first
// available site, is helpful when UI works in single site mode to reduce
// the amount of requests
const currentSiteShortcut = "-current-"

// ContextHandler is a handler called with the auth context, what means it is authenticated and ready to work
type ContextHandler func(w http.ResponseWriter, r *http.Request, p httprouter.Params, ctx *SessionContext) (interface{}, error)

// ClusterHandler is a authenticated handler that is called for some existing remote cluster
type ClusterHandler func(w http.ResponseWriter, r *http.Request, p httprouter.Params, sctx *SessionContext, site reversetunnelclient.RemoteSite) (interface{}, error)

// WithClusterAuth wraps a ClusterHandler to ensure that a request is authenticated to this proxy
// (the same as WithAuth), as well as to grab the remoteSite (which can represent this local cluster
// or a remote trusted cluster) as specified by the ":site" url parameter.
func (h *Handler) WithClusterAuth(fn ClusterHandler) httprouter.Handle {
	return httplib.MakeHandler(func(w http.ResponseWriter, r *http.Request, p httprouter.Params) (interface{}, error) {
		sctx, site, err := h.authenticateRequestWithCluster(w, r, p)
		if err != nil {
			return nil, trace.Wrap(err)
		}

		return fn(w, r, p, sctx, site)
	})
}

// authenticateRequestWithCluster ensures that a request is authenticated
// to this proxy, returning the *SessionContext (same as AuthenticateRequest),
// and also grabs the remoteSite (which can represent this local cluster or a
// remote trusted cluster) as specified by the ":site" url parameter.
func (h *Handler) authenticateRequestWithCluster(w http.ResponseWriter, r *http.Request, p httprouter.Params) (*SessionContext, reversetunnelclient.RemoteSite, error) {
	sctx, err := h.AuthenticateRequest(w, r, true)
	if err != nil {
		return nil, nil, trace.Wrap(err)
	}

	site, err := h.getSiteByParams(sctx, p)
	if err != nil {
		return nil, nil, trace.Wrap(err)
	}

	return sctx, site, nil
}

// getSiteByParams gets the remoteSite (which can represent this local cluster or a
// remote trusted cluster) as specified by the ":site" url parameter.
func (h *Handler) getSiteByParams(sctx *SessionContext, p httprouter.Params) (reversetunnelclient.RemoteSite, error) {
	clusterName := p.ByName("site")
	if clusterName == currentSiteShortcut {
		res, err := h.cfg.ProxyClient.GetClusterName()
		if err != nil {
			h.log.WithError(err).Warn("Failed to query cluster name.")
			return nil, trace.Wrap(err)
		}
		clusterName = res.GetClusterName()
	}

	site, err := h.getSiteByClusterName(sctx, clusterName)
	if err != nil {
		return nil, trace.Wrap(err)
	}

	return site, nil
}

func (h *Handler) getSiteByClusterName(ctx *SessionContext, clusterName string) (reversetunnelclient.RemoteSite, error) {
	proxy, err := h.ProxyWithRoles(ctx)
	if err != nil {
		h.log.WithError(err).Warn("Failed to get proxy with roles.")
		return nil, trace.Wrap(err)
	}

	site, err := proxy.GetSite(clusterName)
	if err != nil {
		h.log.WithError(err).WithField("cluster-name", clusterName).Warn("Failed to query site.")
		return nil, trace.Wrap(err)
	}

	return site, nil
}

// ClusterClientProvider is an interface for a type which can provide
// authenticated clients to remote clusters.
type ClusterClientProvider interface {
	// UserClientForCluster returns a client to the local or remote cluster
	// identified by clusterName and is authenticated with the identity of the
	// user.
	UserClientForCluster(ctx context.Context, clusterName string) (auth.ClientI, error)
}

type clusterClientProvider struct {
	h   *Handler
	ctx *SessionContext
}

// UserClientForCluster returns a client to the local or remote cluster
// identified by clusterName and is authenticated with the identity of the user.
func (r clusterClientProvider) UserClientForCluster(ctx context.Context, clusterName string) (auth.ClientI, error) {
	site, err := r.h.getSiteByClusterName(r.ctx, clusterName)
	if err != nil {
		return nil, trace.Wrap(err)
	}

	clt, err := r.ctx.GetUserClient(ctx, site)
	return clt, trace.Wrap(err)
}

// ClusterClientHandler is an authenticated handler which can get a client for
// any remote cluster.
type ClusterClientHandler func(http.ResponseWriter, *http.Request, httprouter.Params, *SessionContext, ClusterClientProvider) (interface{}, error)

// WithClusterClientProvider wraps a ClusterClientHandler to ensure that a
// request is authenticated to this proxy (the same as WithAuth), and passes a
// ClusterClientProvider so that the handler can access remote clusters. Use
// this instead of WithClusterAuth when the remote cluster cannot be encoded in
// the path or multiple clusters may need to be accessed from a single handler.
func (h *Handler) WithClusterClientProvider(fn ClusterClientHandler) httprouter.Handle {
	return httplib.MakeHandler(func(w http.ResponseWriter, r *http.Request, p httprouter.Params) (interface{}, error) {
		sctx, err := h.AuthenticateRequest(w, r, true)
		if err != nil {
			return nil, trace.Wrap(err)
		}
		g := clusterClientProvider{
			h:   h,
			ctx: sctx,
		}
		return fn(w, r, p, sctx, g)
	})
}

// ProvisionTokenHandler is a authenticated handler that is called for some existing Token
type ProvisionTokenHandler func(w http.ResponseWriter, r *http.Request, p httprouter.Params, site reversetunnelclient.RemoteSite, token types.ProvisionToken) (interface{}, error)

// WithProvisionTokenAuth ensures that request is authenticated with a provision token.
// Provision tokens, when used like this are invalidated as soon as used.
// Doesn't matter if the underlying response was a success or an error.
func (h *Handler) WithProvisionTokenAuth(fn ProvisionTokenHandler) httprouter.Handle {
	return httplib.MakeHandler(func(w http.ResponseWriter, r *http.Request, p httprouter.Params) (interface{}, error) {
		ctx := r.Context()

		creds, err := roundtrip.ParseAuthHeaders(r)
		if err != nil {
			return nil, trace.AccessDenied("need auth")
		}

		token, err := h.consumeTokenForAPICall(ctx, creds.Password)
		if err != nil {
			return nil, trace.AccessDenied("need auth")
		}

		site, err := h.cfg.Proxy.GetSite(h.auth.clusterName)
		if err != nil {
			h.log.WithError(err).WithField("cluster-name", h.auth.clusterName).Warn("Failed to query cluster.")
			return nil, trace.Wrap(err)
		}

		return fn(w, r, p, site, token)
	})
}

// consumeTokenForAPICall will fetch a token, check if the requireRole is present and then delete the token
// If any of those calls returns an error, this method also returns an error
//
// If multiple clients reach here at the same time, only one of them will be able to actually make the request.
// This is possible because the latest call - DeleteToken - returns an error if the resource doesn't exist
// This is currently true for all the backends as explained here
// https://github.com/gravitational/teleport/commit/24fcadc375d8359e80790b3ebeaa36bd8dd2822f
func (h *Handler) consumeTokenForAPICall(ctx context.Context, tokenName string) (types.ProvisionToken, error) {
	token, err := h.GetProxyClient().GetToken(ctx, tokenName)
	if err != nil {
		return nil, trace.Wrap(err)
	}

	if err := h.GetProxyClient().DeleteToken(ctx, token.GetName()); err != nil {
		return nil, trace.Wrap(err)
	}

	return token, nil
}

type redirectHandlerFunc func(w http.ResponseWriter, r *http.Request, p httprouter.Params) (redirectURL string)

func isValidRedirectURL(redirectURL string) bool {
	u, err := url.ParseRequestURI(redirectURL)
	return err == nil && (!u.IsAbs() || (u.Scheme == "http" || u.Scheme == "https"))
}

// WithRedirect is a handler that redirects to the path specified in the returned value.
func (h *Handler) WithRedirect(fn redirectHandlerFunc) httprouter.Handle {
	return func(w http.ResponseWriter, r *http.Request, p httprouter.Params) {
		app.SetRedirectPageHeaders(w.Header(), "")

		redirectURL := fn(w, r, p)
		if !isValidRedirectURL(redirectURL) {
			redirectURL = client.LoginFailedRedirectURL
		}
		http.Redirect(w, r, redirectURL, http.StatusFound)
	}
}

// WithMetaRedirect is a handler that redirects to the path specified
// using HTML rather than HTTP. This is needed for redirects that can
// have a header size larger than 8kb, which some middlewares will drop.
// See https://github.com/gravitational/teleport/issues/7467.
func (h *Handler) WithMetaRedirect(fn redirectHandlerFunc) httprouter.Handle {
	return func(w http.ResponseWriter, r *http.Request, p httprouter.Params) {
		redirectURL := fn(w, r, p)
		if !isValidRedirectURL(redirectURL) {
			redirectURL = client.LoginFailedRedirectURL
		}
		err := app.MetaRedirect(w, redirectURL)
		if err != nil {
			h.log.WithError(err).Warn("Failed to issue a redirect.")
		}
	}
}

// WithAuth ensures that a request is authenticated.
func (h *Handler) WithAuth(fn ContextHandler) httprouter.Handle {
	return httplib.MakeHandler(func(w http.ResponseWriter, r *http.Request, p httprouter.Params) (interface{}, error) {
		sctx, err := h.AuthenticateRequest(w, r, true)
		if err != nil {
			return nil, trace.Wrap(err)
		}
		return fn(w, r, p, sctx)
	})
}

// WithAuthCookieAndCSRF ensures that a request is authenticated
// for plain old non-AJAX requests (does not check the Bearer header).
// It enforces CSRF checks (except for "safe" methods).
func (h *Handler) WithAuthCookieAndCSRF(fn ContextHandler) httprouter.Handle {
	f := func(w http.ResponseWriter, r *http.Request, p httprouter.Params) (interface{}, error) {
		sctx, err := h.AuthenticateRequest(w, r, false)
		if err != nil {
			return nil, trace.Wrap(err)
		}
		return fn(w, r, p, sctx)
	}

	return httplib.WithCSRFProtection(f)
}

// WithUnauthenticatedLimiter adds a conditional IP-based rate limiting that will limit only unauthenticated requests.
// This is a good default to use as both Cluster and User auth are checked here, but `WithLimiter` can be used if
// you're certain that no authenticated requests will be made.
func (h *Handler) WithUnauthenticatedLimiter(fn httplib.HandlerFunc) httprouter.Handle {
	return h.unauthenticatedLimiterFunc(fn, h.WithLimiterHandlerFunc)
}

// WithUnauthenticatedHighLimiter adds a conditional IP-based rate limiting that will limit only unauthenticated
// requests.  This is similar to WithUnauthenticatedLimiter, however this one allows a much higher rate limit.
// This higher rate limit should only be used on endpoints which are only CPU constrained
// (no file or other resources used).
func (h *Handler) WithUnauthenticatedHighLimiter(fn httplib.HandlerFunc) httprouter.Handle {
	return h.unauthenticatedLimiterFunc(fn, h.WithHighLimiterHandlerFunc)
}

func (h *Handler) unauthenticatedLimiterFunc(fn httplib.HandlerFunc, rateFunc func(fn httplib.HandlerFunc) httplib.HandlerFunc) httprouter.Handle {
	return httplib.MakeHandler(func(w http.ResponseWriter, r *http.Request, p httprouter.Params) (interface{}, error) {
		if _, _, err := h.authenticateRequestWithCluster(w, r, p); err != nil {
			// retry with user auth
			if _, err = h.AuthenticateRequest(w, r, true /* check token */); err != nil {
				// no auth passed, limit request
				return rateFunc(fn)(w, r, p)
			}
		}
		// auth passed, call directly
		return fn(w, r, p)
	})
}

// WithLimiter adds IP-based rate limiting to fn.
// Limits are applied to all requests, authenticated or not.
func (h *Handler) WithLimiter(fn httplib.HandlerFunc) httprouter.Handle {
	return httplib.MakeHandler(func(w http.ResponseWriter, r *http.Request, p httprouter.Params) (interface{}, error) {
		return h.WithLimiterHandlerFunc(fn)(w, r, p)
	})
}

// WithHighLimiter adds high rate IP-based rate limiting to fn.
// This should only be used on functions which are CPU constrained, and don't use disk or other services.
// Limits are applied to all requests, authenticated or not.
func (h *Handler) WithHighLimiter(fn httplib.HandlerFunc) httprouter.Handle {
	return httplib.MakeHandler(func(w http.ResponseWriter, r *http.Request, p httprouter.Params) (interface{}, error) {
		return h.WithHighLimiterHandlerFunc(fn)(w, r, p)
	})
}

// WithLimiterHandlerFunc adds IP-based rate limiting to a HandlerFunc. This
// should be used when you need to nest this inside another HandlerFunc.
func (h *Handler) WithLimiterHandlerFunc(fn httplib.HandlerFunc) httplib.HandlerFunc {
	return func(w http.ResponseWriter, r *http.Request, p httprouter.Params) (interface{}, error) {
		err := rateLimitRequest(r, h.limiter)
		if err != nil {
			return nil, trace.Wrap(err)
		}
		return fn(w, r, p)
	}
}

// WithHighLimiterHandlerFunc adds IP-based rate limiting to a HandlerFunc. This is similar to WithLimiterHandlerFunc
// but provides a higher rate limit.  This should only be used for requests which are only CPU bound (no disk or other
// resources used).
func (h *Handler) WithHighLimiterHandlerFunc(fn httplib.HandlerFunc) httplib.HandlerFunc {
	return func(w http.ResponseWriter, r *http.Request, p httprouter.Params) (interface{}, error) {
		err := rateLimitRequest(r, h.highLimiter)
		if err != nil {
			return nil, trace.Wrap(err)
		}
		return fn(w, r, p)
	}
}

func rateLimitRequest(r *http.Request, limiter *limiter.RateLimiter) error {
	remote, _, err := net.SplitHostPort(r.RemoteAddr)
	if err != nil {
		return trace.Wrap(err)
	}

	err = limiter.RegisterRequest(remote, nil /* customRate */)
	// MaxRateError doesn't play well with errors.Is, hence the type assertion.
	if _, ok := err.(*ratelimit.MaxRateError); ok {
		return trace.LimitExceeded(err.Error())
	}
	return trace.Wrap(err)
}

// AuthenticateRequest authenticates request using combination of a session cookie
// and bearer token
func (h *Handler) AuthenticateRequest(w http.ResponseWriter, r *http.Request, checkBearerToken bool) (*SessionContext, error) {
	const missingCookieMsg = "missing session cookie"
	cookie, err := r.Cookie(websession.CookieName)
	if err != nil || (cookie != nil && cookie.Value == "") {
		return nil, trace.AccessDenied(missingCookieMsg)
	}
	decodedCookie, err := websession.DecodeCookie(cookie.Value)
	if err != nil {
		return nil, trace.AccessDenied("failed to decode cookie")
	}
	ctx, err := h.auth.getOrCreateSession(r.Context(), decodedCookie.User, decodedCookie.SID)
	if err != nil {
		websession.ClearCookie(w)
		return nil, trace.AccessDenied("need auth")
	}
	if checkBearerToken {
		creds, err := roundtrip.ParseAuthHeaders(r)
		if err != nil {
			return nil, trace.AccessDenied("need auth")
		}
		if err := ctx.validateBearerToken(r.Context(), creds.Password); err != nil {
			return nil, trace.AccessDenied("bad bearer token")
		}
	}
	return ctx, nil
}

// ProxyWithRoles returns a reverse tunnel proxy verifying the permissions
// of the given user.
func (h *Handler) ProxyWithRoles(ctx *SessionContext) (reversetunnelclient.Tunnel, error) {
	accessChecker, err := ctx.GetUserAccessChecker()
	if err != nil {
		h.log.WithError(err).Warn("Failed to get client roles.")
		return nil, trace.Wrap(err)
	}

	cn, err := h.cfg.AccessPoint.GetClusterName()
	if err != nil {
		return nil, trace.Wrap(err)
	}
	return reversetunnelclient.NewTunnelWithRoles(h.cfg.Proxy, cn.GetClusterName(), accessChecker, h.cfg.AccessPoint), nil
}

// ProxyHostPort returns the address of the proxy server using --proxy
// notation, i.e. "localhost:8030,8023"
func (h *Handler) ProxyHostPort() string {
	hp := createHostPort(h.cfg.ProxyWebAddr, defaults.HTTPListenPort)
	return fmt.Sprintf("%s,%s", hp, h.sshPort)
}

func (h *Handler) kubeProxyHostPort() string {
	return createHostPort(h.cfg.ProxyKubeAddr, defaults.KubeListenPort)
}

// Address can be set in the config with unspecified host, like
// 0.0.0.0:3080 or :443.
//
// In this case, the dial will succeed (dialing 0.0.0.0 is same a dialing
// localhost in Go) but the host certificate will not validate since
// 0.0.0.0 is never a valid principal (auth server explicitly removes it
// when issuing host certs).
//
// As such, replace 0.0.0.0 with localhost in this case: proxy listens on
// all interfaces and localhost is always included in the valid principal
// set.
func createHostPort(netAddr utils.NetAddr, port int) string {
	if netAddr.IsHostUnspecified() {
		return fmt.Sprintf("localhost:%v", netAddr.Port(port))
	}
	return netAddr.String()
}

func message(msg string) interface{} {
	return map[string]interface{}{"message": msg}
}

// OK is a response that indicates request was successful.
func OK() interface{} {
	return message("ok")
}

// makeTeleportClientConfig creates default teleport client configuration
// that is used to initiate an SSH terminal session or SCP file transfer
func makeTeleportClientConfig(ctx context.Context, sctx *SessionContext) (*client.Config, error) {
	agent, cert, err := sctx.GetAgent()
	if err != nil {
		return nil, trace.BadParameter("failed to get user credentials: %v", err)
	}

	signers, err := agent.Signers()
	if err != nil {
		return nil, trace.BadParameter("failed to get user credentials: %v", err)
	}

	tlsConfig, err := sctx.ClientTLSConfig(ctx)
	if err != nil {
		return nil, trace.BadParameter("failed to get client TLS config: %v", err)
	}

	callback, err := apisshutils.NewHostKeyCallback(
		apisshutils.HostKeyCallbackConfig{
			GetHostCheckers: sctx.getCheckers,
			Clock:           sctx.cfg.Parent.clock,
		})
	if err != nil {
		return nil, trace.Wrap(err)
	}

	proxyListenerMode, err := sctx.GetProxyListenerMode(ctx)
	if err != nil {
		return nil, trace.Wrap(err)
	}

	config := &client.Config{
		Username:          sctx.GetUser(),
		Agent:             agent,
		NonInteractive:    true,
		TLS:               tlsConfig,
		AuthMethods:       []ssh.AuthMethod{ssh.PublicKeys(signers...)},
		ProxySSHPrincipal: cert.ValidPrincipals[0],
		HostKeyCallback:   callback,
		TLSRoutingEnabled: proxyListenerMode == types.ProxyListenerMode_Multiplex,
		Tracer:            apitracing.DefaultProvider().Tracer("webterminal"),
	}

	return config, nil
}

// SSORequestParams holds parameters parsed out of a HTTP request initiating an
// SSO login. See ParseSSORequestParams().
type SSORequestParams struct {
	// ClientRedirectURL is the URL specified in the query parameter
	// redirect_url, which will be unescaped here.
	ClientRedirectURL string
	// ConnectorID identifies the SSO connector to use to log in, from
	// the connector_id query parameter.
	ConnectorID string
	// CSRFToken is the token in the CSRF cookie header.
	CSRFToken string
}

// ParseSSORequestParams extracts the SSO request parameters from an http.Request,
// returning them in an SSORequestParams struct. If any fields are not present,
// an error is returned.
func ParseSSORequestParams(r *http.Request) (*SSORequestParams, error) {
	// Manually grab the value from query param "redirect_url".
	//
	// The "redirect_url" param can contain its own query params such as in
	// "https://localhost/login?connector_id=github&redirect_url=https://localhost:8080/web/cluster/im-a-cluster-name/nodes?search=tunnel&sort=hostname:asc",
	// which would be incorrectly parsed with the standard method.
	// For example a call to r.URL.Query().Get("redirect_url") in the example above would return
	// "https://localhost:8080/web/cluster/im-a-cluster-name/nodes?search=tunnel",
	// as it would take the "&sort=hostname:asc" to be a separate query param.
	//
	// This logic assumes that anything coming after "redirect_url" is part of
	// the redirect URL.
	splittedRawQuery := strings.Split(r.URL.RawQuery, "&redirect_url=")
	var clientRedirectURL string
	if len(splittedRawQuery) > 1 {
		clientRedirectURL, _ = url.QueryUnescape(splittedRawQuery[1])
	}
	if clientRedirectURL == "" {
		return nil, trace.BadParameter("missing redirect_url query parameter")
	}

	query := r.URL.Query()
	connectorID := query.Get("connector_id")
	if connectorID == "" {
		return nil, trace.BadParameter("missing connector_id query parameter")
	}

	csrfToken, err := csrf.ExtractTokenFromCookie(r)
	if err != nil {
		return nil, trace.Wrap(err)
	}

	return &SSORequestParams{
		ClientRedirectURL: clientRedirectURL,
		ConnectorID:       connectorID,
		CSRFToken:         csrfToken,
	}, nil
}

// SSOCallbackResponse holds the parameters for validating and executing an SSO
// callback URL. See SSOSetWebSessionAndRedirectURL().
type SSOCallbackResponse struct {
	// CSRFToken is the token provided in the originating SSO login request
	// to be validated against.
	CSRFToken string
	// Username is the authenticated teleport username of the user that has
	// logged in, provided by the SSO provider.
	Username string
	// SessionName is the name of the session generated by auth server if
	// requested in the SSO request.
	SessionName string
	// ClientRedirectURL is the URL to redirect back to on completion of
	// the SSO login process.
	ClientRedirectURL string
}

// SSOSetWebSessionAndRedirectURL validates the CSRF token in the response
// against that in the request, validates that the callback URL in the response
// can be parsed, and sets a session cookie with the username and session name
// from the response. On success, nil is returned. If the validation fails, an
// error is returned.
func SSOSetWebSessionAndRedirectURL(w http.ResponseWriter, r *http.Request, response *SSOCallbackResponse, verifyCSRF bool) error {
	if verifyCSRF {
		if err := csrf.VerifyToken(response.CSRFToken, r); err != nil {
			return trace.Wrap(err)
		}
	}

	if err := websession.SetCookie(w, response.Username, response.SessionName); err != nil {
		return trace.Wrap(err)
	}

	parsedURL, err := url.Parse(response.ClientRedirectURL)
	if err != nil {
		return trace.Wrap(err)
	}

	response.ClientRedirectURL = parsedURL.RequestURI()

	return nil
}

// authExportPublic returns the CA Certs that can be used to set up a chain of trust which includes the current Teleport Cluster
//
// GET /webapi/sites/:site/auth/export?type=<auth type>
// GET /webapi/auth/export?type=<auth type>
func (h *Handler) authExportPublic(w http.ResponseWriter, r *http.Request, p httprouter.Params) {
	err := rateLimitRequest(r, h.limiter)
	if err != nil {
		http.Error(w, err.Error(), trace.ErrorToCode(err))
		return
	}
	authorities, err := client.ExportAuthorities(
		r.Context(),
		h.GetProxyClient(),
		client.ExportAuthoritiesRequest{
			AuthType: r.URL.Query().Get("type"),
		},
	)
	if err != nil {
		h.log.WithError(err).Debug("Failed to generate CA Certs.")
		http.Error(w, err.Error(), trace.ErrorToCode(err))
		return
	}

	reader := strings.NewReader(authorities)

	// ServeContent sets the correct headers: Content-Type, Content-Length and Accept-Ranges.
	// It also handles the Range negotiation
	http.ServeContent(w, r, "authorized_hosts.txt", time.Now(), reader)
}

// isDashboard returns a bool indicating if the cluster is a
// dashboard cluster.
// Dashboard is a cluster running on cloud infrastructure that
// isn't a Teleport Cloud cluster
func isDashboard(features proto.Features) bool {
	// TODO(matheus): for now, we assume dashboard based on
	// the presence of recovery codes, which are never enabled
	// in OSS or self-hosted Teleport.
	return !features.GetCloud() && features.GetRecoveryCodes()
}<|MERGE_RESOLUTION|>--- conflicted
+++ resolved
@@ -312,18 +312,6 @@
 	return h.handler.Close()
 }
 
-<<<<<<< HEAD
-// desktopSessionRe is a regex that matches /web/cluster/:clusterId/desktops/:desktopName/:username
-// which is a route to a desktop session that uses WASM and therefore needs a more permissive CSP
-// compared to other routes. We use this regex to match that path in order to determine which CSP
-// to set.
-var desktopSessionRe = regexp.MustCompile(`^/web/cluster/[^/]+/desktops/[^/]+/[^/]+$`)
-
-// regex for the recordings endpoint /web/cluster/:clusterId/session/:sid
-var recordingRe = regexp.MustCompile(`^/web/cluster/[^/]+/session/[^/]+$`)
-
-=======
->>>>>>> ee7fabaf
 // NewHandler returns a new instance of web proxy handler
 func NewHandler(cfg Config, opts ...HandlerOption) (*APIHandler, error) {
 	const apiPrefix = "/" + teleport.WebAPIVersion
@@ -493,12 +481,6 @@
 
 			httplib.SetNoCacheHeaders(w.Header())
 
-<<<<<<< HEAD
-			isDesktopSession := desktopSessionRe.MatchString(r.URL.Path)
-			isRecording := recordingRe.MatchString(r.URL.Path)
-
-=======
->>>>>>> ee7fabaf
 			// app access needs to make a CORS fetch request, so we only set the default CSP on that page
 			if strings.HasPrefix(r.URL.Path, "/web/launch/") {
 				parts := strings.Split(r.URL.Path, "/")
@@ -506,11 +488,6 @@
 				applicationURL := "https://" + parts[3] + ":*"
 
 				httplib.SetAppLaunchContentSecurityPolicy(w.Header(), applicationURL)
-<<<<<<< HEAD
-			} else if isDesktopSession || isRecording {
-				httplib.SetIndexContentSecurityPolicyWithWasm(w.Header())
-=======
->>>>>>> ee7fabaf
 			} else {
 				httplib.SetIndexContentSecurityPolicy(w.Header(), cfg.ClusterFeatures, r.URL.Path)
 			}
@@ -778,7 +755,7 @@
 	h.GET("/webapi/sites/:site/desktops", h.WithClusterAuth(h.clusterDesktopsGet))
 	h.GET("/webapi/sites/:site/desktopservices", h.WithClusterAuth(h.clusterDesktopServicesGet))
 	h.GET("/webapi/sites/:site/desktops/:desktopName", h.WithClusterAuth(h.getDesktopHandle))
-	// GET /webapi/sites/:site/desktops/:desktopName/connect?access_token=<bearer_token>&username=<username>
+	// GET /webapi/sites/:site/desktops/:desktopName/connect?access_token=<bearer_token>&username=<username>&width=<width>&height=<height>
 	h.GET("/webapi/sites/:site/desktops/:desktopName/connect", h.WithClusterAuth(h.desktopConnectHandle))
 	// GET /webapi/sites/:site/desktopplayback/:sid?access_token=<bearer_token>
 	h.GET("/webapi/sites/:site/desktopplayback/:sid", h.WithClusterAuth(h.desktopPlaybackHandle))
