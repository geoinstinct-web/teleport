/*
Copyright 2021 Gravitational, Inc.

Licensed under the Apache License, Version 2.0 (the "License");
you may not use this file except in compliance with the License.
You may obtain a copy of the License at

    http://www.apache.org/licenses/LICENSE-2.0

Unless required by applicable law or agreed to in writing, software
distributed under the License is distributed on an "AS IS" BASIS,
WITHOUT WARRANTIES OR CONDITIONS OF ANY KIND, either express or implied.
See the License for the specific language governing permissions and
limitations under the License.
*/

package clusters

import (
	"context"

	"github.com/gravitational/teleport/lib/teleterm/gateway"

	"github.com/gravitational/trace"
)

type CreateGatewayParams struct {
	// TargetURI is the cluster resource URI
	TargetURI string
	// TargetUser is the target user name
	TargetUser string
	// TargetSubresourceName points at a subresource of the remote resource, for example a database
	// name on a database server.
	TargetSubresourceName string
	// LocalPort is the gateway local port
	LocalPort          string
	CLICommandProvider gateway.CLICommandProvider
}

// CreateGateway creates a gateway
func (c *Cluster) CreateGateway(ctx context.Context, params CreateGatewayParams) (*gateway.Gateway, error) {
	db, err := c.GetDatabase(ctx, params.TargetURI)
	if err != nil {
		return nil, trace.Wrap(err)
	}

	if err := c.ReissueDBCerts(ctx, params.TargetUser, db); err != nil {
		return nil, trace.Wrap(err)
	}

	gw, err := gateway.New(gateway.Config{
		LocalPort:             params.LocalPort,
		TargetURI:             params.TargetURI,
		TargetUser:            params.TargetUser,
		TargetName:            db.GetName(),
		TargetSubresourceName: params.TargetSubresourceName,
		Protocol:              db.GetProtocol(),
		KeyPath:               c.status.KeyPath(),
		CertPath:              c.status.DatabaseCertPathForCluster(c.clusterClient.SiteName, db.GetName()),
		Insecure:              c.clusterClient.InsecureSkipVerify,
		WebProxyAddr:          c.clusterClient.WebProxyAddr,
		Log:                   c.Log.WithField("gateway", params.TargetURI),
	}, params.CLICommandProvider)
	if err != nil {
		return nil, trace.Wrap(err)
	}

	return gw, nil
<<<<<<< HEAD
}

func buildCLICommand(c *Cluster, gw *gateway.Gateway) (*exec.Cmd, error) {
	routeToDb := tlsca.RouteToDatabase{
		ServiceName: gw.TargetName,
		Protocol:    gw.Protocol,
		Username:    gw.TargetUser,
		Database:    gw.TargetSubresourceName,
	}

	cmd, err := dbcmd.NewCmdBuilder(c.clusterClient, &c.status, &routeToDb,
		// TODO(ravicious): Pass the root cluster name here. GetActualName returns leaf name for leaf
		// clusters.
		//
		// At this point it doesn't matter though, because this argument is used only for
		// generating correct CA paths. But we use dbcmd.WithNoTLS here, which doesn't include CA paths
		// in the returned CLI command.
		c.GetActualName(),
		dbcmd.WithLogger(gw.Log),
		dbcmd.WithLocalProxy(gw.LocalAddress, gw.LocalPortInt(), ""),
		dbcmd.WithNoTLS(),
		dbcmd.WithPrintFormat(),
		dbcmd.WithTolerateMissingCLIClient(),
	).GetConnectCommandNoAbsPath()

	if err != nil {
		return nil, trace.Wrap(err)
	}

	return cmd, nil
=======
>>>>>>> 6fb55270
}<|MERGE_RESOLUTION|>--- conflicted
+++ resolved
@@ -66,37 +66,4 @@
 	}
 
 	return gw, nil
-<<<<<<< HEAD
-}
-
-func buildCLICommand(c *Cluster, gw *gateway.Gateway) (*exec.Cmd, error) {
-	routeToDb := tlsca.RouteToDatabase{
-		ServiceName: gw.TargetName,
-		Protocol:    gw.Protocol,
-		Username:    gw.TargetUser,
-		Database:    gw.TargetSubresourceName,
-	}
-
-	cmd, err := dbcmd.NewCmdBuilder(c.clusterClient, &c.status, &routeToDb,
-		// TODO(ravicious): Pass the root cluster name here. GetActualName returns leaf name for leaf
-		// clusters.
-		//
-		// At this point it doesn't matter though, because this argument is used only for
-		// generating correct CA paths. But we use dbcmd.WithNoTLS here, which doesn't include CA paths
-		// in the returned CLI command.
-		c.GetActualName(),
-		dbcmd.WithLogger(gw.Log),
-		dbcmd.WithLocalProxy(gw.LocalAddress, gw.LocalPortInt(), ""),
-		dbcmd.WithNoTLS(),
-		dbcmd.WithPrintFormat(),
-		dbcmd.WithTolerateMissingCLIClient(),
-	).GetConnectCommandNoAbsPath()
-
-	if err != nil {
-		return nil, trace.Wrap(err)
-	}
-
-	return cmd, nil
-=======
->>>>>>> 6fb55270
 }