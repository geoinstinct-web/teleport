// Copyright 2021 Gravitational, Inc
//
// Licensed under the Apache License, Version 2.0 (the "License");
// you may not use this file except in compliance with the License.
// You may obtain a copy of the License at
//
//      http://www.apache.org/licenses/LICENSE-2.0
//
// Unless required by applicable law or agreed to in writing, software
// distributed under the License is distributed on an "AS IS" BASIS,
// WITHOUT WARRANTIES OR CONDITIONS OF ANY KIND, either express or implied.
// See the License for the specific language governing permissions and
// limitations under the License.

package teleterm_test

import (
	"context"
	"errors"
	"fmt"
<<<<<<< HEAD
=======
	"net"
>>>>>>> 9313899f
	"os"
	"path/filepath"
	"testing"
	"time"

	"github.com/gravitational/teleport/lib/fixtures"
	"github.com/gravitational/teleport/lib/teleterm"
	"github.com/stretchr/testify/require"
)

func TestStart(t *testing.T) {
	homeDir := t.TempDir()
<<<<<<< HEAD
	certsDir := t.TempDir()

	require.NoError(t, os.WriteFile(filepath.Join(certsDir, "client.crt"), []byte(fixtures.TLSCACertPEM), 0600))

	cfg := teleterm.Config{
		Addr:     fmt.Sprintf("unix://%v/teleterm.sock", homeDir),
		HomeDir:  homeDir,
		CertsDir: certsDir,
=======
	sockPath := filepath.Join(homeDir, "teleterm.sock")
	cfg := teleterm.Config{
		Addr:    fmt.Sprintf("unix://%v", sockPath),
		HomeDir: fmt.Sprintf("%v/", homeDir),
>>>>>>> 9313899f
	}

	ctx, cancel := context.WithCancel(context.Background())
	defer cancel()

	serveErr := make(chan error)
	go func() {
		err := teleterm.Serve(ctx, cfg)
		serveErr <- err
	}()

	blockUntilServerAcceptsConnections(t, sockPath)

	// Stop the server.
	cancel()
	require.NoError(t, <-serveErr)
}

func blockUntilServerAcceptsConnections(t *testing.T, sockPath string) {
	// Wait for the socket to be created.
	require.Eventually(t, func() bool {
		_, err := os.Stat(sockPath)
		if errors.Is(err, os.ErrNotExist) {
			return false
		}
		require.NoError(t, err)
		return true
	}, time.Millisecond*500, time.Millisecond*50)

	conn, err := net.DialTimeout("unix", sockPath, time.Second*1)
	require.NoError(t, err)
	t.Cleanup(func() { conn.Close() })

	err = conn.SetReadDeadline(time.Now().Add(time.Second))
	require.NoError(t, err)

	out := make([]byte, 1024)
	_, err = conn.Read(out)
	require.NoError(t, err)

	err = conn.Close()
	require.NoError(t, err)
}<|MERGE_RESOLUTION|>--- conflicted
+++ resolved
@@ -18,37 +18,25 @@
 	"context"
 	"errors"
 	"fmt"
-<<<<<<< HEAD
-=======
 	"net"
->>>>>>> 9313899f
 	"os"
 	"path/filepath"
 	"testing"
 	"time"
 
-	"github.com/gravitational/teleport/lib/fixtures"
 	"github.com/gravitational/teleport/lib/teleterm"
 	"github.com/stretchr/testify/require"
 )
 
 func TestStart(t *testing.T) {
 	homeDir := t.TempDir()
-<<<<<<< HEAD
 	certsDir := t.TempDir()
-
-	require.NoError(t, os.WriteFile(filepath.Join(certsDir, "client.crt"), []byte(fixtures.TLSCACertPEM), 0600))
+	sockPath := filepath.Join(homeDir, "teleterm.sock")
 
 	cfg := teleterm.Config{
-		Addr:     fmt.Sprintf("unix://%v/teleterm.sock", homeDir),
+		Addr:     fmt.Sprintf("unix://%v", sockPath),
 		HomeDir:  homeDir,
 		CertsDir: certsDir,
-=======
-	sockPath := filepath.Join(homeDir, "teleterm.sock")
-	cfg := teleterm.Config{
-		Addr:    fmt.Sprintf("unix://%v", sockPath),
-		HomeDir: fmt.Sprintf("%v/", homeDir),
->>>>>>> 9313899f
 	}
 
 	ctx, cancel := context.WithCancel(context.Background())
