--- conflicted
+++ resolved
@@ -278,31 +278,20 @@
 	return gateway, nil
 }
 
-<<<<<<< HEAD
-func (s *Service) onExpiredGatewayCert(ctx context.Context, gateway *gateway.Gateway) error {
-	cluster, err := s.resolveCluster(gateway.TargetURI())
-=======
 // reissueGatewayCerts tries to reissue gateway certs.
 func (s *Service) reissueGatewayCerts(ctx context.Context, g *gateway.Gateway) error {
-	clusterURI, err := uri.ParseClusterURI(g.TargetURI())
->>>>>>> 6fed15d1
-	if err != nil {
-		return trace.Wrap(err)
-	}
-	rootClusterURI := clusterURI.GetRootClusterURI().String()
-
 	reloginReq := &api.ReloginRequest{
-		RootClusterUri: rootClusterURI,
+		RootClusterUri: g.TargetURI().GetClusterURI().String(),
 		Reason: &api.ReloginRequest_GatewayCertExpired{
 			GatewayCertExpired: &api.GatewayCertExpired{
 				GatewayUri: g.URI().String(),
-				TargetUri:  g.TargetURI(),
+				TargetUri:  g.TargetURI().String(),
 			},
 		},
 	}
 
 	reissueDBCerts := func() error {
-		cluster, err := s.ResolveCluster(g.TargetURI())
+		cluster, err := s.resolveCluster(g.TargetURI())
 		if err != nil {
 			return trace.Wrap(err)
 		}
@@ -325,7 +314,7 @@
 			Subject: &api.SendNotificationRequest_CannotProxyGatewayConnection{
 				CannotProxyGatewayConnection: &api.CannotProxyGatewayConnection{
 					GatewayUri: g.URI().String(),
-					TargetUri:  g.TargetURI(),
+					TargetUri:  g.TargetURI().String(),
 					Error:      err.Error(),
 				},
 			},
