--- conflicted
+++ resolved
@@ -51,7 +51,7 @@
 	cfg          AgentPoolConfig
 	proxyTracker *track.Tracker
 
-	// ctx controls the lifespan o the agent pool, and is used to control
+	// ctx controls the lifespan of the agent pool, and is used to control
 	// all of the sub-processes it spawns.
 	ctx    context.Context
 	cancel context.CancelFunc
@@ -266,18 +266,11 @@
 			m.log.Debugf("Closing.")
 			return
 		case <-ticker.C:
-			m.withLock(func() {
-				m.removeDisconnected()
-			})
-		}
-	}
-}
-
-<<<<<<< HEAD
-// addAgent adds a new agent to the pool. Note that ownership of the lease
-// transfers into the AgentPool, and will be released whet the AgentPool
-// is done with it.
-=======
+			m.withLock(m.removeDisconnected)
+		}
+	}
+}
+
 // getReverseTunnelDetails gets the cached ReverseTunnelDetails obtained during the oldest cached agent.connect call.
 // This function should be called under a lock.
 func (m *AgentPool) getReverseTunnelDetails(addr utils.NetAddr) *reverseTunnelDetails {
@@ -288,7 +281,10 @@
 	return agents[0].reverseTunnelDetails
 }
 
->>>>>>> ac264a29
+
+// addAgent adds a new agent to the pool. Note that ownership of the lease
+// transfers into the AgentPool, and will be released whet the AgentPool
+// is done with it.
 func (m *AgentPool) addAgent(lease track.Lease) error {
 	addr := lease.Key().(utils.NetAddr)
 	agent, err := NewAgent(AgentConfig{
