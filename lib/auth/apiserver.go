--- conflicted
+++ resolved
@@ -1115,76 +1115,6 @@
 	return se, nil
 }
 
-<<<<<<< HEAD
-type upsertOIDCConnectorRawReq struct {
-	Connector json.RawMessage `json:"connector"`
-	TTL       time.Duration   `json:"ttl"`
-}
-
-func (s *APIServer) upsertOIDCConnector(auth ClientI, w http.ResponseWriter, r *http.Request, p httprouter.Params, version string) (interface{}, error) {
-	var req *upsertOIDCConnectorRawReq
-	if err := httplib.ReadJSON(r, &req); err != nil {
-		return nil, trace.Wrap(err)
-	}
-	connector, err := services.UnmarshalOIDCConnector(req.Connector)
-	if err != nil {
-		return nil, trace.Wrap(err)
-	}
-	if req.TTL != 0 {
-		connector.SetExpiry(s.Now().UTC().Add(req.TTL))
-	}
-	if err = connector.CheckAndSetDefaults(); err != nil {
-		return nil, trace.Wrap(err)
-	}
-	err = auth.UpsertOIDCConnector(r.Context(), connector)
-	if err != nil {
-		return nil, trace.Wrap(err)
-	}
-	return message("ok"), nil
-}
-
-func (s *APIServer) getOIDCConnector(auth ClientI, w http.ResponseWriter, r *http.Request, p httprouter.Params, version string) (interface{}, error) {
-	withSecrets, _, err := httplib.ParseBool(r.URL.Query(), "with_secrets")
-	if err != nil {
-		return nil, trace.Wrap(err)
-	}
-	connector, err := auth.GetOIDCConnector(r.Context(), p.ByName("id"), withSecrets)
-	if err != nil {
-		return nil, trace.Wrap(err)
-	}
-	return rawMessage(services.MarshalOIDCConnector(connector, services.WithVersion(version)))
-}
-
-func (s *APIServer) deleteOIDCConnector(auth ClientI, w http.ResponseWriter, r *http.Request, p httprouter.Params, version string) (interface{}, error) {
-	err := auth.DeleteOIDCConnector(r.Context(), p.ByName("id"))
-	if err != nil {
-		return nil, trace.Wrap(err)
-	}
-	return message("ok"), nil
-}
-
-func (s *APIServer) getOIDCConnectors(auth ClientI, w http.ResponseWriter, r *http.Request, p httprouter.Params, version string) (interface{}, error) {
-	withSecrets, _, err := httplib.ParseBool(r.URL.Query(), "with_secrets")
-	if err != nil {
-		return nil, trace.Wrap(err)
-	}
-	connectors, err := auth.GetOIDCConnectors(r.Context(), withSecrets)
-	if err != nil {
-		return nil, trace.Wrap(err)
-	}
-	items := make([]json.RawMessage, len(connectors))
-	for i, connector := range connectors {
-		data, err := services.MarshalOIDCConnector(connector, services.WithVersion(version))
-		if err != nil {
-			return nil, trace.Wrap(err)
-		}
-		items[i] = data
-	}
-	return items, nil
-}
-
-=======
->>>>>>> f6adb1ec
 type createOIDCAuthRequestReq struct {
 	Req services.OIDCAuthRequest `json:"req"`
 }
