/*
Copyright 2015-2021 Gravitational, Inc.

Licensed under the Apache License, Version 2.0 (the "License");
you may not use this file except in compliance with the License.
You may obtain a copy of the License at

    http://www.apache.org/licenses/LICENSE-2.0

Unless required by applicable law or agreed to in writing, software
distributed under the License is distributed on an "AS IS" BASIS,
WITHOUT WARRANTIES OR CONDITIONS OF ANY KIND, either express or implied.
See the License for the specific language governing permissions and
limitations under the License.
*/

package auth

import (
	"context"
	"encoding/json"
	"fmt"
	"net/http"
	"net/url"
	"strconv"
	"time"

	"github.com/gravitational/trace"
	"github.com/jonboulle/clockwork"
	"github.com/julienschmidt/httprouter"

	apidefaults "github.com/gravitational/teleport/api/defaults"
	"github.com/gravitational/teleport/api/types"
	apievents "github.com/gravitational/teleport/api/types/events"
	"github.com/gravitational/teleport/lib/authz"
	"github.com/gravitational/teleport/lib/events"
	"github.com/gravitational/teleport/lib/httplib"
	"github.com/gravitational/teleport/lib/plugin"
	"github.com/gravitational/teleport/lib/services"
	"github.com/gravitational/teleport/lib/session"
	"github.com/gravitational/teleport/lib/utils"
)

type APIConfig struct {
	PluginRegistry plugin.Registry
	AuthServer     *Server
	AuditLog       events.AuditLogSessionStreamer
	Authorizer     authz.Authorizer
	Emitter        apievents.Emitter
	// KeepAlivePeriod defines period between keep alives
	KeepAlivePeriod time.Duration
	// KeepAliveCount specifies amount of missed keep alives
	// to wait for until declaring connection as broken
	KeepAliveCount int
	// MetadataGetter retrieves additional metadata about session uploads.
	// Will be nil if audit logging is not enabled.
	MetadataGetter events.UploadMetadataGetter
}

// CheckAndSetDefaults checks and sets default values
func (a *APIConfig) CheckAndSetDefaults() error {
	if a.KeepAlivePeriod == 0 {
		a.KeepAlivePeriod = apidefaults.ServerKeepAliveTTL()
	}
	if a.KeepAliveCount == 0 {
		a.KeepAliveCount = apidefaults.KeepAliveCountMax
	}
	if a.Authorizer == nil {
		return trace.BadParameter("authorizer is missing")
	}
	return nil
}

// APIServer implements http API server for AuthServer interface
type APIServer struct {
	APIConfig
	httprouter.Router
	clockwork.Clock
}

// NewAPIServer returns a new instance of APIServer HTTP handler
func NewAPIServer(config *APIConfig) (http.Handler, error) {
	srv := APIServer{
		APIConfig: *config,
		Clock:     clockwork.NewRealClock(),
	}
	srv.Router = *httprouter.New()
	srv.Router.UseRawPath = true

	// Kubernetes extensions
	srv.POST("/:version/kube/csr", srv.WithAuth(srv.processKubeCSR))

	srv.POST("/:version/authorities/:type/rotate", srv.WithAuth(srv.rotateCertAuthority))
	srv.POST("/:version/authorities/:type/rotate/external", srv.WithAuth(srv.rotateExternalCertAuthority))

	// Generating certificates for user and host authorities
	// TODO(noah): DELETE IN 16.0.0 as replaced with gRPC equiv
	srv.POST("/:version/ca/host/certs", srv.WithAuth(srv.generateHostCert))

	// Operations on users
	// TODO(tross): DELETE IN 16.0.0
	srv.POST("/:version/users", srv.WithAuth(srv.upsertUser))

	// Passwords and sessions
	srv.POST("/:version/users/:user/web/sessions", srv.WithAuth(srv.createWebSession))
	srv.POST("/:version/users/:user/web/authenticate", srv.WithAuth(srv.authenticateWebUser))
	srv.POST("/:version/users/:user/ssh/authenticate", srv.WithAuth(srv.authenticateSSHUser))
	srv.GET("/:version/users/:user/web/sessions/:sid", srv.WithAuth(srv.getWebSession))
	srv.DELETE("/:version/users/:user/web/sessions/:sid", srv.WithAuth(srv.deleteWebSession))

	// Servers and presence heartbeat
	srv.POST("/:version/namespaces/:namespace/nodes/keepalive", srv.WithAuth(srv.keepAliveNode))
	srv.POST("/:version/authservers", srv.WithAuth(srv.upsertAuthServer))
	srv.GET("/:version/authservers", srv.WithAuth(srv.getAuthServers))
	srv.POST("/:version/proxies", srv.WithAuth(srv.upsertProxy))
	srv.GET("/:version/proxies", srv.WithAuth(srv.getProxies))
	srv.DELETE("/:version/proxies", srv.WithAuth(srv.deleteAllProxies))
	srv.DELETE("/:version/proxies/:name", srv.WithAuth(srv.deleteProxy))
	srv.POST("/:version/tunnelconnections", srv.WithAuth(srv.upsertTunnelConnection))
	srv.GET("/:version/tunnelconnections/:cluster", srv.WithAuth(srv.getTunnelConnections))
	srv.GET("/:version/tunnelconnections", srv.WithAuth(srv.getAllTunnelConnections))
	srv.DELETE("/:version/tunnelconnections/:cluster/:conn", srv.WithAuth(srv.deleteTunnelConnection))
	srv.DELETE("/:version/tunnelconnections/:cluster", srv.WithAuth(srv.deleteTunnelConnections))
	srv.DELETE("/:version/tunnelconnections", srv.WithAuth(srv.deleteAllTunnelConnections))

	// Remote clusters
	srv.POST("/:version/remoteclusters", srv.WithAuth(srv.createRemoteCluster))
	srv.GET("/:version/remoteclusters/:cluster", srv.WithAuth(srv.getRemoteCluster))
	srv.GET("/:version/remoteclusters", srv.WithAuth(srv.getRemoteClusters))
	srv.DELETE("/:version/remoteclusters/:cluster", srv.WithAuth(srv.deleteRemoteCluster))
	srv.DELETE("/:version/remoteclusters", srv.WithAuth(srv.deleteAllRemoteClusters))

	// Reverse tunnels
	srv.POST("/:version/reversetunnels", srv.WithAuth(srv.upsertReverseTunnel))
	srv.GET("/:version/reversetunnels", srv.WithAuth(srv.getReverseTunnels))
	srv.DELETE("/:version/reversetunnels/:domain", srv.WithAuth(srv.deleteReverseTunnel))

	// trusted clusters
	srv.POST("/:version/trustedclusters/validate", srv.WithAuth(srv.validateTrustedCluster))

	// Tokens
	srv.POST("/:version/tokens/register", srv.WithAuth(srv.registerUsingToken))

	// Active sessions
	srv.GET("/:version/namespaces/:namespace/sessions/:id/stream", srv.WithAuth(srv.getSessionChunk))
	srv.GET("/:version/namespaces/:namespace/sessions/:id/events", srv.WithAuth(srv.getSessionEvents))

	// Namespaces
	srv.POST("/:version/namespaces", srv.WithAuth(srv.upsertNamespace))
	srv.GET("/:version/namespaces", srv.WithAuth(srv.getNamespaces))
	srv.GET("/:version/namespaces/:namespace", srv.WithAuth(srv.getNamespace))
	srv.DELETE("/:version/namespaces/:namespace", srv.WithAuth(srv.deleteNamespace))

	// cluster configuration
	srv.GET("/:version/configuration/name", srv.WithAuth(srv.getClusterName))
	srv.POST("/:version/configuration/name", srv.WithAuth(srv.setClusterName))
	srv.GET("/:version/configuration/static_tokens", srv.WithAuth(srv.getStaticTokens))
	srv.DELETE("/:version/configuration/static_tokens", srv.WithAuth(srv.deleteStaticTokens))
	srv.POST("/:version/configuration/static_tokens", srv.WithAuth(srv.setStaticTokens))

	// SSO validation handlers
	srv.POST("/:version/github/requests/validate", srv.WithAuth(srv.validateGithubAuthCallback))

	// Audit logs AKA events
	srv.GET("/:version/events", srv.WithAuth(srv.searchEvents))
	srv.GET("/:version/events/session", srv.WithAuth(srv.searchSessionEvents))

	if config.PluginRegistry != nil {
		if err := config.PluginRegistry.RegisterAuthWebHandlers(&srv); err != nil {
			return nil, trace.Wrap(err)
		}
	}

	return httplib.RewritePaths(&srv.Router,
		httplib.Rewrite("/v1/nodes", "/v1/namespaces/default/nodes"),
		httplib.Rewrite("/v1/sessions", "/v1/namespaces/default/sessions"),
		httplib.Rewrite("/v1/sessions/([^/]+)/(.*)", "/v1/namespaces/default/sessions/$1/$2"),
	), nil
}

// HandlerWithAuthFunc is http handler with passed auth context
type HandlerWithAuthFunc func(auth *ServerWithRoles, w http.ResponseWriter, r *http.Request, p httprouter.Params, version string) (interface{}, error)

func (s *APIServer) WithAuth(handler HandlerWithAuthFunc) httprouter.Handle {
	return httplib.MakeHandler(func(w http.ResponseWriter, r *http.Request, p httprouter.Params) (interface{}, error) {
		// HTTPS server expects auth context to be set by the auth middleware
		authContext, err := s.Authorizer.Authorize(r.Context())
		if err != nil {
			return nil, authz.ConvertAuthorizerError(r.Context(), log, err)
		}
		auth := &ServerWithRoles{
			authServer: s.AuthServer,
			context:    *authContext,
			alog:       s.AuthServer,
		}
		version := p.ByName("version")
		if version == "" {
			return nil, trace.BadParameter("missing version")
		}
		return handler(auth, w, r, p, version)
	})
}

type upsertServerRawReq struct {
	Server json.RawMessage `json:"server"`
	TTL    time.Duration   `json:"ttl"`
}

// presenceForAPIServer is a subset of [services.Presence].
type presenceForAPIServer interface {
	UpsertNode(ctx context.Context, s types.Server) (*types.KeepAlive, error)
	UpsertAuthServer(ctx context.Context, s types.Server) error
	UpsertProxy(ctx context.Context, s types.Server) error
}

// upsertServer is a common utility function
func (s *APIServer) upsertServer(auth presenceForAPIServer, role types.SystemRole, r *http.Request, p httprouter.Params) (interface{}, error) {
	var req upsertServerRawReq
	if err := httplib.ReadJSON(r, &req); err != nil {
		return nil, trace.Wrap(err)
	}
	var kind string
	switch role {
	case types.RoleNode:
		kind = types.KindNode
	case types.RoleAuth:
		kind = types.KindAuthServer
	case types.RoleProxy:
		kind = types.KindProxy
	default:
		return nil, trace.BadParameter("upsertServer with unknown role: %q", role)
	}
	server, err := services.UnmarshalServer(req.Server, kind)
	if err != nil {
		return nil, trace.Wrap(err)
	}
	// if server sent "local" IP address to us, replace the ip/host part with the remote address we see
	// on the socket, but keep the original port:
	server.SetAddr(utils.ReplaceLocalhost(server.GetAddr(), r.RemoteAddr))
	if req.TTL != 0 {
		server.SetExpiry(s.Now().UTC().Add(req.TTL))
	}
	switch role {
	case types.RoleNode:
		namespace := p.ByName("namespace")
		if !types.IsValidNamespace(namespace) {
			return nil, trace.BadParameter("invalid namespace %q", namespace)
		}
		server.SetNamespace(namespace)
		handle, err := auth.UpsertNode(r.Context(), server)
		if err != nil {
			return nil, trace.Wrap(err)
		}
		return handle, nil
	case types.RoleAuth:
		if err := auth.UpsertAuthServer(r.Context(), server); err != nil {
			return nil, trace.Wrap(err)
		}
	case types.RoleProxy:
		if err := auth.UpsertProxy(r.Context(), server); err != nil {
			return nil, trace.Wrap(err)
		}
	default:
		return nil, trace.BadParameter("unknown server role %q", role)
	}
	return message("ok"), nil
}

// keepAliveNode updates node TTL in the backend
func (s *APIServer) keepAliveNode(auth *ServerWithRoles, w http.ResponseWriter, r *http.Request, p httprouter.Params, version string) (interface{}, error) {
	var handle types.KeepAlive
	if err := httplib.ReadJSON(r, &handle); err != nil {
		return nil, trace.Wrap(err)
	}
	if err := auth.KeepAliveServer(r.Context(), handle); err != nil {
		return nil, trace.Wrap(err)
	}
	return message("ok"), nil
}

// upsertProxy is called by remote SSH nodes when they ping back into the auth service
func (s *APIServer) upsertProxy(auth *ServerWithRoles, w http.ResponseWriter, r *http.Request, p httprouter.Params, version string) (interface{}, error) {
	return s.upsertServer(auth, types.RoleProxy, r, p)
}

// getProxies returns registered proxies
func (s *APIServer) getProxies(auth *ServerWithRoles, w http.ResponseWriter, r *http.Request, p httprouter.Params, version string) (interface{}, error) {
	servers, err := auth.GetProxies()
	if err != nil {
		return nil, trace.Wrap(err)
	}
	return marshalServers(servers, version)
}

// deleteAllProxies deletes all proxies
func (s *APIServer) deleteAllProxies(auth *ServerWithRoles, w http.ResponseWriter, r *http.Request, p httprouter.Params, version string) (interface{}, error) {
	err := auth.DeleteAllProxies()
	if err != nil {
		return nil, trace.Wrap(err)
	}
	return message("ok"), nil
}

// deleteProxy deletes proxy
func (s *APIServer) deleteProxy(auth *ServerWithRoles, w http.ResponseWriter, r *http.Request, p httprouter.Params, version string) (interface{}, error) {
	name := p.ByName("name")
	if name == "" {
		return nil, trace.BadParameter("missing proxy name")
	}
	err := auth.DeleteProxy(r.Context(), name)
	if err != nil {
		return nil, trace.Wrap(err)
	}
	return message("ok"), nil
}

// upsertAuthServer is called by remote Auth servers when they ping back into the auth service
func (s *APIServer) upsertAuthServer(auth *ServerWithRoles, w http.ResponseWriter, r *http.Request, p httprouter.Params, version string) (interface{}, error) {
	return s.upsertServer(auth, types.RoleAuth, r, p)
}

// getAuthServers returns registered auth servers
func (s *APIServer) getAuthServers(auth *ServerWithRoles, w http.ResponseWriter, r *http.Request, p httprouter.Params, version string) (interface{}, error) {
	servers, err := auth.GetAuthServers()
	if err != nil {
		return nil, trace.Wrap(err)
	}
	return marshalServers(servers, version)
}

func marshalServers(servers []types.Server, version string) (interface{}, error) {
	items := make([]json.RawMessage, len(servers))
	for i, server := range servers {
		data, err := services.MarshalServer(server, services.WithVersion(version), services.PreserveResourceID())
		if err != nil {
			return nil, trace.Wrap(err)
		}
		items[i] = data
	}
	return items, nil
}

type upsertReverseTunnelRawReq struct {
	ReverseTunnel json.RawMessage `json:"reverse_tunnel"`
	TTL           time.Duration   `json:"ttl"`
}

// upsertReverseTunnel is called by admin to create a reverse tunnel to remote proxy
func (s *APIServer) upsertReverseTunnel(auth *ServerWithRoles, w http.ResponseWriter, r *http.Request, p httprouter.Params, version string) (interface{}, error) {
	var req upsertReverseTunnelRawReq
	if err := httplib.ReadJSON(r, &req); err != nil {
		return nil, trace.Wrap(err)
	}
	tun, err := services.UnmarshalReverseTunnel(req.ReverseTunnel)
	if err != nil {
		return nil, trace.Wrap(err)
	}
	if err := services.ValidateReverseTunnel(tun); err != nil {
		return nil, trace.Wrap(err)
	}
	if req.TTL != 0 {
		tun.SetExpiry(s.Now().UTC().Add(req.TTL))
	}
	if err := auth.UpsertReverseTunnel(tun); err != nil {
		return nil, trace.Wrap(err)
	}
	return message("ok"), nil
}

// getReverseTunnels returns a list of reverse tunnels
func (s *APIServer) getReverseTunnels(auth *ServerWithRoles, w http.ResponseWriter, r *http.Request, p httprouter.Params, version string) (interface{}, error) {
	reverseTunnels, err := auth.GetReverseTunnels(r.Context())
	if err != nil {
		return nil, trace.Wrap(err)
	}
	items := make([]json.RawMessage, len(reverseTunnels))
	for i, tunnel := range reverseTunnels {
		data, err := services.MarshalReverseTunnel(tunnel, services.WithVersion(version), services.PreserveResourceID())
		if err != nil {
			return nil, trace.Wrap(err)
		}
		items[i] = data
	}
	return items, nil
}

// deleteReverseTunnel deletes reverse tunnel
func (s *APIServer) deleteReverseTunnel(auth *ServerWithRoles, w http.ResponseWriter, r *http.Request, p httprouter.Params, version string) (interface{}, error) {
	domainName := p.ByName("domain")
	err := auth.DeleteReverseTunnel(domainName)
	if err != nil {
		return nil, trace.Wrap(err)
	}
	return message(fmt.Sprintf("reverse tunnel %v deleted", domainName)), nil
}

func (s *APIServer) validateTrustedCluster(auth *ServerWithRoles, w http.ResponseWriter, r *http.Request, p httprouter.Params, version string) (interface{}, error) {
	var validateRequestRaw ValidateTrustedClusterRequestRaw
	if err := httplib.ReadJSON(r, &validateRequestRaw); err != nil {
		return nil, trace.Wrap(err)
	}

	validateRequest, err := validateRequestRaw.ToNative()
	if err != nil {
		return nil, trace.Wrap(err)
	}

	validateResponse, err := auth.ValidateTrustedCluster(r.Context(), validateRequest)
	if err != nil {
		return nil, trace.Wrap(err)
	}

	validateResponseRaw, err := validateResponse.ToRaw()
	if err != nil {
		return nil, trace.Wrap(err)
	}

	return validateResponseRaw, nil
}

func (s *APIServer) deleteWebSession(auth *ServerWithRoles, w http.ResponseWriter, r *http.Request, p httprouter.Params, version string) (interface{}, error) {
	user, sessionID := p.ByName("user"), p.ByName("sid")
	err := auth.WebSessions().Delete(r.Context(), types.DeleteWebSessionRequest{
		User:      user,
		SessionID: sessionID,
	})
	if err != nil {
		return nil, trace.Wrap(err)
	}
	return message(fmt.Sprintf("session %q for user %q deleted", sessionID, user)), nil
}

func (s *APIServer) getWebSession(auth *ServerWithRoles, w http.ResponseWriter, r *http.Request, p httprouter.Params, version string) (interface{}, error) {
	user, sid := p.ByName("user"), p.ByName("sid")
	sess, err := auth.GetWebSessionInfo(r.Context(), user, sid)
	if err != nil {
		return nil, trace.Wrap(err)
	}
	return rawMessage(services.MarshalWebSession(sess, services.WithVersion(version)))
}

type WebSessionReq struct {
	// User is the user name associated with the session id.
	User string `json:"user"`
	// PrevSessionID is the id of current session.
	PrevSessionID string `json:"prev_session_id"`
	// AccessRequestID is an optional field that holds the id of an approved access request.
	AccessRequestID string `json:"access_request_id"`
	// Switchback is a flag to indicate if user is wanting to switchback from an assumed role
	// back to their default role.
	Switchback bool `json:"switchback"`
	// ReloadUser is a flag to indicate if user needs to be refetched from the backend
	// to apply new user changes e.g. user traits were updated.
	ReloadUser bool `json:"reload_user"`
}

func (s *APIServer) createWebSession(auth *ServerWithRoles, w http.ResponseWriter, r *http.Request, p httprouter.Params, version string) (interface{}, error) {
	var req WebSessionReq
	if err := httplib.ReadJSON(r, &req); err != nil {
		return nil, trace.Wrap(err)
	}

	if req.PrevSessionID != "" {
		sess, err := auth.ExtendWebSession(r.Context(), req)
		if err != nil {
			return nil, trace.Wrap(err)
		}
		return sess, nil
	}

	sess, err := auth.CreateWebSession(r.Context(), req.User)
	if err != nil {
		return nil, trace.Wrap(err)
	}

	return rawMessage(services.MarshalWebSession(sess, services.WithVersion(version)))
}

func (s *APIServer) authenticateWebUser(auth *ServerWithRoles, w http.ResponseWriter, r *http.Request, p httprouter.Params, version string) (interface{}, error) {
	var req AuthenticateUserRequest
	if err := httplib.ReadJSON(r, &req); err != nil {
		return nil, trace.Wrap(err)
	}
	req.Username = p.ByName("user")
	sess, err := auth.AuthenticateWebUser(r.Context(), req)
	if err != nil {
		return nil, trace.Wrap(err)
	}
	return rawMessage(services.MarshalWebSession(sess, services.WithVersion(version)))
}

func (s *APIServer) authenticateSSHUser(auth *ServerWithRoles, w http.ResponseWriter, r *http.Request, p httprouter.Params, version string) (interface{}, error) {
	var req AuthenticateSSHRequest
	if err := httplib.ReadJSON(r, &req); err != nil {
		return nil, trace.Wrap(err)
	}
	req.Username = p.ByName("user")
	return auth.AuthenticateSSHUser(r.Context(), req)
}

type upsertUserRawReq struct {
	User json.RawMessage `json:"user"`
}

func (s *APIServer) upsertUser(auth *ServerWithRoles, w http.ResponseWriter, r *http.Request, p httprouter.Params, version string) (interface{}, error) {
	var req *upsertUserRawReq
	if err := httplib.ReadJSON(r, &req); err != nil {
		return nil, trace.Wrap(err)
	}
	user, err := services.UnmarshalUser(req.User)
	if err != nil {
		return nil, trace.Wrap(err)
	}

	if err := services.ValidateUserRoles(r.Context(), user, auth); err != nil {
		return nil, trace.Wrap(err)
	}
	_, err = auth.UpsertUser(r.Context(), user)
	if err != nil {
		return nil, trace.Wrap(err)
	}
	return message(fmt.Sprintf("'%v' user upserted", user.GetName())), nil
}

func rawMessage(data []byte, err error) (interface{}, error) {
	if err != nil {
		return nil, trace.Wrap(err)
	}
	m := json.RawMessage(data)
	return &m, nil
}

type generateHostCertReq struct {
	Key         []byte            `json:"key"`
	HostID      string            `json:"hostname"`
	NodeName    string            `json:"node_name"`
	Principals  []string          `json:"principals"`
	ClusterName string            `json:"auth_domain"`
	Roles       types.SystemRoles `json:"roles"`
	TTL         time.Duration     `json:"ttl"`
}

<<<<<<< HEAD
// TODO(noah): DELETE IN 16.0.0 as replaced with gRPC equiv
func (s *APIServer) generateHostCert(auth ClientI, w http.ResponseWriter, r *http.Request, _ httprouter.Params, version string) (interface{}, error) {
=======
func (s *APIServer) generateHostCert(auth *ServerWithRoles, w http.ResponseWriter, r *http.Request, _ httprouter.Params, version string) (interface{}, error) {
>>>>>>> b0837620
	var req *generateHostCertReq
	if err := httplib.ReadJSON(r, &req); err != nil {
		return nil, trace.Wrap(err)
	}

	if len(req.Roles) != 1 {
		return nil, trace.BadParameter("exactly one system role is required")
	}

	cert, err := auth.GenerateHostCert(r.Context(), req.Key, req.HostID, req.NodeName, req.Principals, req.ClusterName, req.Roles[0], req.TTL)
	if err != nil {
		return nil, trace.Wrap(err)
	}

	return string(cert), nil
}

func (s *APIServer) registerUsingToken(auth *ServerWithRoles, w http.ResponseWriter, r *http.Request, _ httprouter.Params, version string) (interface{}, error) {
	var req types.RegisterUsingTokenRequest
	if err := httplib.ReadJSON(r, &req); err != nil {
		return nil, trace.Wrap(err)
	}
	certs, err := auth.RegisterUsingToken(r.Context(), &req)
	if err != nil {
		return nil, trace.Wrap(err)
	}

	return certs, nil
}

func (s *APIServer) rotateCertAuthority(auth *ServerWithRoles, w http.ResponseWriter, r *http.Request, p httprouter.Params, version string) (interface{}, error) {
	var req RotateRequest
	if err := httplib.ReadJSON(r, &req); err != nil {
		return nil, trace.Wrap(err)
	}
	if err := auth.RotateCertAuthority(r.Context(), req); err != nil {
		return nil, trace.Wrap(err)
	}
	return message("ok"), nil
}

type rotateExternalCertAuthorityRawReq struct {
	CA json.RawMessage `json:"ca"`
}

func (s *APIServer) rotateExternalCertAuthority(auth *ServerWithRoles, w http.ResponseWriter, r *http.Request, p httprouter.Params, version string) (interface{}, error) {
	var req rotateExternalCertAuthorityRawReq
	if err := httplib.ReadJSON(r, &req); err != nil {
		return nil, trace.Wrap(err)
	}
	ca, err := services.UnmarshalCertAuthority(req.CA)
	if err != nil {
		return nil, trace.Wrap(err)
	}
	if err := auth.RotateExternalCertAuthority(r.Context(), ca); err != nil {
		return nil, trace.Wrap(err)
	}
	return message("ok"), nil
}

// validateGithubAuthCallbackReq is a request to validate Github OAuth2 callback
type validateGithubAuthCallbackReq struct {
	// Query is the callback query string
	Query url.Values `json:"query"`
}

// githubAuthRawResponse is returned when auth server validated callback
// parameters returned from Github during OAuth2 flow
type githubAuthRawResponse struct {
	// Username is authenticated teleport username
	Username string `json:"username"`
	// Identity contains validated OIDC identity
	Identity types.ExternalIdentity `json:"identity"`
	// Web session will be generated by auth server if requested in OIDCAuthRequest
	Session json.RawMessage `json:"session,omitempty"`
	// Cert will be generated by certificate authority
	Cert []byte `json:"cert,omitempty"`
	// TLSCert is PEM encoded TLS certificate
	TLSCert []byte `json:"tls_cert,omitempty"`
	// Req is original oidc auth request
	Req GithubAuthRequest `json:"req"`
	// HostSigners is a list of signing host public keys
	// trusted by proxy, used in console login
	HostSigners []json.RawMessage `json:"host_signers"`
}

/*
validateGithubAuthRequest validates Github auth callback redirect

	POST /:version/github/requests/validate

	Success response: githubAuthRawResponse
*/
func (s *APIServer) validateGithubAuthCallback(auth *ServerWithRoles, w http.ResponseWriter, r *http.Request, p httprouter.Params, version string) (interface{}, error) {
	var req validateGithubAuthCallbackReq
	if err := httplib.ReadJSON(r, &req); err != nil {
		return nil, trace.Wrap(err)
	}
	response, err := auth.ValidateGithubAuthCallback(r.Context(), req.Query)
	if err != nil {
		return nil, trace.Wrap(err)
	}
	raw := githubAuthRawResponse{
		Username: response.Username,
		Identity: response.Identity,
		Cert:     response.Cert,
		TLSCert:  response.TLSCert,
		Req:      response.Req,
	}
	if response.Session != nil {
		rawSession, err := services.MarshalWebSession(
			response.Session, services.WithVersion(version), services.PreserveResourceID())
		if err != nil {
			return nil, trace.Wrap(err)
		}
		raw.Session = rawSession
	}
	raw.HostSigners = make([]json.RawMessage, len(response.HostSigners))
	for i, ca := range response.HostSigners {
		data, err := services.MarshalCertAuthority(
			ca, services.WithVersion(version), services.PreserveResourceID())
		if err != nil {
			return nil, trace.Wrap(err)
		}
		raw.HostSigners[i] = data
	}
	return &raw, nil
}

// HTTP GET /:version/events?query
//
// Query fields:
//
//		'from'  : time filter in RFC3339 format
//		'to'    : time filter in RFC3339 format
//	 ...     : other fields are passed directly to the audit backend
func (s *APIServer) searchEvents(auth *ServerWithRoles, w http.ResponseWriter, r *http.Request, p httprouter.Params, version string) (interface{}, error) {
	var err error
	to := time.Now().In(time.UTC)
	from := to.AddDate(0, -1, 0) // one month ago
	query := r.URL.Query()
	// parse 'to' and 'from' params:
	fromStr := query.Get("from")
	if fromStr != "" {
		from, err = time.Parse(time.RFC3339, fromStr)
		if err != nil {
			return nil, trace.BadParameter("from")
		}
	}
	toStr := query.Get("to")
	if toStr != "" {
		to, err = time.Parse(time.RFC3339, toStr)
		if err != nil {
			return nil, trace.BadParameter("to")
		}
	}
	var limit int
	limitStr := query.Get("limit")
	if limitStr != "" {
		limit, err = strconv.Atoi(limitStr)
		if err != nil {
			return nil, trace.BadParameter("failed to parse limit: %q", limit)
		}
	}

	eventTypes := query[events.EventType]
	eventsList, _, err := auth.SearchEvents(r.Context(), events.SearchEventsRequest{
		From:       from,
		To:         to,
		EventTypes: eventTypes,
		Limit:      limit,
		Order:      types.EventOrderDescending,
	})
	if err != nil {
		return nil, trace.Wrap(err)
	}
	return eventsList, nil
}

// searchSessionEvents only allows searching audit log for events related to session playback.
func (s *APIServer) searchSessionEvents(auth *ServerWithRoles, w http.ResponseWriter, r *http.Request, p httprouter.Params, version string) (interface{}, error) {
	var err error

	// default values for "to" and "from" fields
	to := time.Now().In(time.UTC) // now
	from := to.AddDate(0, -1, 0)  // one month ago

	// parse query for "to" and "from"
	query := r.URL.Query()
	fromStr := query.Get("from")
	if fromStr != "" {
		from, err = time.Parse(time.RFC3339, fromStr)
		if err != nil {
			return nil, trace.BadParameter("from")
		}
	}
	toStr := query.Get("to")
	if toStr != "" {
		to, err = time.Parse(time.RFC3339, toStr)
		if err != nil {
			return nil, trace.BadParameter("to")
		}
	}
	var limit int
	limitStr := query.Get("limit")
	if limitStr != "" {
		limit, err = strconv.Atoi(limitStr)
		if err != nil {
			return nil, trace.BadParameter("failed to parse limit: %q", limit)
		}
	}
	// only pull back start and end events to build list of completed sessions
	eventsList, _, err := auth.SearchSessionEvents(r.Context(), events.SearchSessionEventsRequest{
		From:  from,
		To:    to,
		Limit: limit,
		Order: types.EventOrderDescending,
	})
	if err != nil {
		return nil, trace.Wrap(err)
	}

	return eventsList, nil
}

// HTTP GET /:version/sessions/:id/stream?offset=x&bytes=y
// Query parameters:
//
//	"offset"   : bytes from the beginning
//	"bytes"    : number of bytes to read (it won't return more than 512Kb)
func (s *APIServer) getSessionChunk(auth *ServerWithRoles, w http.ResponseWriter, r *http.Request, p httprouter.Params, version string) (interface{}, error) {
	sid, err := session.ParseID(p.ByName("id"))
	if err != nil {
		return nil, trace.BadParameter("missing parameter id")
	}
	namespace := p.ByName("namespace")
	if !types.IsValidNamespace(namespace) {
		return nil, trace.BadParameter("invalid namespace %q", namespace)
	}

	// "offset bytes" query param
	offsetBytes, err := strconv.Atoi(r.URL.Query().Get("offset"))
	if err != nil || offsetBytes < 0 {
		offsetBytes = 0
	}
	// "max bytes" query param
	max, err := strconv.Atoi(r.URL.Query().Get("bytes"))
	if err != nil || offsetBytes < 0 {
		offsetBytes = 0
	}
	log.Debugf("apiserver.GetSessionChunk(%v, %v, offset=%d)", namespace, *sid, offsetBytes)
	w.Header().Set("Content-Type", "text/plain")

	buffer, err := auth.GetSessionChunk(namespace, *sid, offsetBytes, max)
	if err != nil {
		return nil, trace.Wrap(err)
	}
	if _, err = w.Write(buffer); err != nil {
		return nil, trace.Wrap(err)
	}
	w.Header().Set("Content-Type", "application/octet-stream")
	return nil, nil
}

// HTTP GET /:version/sessions/:id/events?maxage=n
// Query:
//
//	'after' : cursor value to return events newer than N. Defaults to 0, (return all)
func (s *APIServer) getSessionEvents(auth *ServerWithRoles, w http.ResponseWriter, r *http.Request, p httprouter.Params, version string) (interface{}, error) {
	sid, err := session.ParseID(p.ByName("id"))
	if err != nil {
		return nil, trace.Wrap(err)
	}
	namespace := p.ByName("namespace")
	if !types.IsValidNamespace(namespace) {
		return nil, trace.BadParameter("invalid namespace %q", namespace)
	}
	afterN, err := strconv.Atoi(r.URL.Query().Get("after"))
	if err != nil {
		afterN = 0
	}

	return auth.GetSessionEvents(namespace, *sid, afterN)
}

type upsertNamespaceReq struct {
	Namespace types.Namespace `json:"namespace"`
}

func (s *APIServer) upsertNamespace(auth *ServerWithRoles, w http.ResponseWriter, r *http.Request, p httprouter.Params, version string) (interface{}, error) {
	var req *upsertNamespaceReq
	if err := httplib.ReadJSON(r, &req); err != nil {
		return nil, trace.Wrap(err)
	}
	if err := auth.UpsertNamespace(req.Namespace); err != nil {
		return nil, trace.Wrap(err)
	}
	return message("ok"), nil
}

func (s *APIServer) getNamespaces(auth *ServerWithRoles, w http.ResponseWriter, r *http.Request, p httprouter.Params, version string) (interface{}, error) {
	namespaces, err := auth.GetNamespaces()
	if err != nil {
		return nil, trace.Wrap(err)
	}
	return namespaces, nil
}

func (s *APIServer) getNamespace(auth *ServerWithRoles, w http.ResponseWriter, r *http.Request, p httprouter.Params, version string) (interface{}, error) {
	name := p.ByName("namespace")
	if !types.IsValidNamespace(name) {
		return nil, trace.BadParameter("invalid namespace %q", name)
	}

	namespace, err := auth.GetNamespace(name)
	if err != nil {
		return nil, trace.Wrap(err)
	}
	return namespace, nil
}

func (s *APIServer) deleteNamespace(auth *ServerWithRoles, w http.ResponseWriter, r *http.Request, p httprouter.Params, version string) (interface{}, error) {
	name := p.ByName("namespace")
	if !types.IsValidNamespace(name) {
		return nil, trace.BadParameter("invalid namespace %q", name)
	}

	err := auth.DeleteNamespace(name)
	if err != nil {
		return nil, trace.Wrap(err)
	}
	return message("ok"), nil
}

func (s *APIServer) getClusterName(auth *ServerWithRoles, w http.ResponseWriter, r *http.Request, p httprouter.Params, version string) (interface{}, error) {
	cn, err := auth.GetClusterName()
	if err != nil {
		return nil, trace.Wrap(err)
	}

	return rawMessage(services.MarshalClusterName(cn, services.WithVersion(version), services.PreserveResourceID()))
}

type setClusterNameReq struct {
	ClusterName json.RawMessage `json:"cluster_name"`
}

func (s *APIServer) setClusterName(auth *ServerWithRoles, w http.ResponseWriter, r *http.Request, p httprouter.Params, version string) (interface{}, error) {
	var req setClusterNameReq

	err := httplib.ReadJSON(r, &req)
	if err != nil {
		return nil, trace.Wrap(err)
	}

	cn, err := services.UnmarshalClusterName(req.ClusterName)
	if err != nil {
		return nil, trace.Wrap(err)
	}

	err = auth.SetClusterName(cn)
	if err != nil {
		return nil, trace.Wrap(err)
	}

	return message(fmt.Sprintf("cluster name set: %+v", cn)), nil
}

func (s *APIServer) getStaticTokens(auth *ServerWithRoles, w http.ResponseWriter, r *http.Request, p httprouter.Params, version string) (interface{}, error) {
	st, err := auth.GetStaticTokens()
	if err != nil {
		return nil, trace.Wrap(err)
	}

	return rawMessage(services.MarshalStaticTokens(st, services.WithVersion(version), services.PreserveResourceID()))
}

func (s *APIServer) deleteStaticTokens(auth *ServerWithRoles, w http.ResponseWriter, r *http.Request, p httprouter.Params, version string) (interface{}, error) {
	err := auth.DeleteStaticTokens()
	if err != nil {
		return nil, trace.Wrap(err)
	}
	return message("ok"), nil
}

type setStaticTokensReq struct {
	StaticTokens json.RawMessage `json:"static_tokens"`
}

func (s *APIServer) setStaticTokens(auth *ServerWithRoles, w http.ResponseWriter, r *http.Request, p httprouter.Params, version string) (interface{}, error) {
	var req setStaticTokensReq

	err := httplib.ReadJSON(r, &req)
	if err != nil {
		return nil, trace.Wrap(err)
	}

	st, err := services.UnmarshalStaticTokens(req.StaticTokens)
	if err != nil {
		return nil, trace.Wrap(err)
	}

	err = auth.SetStaticTokens(st)
	if err != nil {
		return nil, trace.Wrap(err)
	}

	return message(fmt.Sprintf("static tokens set: %+v", st)), nil
}

type upsertTunnelConnectionRawReq struct {
	TunnelConnection json.RawMessage `json:"tunnel_connection"`
}

// upsertTunnelConnection updates or inserts tunnel connection
func (s *APIServer) upsertTunnelConnection(auth *ServerWithRoles, w http.ResponseWriter, r *http.Request, p httprouter.Params, version string) (interface{}, error) {
	var req upsertTunnelConnectionRawReq
	if err := httplib.ReadJSON(r, &req); err != nil {
		return nil, trace.Wrap(err)
	}
	conn, err := services.UnmarshalTunnelConnection(req.TunnelConnection)
	if err != nil {
		return nil, trace.Wrap(err)
	}
	if err := auth.UpsertTunnelConnection(conn); err != nil {
		return nil, trace.Wrap(err)
	}
	return message("ok"), nil
}

// getTunnelConnections returns a list of tunnel connections from a cluster
func (s *APIServer) getTunnelConnections(auth *ServerWithRoles, w http.ResponseWriter, r *http.Request, p httprouter.Params, version string) (interface{}, error) {
	conns, err := auth.GetTunnelConnections(p.ByName("cluster"))
	if err != nil {
		return nil, trace.Wrap(err)
	}
	items := make([]json.RawMessage, len(conns))
	for i, conn := range conns {
		data, err := services.MarshalTunnelConnection(conn, services.WithVersion(version), services.PreserveResourceID())
		if err != nil {
			return nil, trace.Wrap(err)
		}
		items[i] = data
	}
	return items, nil
}

// getAllTunnelConnections returns a list of tunnel connections from a cluster
func (s *APIServer) getAllTunnelConnections(auth *ServerWithRoles, w http.ResponseWriter, r *http.Request, p httprouter.Params, version string) (interface{}, error) {
	conns, err := auth.GetAllTunnelConnections()
	if err != nil {
		return nil, trace.Wrap(err)
	}
	items := make([]json.RawMessage, len(conns))
	for i, conn := range conns {
		data, err := services.MarshalTunnelConnection(conn, services.WithVersion(version), services.PreserveResourceID())
		if err != nil {
			return nil, trace.Wrap(err)
		}
		items[i] = data
	}
	return items, nil
}

// deleteTunnelConnection deletes tunnel connection by name
func (s *APIServer) deleteTunnelConnection(auth *ServerWithRoles, w http.ResponseWriter, r *http.Request, p httprouter.Params, version string) (interface{}, error) {
	err := auth.DeleteTunnelConnection(p.ByName("cluster"), p.ByName("conn"))
	if err != nil {
		return nil, trace.Wrap(err)
	}
	return message("ok"), nil
}

// deleteTunnelConnections deletes all tunnel connections for cluster
func (s *APIServer) deleteTunnelConnections(auth *ServerWithRoles, w http.ResponseWriter, r *http.Request, p httprouter.Params, version string) (interface{}, error) {
	err := auth.DeleteTunnelConnections(p.ByName("cluster"))
	if err != nil {
		return nil, trace.Wrap(err)
	}
	return message("ok"), nil
}

// deleteAllTunnelConnections deletes all tunnel connections
func (s *APIServer) deleteAllTunnelConnections(auth *ServerWithRoles, w http.ResponseWriter, r *http.Request, p httprouter.Params, version string) (interface{}, error) {
	err := auth.DeleteAllTunnelConnections()
	if err != nil {
		return nil, trace.Wrap(err)
	}
	return message("ok"), nil
}

type createRemoteClusterRawReq struct {
	// RemoteCluster is marshaled remote cluster resource
	RemoteCluster json.RawMessage `json:"remote_cluster"`
}

// createRemoteCluster creates remote cluster
func (s *APIServer) createRemoteCluster(auth *ServerWithRoles, w http.ResponseWriter, r *http.Request, p httprouter.Params, version string) (interface{}, error) {
	var req createRemoteClusterRawReq
	if err := httplib.ReadJSON(r, &req); err != nil {
		return nil, trace.Wrap(err)
	}
	conn, err := services.UnmarshalRemoteCluster(req.RemoteCluster)
	if err != nil {
		return nil, trace.Wrap(err)
	}
	if err := auth.CreateRemoteCluster(conn); err != nil {
		return nil, trace.Wrap(err)
	}
	return message("ok"), nil
}

// getRemoteClusters returns a list of remote clusters
func (s *APIServer) getRemoteClusters(auth *ServerWithRoles, w http.ResponseWriter, r *http.Request, p httprouter.Params, version string) (interface{}, error) {
	clusters, err := auth.GetRemoteClusters()
	if err != nil {
		return nil, trace.Wrap(err)
	}
	items := make([]json.RawMessage, len(clusters))
	for i, cluster := range clusters {
		data, err := services.MarshalRemoteCluster(cluster, services.WithVersion(version), services.PreserveResourceID())
		if err != nil {
			return nil, trace.Wrap(err)
		}
		items[i] = data
	}
	return items, nil
}

// getRemoteCluster returns a remote cluster by name
func (s *APIServer) getRemoteCluster(auth *ServerWithRoles, w http.ResponseWriter, r *http.Request, p httprouter.Params, version string) (interface{}, error) {
	cluster, err := auth.GetRemoteCluster(p.ByName("cluster"))
	if err != nil {
		return nil, trace.Wrap(err)
	}
	return rawMessage(services.MarshalRemoteCluster(cluster, services.WithVersion(version), services.PreserveResourceID()))
}

// deleteRemoteCluster deletes remote cluster by name
func (s *APIServer) deleteRemoteCluster(auth *ServerWithRoles, w http.ResponseWriter, r *http.Request, p httprouter.Params, version string) (interface{}, error) {
	err := auth.DeleteRemoteCluster(r.Context(), p.ByName("cluster"))
	if err != nil {
		return nil, trace.Wrap(err)
	}
	return message("ok"), nil
}

// deleteAllRemoteClusters deletes all remote clusters
func (s *APIServer) deleteAllRemoteClusters(auth *ServerWithRoles, w http.ResponseWriter, r *http.Request, p httprouter.Params, version string) (interface{}, error) {
	err := auth.DeleteAllRemoteClusters()
	if err != nil {
		return nil, trace.Wrap(err)
	}
	return message("ok"), nil
}

func (s *APIServer) processKubeCSR(auth *ServerWithRoles, w http.ResponseWriter, r *http.Request, p httprouter.Params, version string) (interface{}, error) {
	var req KubeCSR

	if err := httplib.ReadJSON(r, &req); err != nil {
		return nil, trace.Wrap(err)
	}

	re, err := auth.ProcessKubeCSR(req)
	if err != nil {
		return nil, trace.Wrap(err)
	}

	return re, nil
}

func message(msg string) map[string]interface{} {
	return map[string]interface{}{"message": msg}
}<|MERGE_RESOLUTION|>--- conflicted
+++ resolved
@@ -540,12 +540,8 @@
 	TTL         time.Duration     `json:"ttl"`
 }
 
-<<<<<<< HEAD
 // TODO(noah): DELETE IN 16.0.0 as replaced with gRPC equiv
-func (s *APIServer) generateHostCert(auth ClientI, w http.ResponseWriter, r *http.Request, _ httprouter.Params, version string) (interface{}, error) {
-=======
 func (s *APIServer) generateHostCert(auth *ServerWithRoles, w http.ResponseWriter, r *http.Request, _ httprouter.Params, version string) (interface{}, error) {
->>>>>>> b0837620
 	var req *generateHostCertReq
 	if err := httplib.ReadJSON(r, &req); err != nil {
 		return nil, trace.Wrap(err)
