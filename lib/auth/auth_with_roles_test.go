/*
Copyright 2021 Gravitational, Inc.

Licensed under the Apache License, Version 2.0 (the "License");
you may not use this file except in compliance with the License.
You may obtain a copy of the License at

    http://www.apache.org/licenses/LICENSE-2.0

Unless required by applicable law or agreed to in writing, software
distributed under the License is distributed on an "AS IS" BASIS,
WITHOUT WARRANTIES OR CONDITIONS OF ANY KIND, either express or implied.
See the License for the specific language governing permissions and
limitations under the License.
*/

package auth

import (
	"context"
	"crypto/x509/pkix"
	"fmt"
	"testing"
	"time"

	"github.com/gravitational/teleport/api/client/proto"
	"github.com/gravitational/teleport/api/constants"
	"github.com/gravitational/teleport/api/defaults"
	"github.com/gravitational/teleport/api/types"
	libdefaults "github.com/gravitational/teleport/lib/defaults"
	"github.com/gravitational/teleport/lib/services"
	"github.com/gravitational/teleport/lib/tlsca"

	"github.com/google/go-cmp/cmp"
	"github.com/google/go-cmp/cmp/cmpopts"
	"github.com/gravitational/trace"
	"github.com/pborman/uuid"
	"github.com/stretchr/testify/require"
)

// TestSSOUserCanReissueCert makes sure that SSO user can reissue certificate
// for themselves.
func TestSSOUserCanReissueCert(t *testing.T) {
	ctx := context.Background()
	srv := newTestTLSServer(t)

	// Create test SSO user.
	user, _, err := CreateUserAndRole(srv.Auth(), "sso-user", []string{"role"})
	require.NoError(t, err)
	user.SetCreatedBy(types.CreatedBy{
		Connector: &types.ConnectorRef{Type: "oidc", ID: "google"},
	})
	err = srv.Auth().UpdateUser(ctx, user)
	require.NoError(t, err)

	client, err := srv.NewClient(TestUser(user.GetName()))
	require.NoError(t, err)

	_, pub, err := srv.Auth().GenerateKeyPair("")
	require.NoError(t, err)

	_, err = client.GenerateUserCerts(ctx, proto.UserCertsRequest{
		PublicKey: pub,
		Username:  user.GetName(),
		Expires:   time.Now().Add(time.Hour),
	})
	require.NoError(t, err)
}

// TestGenerateDatabaseCert makes sure users and services with appropriate
// permissions can generate certificates for self-hosted databases.
func TestGenerateDatabaseCert(t *testing.T) {
	t.Parallel()
	ctx := context.Background()
	srv := newTestTLSServer(t)

	// This user can't impersonate anyone and can't generate database certs.
	userWithoutAccess, _, err := CreateUserAndRole(srv.Auth(), "user", []string{"role1"})
	require.NoError(t, err)

	// This user can impersonate system role Db.
	userImpersonateDb, roleDb, err := CreateUserAndRole(srv.Auth(), "user-impersonate-db", []string{"role2"})
	require.NoError(t, err)
	roleDb.SetImpersonateConditions(types.Allow, types.ImpersonateConditions{
		Users: []string{string(types.RoleDatabase)},
		Roles: []string{string(types.RoleDatabase)},
	})
	require.NoError(t, srv.Auth().UpsertRole(ctx, roleDb))

	tests := []struct {
		desc     string
		identity TestIdentity
		err      string
	}{
		{
			desc:     "user can't sign database certs",
			identity: TestUser(userWithoutAccess.GetName()),
			err:      "access denied",
		},
		{
			desc:     "user can impersonate Db and sign database certs",
			identity: TestUser(userImpersonateDb.GetName()),
		},
		{
			desc:     "built-in admin can sign database certs",
			identity: TestAdmin(),
		},
		{
			desc:     "database service can sign database certs",
			identity: TestBuiltin(types.RoleDatabase),
		},
	}

	// Generate CSR once for speed sake.
	priv, _, err := srv.Auth().GenerateKeyPair("")
	require.NoError(t, err)
	csr, err := tlsca.GenerateCertificateRequestPEM(pkix.Name{CommonName: "test"}, priv)
	require.NoError(t, err)

	for _, test := range tests {
		t.Run(test.desc, func(t *testing.T) {
			client, err := srv.NewClient(test.identity)
			require.NoError(t, err)

			_, err = client.GenerateDatabaseCert(ctx, &proto.DatabaseCertRequest{CSR: csr})
			if test.err != "" {
				require.EqualError(t, err, test.err)
			} else {
				require.NoError(t, err)
			}
		})
	}
}

type testDynamicallyConfigurableRBACParams struct {
	kind                          string
	storeDefault, storeConfigFile func(*Server)
	get, set, reset               func(*ServerWithRoles) error
	alwaysReadable                bool
}

// TestDynamicConfigurationRBACVerbs tests the dynamic configuration RBAC verbs described
// in rfd/0016-dynamic-configuration.md § Implementation.
func testDynamicallyConfigurableRBAC(t *testing.T, p testDynamicallyConfigurableRBACParams) {
	testAuth, err := NewTestAuthServer(TestAuthServerConfig{Dir: t.TempDir()})
	require.NoError(t, err)

	testOperation := func(op func(*ServerWithRoles) error, allowRules []types.Rule, expectErr, withConfigFile bool) func(*testing.T) {
		return func(t *testing.T) {
			if withConfigFile {
				p.storeConfigFile(testAuth.AuthServer)
			} else {
				p.storeDefault(testAuth.AuthServer)
			}
			server := serverWithAllowRules(t, testAuth, allowRules)
			opErr := op(server)
			if expectErr {
				require.Error(t, opErr)
			} else {
				require.NoError(t, opErr)
			}
		}
	}

	// runTestCases generates all non-empty RBAC verb combinations and checks the expected
	// error for each operation.
	runTestCases := func(withConfigFile bool) {
		for _, canCreate := range []bool{false, true} {
			for _, canUpdate := range []bool{false, true} {
				for _, canRead := range []bool{false, true} {
					if !canRead && !canUpdate && !canCreate {
						continue
					}
					verbs := []string{}
					expectGetErr, expectSetErr, expectResetErr := true, true, true
					if canRead || p.alwaysReadable {
						verbs = append(verbs, types.VerbRead)
						expectGetErr = false
					}
					if canUpdate {
						verbs = append(verbs, types.VerbUpdate)
						if !withConfigFile {
							expectSetErr, expectResetErr = false, false
						}
					}
					if canCreate {
						verbs = append(verbs, types.VerbCreate)
						if canUpdate {
							expectSetErr = false
						}
					}
					allowRules := []types.Rule{
						{
							Resources: []string{p.kind},
							Verbs:     verbs,
						},
					}
					t.Run(fmt.Sprintf("get %v %v", verbs, withConfigFile), testOperation(p.get, allowRules, expectGetErr, withConfigFile))
					t.Run(fmt.Sprintf("set %v %v", verbs, withConfigFile), testOperation(p.set, allowRules, expectSetErr, withConfigFile))
					t.Run(fmt.Sprintf("reset %v %v", verbs, withConfigFile), testOperation(p.reset, allowRules, expectResetErr, withConfigFile))
				}
			}
		}
	}

	runTestCases(false)
	runTestCases(true)
}

func TestAuthPreferenceRBAC(t *testing.T) {
	t.Parallel()
	ctx := context.Background()
	testDynamicallyConfigurableRBAC(t, testDynamicallyConfigurableRBACParams{
		kind: types.KindClusterAuthPreference,
		storeDefault: func(s *Server) {
			s.SetAuthPreference(ctx, types.DefaultAuthPreference())
		},
		storeConfigFile: func(s *Server) {
			authPref := types.DefaultAuthPreference()
			authPref.SetOrigin(types.OriginConfigFile)
			s.SetAuthPreference(ctx, authPref)
		},
		get: func(s *ServerWithRoles) error {
			_, err := s.GetAuthPreference(ctx)
			return err
		},
		set: func(s *ServerWithRoles) error {
			return s.SetAuthPreference(ctx, types.DefaultAuthPreference())
		},
		reset: func(s *ServerWithRoles) error {
			return s.ResetAuthPreference(ctx)
		},
		alwaysReadable: true,
	})
}

func TestClusterNetworkingConfigRBAC(t *testing.T) {
	t.Parallel()
	ctx := context.Background()
	testDynamicallyConfigurableRBAC(t, testDynamicallyConfigurableRBACParams{
		kind: types.KindClusterNetworkingConfig,
		storeDefault: func(s *Server) {
			s.SetClusterNetworkingConfig(ctx, types.DefaultClusterNetworkingConfig())
		},
		storeConfigFile: func(s *Server) {
			netConfig := types.DefaultClusterNetworkingConfig()
			netConfig.SetOrigin(types.OriginConfigFile)
			s.SetClusterNetworkingConfig(ctx, netConfig)
		},
		get: func(s *ServerWithRoles) error {
			_, err := s.GetClusterNetworkingConfig(ctx)
			return err
		},
		set: func(s *ServerWithRoles) error {
			return s.SetClusterNetworkingConfig(ctx, types.DefaultClusterNetworkingConfig())
		},
		reset: func(s *ServerWithRoles) error {
			return s.ResetClusterNetworkingConfig(ctx)
		},
	})
}

func TestSessionRecordingConfigRBAC(t *testing.T) {
	t.Parallel()
	ctx := context.Background()
	testDynamicallyConfigurableRBAC(t, testDynamicallyConfigurableRBACParams{
		kind: types.KindSessionRecordingConfig,
		storeDefault: func(s *Server) {
			s.SetSessionRecordingConfig(ctx, types.DefaultSessionRecordingConfig())
		},
		storeConfigFile: func(s *Server) {
			recConfig := types.DefaultSessionRecordingConfig()
			recConfig.SetOrigin(types.OriginConfigFile)
			s.SetSessionRecordingConfig(ctx, recConfig)
		},
		get: func(s *ServerWithRoles) error {
			_, err := s.GetSessionRecordingConfig(ctx)
			return err
		},
		set: func(s *ServerWithRoles) error {
			return s.SetSessionRecordingConfig(ctx, types.DefaultSessionRecordingConfig())
		},
		reset: func(s *ServerWithRoles) error {
			return s.ResetSessionRecordingConfig(ctx)
		},
	})
}

// TestListNodes users can retrieve nodes with the appropriate permissions.
func TestListNodes(t *testing.T) {
	t.Parallel()
	ctx := context.Background()
	srv := newTestTLSServer(t)

	// Create test nodes.
	for i := 0; i < 10; i++ {
		name := uuid.New()
		node, err := types.NewServerWithLabels(
			name,
			types.KindNode,
			types.ServerSpecV2{},
			map[string]string{"name": name},
		)
		require.NoError(t, err)

		_, err = srv.Auth().UpsertNode(ctx, node)
		require.NoError(t, err)
	}

	testNodes, err := srv.Auth().GetNodes(ctx, defaults.Namespace)
	require.NoError(t, err)

	// create user, role, and client
	username := "user"
	user, role, err := CreateUserAndRole(srv.Auth(), username, nil)
	require.NoError(t, err)
	identity := TestUser(user.GetName())
	clt, err := srv.NewClient(identity)
	require.NoError(t, err)

	// permit user to list all nodes
	role.SetNodeLabels(types.Allow, types.Labels{types.Wildcard: {types.Wildcard}})
	require.NoError(t, srv.Auth().UpsertRole(ctx, role))

	// listing nodes 0-4 should list first 5 nodes
	nodes, _, err := clt.ListNodes(ctx, defaults.Namespace, 5, "")
	require.NoError(t, err)
	require.EqualValues(t, 5, len(nodes))
	expectedNodes := testNodes[:5]
	require.Empty(t, cmp.Diff(expectedNodes, nodes))

	// remove permission for third node
	role.SetNodeLabels(types.Deny, types.Labels{"name": {testNodes[3].GetName()}})
	require.NoError(t, srv.Auth().UpsertRole(ctx, role))

	// listing nodes 0-4 should skip the third node and add the fifth to the end.
	nodes, _, err = clt.ListNodes(ctx, defaults.Namespace, 5, "")
	require.NoError(t, err)
	require.EqualValues(t, 5, len(nodes))
	expectedNodes = append(testNodes[:3], testNodes[4:6]...)
	require.Empty(t, cmp.Diff(expectedNodes, nodes))
}

// TestAPILockedOut tests Auth API when there are locks involved.
func TestAPILockedOut(t *testing.T) {
	t.Parallel()
	ctx := context.Background()
	srv := newTestTLSServer(t)

	// Create user, role and client.
	user, role, err := CreateUserAndRole(srv.Auth(), "test-user", nil)
	require.NoError(t, err)
	clt, err := srv.NewClient(TestUser(user.GetName()))
	require.NoError(t, err)

	// Prepare an operation requiring authorization.
	testOp := func() error {
		_, err := clt.GetUser(user.GetName(), false)
		return err
	}

	// With no locks, the operation should pass with no error.
	require.NoError(t, testOp())

	// With a lock targeting the user, the operation should be denied.
	lock, err := types.NewLock("user-lock", types.LockSpecV2{
		Target: types.LockTarget{User: user.GetName()},
	})
	require.NoError(t, err)
	require.NoError(t, srv.Auth().UpsertLock(ctx, lock))
	err = testOp()
	require.Error(t, err)
	require.True(t, trace.IsAccessDenied(err))

	// Delete the lock.
	require.NoError(t, srv.Auth().DeleteLock(ctx, lock.GetName()))
	require.NoError(t, testOp())

	// Create a new lock targeting the user's role.
	roleLock, err := types.NewLock("role-lock", types.LockSpecV2{
		Target: types.LockTarget{Role: role.GetName()},
	})
	require.NoError(t, err)
	require.NoError(t, srv.Auth().UpsertLock(ctx, roleLock))
	err = testOp()
	require.Error(t, err)
	require.True(t, trace.IsAccessDenied(err))
}

func serverWithAllowRules(t *testing.T, srv *TestAuthServer, allowRules []types.Rule) *ServerWithRoles {
	username := "test-user"
	_, role, err := CreateUserAndRoleWithoutRoles(srv.AuthServer, username, nil)
	require.NoError(t, err)
	role.SetRules(types.Allow, allowRules)
	err = srv.AuthServer.UpsertRole(context.TODO(), role)
	require.NoError(t, err)

	localUser := LocalUser{Username: username, Identity: tlsca.Identity{Username: username}}
	authContext, err := contextForLocalUser(localUser, srv.AuthServer)
	require.NoError(t, err)

	return &ServerWithRoles{
		authServer: srv.AuthServer,
		sessions:   srv.SessionServer,
		alog:       srv.AuditLog,
		context:    *authContext,
	}
}

// TestDatabasesCRUDRBAC verifies RBAC is applied to database CRUD methods.
func TestDatabasesCRUDRBAC(t *testing.T) {
	t.Parallel()
	ctx := context.Background()
	srv := newTestTLSServer(t)

	// Setup a couple of users:
	// - "dev" only has access to databases with labels env=dev
	// - "admin" has access to all databases
	dev, devRole, err := CreateUserAndRole(srv.Auth(), "dev", nil)
	require.NoError(t, err)
	devRole.SetDatabaseLabels(types.Allow, types.Labels{"env": {"dev"}})
	require.NoError(t, srv.Auth().UpsertRole(ctx, devRole))
	devClt, err := srv.NewClient(TestUser(dev.GetName()))
	require.NoError(t, err)

	admin, adminRole, err := CreateUserAndRole(srv.Auth(), "admin", nil)
	require.NoError(t, err)
	adminRole.SetDatabaseLabels(types.Allow, types.Labels{types.Wildcard: {types.Wildcard}})
	require.NoError(t, srv.Auth().UpsertRole(ctx, adminRole))
	adminClt, err := srv.NewClient(TestUser(admin.GetName()))
	require.NoError(t, err)

	// Prepare a couple of database resources.
	devDatabase, err := types.NewDatabaseV3(types.Metadata{
		Name:   "dev",
		Labels: map[string]string{"env": "dev", types.OriginLabel: types.OriginDynamic},
	}, types.DatabaseSpecV3{
		Protocol: libdefaults.ProtocolPostgres,
		URI:      "localhost:5432",
	})
	require.NoError(t, err)
	adminDatabase, err := types.NewDatabaseV3(types.Metadata{
		Name:   "admin",
		Labels: map[string]string{"env": "prod", types.OriginLabel: types.OriginDynamic},
	}, types.DatabaseSpecV3{
		Protocol: libdefaults.ProtocolMySQL,
		URI:      "localhost:3306",
	})
	require.NoError(t, err)

	// Dev shouldn't be able to create prod database...
	err = devClt.CreateDatabase(ctx, adminDatabase)
	require.True(t, trace.IsAccessDenied(err))

	// ... but can create dev database.
	err = devClt.CreateDatabase(ctx, devDatabase)
	require.NoError(t, err)

	// Admin can create prod database.
	err = adminClt.CreateDatabase(ctx, adminDatabase)
	require.NoError(t, err)

	// Dev shouldn't be able to update prod database...
	err = devClt.UpdateDatabase(ctx, adminDatabase)
	require.True(t, trace.IsAccessDenied(err))

	// ... but can update dev database.
	err = devClt.UpdateDatabase(ctx, devDatabase)
	require.NoError(t, err)

	// Dev shouldn't be able to update labels on the prod database.
	adminDatabase.SetStaticLabels(map[string]string{"env": "dev", types.OriginLabel: types.OriginDynamic})
	err = devClt.UpdateDatabase(ctx, adminDatabase)
	require.True(t, trace.IsAccessDenied(err))
	adminDatabase.SetStaticLabels(map[string]string{"env": "prod", types.OriginLabel: types.OriginDynamic}) // Reset.

	// Dev shouldn't be able to get prod database...
	_, err = devClt.GetDatabase(ctx, adminDatabase.GetName())
	require.True(t, trace.IsAccessDenied(err))

	// ... but can get dev database.
	db, err := devClt.GetDatabase(ctx, devDatabase.GetName())
	require.NoError(t, err)
	require.Empty(t, cmp.Diff(devDatabase, db,
		cmpopts.IgnoreFields(types.Metadata{}, "ID"),
	))

	// Admin can get both databases.
	db, err = adminClt.GetDatabase(ctx, adminDatabase.GetName())
	require.NoError(t, err)
	require.Empty(t, cmp.Diff(adminDatabase, db,
		cmpopts.IgnoreFields(types.Metadata{}, "ID"),
	))
	db, err = adminClt.GetDatabase(ctx, devDatabase.GetName())
	require.NoError(t, err)
	require.Empty(t, cmp.Diff(devDatabase, db,
		cmpopts.IgnoreFields(types.Metadata{}, "ID"),
	))

	// When listing databases, dev should only see one.
	dbs, err := devClt.GetDatabases(ctx)
	require.NoError(t, err)
	require.Empty(t, cmp.Diff([]types.Database{devDatabase}, dbs,
		cmpopts.IgnoreFields(types.Metadata{}, "ID"),
	))

	// Admin should see both.
	dbs, err = adminClt.GetDatabases(ctx)
	require.NoError(t, err)
	require.Empty(t, cmp.Diff([]types.Database{adminDatabase, devDatabase}, dbs,
		cmpopts.IgnoreFields(types.Metadata{}, "ID"),
	))

	// Dev shouldn't be able to delete dev database...
	err = devClt.DeleteDatabase(ctx, adminDatabase.GetName())
	require.True(t, trace.IsAccessDenied(err))

	// ... but can delete dev database.
	err = devClt.DeleteDatabase(ctx, devDatabase.GetName())
	require.NoError(t, err)

	// Admin should be able to delete admin database.
	err = adminClt.DeleteDatabase(ctx, adminDatabase.GetName())
	require.NoError(t, err)

	// Create both databases again to test "delete all" functionality.
	require.NoError(t, devClt.CreateDatabase(ctx, devDatabase))
	require.NoError(t, adminClt.CreateDatabase(ctx, adminDatabase))

	// Dev should only be able to delete dev database.
	err = devClt.DeleteAllDatabases(ctx)
	require.NoError(t, err)
	dbs, err = adminClt.GetDatabases(ctx)
	require.NoError(t, err)
	require.Empty(t, cmp.Diff([]types.Database{adminDatabase}, dbs,
		cmpopts.IgnoreFields(types.Metadata{}, "ID"),
	))

	// Admin should be able to delete all.
	err = adminClt.DeleteAllDatabases(ctx)
	require.NoError(t, err)
	dbs, err = adminClt.GetDatabases(ctx)
	require.NoError(t, err)
	require.Len(t, dbs, 0)
}

func TestGetDatabaseServers(t *testing.T) {
	t.Parallel()
	ctx := context.Background()
	srv := newTestTLSServer(t)

	// Create test databases.
	for i := 0; i < 5; i++ {
		name := uuid.New()
		db, err := types.NewDatabaseServerV3(types.Metadata{
			Name:   name,
			Labels: map[string]string{"name": name},
		}, types.DatabaseServerSpecV3{
			Protocol: "postgres",
			URI:      "example.com",
			Hostname: "host",
			HostID:   "hostid",
		})
		require.NoError(t, err)

		_, err = srv.Auth().UpsertDatabaseServer(ctx, db)
		require.NoError(t, err)
	}

	testServers, err := srv.Auth().GetDatabaseServers(ctx, defaults.Namespace)
	require.NoError(t, err)

	// create user, role, and client
	username := "user"
	user, role, err := CreateUserAndRole(srv.Auth(), username, nil)
	require.NoError(t, err)
	identity := TestUser(user.GetName())
	clt, err := srv.NewClient(identity)
	require.NoError(t, err)

	// permit user to get the first database
	role.SetDatabaseLabels(types.Allow, types.Labels{"name": {testServers[0].GetName()}})
	require.NoError(t, srv.Auth().UpsertRole(ctx, role))
	servers, err := clt.GetDatabaseServers(ctx, defaults.Namespace)
	require.NoError(t, err)
	require.EqualValues(t, 1, len(servers))
	require.Empty(t, cmp.Diff(testServers[0:1], servers))

	// permit user to get all databases
	role.SetDatabaseLabels(types.Allow, types.Labels{types.Wildcard: {types.Wildcard}})
	require.NoError(t, srv.Auth().UpsertRole(ctx, role))
	servers, err = clt.GetDatabaseServers(ctx, defaults.Namespace)
	require.NoError(t, err)
	require.EqualValues(t, len(testServers), len(servers))
	require.Empty(t, cmp.Diff(testServers, servers))

	// deny user to get the first database
	role.SetDatabaseLabels(types.Deny, types.Labels{"name": {testServers[0].GetName()}})
	require.NoError(t, srv.Auth().UpsertRole(ctx, role))
	servers, err = clt.GetDatabaseServers(ctx, defaults.Namespace)
	require.NoError(t, err)
	require.EqualValues(t, len(testServers[1:]), len(servers))
	require.Empty(t, cmp.Diff(testServers[1:], servers))

	// deny user to get all databases
	role.SetDatabaseLabels(types.Deny, types.Labels{types.Wildcard: {types.Wildcard}})
	require.NoError(t, srv.Auth().UpsertRole(ctx, role))
	servers, err = clt.GetDatabaseServers(ctx, defaults.Namespace)
	require.NoError(t, err)
	require.EqualValues(t, 0, len(servers))
	require.Empty(t, cmp.Diff([]types.DatabaseServer{}, servers))
}

// TestGetApplicationServers verifies RBAC is applied when fetching app servers.
func TestGetApplicationServers(t *testing.T) {
	t.Parallel()
	ctx := context.Background()
	srv := newTestTLSServer(t)

	// Create test app servers.
	for i := 0; i < 5; i++ {
		name := fmt.Sprintf("app-%v", i)
		app, err := types.NewAppV3(types.Metadata{
			Name:   name,
			Labels: map[string]string{"name": name},
		},
			types.AppSpecV3{URI: "localhost"})
		require.NoError(t, err)
		server, err := types.NewAppServerV3FromApp(app, "host", "hostid")
		require.NoError(t, err)

		_, err = srv.Auth().UpsertApplicationServer(ctx, server)
		require.NoError(t, err)
	}

	testServers, err := srv.Auth().GetApplicationServers(ctx, defaults.Namespace)
	require.NoError(t, err)

	// create user, role, and client
	username := "user"
	user, role, err := CreateUserAndRole(srv.Auth(), username, nil)
	require.NoError(t, err)
	identity := TestUser(user.GetName())
	clt, err := srv.NewClient(identity)
	require.NoError(t, err)

	// permit user to get the first app
	role.SetAppLabels(types.Allow, types.Labels{"name": {testServers[0].GetName()}})
	require.NoError(t, srv.Auth().UpsertRole(ctx, role))
	servers, err := clt.GetApplicationServers(ctx, defaults.Namespace)
	require.NoError(t, err)
	require.EqualValues(t, 1, len(servers))
	require.Empty(t, cmp.Diff(testServers[0:1], servers))

	// permit user to get all apps
	role.SetAppLabels(types.Allow, types.Labels{types.Wildcard: {types.Wildcard}})
	require.NoError(t, srv.Auth().UpsertRole(ctx, role))
	servers, err = clt.GetApplicationServers(ctx, defaults.Namespace)
	require.NoError(t, err)
	require.EqualValues(t, len(testServers), len(servers))
	require.Empty(t, cmp.Diff(testServers, servers))

	// deny user to get the first app
	role.SetAppLabels(types.Deny, types.Labels{"name": {testServers[0].GetName()}})
	require.NoError(t, srv.Auth().UpsertRole(ctx, role))
	servers, err = clt.GetApplicationServers(ctx, defaults.Namespace)
	require.NoError(t, err)
	require.EqualValues(t, len(testServers[1:]), len(servers))
	require.Empty(t, cmp.Diff(testServers[1:], servers))

	// deny user to get all apps
	role.SetAppLabels(types.Deny, types.Labels{types.Wildcard: {types.Wildcard}})
	require.NoError(t, srv.Auth().UpsertRole(ctx, role))
	servers, err = clt.GetApplicationServers(ctx, defaults.Namespace)
	require.NoError(t, err)
	require.EqualValues(t, 0, len(servers))
}

func TestGetAppServers(t *testing.T) {
	t.Parallel()
	ctx := context.Background()
	srv := newTestTLSServer(t)

	// Create test apps.
	for i := 0; i < 5; i++ {
		name := uuid.New()
		app, err := types.NewServerWithLabels(
			name,
			types.KindAppServer,
			types.ServerSpecV2{
				Apps: []*types.App{{
					Name:         name,
					StaticLabels: map[string]string{"name": name},
					URI:          "localhost",
				}},
			},
			nil,
		)
		require.NoError(t, err)

		_, err = srv.Auth().UpsertAppServer(ctx, app)
		require.NoError(t, err)
	}

	testServers, err := srv.Auth().GetAppServers(ctx, defaults.Namespace)
	require.NoError(t, err)

	// create user, role, and client
	username := "user"
	user, role, err := CreateUserAndRole(srv.Auth(), username, nil)
	require.NoError(t, err)
	identity := TestUser(user.GetName())
	clt, err := srv.NewClient(identity)
	require.NoError(t, err)

	// permit user to get the first app
	role.SetAppLabels(types.Allow, types.Labels{"name": {testServers[0].GetName()}})
	require.NoError(t, srv.Auth().UpsertRole(ctx, role))
	servers, err := clt.GetAppServers(ctx, defaults.Namespace)
	require.NoError(t, err)
	require.EqualValues(t, len(testServers), len(servers))
	for i := 1; i < len(servers); i++ {
		// servers other than the first should have no apps
		require.Empty(t, servers[i].GetApps())
		// set apps to be equal to compare other fields
		servers[i].SetApps(testServers[i].GetApps())
	}
	require.Empty(t, cmp.Diff(testServers, servers))

	// permit user to get all apps
	role.SetAppLabels(types.Allow, types.Labels{types.Wildcard: {types.Wildcard}})
	require.NoError(t, srv.Auth().UpsertRole(ctx, role))
	servers, err = clt.GetAppServers(ctx, defaults.Namespace)
	require.NoError(t, err)
	require.EqualValues(t, len(testServers), len(servers))
	require.Empty(t, cmp.Diff(testServers, servers))

	// deny user to get the first app
	role.SetAppLabels(types.Deny, types.Labels{"name": {testServers[0].GetName()}})
	require.NoError(t, srv.Auth().UpsertRole(ctx, role))
	servers, err = clt.GetAppServers(ctx, defaults.Namespace)
	require.NoError(t, err)
	require.EqualValues(t, len(testServers), len(servers))
	// first server should have no apps
	require.Empty(t, servers[0].GetApps())
	// set apps to be equal to compare other fields
	servers[0].SetApps(testServers[0].GetApps())
	require.Empty(t, cmp.Diff(testServers, servers))

	// deny user to get all apps
	role.SetAppLabels(types.Deny, types.Labels{types.Wildcard: {types.Wildcard}})
	require.NoError(t, srv.Auth().UpsertRole(ctx, role))
	servers, err = clt.GetAppServers(ctx, defaults.Namespace)
	require.NoError(t, err)
	require.EqualValues(t, len(testServers), len(servers))
	for i := 0; i < len(servers); i++ {
		// servers other than the first should have no apps
		require.Empty(t, servers[i].GetApps())
		// set apps to be equal to compare other fields
		servers[i].SetApps(testServers[i].GetApps())
	}
	require.Empty(t, cmp.Diff(testServers, servers))
}

// TestApps verifies RBAC is applied to app resources.
func TestApps(t *testing.T) {
	t.Parallel()
	ctx := context.Background()
	srv := newTestTLSServer(t)

	// Setup a couple of users:
	// - "dev" only has access to apps with labels env=dev
	// - "admin" has access to all apps
	dev, devRole, err := CreateUserAndRole(srv.Auth(), "dev", nil)
	require.NoError(t, err)
	devRole.SetAppLabels(types.Allow, types.Labels{"env": {"dev"}})
	require.NoError(t, srv.Auth().UpsertRole(ctx, devRole))
	devClt, err := srv.NewClient(TestUser(dev.GetName()))
	require.NoError(t, err)

	admin, adminRole, err := CreateUserAndRole(srv.Auth(), "admin", nil)
	require.NoError(t, err)
	adminRole.SetAppLabels(types.Allow, types.Labels{types.Wildcard: {types.Wildcard}})
	require.NoError(t, srv.Auth().UpsertRole(ctx, adminRole))
	adminClt, err := srv.NewClient(TestUser(admin.GetName()))
	require.NoError(t, err)

	// Prepare a couple of app resources.
	devApp, err := types.NewAppV3(types.Metadata{
		Name:   "dev",
		Labels: map[string]string{"env": "dev", types.OriginLabel: types.OriginDynamic},
	}, types.AppSpecV3{
		URI: "localhost1",
	})
	require.NoError(t, err)
	adminApp, err := types.NewAppV3(types.Metadata{
		Name:   "admin",
		Labels: map[string]string{"env": "prod", types.OriginLabel: types.OriginDynamic},
	}, types.AppSpecV3{
		URI: "localhost2",
	})
	require.NoError(t, err)

	// Dev shouldn't be able to create prod app...
	err = devClt.CreateApp(ctx, adminApp)
	require.True(t, trace.IsAccessDenied(err))

	// ... but can create dev app.
	err = devClt.CreateApp(ctx, devApp)
	require.NoError(t, err)

	// Admin can create prod app.
	err = adminClt.CreateApp(ctx, adminApp)
	require.NoError(t, err)

	// Dev shouldn't be able to update prod app...
	err = devClt.UpdateApp(ctx, adminApp)
	require.True(t, trace.IsAccessDenied(err))

	// ... but can update dev app.
	err = devClt.UpdateApp(ctx, devApp)
	require.NoError(t, err)

	// Dev shouldn't be able to update labels on the prod app.
	adminApp.SetStaticLabels(map[string]string{"env": "dev", types.OriginLabel: types.OriginDynamic})
	err = devClt.UpdateApp(ctx, adminApp)
	require.True(t, trace.IsAccessDenied(err))
	adminApp.SetStaticLabels(map[string]string{"env": "prod", types.OriginLabel: types.OriginDynamic}) // Reset.

	// Dev shouldn't be able to get prod app...
	_, err = devClt.GetApp(ctx, adminApp.GetName())
	require.True(t, trace.IsAccessDenied(err))

	// ... but can get dev app.
	app, err := devClt.GetApp(ctx, devApp.GetName())
	require.NoError(t, err)
	require.Empty(t, cmp.Diff(devApp, app,
		cmpopts.IgnoreFields(types.Metadata{}, "ID"),
	))

	// Admin can get both apps.
	app, err = adminClt.GetApp(ctx, adminApp.GetName())
	require.NoError(t, err)
	require.Empty(t, cmp.Diff(adminApp, app,
		cmpopts.IgnoreFields(types.Metadata{}, "ID"),
	))
	app, err = adminClt.GetApp(ctx, devApp.GetName())
	require.NoError(t, err)
	require.Empty(t, cmp.Diff(devApp, app,
		cmpopts.IgnoreFields(types.Metadata{}, "ID"),
	))

	// When listing apps, dev should only see one.
	apps, err := devClt.GetApps(ctx)
	require.NoError(t, err)
	require.Empty(t, cmp.Diff([]types.Application{devApp}, apps,
		cmpopts.IgnoreFields(types.Metadata{}, "ID"),
	))

	// Admin should see both.
	apps, err = adminClt.GetApps(ctx)
	require.NoError(t, err)
	require.Empty(t, cmp.Diff([]types.Application{adminApp, devApp}, apps,
		cmpopts.IgnoreFields(types.Metadata{}, "ID"),
	))

	// Dev shouldn't be able to delete dev app...
	err = devClt.DeleteApp(ctx, adminApp.GetName())
	require.True(t, trace.IsAccessDenied(err))

	// ... but can delete dev app.
	err = devClt.DeleteApp(ctx, devApp.GetName())
	require.NoError(t, err)

	// Admin should be able to delete admin app.
	err = adminClt.DeleteApp(ctx, adminApp.GetName())
	require.NoError(t, err)

	// Create both apps again to test "delete all" functionality.
	require.NoError(t, devClt.CreateApp(ctx, devApp))
	require.NoError(t, adminClt.CreateApp(ctx, adminApp))

	// Dev should only be able to delete dev app.
	err = devClt.DeleteAllApps(ctx)
	require.NoError(t, err)
	apps, err = adminClt.GetApps(ctx)
	require.NoError(t, err)
	require.Empty(t, cmp.Diff([]types.Application{adminApp}, apps,
		cmpopts.IgnoreFields(types.Metadata{}, "ID"),
	))

	// Admin should be able to delete all.
	err = adminClt.DeleteAllApps(ctx)
	require.NoError(t, err)
	apps, err = adminClt.GetApps(ctx)
	require.NoError(t, err)
	require.Len(t, apps, 0)
}

// TestReplaceRemoteLocksRBAC verifies that only a remote proxy may replace the
// remote locks associated with its cluster.
func TestReplaceRemoteLocksRBAC(t *testing.T) {
	t.Parallel()
	ctx := context.Background()
	srv, err := NewTestAuthServer(TestAuthServerConfig{Dir: t.TempDir()})
	require.NoError(t, err)

	user, _, err := CreateUserAndRole(srv.AuthServer, "test-user", []string{})
	require.NoError(t, err)

	targetCluster := "cluster"
	tests := []struct {
		desc     string
		identity TestIdentity
		checkErr func(error) bool
	}{
		{
			desc:     "users may not replace remote locks",
			identity: TestUser(user.GetName()),
			checkErr: trace.IsAccessDenied,
		},
		{
			desc:     "local proxy may not replace remote locks",
			identity: TestBuiltin(types.RoleProxy),
			checkErr: trace.IsAccessDenied,
		},
		{
			desc:     "remote proxy of a non-target cluster may not replace the target's remote locks",
			identity: TestRemoteBuiltin(types.RoleProxy, "non-"+targetCluster),
			checkErr: trace.IsAccessDenied,
		},
		{
			desc:     "remote proxy of the target cluster may replace its remote locks",
			identity: TestRemoteBuiltin(types.RoleProxy, targetCluster),
			checkErr: func(err error) bool { return err == nil },
		},
	}

	lock, err := types.NewLock("test-lock", types.LockSpecV2{Target: types.LockTarget{User: "test-user"}})
	require.NoError(t, err)

	for _, test := range tests {
		t.Run(test.desc, func(t *testing.T) {
			authContext, err := srv.Authorizer.Authorize(context.WithValue(ctx, ContextUser, test.identity.I))
			require.NoError(t, err)

			s := &ServerWithRoles{
				authServer: srv.AuthServer,
				sessions:   srv.SessionServer,
				alog:       srv.AuditLog,
				context:    *authContext,
			}

			err = s.ReplaceRemoteLocks(ctx, targetCluster, []types.Lock{lock})
			require.True(t, test.checkErr(err), trace.DebugReport(err))
		})
	}
}

<<<<<<< HEAD
// TestIsMFARequiredMFADB tests isMFARequest logic per database protocol where different role matchers are used.
func TestIsMFARequiredMFADB(t *testing.T) {
	const (
		databaseName = "test-database"
		userName     = "test-username"
	)

	type modifyRoleFunc func(role types.Role)
	tests := []struct {
		name               string
		userRoleRequireMFA bool
		checkMFA           require.BoolAssertionFunc
		modifyRoleFunc     modifyRoleFunc
		dbProtocol         string
		req                *proto.IsMFARequiredRequest
	}{
		{
			name:     "RequireSessionMFA enabled MySQL protocol doesn't match database name",
			dbProtocol: libdefaults.ProtocolMySQL,
			req: &proto.IsMFARequiredRequest{
				Target: &proto.IsMFARequiredRequest_Database{
					Database: &proto.RouteToDatabase{
						ServiceName: databaseName,
						Protocol:    libdefaults.ProtocolMySQL,
						Username:    userName,
						Database:    "example",
					},
				},
			},
			modifyRoleFunc: func(role types.Role) {
				roleOpt := role.GetOptions()
				roleOpt.RequireSessionMFA = true
				role.SetOptions(roleOpt)

				role.SetDatabaseUsers(services.Allow, []string{types.Wildcard})
				role.SetDatabaseLabels(types.Allow, types.Labels{types.Wildcard: {types.Wildcard}})
				role.SetDatabaseNames(types.Allow, nil)
			},
			checkMFA: require.True,
		},
		{
			name:     "RequireSessionMFA disabled",
			dbProtocol: libdefaults.ProtocolMySQL,
			req: &proto.IsMFARequiredRequest{
				Target: &proto.IsMFARequiredRequest_Database{
					Database: &proto.RouteToDatabase{
						ServiceName: databaseName,
						Protocol:    libdefaults.ProtocolMySQL,
						Username:    userName,
						Database:    "example",
					},
				},
			},
			modifyRoleFunc: func(role types.Role) {
				roleOpt := role.GetOptions()
				roleOpt.RequireSessionMFA = false
				role.SetOptions(roleOpt)

				role.SetDatabaseUsers(services.Allow, []string{types.Wildcard})
				role.SetDatabaseLabels(types.Allow, types.Labels{types.Wildcard: {types.Wildcard}})
				role.SetDatabaseNames(types.Allow, nil)
			},
			checkMFA: require.False,
		},
		{
			name:     "RequireSessionMFA enabled Postgres protocol database name doesn't match",
			dbProtocol: libdefaults.ProtocolPostgres,
			req: &proto.IsMFARequiredRequest{
				Target: &proto.IsMFARequiredRequest_Database{
					Database: &proto.RouteToDatabase{
						ServiceName: databaseName,
						Protocol:    libdefaults.ProtocolPostgres,
						Username:    userName,
						Database:    "example",
					},
				},
			},
			modifyRoleFunc: func(role types.Role) {
				roleOpt := role.GetOptions()
				roleOpt.RequireSessionMFA = true
				role.SetOptions(roleOpt)

				role.SetDatabaseUsers(services.Allow, []string{types.Wildcard})
				role.SetDatabaseLabels(types.Allow, types.Labels{types.Wildcard: {types.Wildcard}})
				role.SetDatabaseNames(types.Allow, nil)
			},
			checkMFA: require.False,
		},
		{
			name:     "RequireSessionMFA enabled Postgres protocol database name matches",
			dbProtocol: libdefaults.ProtocolPostgres,
			req: &proto.IsMFARequiredRequest{
				Target: &proto.IsMFARequiredRequest_Database{
					Database: &proto.RouteToDatabase{
						ServiceName: databaseName,
						Protocol:    libdefaults.ProtocolPostgres,
						Username:    userName,
						Database:    "example",
					},
				},
			},
			modifyRoleFunc: func(role types.Role) {
				roleOpt := role.GetOptions()
				roleOpt.RequireSessionMFA = true
				role.SetOptions(roleOpt)

				role.SetDatabaseUsers(services.Allow, []string{types.Wildcard})
				role.SetDatabaseLabels(types.Allow, types.Labels{types.Wildcard: {types.Wildcard}})
				role.SetDatabaseNames(types.Allow, []string{"example"})
			},
			checkMFA: require.True,
		},
	}

	for _, tc := range tests {
		t.Run(tc.name, func(t *testing.T) {
			ctx := context.Background()
			srv := newTestTLSServer(t)

			// Enable MFA support.
			authPref, err := types.NewAuthPreference(types.AuthPreferenceSpecV2{
				Type:         constants.Local,
				SecondFactor: constants.SecondFactorOptional,
				U2F: &types.U2F{
					AppID:  "teleport",
					Facets: []string{"teleport"},
				},
			})
			require.NoError(t, err)
			err = srv.Auth().SetAuthPreference(ctx, authPref)
			require.NoError(t, err)

			database := &types.DatabaseServerV3{
				Kind:    types.KindDatabaseServer,
				Version: types.V3,
				Metadata: types.Metadata{
					Name: databaseName,
					Labels: map[string]string{
						"env": "dev",
					},
				},
				Spec: types.DatabaseServerSpecV3{
					Protocol: tc.dbProtocol,
					URI:      "example.com",
					Hostname: "host",
					HostID:   "hostID",
				},
			}
			_, err = srv.Auth().UpsertDatabaseServer(ctx, database)
			require.NoError(t, err)

			user, role, err := CreateUserAndRole(srv.Auth(), userName, []string{"test-role"})
			require.NoError(t, err)

			if tc.modifyRoleFunc != nil {
				tc.modifyRoleFunc(role)
			}
			err = srv.Auth().UpsertRole(ctx, role)
			require.NoError(t, err)

			cl, err := srv.NewClient(TestUser(user.GetName()))
			require.NoError(t, err)

			resp, err := cl.IsMFARequired(ctx, tc.req)
			require.NoError(t, err)
			tc.checkMFA(t, resp.GetRequired())
		})
	}
=======
// TestKindClusterConfig verifies that types.KindClusterConfig can be used
// as an alternative privilege to provide access to cluster configuration
// resources.
func TestKindClusterConfig(t *testing.T) {
	t.Parallel()
	ctx := context.Background()
	srv, err := NewTestAuthServer(TestAuthServerConfig{Dir: t.TempDir()})
	require.NoError(t, err)

	getClusterConfigResources := func(ctx context.Context, user types.User) []error {
		authContext, err := srv.Authorizer.Authorize(context.WithValue(ctx, ContextUser, TestUser(user.GetName()).I))
		require.NoError(t, err, trace.DebugReport(err))
		s := &ServerWithRoles{
			authServer: srv.AuthServer,
			sessions:   srv.SessionServer,
			alog:       srv.AuditLog,
			context:    *authContext,
		}
		_, err1 := s.GetClusterAuditConfig(ctx)
		_, err2 := s.GetClusterNetworkingConfig(ctx)
		_, err3 := s.GetSessionRecordingConfig(ctx)
		return []error{err1, err2, err3}
	}

	t.Run("without KindClusterConfig privilege", func(t *testing.T) {
		user, err := CreateUser(srv.AuthServer, "test-user")
		require.NoError(t, err)
		for _, err := range getClusterConfigResources(ctx, user) {
			require.Error(t, err)
			require.True(t, trace.IsAccessDenied(err))
		}
	})

	t.Run("with KindClusterConfig privilege", func(t *testing.T) {
		role, err := types.NewRole("test-role", types.RoleSpecV4{
			Allow: types.RoleConditions{
				Rules: []types.Rule{
					types.NewRule(types.KindClusterConfig, []string{types.VerbRead}),
				},
			},
		})
		require.NoError(t, err)
		user, err := CreateUser(srv.AuthServer, "test-user", role)
		require.NoError(t, err)
		for _, err := range getClusterConfigResources(ctx, user) {
			require.NoError(t, err)
		}
	})
>>>>>>> a0fd7a75
}<|MERGE_RESOLUTION|>--- conflicted
+++ resolved
@@ -957,7 +957,6 @@
 	}
 }
 
-<<<<<<< HEAD
 // TestIsMFARequiredMFADB tests isMFARequest logic per database protocol where different role matchers are used.
 func TestIsMFARequiredMFADB(t *testing.T) {
 	const (
@@ -975,7 +974,7 @@
 		req                *proto.IsMFARequiredRequest
 	}{
 		{
-			name:     "RequireSessionMFA enabled MySQL protocol doesn't match database name",
+			name:       "RequireSessionMFA enabled MySQL protocol doesn't match database name",
 			dbProtocol: libdefaults.ProtocolMySQL,
 			req: &proto.IsMFARequiredRequest{
 				Target: &proto.IsMFARequiredRequest_Database{
@@ -999,7 +998,7 @@
 			checkMFA: require.True,
 		},
 		{
-			name:     "RequireSessionMFA disabled",
+			name:       "RequireSessionMFA disabled",
 			dbProtocol: libdefaults.ProtocolMySQL,
 			req: &proto.IsMFARequiredRequest{
 				Target: &proto.IsMFARequiredRequest_Database{
@@ -1023,7 +1022,7 @@
 			checkMFA: require.False,
 		},
 		{
-			name:     "RequireSessionMFA enabled Postgres protocol database name doesn't match",
+			name:       "RequireSessionMFA enabled Postgres protocol database name doesn't match",
 			dbProtocol: libdefaults.ProtocolPostgres,
 			req: &proto.IsMFARequiredRequest{
 				Target: &proto.IsMFARequiredRequest_Database{
@@ -1047,7 +1046,7 @@
 			checkMFA: require.False,
 		},
 		{
-			name:     "RequireSessionMFA enabled Postgres protocol database name matches",
+			name:       "RequireSessionMFA enabled Postgres protocol database name matches",
 			dbProtocol: libdefaults.ProtocolPostgres,
 			req: &proto.IsMFARequiredRequest{
 				Target: &proto.IsMFARequiredRequest_Database{
@@ -1126,7 +1125,8 @@
 			tc.checkMFA(t, resp.GetRequired())
 		})
 	}
-=======
+}
+
 // TestKindClusterConfig verifies that types.KindClusterConfig can be used
 // as an alternative privilege to provide access to cluster configuration
 // resources.
@@ -1175,5 +1175,4 @@
 			require.NoError(t, err)
 		}
 	})
->>>>>>> a0fd7a75
 }