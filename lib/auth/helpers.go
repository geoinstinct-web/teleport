--- conflicted
+++ resolved
@@ -238,21 +238,17 @@
 		return nil, trace.Wrap(err)
 	}
 
-<<<<<<< HEAD
+	err = srv.AuthServer.SetClusterAuditConfig(ctx, types.DefaultClusterAuditConfig())
+	if err != nil {
+		return nil, trace.Wrap(err)
+	}
+
 	clusterNetworkingCfg := cfg.ClusterNetworkingConfig
 	if clusterNetworkingCfg == nil {
 		clusterNetworkingCfg = types.DefaultClusterNetworkingConfig()
 	}
 
 	err = srv.AuthServer.SetClusterNetworkingConfig(ctx, clusterNetworkingCfg)
-=======
-	err = srv.AuthServer.SetClusterAuditConfig(ctx, types.DefaultClusterAuditConfig())
-	if err != nil {
-		return nil, trace.Wrap(err)
-	}
-
-	err = srv.AuthServer.SetClusterNetworkingConfig(ctx, types.DefaultClusterNetworkingConfig())
->>>>>>> 52fb8133
 	if err != nil {
 		return nil, trace.Wrap(err)
 	}
