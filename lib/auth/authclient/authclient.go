--- conflicted
+++ resolved
@@ -58,12 +58,7 @@
 		Credentials: []apiclient.Credentials{
 			apiclient.LoadTLS(cfg.TLS),
 		},
-<<<<<<< HEAD
-=======
-		// Deliberately ignore HTTP proxies for backwards compatibility.
-		IgnoreHTTPProxy:      true,
 		CircuitBreakerConfig: cfg.CircuitBreakerConfig,
->>>>>>> cecf9dce
 	})
 	if err != nil {
 		return nil, trace.Wrap(err, "failed direct dial to auth server: %v", err)
