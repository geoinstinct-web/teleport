/*
Copyright 2015 Gravitational, Inc.

Licensed under the Apache License, Version 2.0 (the "License");
you may not use this file except in compliance with the License.
You may obtain a copy of the License at

    http://www.apache.org/licenses/LICENSE-2.0

Unless required by applicable law or agreed to in writing, software
distributed under the License is distributed on an "AS IS" BASIS,
WITHOUT WARRANTIES OR CONDITIONS OF ANY KIND, either express or implied.
See the License for the specific language governing permissions and
limitations under the License.
*/

package auth

import (
	"context"
	"crypto/x509"

	"github.com/gravitational/teleport/lib/utils/githubactions"

	"github.com/gravitational/teleport"
	"github.com/gravitational/teleport/api/breaker"
	"github.com/gravitational/teleport/api/client"
	"github.com/gravitational/teleport/api/client/proto"
	"github.com/gravitational/teleport/api/metadata"
	"github.com/gravitational/teleport/api/types"
	"github.com/gravitational/teleport/lib"
	"github.com/gravitational/teleport/lib/auth/native"
	"github.com/gravitational/teleport/lib/defaults"
	"github.com/gravitational/teleport/lib/srv/alpnproxy/common"
	"github.com/gravitational/teleport/lib/tlsca"
	"github.com/gravitational/teleport/lib/utils"

	"github.com/gravitational/trace"
	"github.com/jonboulle/clockwork"
	"golang.org/x/net/http2"
	"google.golang.org/grpc"
	"google.golang.org/grpc/credentials"
)

// LocalRegister is used to generate host keys when a node or proxy is running
// within the same process as the Auth Server and as such, does not need to
// use provisioning tokens.
func LocalRegister(id IdentityID, authServer *Server, additionalPrincipals, dnsNames []string, remoteAddr string, systemRoles []types.SystemRole) (*Identity, error) {
	priv, pub, err := native.GenerateKeyPair()
	if err != nil {
		return nil, trace.Wrap(err)
	}

	tlsPub, err := PrivateKeyToPublicKeyTLS(priv)
	if err != nil {
		return nil, trace.Wrap(err)
	}

	// If local registration is happening and no remote address was passed in
	// (which means no advertise IP was set), use localhost.
	if remoteAddr == "" {
		remoteAddr = defaults.Localhost
	}
	certs, err := authServer.GenerateHostCerts(context.Background(),
		&proto.HostCertsRequest{
			HostID:               id.HostUUID,
			NodeName:             id.NodeName,
			Role:                 id.Role,
			AdditionalPrincipals: additionalPrincipals,
			RemoteAddr:           remoteAddr,
			DNSNames:             dnsNames,
			NoCache:              true,
			PublicSSHKey:         pub,
			PublicTLSKey:         tlsPub,
			SystemRoles:          systemRoles,
		})
	if err != nil {
		return nil, trace.Wrap(err)
	}

	identity, err := ReadIdentityFromKeyPair(priv, certs)
	if err != nil {
		return nil, trace.Wrap(err)
	}

	return identity, nil
}

// RegisterParams specifies parameters
// for first time register operation with auth server
type RegisterParams struct {
	// Token is a secure token to join the cluster
	Token string
	// ID is identity ID
	ID IdentityID
	// AuthServers is a list of auth servers to dial
	AuthServers []utils.NetAddr
	// ProxyServer is a proxy server to dial
	ProxyServer utils.NetAddr
	// AdditionalPrincipals is a list of additional principals to dial
	AdditionalPrincipals []string
	// DNSNames is a list of DNS names to add to x509 certificate
	DNSNames []string
	// PublicTLSKey is a server's public key to sign
	PublicTLSKey []byte
	// PublicSSHKey is a server's public SSH key to sign
	PublicSSHKey []byte
	// CipherSuites is a list of cipher suites to use for TLS client connection
	CipherSuites []uint16
	// CAPins are the SKPI hashes of the CAs used to verify the Auth Server.
	CAPins []string
	// CAPath is the path to the CA file.
	CAPath string
	// GetHostCredentials is a client that can fetch host credentials.
	GetHostCredentials HostCredentials
	// Clock specifies the time provider. Will be used to override the time anchor
	// for TLS certificate verification.
	// Defaults to real clock if unspecified
	Clock clockwork.Clock
	// JoinMethod is the joining method used for this register request.
	JoinMethod types.JoinMethod
	// ec2IdentityDocument is used for Simplified Node Joining to prove the
	// identity of a joining EC2 instance.
	ec2IdentityDocument []byte
	// CircuitBreakerConfig defines how the circuit breaker should behave.
	CircuitBreakerConfig breaker.Config
	// FIPS means FedRAMP/FIPS 140-2 compliant configuration was requested.
	FIPS bool
	// IDToken is a token retrieved from a workload identity provider for
	// certain join types e.g GitHub, Google.
	IDToken string
}

func (r *RegisterParams) checkAndSetDefaults() error {
	if r.Clock == nil {
		r.Clock = clockwork.NewRealClock()
	}

	if err := r.verifyAuthOrProxyAddress(); err != nil {
		return trace.BadParameter("no auth or proxy servers set")
	}

	return nil
}

func (r *RegisterParams) verifyAuthOrProxyAddress() error {
	haveAuthServers := len(r.AuthServers) > 0
	haveProxyServer := !r.ProxyServer.IsEmpty()

	if !haveAuthServers && !haveProxyServer {
		return trace.BadParameter("no auth or proxy servers set")
	}

	if haveAuthServers && haveProxyServer {
		return trace.BadParameter("only one of auth or proxy server should be set")
	}

	return nil
}

// CredGetter is an interface for a client that can be used to get host
// credentials. This interface is needed because lib/client can not be imported
// in lib/auth due to circular imports.
type HostCredentials func(context.Context, string, bool, types.RegisterUsingTokenRequest) (*proto.Certs, error)

// Register is used to generate host keys when a node or proxy are running on
// different hosts than the auth server. This method requires provisioning
// tokens to prove a valid auth server was used to issue the joining request
// as well as a method for the node to validate the auth server.
func Register(params RegisterParams) (*proto.Certs, error) {
<<<<<<< HEAD
	params.setDefaults()
	ctx := context.TODO()
=======
	if err := params.checkAndSetDefaults(); err != nil {
		return nil, trace.Wrap(err)
	}
>>>>>>> 77f8a4ef
	// Read in the token. The token can either be passed in or come from a file
	// on disk.
	token, err := utils.TryReadValueAsFile(params.Token)
	if err != nil {
		return nil, trace.Wrap(err)
	}

	// add EC2 Identity Document to params if required for given join method
	if params.JoinMethod == types.JoinMethodEC2 {
		if !utils.IsEC2NodeID(params.ID.HostUUID) {
			return nil, trace.BadParameter(
				`Host ID %q is not valid when using the EC2 join method, `+
					`try removing the "host_uuid" file in your teleport data dir `+
					`(e.g. /var/lib/teleport/host_uuid)`,
				params.ID.HostUUID)
		}
		params.ec2IdentityDocument, err = utils.GetEC2IdentityDocument()
		if err != nil {
			return nil, trace.Wrap(err)
		}
	} else if params.JoinMethod == types.JoinMethodGitHub {
		params.IDToken, err = githubactions.NewIDTokenSource().GetIDToken(ctx)
		if err != nil {
			return nil, trace.Wrap(err)
		}
	}

	type registerMethod struct {
		call func(token string, params RegisterParams) (*proto.Certs, error)
		desc string
	}

	registerThroughAuth := registerMethod{registerThroughAuth, "with auth server"}
	registerThroughProxy := registerMethod{registerThroughProxy, "via proxy server"}

	registerMethods := []registerMethod{registerThroughAuth, registerThroughProxy}

	if !params.ProxyServer.IsEmpty() {
		log.WithField("proxy-server", params.ProxyServer).Debugf("Registering node to the cluster.")

		registerMethods = []registerMethod{registerThroughProxy}

		if proxyServerIsAuth(params.ProxyServer) {
			log.Debugf("The specified proxy server appears to be an auth server.")
		}
	} else {
		log.WithField("auth-servers", params.AuthServers).Debugf("Registering node to the cluster.")

		if params.GetHostCredentials == nil {
			log.Debugf("Missing client, it is not possible to register through proxy.")
			registerMethods = []registerMethod{registerThroughAuth}
		} else if authServerIsProxy(params.AuthServers) {
			log.Debugf("The first specified auth server appears to be a proxy.")
			registerMethods = []registerMethod{registerThroughProxy, registerThroughAuth}
		}
	}

	var collectedErrs []error
	for _, method := range registerMethods {
		log.Infof("Attempting registration %s.", method.desc)
		certs, err := method.call(token, params)
		if err != nil {
			collectedErrs = append(collectedErrs, err)
			log.WithError(err).Debugf("Registration %s failed.", method.desc)
			continue
		}
		log.Infof("Successfully registered %s.", method.desc)
		return certs, nil
	}
	return nil, trace.NewAggregate(collectedErrs...)
}

// authServerIsProxy returns true if the first specified auth server
// to register with appears to be a proxy.
func authServerIsProxy(servers []utils.NetAddr) bool {
	if len(servers) == 0 {
		return false
	}
	port := servers[0].Port(0)
	return port == defaults.HTTPListenPort || port == teleport.StandardHTTPSPort
}

// proxyServerIsAuth returns true if the address given to register with
// appears to be an auth server.
func proxyServerIsAuth(server utils.NetAddr) bool {
	port := server.Port(0)
	return port == defaults.AuthListenPort
}

// registerThroughProxy is used to register through the proxy server.
func registerThroughProxy(token string, params RegisterParams) (*proto.Certs, error) {
	var certs *proto.Certs
	if params.JoinMethod == types.JoinMethodIAM {
		// IAM join method requires gRPC client
		client, err := proxyJoinServiceClient(params)
		if err != nil {
			return nil, trace.Wrap(err)
		}
		certs, err = registerUsingIAMMethod(client, token, params)
		if err != nil {
			return nil, trace.Wrap(err)
		}
	} else {
		// non-IAM join methods use GetHostCredentials function passed through
		// params to call proxy HTTP endpoint
		var err error
		certs, err = params.GetHostCredentials(context.Background(),
			getHostAddresses(params)[0],
			lib.IsInsecureDevMode(),
			types.RegisterUsingTokenRequest{
				Token:                token,
				HostID:               params.ID.HostUUID,
				NodeName:             params.ID.NodeName,
				Role:                 params.ID.Role,
				AdditionalPrincipals: params.AdditionalPrincipals,
				DNSNames:             params.DNSNames,
				PublicTLSKey:         params.PublicTLSKey,
				PublicSSHKey:         params.PublicSSHKey,
				EC2IdentityDocument:  params.ec2IdentityDocument,
				IDToken:              params.IDToken,
			})
		if err != nil {
			return nil, trace.Wrap(err)
		}
	}
	return certs, nil
}

func getHostAddresses(params RegisterParams) []string {
	if !params.ProxyServer.IsEmpty() {
		return []string{params.ProxyServer.String()}
	}

	return utils.NetAddrsToStrings(params.AuthServers)
}

// registerThroughAuth is used to register through the auth server.
func registerThroughAuth(token string, params RegisterParams) (*proto.Certs, error) {
	var client *Client
	var err error

	// Build a client to the Auth Server. If a CA pin is specified require the
	// Auth Server is validated. Otherwise attempt to use the CA file on disk
	// but if it's not available connect without validating the Auth Server CA.
	switch {
	case len(params.CAPins) != 0:
		client, err = pinRegisterClient(params)
	default:
		client, err = insecureRegisterClient(params)
	}
	if err != nil {
		return nil, trace.Wrap(err)
	}
	defer client.Close()

	var certs *proto.Certs
	if params.JoinMethod == types.JoinMethodIAM {
		// IAM method uses unique gRPC endpoint
		certs, err = registerUsingIAMMethod(client, token, params)
	} else {
		// non-IAM join methods use HTTP endpoint
		// Get the SSH and X509 certificates for a node.
		certs, err = client.RegisterUsingToken(
			context.Background(),
			&types.RegisterUsingTokenRequest{
				Token:                token,
				HostID:               params.ID.HostUUID,
				NodeName:             params.ID.NodeName,
				Role:                 params.ID.Role,
				AdditionalPrincipals: params.AdditionalPrincipals,
				DNSNames:             params.DNSNames,
				PublicTLSKey:         params.PublicTLSKey,
				PublicSSHKey:         params.PublicSSHKey,
				EC2IdentityDocument:  params.ec2IdentityDocument,
				IDToken:              params.IDToken,
			})
	}
	return certs, trace.Wrap(err)
}

// proxyJoinServiceClient attempts to connect to the join service running on the
// proxy. The Proxy's TLS cert will be verified using the host's root CA pool
// (PKI) unless the --insecure flag was passed.
func proxyJoinServiceClient(params RegisterParams) (*client.JoinServiceClient, error) {
	tlsConfig := utils.TLSConfig(params.CipherSuites)
	tlsConfig.Time = params.Clock.Now
	// set NextProtos for TLS routing, the actual protocol will be h2
	tlsConfig.NextProtos = []string{string(common.ProtocolProxyGRPC), http2.NextProtoTLS}

	if lib.IsInsecureDevMode() {
		tlsConfig.InsecureSkipVerify = true
		log.Warnf("Joining cluster without validating the identity of the Proxy Server.")
	}

	conn, err := grpc.Dial(
		getHostAddresses(params)[0],
		grpc.WithUnaryInterceptor(metadata.UnaryClientInterceptor),
		grpc.WithStreamInterceptor(metadata.StreamClientInterceptor),
		grpc.WithTransportCredentials(credentials.NewTLS(tlsConfig)),
	)
	if err != nil {
		return nil, trace.Wrap(err)
	}

	return client.NewJoinServiceClient(proto.NewJoinServiceClient(conn)), nil
}

// insecureRegisterClient attempts to connects to the Auth Server using the
// CA on disk. If no CA is found on disk, Teleport will not verify the Auth
// Server it is connecting to.
func insecureRegisterClient(params RegisterParams) (*Client, error) {
	tlsConfig := utils.TLSConfig(params.CipherSuites)
	tlsConfig.Time = params.Clock.Now

	cert, err := readCA(params.CAPath)
	if err != nil && !trace.IsNotFound(err) {
		return nil, trace.Wrap(err)
	}

	// If no CA was found, then create a insecure connection to the Auth Server,
	// otherwise use the CA on disk to validate the Auth Server.
	if trace.IsNotFound(err) {
		tlsConfig.InsecureSkipVerify = true

		log.Warnf("Joining cluster without validating the identity of the Auth " +
			"Server. This may open you up to a Man-In-The-Middle (MITM) attack if an " +
			"attacker can gain privileged network access. To remedy this, use the CA pin " +
			"value provided when join token was generated to validate the identity of " +
			"the Auth Server.")
	} else {
		certPool := x509.NewCertPool()
		certPool.AddCert(cert)
		tlsConfig.RootCAs = certPool

		log.Infof("Joining remote cluster %v, validating connection with certificate on disk.", cert.Subject.CommonName)
	}

	client, err := NewClient(client.Config{
		Addrs: getHostAddresses(params),
		Credentials: []client.Credentials{
			client.LoadTLS(tlsConfig),
		},
		CircuitBreakerConfig: params.CircuitBreakerConfig,
	})
	if err != nil {
		return nil, trace.Wrap(err)
	}

	return client, nil
}

// readCA will read in CA that will be used to validate the certificate that
// the Auth Server presents.
func readCA(path string) (*x509.Certificate, error) {
	certBytes, err := utils.ReadPath(path)
	if err != nil {
		return nil, trace.Wrap(err)
	}
	cert, err := tlsca.ParseCertificatePEM(certBytes)
	if err != nil {
		return nil, trace.Wrap(err, "failed to parse certificate at %v", path)
	}
	return cert, nil
}

// pinRegisterClient first connects to the Auth Server using a insecure
// connection to fetch the root CA. If the root CA matches the provided CA
// pin, a connection will be re-established and the root CA will be used to
// validate the certificate presented. If both conditions hold true, then we
// know we are connecting to the expected Auth Server.
func pinRegisterClient(params RegisterParams) (*Client, error) {
	// Build a insecure client to the Auth Server. This is safe because even if
	// an attacker were to MITM this connection the CA pin will not match below.
	tlsConfig := utils.TLSConfig(params.CipherSuites)
	tlsConfig.InsecureSkipVerify = true
	tlsConfig.Time = params.Clock.Now
	authClient, err := NewClient(client.Config{
		Addrs: getHostAddresses(params),
		Credentials: []client.Credentials{
			client.LoadTLS(tlsConfig),
		},
		CircuitBreakerConfig: params.CircuitBreakerConfig,
	})
	if err != nil {
		return nil, trace.Wrap(err)
	}
	defer authClient.Close()

	// Fetch the root CA from the Auth Server. The NOP role has access to the
	// GetClusterCACert endpoint.
	localCA, err := authClient.GetClusterCACert(context.TODO())
	if err != nil {
		return nil, trace.Wrap(err)
	}
	certs, err := tlsca.ParseCertificatePEMs(localCA.TLSCA)
	if err != nil {
		return nil, trace.Wrap(err)
	}

	// Check that the SPKI pin matches the CA we fetched over a insecure
	// connection. This makes sure the CA fetched over a insecure connection is
	// in-fact the expected CA.
	err = utils.CheckSPKI(params.CAPins, certs)
	if err != nil {
		return nil, trace.Wrap(err)
	}

	for _, cert := range certs {
		// Check that the fetched CA is valid at the current time.
		err = utils.VerifyCertificateExpiry(cert, params.Clock)
		if err != nil {
			return nil, trace.Wrap(err)
		}

	}
	log.Infof("Joining remote cluster %v with CA pin.", certs[0].Subject.CommonName)

	// Create another client, but this time with the CA provided to validate
	// that the Auth Server was issued a certificate by the same CA.
	tlsConfig = utils.TLSConfig(params.CipherSuites)
	tlsConfig.Time = params.Clock.Now
	certPool := x509.NewCertPool()
	for _, cert := range certs {
		certPool.AddCert(cert)
	}
	tlsConfig.RootCAs = certPool

	authClient, err = NewClient(client.Config{
		Addrs: getHostAddresses(params),
		Credentials: []client.Credentials{
			client.LoadTLS(tlsConfig),
		},
		CircuitBreakerConfig: params.CircuitBreakerConfig,
	})
	if err != nil {
		return nil, trace.Wrap(err)
	}

	return authClient, nil
}

type joinServiceClient interface {
	RegisterUsingIAMMethod(ctx context.Context, challengeResponse client.RegisterChallengeResponseFunc) (*proto.Certs, error)
}

// registerUsingIAMMethod is used to register using the IAM join method. It is
// able to register through a proxy or through the auth server directly.
func registerUsingIAMMethod(joinServiceClient joinServiceClient, token string, params RegisterParams) (*proto.Certs, error) {
	ctx := context.Background()

	// Attempt to use the regional STS endpoint, fall back to using the global
	// endpoint. The regional endpoint may fail if Auth is on an older version
	// which does not support regional endpoints, the STS service is not
	// enabled in the current region, or an unknown AWS region is configured.
	var errs []error
	for _, s := range []struct {
		desc string
		opts []stsIdentityRequestOption
	}{
		{
			desc: "regional",
			opts: []stsIdentityRequestOption{
				withFIPSEndpoint(params.FIPS),
				withRegionalEndpoint(true),
			},
		},
		{
			// DELETE IN 12.0, global endpoint does not support China or
			// GovCloud or FIPS, is only a fallback for connecting to an auth
			// server on an older version which does not support regional
			// endpoints.
			desc: "global",
			opts: []stsIdentityRequestOption{
				withFIPSEndpoint(false),
				withRegionalEndpoint(false),
			},
		},
	} {
		log.Infof("Attempting to register %s with IAM method using %s STS endpoint", params.ID.Role, s.desc)
		// Call RegisterUsingIAMMethod and pass a callback to respond to the challenge with a signed join request.
		certs, err := joinServiceClient.RegisterUsingIAMMethod(ctx, func(challenge string) (*proto.RegisterUsingIAMMethodRequest, error) {
			// create the signed sts:GetCallerIdentity request and include the challenge
			signedRequest, err := createSignedSTSIdentityRequest(ctx, challenge, s.opts...)
			if err != nil {
				return nil, trace.Wrap(err)
			}

			// send the register request including the challenge response
			return &proto.RegisterUsingIAMMethodRequest{
				RegisterUsingTokenRequest: &types.RegisterUsingTokenRequest{
					Token:                token,
					HostID:               params.ID.HostUUID,
					NodeName:             params.ID.NodeName,
					Role:                 params.ID.Role,
					AdditionalPrincipals: params.AdditionalPrincipals,
					DNSNames:             params.DNSNames,
					PublicTLSKey:         params.PublicTLSKey,
					PublicSSHKey:         params.PublicSSHKey,
				},
				StsIdentityRequest: signedRequest,
			}, nil
		})
		if err != nil {
			log.WithError(err).Infof("Failed to register %s using %s STS endpoint", params.ID.Role, s.desc)
			errs = append(errs, err)
		} else {
			log.Infof("Successfully registered %s with IAM method using %s STS endpoint", params.ID.Role, s.desc)
			return certs, nil
		}
	}

	return nil, trace.NewAggregate(errs...)
}

// ReRegisterParams specifies parameters for re-registering
// in the cluster (rotating certificates for existing members)
type ReRegisterParams struct {
	// Client is an authenticated client using old credentials
	Client ClientI
	// ID is identity ID
	ID IdentityID
	// AdditionalPrincipals is a list of additional principals to dial
	AdditionalPrincipals []string
	// DNSNames is a list of DNS Names to add to the x509 client certificate
	DNSNames []string
	// PrivateKey is a PEM encoded private key (not passed to auth servers)
	PrivateKey []byte
	// PublicTLSKey is a server's public key to sign
	PublicTLSKey []byte
	// PublicSSHKey is a server's public SSH key to sign
	PublicSSHKey []byte
	// Rotation is the rotation state of the certificate authority
	Rotation types.Rotation
	// SystemRoles is a set of additional system roles held by the instance.
	SystemRoles []types.SystemRole
	// Used by older instances to requisition a multi-role cert by individually
	// proving which system roles are held.
	UnstableSystemRoleAssertionID string
}

// ReRegister renews the certificates and private keys based on the client's existing identity.
func ReRegister(params ReRegisterParams) (*Identity, error) {
	certs, err := params.Client.GenerateHostCerts(context.Background(),
		&proto.HostCertsRequest{
			HostID:                        params.ID.HostID(),
			NodeName:                      params.ID.NodeName,
			Role:                          params.ID.Role,
			AdditionalPrincipals:          params.AdditionalPrincipals,
			DNSNames:                      params.DNSNames,
			PublicTLSKey:                  params.PublicTLSKey,
			PublicSSHKey:                  params.PublicSSHKey,
			Rotation:                      &params.Rotation,
			SystemRoles:                   params.SystemRoles,
			UnstableSystemRoleAssertionID: params.UnstableSystemRoleAssertionID,
		})
	if err != nil {
		return nil, trace.Wrap(err)
	}

	return ReadIdentityFromKeyPair(params.PrivateKey, certs)
}<|MERGE_RESOLUTION|>--- conflicted
+++ resolved
@@ -168,14 +168,10 @@
 // tokens to prove a valid auth server was used to issue the joining request
 // as well as a method for the node to validate the auth server.
 func Register(params RegisterParams) (*proto.Certs, error) {
-<<<<<<< HEAD
-	params.setDefaults()
 	ctx := context.TODO()
-=======
 	if err := params.checkAndSetDefaults(); err != nil {
 		return nil, trace.Wrap(err)
 	}
->>>>>>> 77f8a4ef
 	// Read in the token. The token can either be passed in or come from a file
 	// on disk.
 	token, err := utils.TryReadValueAsFile(params.Token)
