--- conflicted
+++ resolved
@@ -75,35 +75,7 @@
 	mockEmitter *eventstest.MockEmitter
 }
 
-type testPackOption func(*testPack) error
-
-func withLeafCluster(name string) testPackOption {
-	return func(p *testPack) error {
-		// Register the leaf cluster.
-		leaf, err := types.NewRemoteCluster("leaf.localhost")
-		if err != nil {
-			return trace.Wrap(err)
-		}
-		if err := p.a.CreateRemoteCluster(leaf); err != nil {
-			return trace.Wrap(err)
-		}
-		clusterName, err := services.NewClusterNameWithRandomID(types.ClusterNameSpecV2{
-			ClusterName: name,
-		})
-		if err != nil {
-			return trace.Wrap(err)
-		}
-		if err := p.a.UpsertCertAuthority(suite.NewTestCA(types.UserCA, clusterName.GetClusterName())); err != nil {
-			return trace.Wrap(err)
-		}
-		if err := p.a.UpsertCertAuthority(suite.NewTestCA(types.HostCA, clusterName.GetClusterName())); err != nil {
-			return trace.Wrap(err)
-		}
-		return nil
-	}
-}
-
-func newTestPack(ctx context.Context, dataDir string, opts ...testPackOption) (testPack, error) {
+func newTestPack(ctx context.Context, dataDir string) (testPack, error) {
 	var (
 		p   testPack
 		err error
@@ -195,18 +167,11 @@
 
 	p.mockEmitter = &eventstest.MockEmitter{}
 	p.a.emitter = p.mockEmitter
-
-	for _, opt := range opts {
-		if err := opt(&p); err != nil {
-			return p, trace.Wrap(err)
-		}
-	}
-
 	return p, nil
 }
 
-func newAuthSuite(t *testing.T, opts ...testPackOption) *testPack {
-	s, err := newTestPack(context.Background(), t.TempDir(), opts...)
+func newAuthSuite(t *testing.T) *testPack {
+	s, err := newTestPack(context.Background(), t.TempDir())
 	require.NoError(t, err)
 	t.Cleanup(func() {
 		if s.bk != nil {
@@ -270,29 +235,43 @@
 
 func TestAuthenticateSSHUser(t *testing.T) {
 	t.Parallel()
-	ctx := context.Background()
+	s := newAuthSuite(t)
+
+	ctx := context.Background()
+
+	// Register the leaf cluster.
+	leaf, err := types.NewRemoteCluster("leaf.localhost")
+	require.NoError(t, err)
+	require.NoError(t, s.a.CreateRemoteCluster(leaf))
 
 	user := "user1"
 	pass := []byte("abc123")
 
+	// Try to login as an unknown user.
+	_, err = s.a.AuthenticateSSHUser(ctx, AuthenticateSSHRequest{
+		AuthenticateUserRequest: AuthenticateUserRequest{
+			Username: user,
+			Pass:     &PassCreds{Password: pass},
+		},
+	})
+	require.Error(t, err)
+	require.True(t, trace.IsAccessDenied(err))
+
+	// Create the user.
+	_, role, err := CreateUserAndRole(s.a, user, []string{user})
+	require.NoError(t, err)
+	err = s.a.UpsertPassword(user, pass)
+	require.NoError(t, err)
+	// Give the role some k8s principals too.
+	role.SetKubeUsers(types.Allow, []string{user})
+	role.SetKubeGroups(types.Allow, []string{"system:masters"})
+	err = s.a.UpsertRole(ctx, role)
+	require.NoError(t, err)
+
 	kg := testauthority.New()
 	_, pub, err := kg.GetNewKeyPairFromPool()
 	require.NoError(t, err)
 
-<<<<<<< HEAD
-	createUser := func(t *testing.T, a *Server) types.Role {
-		// Create the user.
-		_, role, err := CreateUserAndRole(a, user, []string{user})
-		require.NoError(t, err)
-		err = a.UpsertPassword(user, pass)
-		require.NoError(t, err)
-		// Give the role some k8s principals too.
-		role.SetKubeUsers(types.Allow, []string{user})
-		role.SetKubeGroups(types.Allow, []string{"system:masters"})
-		err = a.UpsertRole(ctx, role)
-		require.NoError(t, err)
-		return role
-=======
 	// Login to the root cluster.
 	resp, err := s.a.AuthenticateSSHUser(ctx, AuthenticateSSHRequest{
 		AuthenticateUserRequest: AuthenticateUserRequest{
@@ -360,41 +339,37 @@
 		RouteToCluster:    "leaf.localhost",
 		TeleportCluster:   s.clusterName.GetClusterName(),
 		PrivateKeyPolicy:  keys.PrivateKeyPolicyNone,
->>>>>>> efaf97e8
-	}
-
-	createKubeCluster := func(t *testing.T, a *Server) {
-		// Register a kubernetes cluster to verify the defaulting logic in TLS cert
-		// generation.
-		kubeCluster, err := types.NewKubernetesClusterV3(
-			types.Metadata{
-				Name: "root-kube-cluster",
-			},
-			types.KubernetesClusterSpecV3{},
-		)
-		require.NoError(t, err)
-
-		kubeServer, err := types.NewKubernetesServerV3FromCluster(kubeCluster, "host", "uuid")
-		require.NoError(t, err)
-		_, err = a.UpsertKubernetesServer(ctx, kubeServer)
-		require.NoError(t, err)
-	}
-
-	t.Run("Login as unknown user", func(t *testing.T) {
-		t.Parallel()
-		s := newAuthSuite(t)
-		// Try to login as an unknown user.
-		_, err := s.a.AuthenticateSSHUser(ctx, AuthenticateSSHRequest{
-			AuthenticateUserRequest: AuthenticateUserRequest{
-				Username: user,
-				Pass:     &PassCreds{Password: pass},
-			},
-		})
-		require.Error(t, err)
-		require.True(t, trace.IsAccessDenied(err))
-	})
-<<<<<<< HEAD
-=======
+	}
+	gotID, err = tlsca.FromSubject(gotTLSCert.Subject, gotTLSCert.NotAfter)
+	require.NoError(t, err)
+	require.Equal(t, *gotID, wantID)
+
+	// Register a kubernetes cluster to verify the defaulting logic in TLS cert
+	// generation.
+	kubeCluster, err := types.NewKubernetesClusterV3(
+		types.Metadata{
+			Name: "root-kube-cluster",
+		},
+		types.KubernetesClusterSpecV3{},
+	)
+	require.NoError(t, err)
+
+	kubeServer, err := types.NewKubernetesServerV3FromCluster(kubeCluster, "host", "uuid")
+	require.NoError(t, err)
+	_, err = s.a.UpsertKubernetesServer(ctx, kubeServer)
+	require.NoError(t, err)
+
+	// Login specifying a valid kube cluster. It should appear in the TLS cert.
+	resp, err = s.a.AuthenticateSSHUser(ctx, AuthenticateSSHRequest{
+		AuthenticateUserRequest: AuthenticateUserRequest{
+			Username: user,
+			Pass:     &PassCreds{Password: pass},
+		},
+		PublicKey:         pub,
+		TTL:               time.Hour,
+		RouteToCluster:    s.clusterName.GetClusterName(),
+		KubernetesCluster: "root-kube-cluster",
+	})
 	require.NoError(t, err)
 	require.Equal(t, resp.Username, user)
 	gotTLSCert, err = tlsca.ParseCertificatePEM(resp.TLSCert)
@@ -414,88 +389,21 @@
 	gotID, err = tlsca.FromSubject(gotTLSCert.Subject, gotTLSCert.NotAfter)
 	require.NoError(t, err)
 	require.Equal(t, *gotID, wantID)
->>>>>>> efaf97e8
-
-	t.Run("Login to root cluster", func(t *testing.T) {
-		t.Parallel()
-		s := newAuthSuite(t)
-		role := createUser(t, s.a)
-		// Login to the root cluster.
-		resp, err := s.a.AuthenticateSSHUser(ctx, AuthenticateSSHRequest{
-			AuthenticateUserRequest: AuthenticateUserRequest{
-				Username: user,
-				Pass:     &PassCreds{Password: pass},
-			},
-			PublicKey:      pub,
-			TTL:            time.Hour,
-			RouteToCluster: s.clusterName.GetClusterName(),
-		})
-		require.NoError(t, err)
-		require.Equal(t, resp.Username, user)
-		// Verify the public key and principals in SSH cert.
-		inSSHPub, _, _, _, err := ssh.ParseAuthorizedKey(pub)
-		require.NoError(t, err)
-		gotSSHCert, err := sshutils.ParseCertificate(resp.Cert)
-		require.NoError(t, err)
-		require.Equal(t, gotSSHCert.Key, inSSHPub)
-		require.Equal(t, gotSSHCert.ValidPrincipals, []string{user, teleport.SSHSessionJoinPrincipal})
-		// Verify the public key and Subject in TLS cert.
-		inCryptoPub := inSSHPub.(ssh.CryptoPublicKey).CryptoPublicKey()
-		gotTLSCert, err := tlsca.ParseCertificatePEM(resp.TLSCert)
-		require.NoError(t, err)
-		require.Equal(t, gotTLSCert.PublicKey, inCryptoPub)
-		wantID := tlsca.Identity{
-			Username:         user,
-			Groups:           []string{role.GetName()},
-			Principals:       []string{user, teleport.SSHSessionJoinPrincipal},
-			KubernetesUsers:  []string{user},
-			KubernetesGroups: []string{"system:masters"},
-			Expires:          gotTLSCert.NotAfter,
-			RouteToCluster:   s.clusterName.GetClusterName(),
-			TeleportCluster:  s.clusterName.GetClusterName(),
-		}
-		gotID, err := tlsca.FromSubject(gotTLSCert.Subject, gotTLSCert.NotAfter)
-		require.NoError(t, err)
-		require.Equal(t, *gotID, wantID)
-	})
-<<<<<<< HEAD
-
-	t.Run("Login to leaf cluster", func(t *testing.T) {
-		t.Parallel()
-		s := newAuthSuite(t, withLeafCluster("leaf.localhost"))
-		role := createUser(t, s.a)
-		// Login to the leaf cluster.
-		resp, err := s.a.AuthenticateSSHUser(ctx, AuthenticateSSHRequest{
-			AuthenticateUserRequest: AuthenticateUserRequest{
-				Username: user,
-				Pass:     &PassCreds{Password: pass},
-			},
-			PublicKey:         pub,
-			TTL:               time.Hour,
-			RouteToCluster:    "leaf.localhost",
-			KubernetesCluster: "leaf-kube-cluster",
-		})
-		require.NoError(t, err)
-		// Verify the TLS cert has the correct RouteToCluster set.
-		gotTLSCert, err := tlsca.ParseCertificatePEM(resp.TLSCert)
-		require.NoError(t, err)
-		wantID := tlsca.Identity{
-			Username:         user,
-			Groups:           []string{role.GetName()},
-			Principals:       []string{user, teleport.SSHSessionJoinPrincipal},
-			KubernetesUsers:  []string{user},
-			KubernetesGroups: []string{"system:masters"},
-			// It's OK to use a non-existent kube cluster for leaf teleport
-			// clusters. The leaf is responsible for validating those.
-			KubernetesCluster: "leaf-kube-cluster",
-			Expires:           gotTLSCert.NotAfter,
-			RouteToCluster:    "leaf.localhost",
-			TeleportCluster:   s.clusterName.GetClusterName(),
-		}
-		gotID, err := tlsca.FromSubject(gotTLSCert.Subject, gotTLSCert.NotAfter)
-		require.NoError(t, err)
-		require.Equal(t, *gotID, wantID)
-=======
+
+	// Login without specifying kube cluster. A registered one should be picked
+	// automatically.
+	resp, err = s.a.AuthenticateSSHUser(ctx, AuthenticateSSHRequest{
+		AuthenticateUserRequest: AuthenticateUserRequest{
+			Username: user,
+			Pass:     &PassCreds{Password: pass},
+		},
+		PublicKey:      pub,
+		TTL:            time.Hour,
+		RouteToCluster: s.clusterName.GetClusterName(),
+		// Intentionally empty, auth server should default to a registered
+		// kubernetes cluster.
+		KubernetesCluster: "",
+	})
 	require.NoError(t, err)
 	require.Equal(t, resp.Username, user)
 	gotTLSCert, err = tlsca.ParseCertificatePEM(resp.TLSCert)
@@ -525,46 +433,20 @@
 		Spec: types.ServerSpecV2{
 			KubernetesClusters: []*types.KubernetesCluster{{Name: "root-kube-cluster"}},
 		},
->>>>>>> efaf97e8
-	})
-
-	t.Run("Login, specify valid kube cluster", func(t *testing.T) {
-		t.Parallel()
-		s := newAuthSuite(t)
-		role := createUser(t, s.a)
-		createKubeCluster(t, s.a)
-		// Login specifying a valid kube cluster. It should appear in the TLS cert.
-		resp, err := s.a.AuthenticateSSHUser(ctx, AuthenticateSSHRequest{
-			AuthenticateUserRequest: AuthenticateUserRequest{
-				Username: user,
-				Pass:     &PassCreds{Password: pass},
-			},
-			PublicKey:         pub,
-			TTL:               time.Hour,
-			RouteToCluster:    s.clusterName.GetClusterName(),
-			KubernetesCluster: "root-kube-cluster",
-		})
-		require.NoError(t, err)
-		require.Equal(t, resp.Username, user)
-		gotTLSCert, err := tlsca.ParseCertificatePEM(resp.TLSCert)
-		require.NoError(t, err)
-		wantID := tlsca.Identity{
-			Username:          user,
-			Groups:            []string{role.GetName()},
-			Principals:        []string{user, teleport.SSHSessionJoinPrincipal},
-			KubernetesUsers:   []string{user},
-			KubernetesGroups:  []string{"system:masters"},
-			KubernetesCluster: "root-kube-cluster",
-			Expires:           gotTLSCert.NotAfter,
-			RouteToCluster:    s.clusterName.GetClusterName(),
-			TeleportCluster:   s.clusterName.GetClusterName(),
-		}
-		gotID, err := tlsca.FromSubject(gotTLSCert.Subject, gotTLSCert.NotAfter)
-		require.NoError(t, err)
-		require.Equal(t, *gotID, wantID)
-	})
-<<<<<<< HEAD
-=======
+	})
+	require.NoError(t, err)
+
+	// Login specifying a valid kube cluster. It should appear in the TLS cert.
+	resp, err = s.a.AuthenticateSSHUser(ctx, AuthenticateSSHRequest{
+		AuthenticateUserRequest: AuthenticateUserRequest{
+			Username: user,
+			Pass:     &PassCreds{Password: pass},
+		},
+		PublicKey:         pub,
+		TTL:               time.Hour,
+		RouteToCluster:    s.clusterName.GetClusterName(),
+		KubernetesCluster: "root-kube-cluster",
+	})
 	require.NoError(t, err)
 	require.Equal(t, resp.Username, user)
 	gotTLSCert, err = tlsca.ParseCertificatePEM(resp.TLSCert)
@@ -584,48 +466,21 @@
 	gotID, err = tlsca.FromSubject(gotTLSCert.Subject, gotTLSCert.NotAfter)
 	require.NoError(t, err)
 	require.Equal(t, *gotID, wantID)
->>>>>>> efaf97e8
-
-	t.Run("Login, unspecified kube cluster", func(t *testing.T) {
-		t.Parallel()
-		s := newAuthSuite(t)
-		role := createUser(t, s.a)
-		createKubeCluster(t, s.a)
-		// Login without specifying kube cluster. A registered one should be picked
-		// automatically.
-		resp, err := s.a.AuthenticateSSHUser(ctx, AuthenticateSSHRequest{
-			AuthenticateUserRequest: AuthenticateUserRequest{
-				Username: user,
-				Pass:     &PassCreds{Password: pass},
-			},
-			PublicKey:      pub,
-			TTL:            time.Hour,
-			RouteToCluster: s.clusterName.GetClusterName(),
-			// Intentionally empty, auth server should default to a registered
-			// kubernetes cluster.
-			KubernetesCluster: "",
-		})
-		require.NoError(t, err)
-		require.Equal(t, resp.Username, user)
-		gotTLSCert, err := tlsca.ParseCertificatePEM(resp.TLSCert)
-		require.NoError(t, err)
-		wantID := tlsca.Identity{
-			Username:          user,
-			Groups:            []string{role.GetName()},
-			Principals:        []string{user, teleport.SSHSessionJoinPrincipal},
-			KubernetesUsers:   []string{user},
-			KubernetesGroups:  []string{"system:masters"},
-			KubernetesCluster: "root-kube-cluster",
-			Expires:           gotTLSCert.NotAfter,
-			RouteToCluster:    s.clusterName.GetClusterName(),
-			TeleportCluster:   s.clusterName.GetClusterName(),
-		}
-		gotID, err := tlsca.FromSubject(gotTLSCert.Subject, gotTLSCert.NotAfter)
-		require.NoError(t, err)
-		require.Equal(t, *gotID, wantID)
-	})
-<<<<<<< HEAD
-=======
+
+	// Login without specifying kube cluster. A registered one should be picked
+	// automatically.
+	resp, err = s.a.AuthenticateSSHUser(ctx, AuthenticateSSHRequest{
+		AuthenticateUserRequest: AuthenticateUserRequest{
+			Username: user,
+			Pass:     &PassCreds{Password: pass},
+		},
+		PublicKey:      pub,
+		TTL:            time.Hour,
+		RouteToCluster: s.clusterName.GetClusterName(),
+		// Intentionally empty, auth server should default to a registered
+		// kubernetes cluster.
+		KubernetesCluster: "",
+	})
 	require.NoError(t, err)
 	require.Equal(t, resp.Username, user)
 	gotTLSCert, err = tlsca.ParseCertificatePEM(resp.TLSCert)
@@ -645,26 +500,19 @@
 	gotID, err = tlsca.FromSubject(gotTLSCert.Subject, gotTLSCert.NotAfter)
 	require.NoError(t, err)
 	require.Equal(t, *gotID, wantID)
->>>>>>> efaf97e8
-
-	t.Run("Login, invalid kube cluster", func(t *testing.T) {
-		t.Parallel()
-		s := newAuthSuite(t)
-		createUser(t, s.a)
-		createKubeCluster(t, s.a)
-		// Login specifying an invalid kube cluster. This should fail.
-		_, err = s.a.AuthenticateSSHUser(ctx, AuthenticateSSHRequest{
-			AuthenticateUserRequest: AuthenticateUserRequest{
-				Username: user,
-				Pass:     &PassCreds{Password: pass},
-			},
-			PublicKey:         pub,
-			TTL:               time.Hour,
-			RouteToCluster:    s.clusterName.GetClusterName(),
-			KubernetesCluster: "invalid-kube-cluster",
-		})
-		require.Error(t, err)
-	})
+
+	// Login specifying an invalid kube cluster. This should fail.
+	_, err = s.a.AuthenticateSSHUser(ctx, AuthenticateSSHRequest{
+		AuthenticateUserRequest: AuthenticateUserRequest{
+			Username: user,
+			Pass:     &PassCreds{Password: pass},
+		},
+		PublicKey:         pub,
+		TTL:               time.Hour,
+		RouteToCluster:    s.clusterName.GetClusterName(),
+		KubernetesCluster: "invalid-kube-cluster",
+	})
+	require.Error(t, err)
 }
 
 func TestUserLock(t *testing.T) {
