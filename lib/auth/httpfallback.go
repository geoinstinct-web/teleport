/*
Copyright 2021 Gravitational, Inc.

Licensed under the Apache License, Version 2.0 (the "License");
you may not use this file except in compliance with the License.
You may obtain a copy of the License at

    http://www.apache.org/licenses/LICENSE-2.0

Unless required by applicable law or agreed to in writing, software
distributed under the License is distributed on an "AS IS" BASIS,
WITHOUT WARRANTIES OR CONDITIONS OF ANY KIND, either express or implied.
See the License for the specific language governing permissions and
limitations under the License.
*/

package auth

import (
	"context"
	"encoding/json"
	"net/url"

	"github.com/gravitational/teleport/api/client/proto"
	"github.com/gravitational/teleport/api/types"
	"github.com/gravitational/trace"
)

// httpfallback.go holds endpoints that have been converted to gRPC
// but still need http fallback logic in the old client.

// GetDomainName returns local auth domain of the current auth server
// DELETE IN 11.0.0
func (c *Client) GetDomainName(ctx context.Context) (string, error) {
	if resp, err := c.APIClient.GetDomainName(ctx); err != nil {
		if !trace.IsNotImplemented(err) {
			return "", trace.Wrap(err)
		}
	} else {
		return resp, nil
	}

	out, err := c.Get(ctx, c.Endpoint("domain"), url.Values{})
	if err != nil {
		return "", trace.Wrap(err)
	}
	var domain string
	if err := json.Unmarshal(out.Bytes(), &domain); err != nil {
		return "", trace.Wrap(err)
	}
	return domain, nil
}

// GetClusterCACert returns the PEM-encoded TLS certs for the local cluster. If
// the cluster has multiple TLS certs, they will all be concatenated.
// DELETE IN 11.0.0
func (c *Client) GetClusterCACert(ctx context.Context) (*proto.GetClusterCACertResponse, error) {
	if resp, err := c.APIClient.GetClusterCACert(ctx); err != nil {
		if !trace.IsNotImplemented(err) {
			return nil, trace.Wrap(err)
		}
	} else {
		return resp, nil
	}
	out, err := c.Get(context.TODO(), c.Endpoint("cacert"), url.Values{})
	if err != nil {
		return nil, trace.Wrap(err)
	}
	var localCA deprecatedLocalCAResponse
	if err := json.Unmarshal(out.Bytes(), &localCA); err != nil {
		return nil, trace.Wrap(err)
	}
	return &proto.GetClusterCACertResponse{
		TLSCA: localCA.TLSCA,
	}, nil
}

<<<<<<< HEAD
// DELETE IN 11.0.0, to remove fallback and grpc call is already defined in api/client/client.go
//
// GenerateToken generates a new auth token for the given service roles.
// This token can be used by corresponding services to authenticate with
// the Auth server and get a signed certificate and private key.
func (c *Client) GenerateToken(ctx context.Context, req *proto.GenerateTokenRequest) (string, error) {
	switch resp, err := c.APIClient.GenerateToken(ctx, req); {
	case err == nil:
		return resp, nil
	case !trace.IsNotImplemented(err):
		return "", trace.Wrap(err)
	}

	out, err := c.PostJSON(ctx, c.Endpoint("tokens"), req)
	if err != nil {
		return "", trace.Wrap(err)
	}
	var token string
	if err := json.Unmarshal(out.Bytes(), &token); err != nil {
		return "", trace.Wrap(err)
	}
	return token, nil
=======
// CreateOIDCAuthRequest creates OIDCAuthRequest.
// DELETE IN 11.0.0
func (c *Client) CreateOIDCAuthRequest(ctx context.Context, req types.OIDCAuthRequest) (*types.OIDCAuthRequest, error) {
	if resp, err := c.APIClient.CreateOIDCAuthRequest(ctx, req); err != nil {
		if !trace.IsNotImplemented(err) {
			return nil, trace.Wrap(err)
		}
	} else {
		return resp, nil
	}

	out, err := c.PostJSON(ctx, c.Endpoint("oidc", "requests", "create"), createOIDCAuthRequestReq{
		Req: req,
	})
	if err != nil {
		return nil, trace.Wrap(err)
	}
	var response *types.OIDCAuthRequest
	if err := json.Unmarshal(out.Bytes(), &response); err != nil {
		return nil, trace.Wrap(err)
	}
	return response, nil
}

// CreateSAMLAuthRequest creates SAMLAuthRequest.
// DELETE IN 11.0.0
func (c *Client) CreateSAMLAuthRequest(ctx context.Context, req types.SAMLAuthRequest) (*types.SAMLAuthRequest, error) {
	if resp, err := c.APIClient.CreateSAMLAuthRequest(ctx, req); err != nil {
		if !trace.IsNotImplemented(err) {
			return nil, trace.Wrap(err)
		}
	} else {
		return resp, nil
	}

	out, err := c.PostJSON(ctx, c.Endpoint("saml", "requests", "create"), createSAMLAuthRequestReq{
		Req: req,
	})
	if err != nil {
		return nil, trace.Wrap(err)
	}
	var response *types.SAMLAuthRequest
	if err := json.Unmarshal(out.Bytes(), &response); err != nil {
		return nil, trace.Wrap(err)
	}
	return response, nil
}

// CreateGithubAuthRequest creates GithubAuthRequest.
// DELETE IN 11.0.0
func (c *Client) CreateGithubAuthRequest(ctx context.Context, req types.GithubAuthRequest) (*types.GithubAuthRequest, error) {
	if resp, err := c.APIClient.CreateGithubAuthRequest(ctx, req); err != nil {
		if !trace.IsNotImplemented(err) {
			return nil, trace.Wrap(err)
		}
	} else {
		return resp, nil
	}

	out, err := c.PostJSON(ctx, c.Endpoint("github", "requests", "create"),
		createGithubAuthRequestReq{Req: req})
	if err != nil {
		return nil, trace.Wrap(err)
	}
	var response types.GithubAuthRequest
	if err := json.Unmarshal(out.Bytes(), &response); err != nil {
		return nil, trace.Wrap(err)
	}
	return &response, nil
>>>>>>> 76b11373
}<|MERGE_RESOLUTION|>--- conflicted
+++ resolved
@@ -75,7 +75,6 @@
 	}, nil
 }
 
-<<<<<<< HEAD
 // DELETE IN 11.0.0, to remove fallback and grpc call is already defined in api/client/client.go
 //
 // GenerateToken generates a new auth token for the given service roles.
@@ -98,7 +97,8 @@
 		return "", trace.Wrap(err)
 	}
 	return token, nil
-=======
+}
+
 // CreateOIDCAuthRequest creates OIDCAuthRequest.
 // DELETE IN 11.0.0
 func (c *Client) CreateOIDCAuthRequest(ctx context.Context, req types.OIDCAuthRequest) (*types.OIDCAuthRequest, error) {
@@ -168,5 +168,4 @@
 		return nil, trace.Wrap(err)
 	}
 	return &response, nil
->>>>>>> 76b11373
 }