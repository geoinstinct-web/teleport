/*
Copyright 2015-2019 Gravitational, Inc.

Licensed under the Apache License, Version 2.0 (the "License");
you may not use this file except in compliance with the License.
You may obtain a copy of the License at

    http://www.apache.org/licenses/LICENSE-2.0

Unless required by applicable law or agreed to in writing, software
distributed under the License is distributed on an "AS IS" BASIS,
WITHOUT WARRANTIES OR CONDITIONS OF ANY KIND, either express or implied.
See the License for the specific language governing permissions and
limitations under the License.
*/

// Package auth implements certificate signing authority and access control server
// Authority server is composed of several parts:
//
// * Authority server itself that implements signing and acl logic
// * HTTP server wrapper for authority server
// * HTTP client wrapper
//
package auth

import (
	"bytes"
	"context"
	"crypto/rand"
	"crypto/subtle"
	"crypto/tls"
	"crypto/x509"
	"encoding/base64"
	"errors"
	"fmt"
	"math"
	"math/big"
	insecurerand "math/rand"
	"net"
	"net/url"
	"strings"
	"sync"
	"time"

	"github.com/coreos/go-oidc/oauth2"
	"github.com/coreos/go-oidc/oidc"
	"github.com/gravitational/trace"
	"github.com/jonboulle/clockwork"
	"github.com/pborman/uuid"
	"github.com/prometheus/client_golang/prometheus"
	saml2 "github.com/russellhaering/gosaml2"
	"github.com/sirupsen/logrus"
	"golang.org/x/crypto/ssh"

	"github.com/gravitational/teleport"
	"github.com/gravitational/teleport/api/client/proto"
	"github.com/gravitational/teleport/api/constants"
	apidefaults "github.com/gravitational/teleport/api/defaults"
	"github.com/gravitational/teleport/api/types"
	apievents "github.com/gravitational/teleport/api/types/events"
	"github.com/gravitational/teleport/api/types/wrappers"
	apiutils "github.com/gravitational/teleport/api/utils"
	"github.com/gravitational/teleport/lib/auth/keystore"
	"github.com/gravitational/teleport/lib/auth/u2f"
	wanlib "github.com/gravitational/teleport/lib/auth/webauthn"
	"github.com/gravitational/teleport/lib/backend"
	"github.com/gravitational/teleport/lib/defaults"
	"github.com/gravitational/teleport/lib/events"
	kubeutils "github.com/gravitational/teleport/lib/kube/utils"
	"github.com/gravitational/teleport/lib/limiter"
	"github.com/gravitational/teleport/lib/services"
	"github.com/gravitational/teleport/lib/services/local"
	"github.com/gravitational/teleport/lib/session"
	"github.com/gravitational/teleport/lib/srv/db/common/role"
	"github.com/gravitational/teleport/lib/sshca"
	"github.com/gravitational/teleport/lib/sshutils"
	"github.com/gravitational/teleport/lib/tlsca"
	"github.com/gravitational/teleport/lib/utils"
	"github.com/gravitational/teleport/lib/utils/interval"
)

const (
	ErrFieldKeyUserMaxedAttempts = "maxed-attempts"

	// MaxFailedAttemptsErrMsg is a user friendly error message that tells a user that they are locked.
	MaxFailedAttemptsErrMsg = "too many incorrect attempts, please try again later"
)

// ServerOption allows setting options as functional arguments to Server
type ServerOption func(*Server)

// NewServer creates and configures a new Server instance
func NewServer(cfg *InitConfig, opts ...ServerOption) (*Server, error) {
	err := utils.RegisterPrometheusCollectors(prometheusCollectors...)
	if err != nil {
		return nil, trace.Wrap(err)
	}

	if cfg.Trust == nil {
		cfg.Trust = local.NewCAService(cfg.Backend)
	}
	if cfg.Presence == nil {
		cfg.Presence = local.NewPresenceService(cfg.Backend)
	}
	if cfg.Provisioner == nil {
		cfg.Provisioner = local.NewProvisioningService(cfg.Backend)
	}
	if cfg.Identity == nil {
		cfg.Identity = local.NewIdentityService(cfg.Backend)
	}
	if cfg.Access == nil {
		cfg.Access = local.NewAccessService(cfg.Backend)
	}
	if cfg.DynamicAccessExt == nil {
		cfg.DynamicAccessExt = local.NewDynamicAccessService(cfg.Backend)
	}
	if cfg.ClusterConfiguration == nil {
		clusterConfig, err := local.NewClusterConfigurationService(cfg.Backend)
		if err != nil {
			return nil, trace.Wrap(err)
		}
		cfg.ClusterConfiguration = clusterConfig
	}
	if cfg.Restrictions == nil {
		cfg.Restrictions = local.NewRestrictionsService(cfg.Backend)
	}
	if cfg.Apps == nil {
		cfg.Apps = local.NewAppService(cfg.Backend)
	}
	if cfg.Databases == nil {
		cfg.Databases = local.NewDatabasesService(cfg.Backend)
	}
	if cfg.Events == nil {
		cfg.Events = local.NewEventsService(cfg.Backend)
	}
	if cfg.AuditLog == nil {
		cfg.AuditLog = events.NewDiscardAuditLog()
	}
	if cfg.Emitter == nil {
		cfg.Emitter = events.NewDiscardEmitter()
	}
	if cfg.Streamer == nil {
		cfg.Streamer = events.NewDiscardEmitter()
	}
	if cfg.WindowsDesktops == nil {
		cfg.WindowsDesktops = local.NewWindowsDesktopService(cfg.Backend)
	}
	if cfg.KeyStoreConfig.RSAKeyPairSource == nil {
		cfg.KeyStoreConfig.RSAKeyPairSource = cfg.Authority.GenerateKeyPair
	}
	if cfg.KeyStoreConfig.HostUUID == "" {
		cfg.KeyStoreConfig.HostUUID = cfg.HostUUID
	}

	limiter, err := limiter.NewConnectionsLimiter(limiter.Config{
		MaxConnections: defaults.LimiterMaxConcurrentSignatures,
	})
	if err != nil {
		return nil, trace.Wrap(err)
	}

	keyStore, err := keystore.NewKeyStore(cfg.KeyStoreConfig)
	if err != nil {
		return nil, trace.Wrap(err)
	}

	closeCtx, cancelFunc := context.WithCancel(context.TODO())
	as := Server{
		bk:              cfg.Backend,
		limiter:         limiter,
		Authority:       cfg.Authority,
		AuthServiceName: cfg.AuthServiceName,
		oidcClients:     make(map[string]*oidcClient),
		samlProviders:   make(map[string]*samlProvider),
		githubClients:   make(map[string]*githubClient),
		caSigningAlg:    cfg.CASigningAlg,
		cancelFunc:      cancelFunc,
		closeCtx:        closeCtx,
		emitter:         cfg.Emitter,
		streamer:        cfg.Streamer,
		Services: Services{
			Trust:                cfg.Trust,
			Presence:             cfg.Presence,
			Provisioner:          cfg.Provisioner,
			Identity:             cfg.Identity,
			Access:               cfg.Access,
			DynamicAccessExt:     cfg.DynamicAccessExt,
			ClusterConfiguration: cfg.ClusterConfiguration,
			Restrictions:         cfg.Restrictions,
			Apps:                 cfg.Apps,
			Databases:            cfg.Databases,
			IAuditLog:            cfg.AuditLog,
			Events:               cfg.Events,
			WindowsDesktops:      cfg.WindowsDesktops,
		},
		keyStore: keyStore,
	}
	for _, o := range opts {
		o(&as)
	}
	if as.clock == nil {
		as.clock = clockwork.NewRealClock()
	}

	return &as, nil
}

type Services struct {
	services.Trust
	services.Presence
	services.Provisioner
	services.Identity
	services.Access
	services.DynamicAccessExt
	services.ClusterConfiguration
	services.Restrictions
	services.Apps
	services.Databases
	services.WindowsDesktops
	types.Events
	events.IAuditLog
}

// GetWebSession returns existing web session described by req.
// Implements ReadAccessPoint
func (r Services) GetWebSession(ctx context.Context, req types.GetWebSessionRequest) (types.WebSession, error) {
	return r.Identity.WebSessions().Get(ctx, req)
}

// GetWebToken returns existing web token described by req.
// Implements ReadAccessPoint
func (r Services) GetWebToken(ctx context.Context, req types.GetWebTokenRequest) (types.WebToken, error) {
	return r.Identity.WebTokens().Get(ctx, req)
}

var (
	generateRequestsCount = prometheus.NewCounter(
		prometheus.CounterOpts{
			Name: teleport.MetricGenerateRequests,
			Help: "Number of requests to generate new server keys",
		},
	)
	generateThrottledRequestsCount = prometheus.NewCounter(
		prometheus.CounterOpts{
			Name: teleport.MetricGenerateRequestsThrottled,
			Help: "Number of throttled requests to generate new server keys",
		},
	)
	generateRequestsCurrent = prometheus.NewGauge(
		prometheus.GaugeOpts{
			Name: teleport.MetricGenerateRequestsCurrent,
			Help: "Number of current generate requests for server keys",
		},
	)
	generateRequestsLatencies = prometheus.NewHistogram(
		prometheus.HistogramOpts{
			Name: teleport.MetricGenerateRequestsHistogram,
			Help: "Latency for generate requests for server keys",
			// lowest bucket start of upper bound 0.001 sec (1 ms) with factor 2
			// highest bucket start of 0.001 sec * 2^15 == 32.768 sec
			Buckets: prometheus.ExponentialBuckets(0.001, 2, 16),
		},
	)
	// UserLoginCount counts user logins
	UserLoginCount = prometheus.NewCounter(
		prometheus.CounterOpts{
			Name: teleport.MetricUserLoginCount,
			Help: "Number of times there was a user login",
		},
	)

	heartbeatsMissedByAuth = prometheus.NewGauge(
		prometheus.GaugeOpts{
			Name: teleport.MetricHeartbeatsMissed,
			Help: "Number of hearbeats missed by auth server",
		},
	)

	prometheusCollectors = []prometheus.Collector{
		generateRequestsCount, generateThrottledRequestsCount,
		generateRequestsCurrent, generateRequestsLatencies, UserLoginCount, heartbeatsMissedByAuth,
	}
)

// Server keeps the cluster together. It acts as a certificate authority (CA) for
// a cluster and:
//   - generates the keypair for the node it's running on
//	 - invites other SSH nodes to a cluster, by issuing invite tokens
//	 - adds other SSH nodes to a cluster, by checking their token and signing their keys
//   - same for users and their sessions
//   - checks public keys to see if they're signed by it (can be trusted or not)
type Server struct {
	lock          sync.RWMutex
	oidcClients   map[string]*oidcClient
	samlProviders map[string]*samlProvider
	githubClients map[string]*githubClient
	clock         clockwork.Clock
	bk            backend.Backend

	closeCtx   context.Context
	cancelFunc context.CancelFunc

	sshca.Authority

	// AuthServiceName is a human-readable name of this CA. If several Auth services are running
	// (managing multiple teleport clusters) this field is used to tell them apart in UIs
	// It usually defaults to the hostname of the machine the Auth service runs on.
	AuthServiceName string

	// Services encapsulate services - provisioner, trust, etc
	// used by the auth server in a separate structure
	Services

	// privateKey is used in tests to use pre-generated private keys
	privateKey []byte

	// cipherSuites is a list of ciphersuites that the auth server supports.
	cipherSuites []uint16

	// caSigningAlg is an SSH signing algorithm to use when generating new CAs.
	caSigningAlg *string

	// cache is a fast cache that allows auth server
	// to use cache for most frequent operations,
	// if not set, cache uses itself
	cache Cache

	// limiter limits the number of active connections per client IP.
	limiter *limiter.ConnectionsLimiter

	// Emitter is events emitter, used to submit discrete events
	emitter apievents.Emitter

	// streamer is events sessionstreamer, used to create continuous
	// session related streams
	streamer events.Streamer

	// keyStore is an interface for interacting with private keys in CAs which
	// may be backed by HSMs
	keyStore keystore.KeyStore

	// lockWatcher is a lock watcher, used to verify cert generation requests.
	lockWatcher *services.LockWatcher
}

// SetCache sets cache used by auth server
func (a *Server) SetCache(clt Cache) {
	a.lock.Lock()
	defer a.lock.Unlock()
	a.cache = clt
}

// GetCache returns cache used by auth server
func (a *Server) GetCache() Cache {
	a.lock.RLock()
	defer a.lock.RUnlock()
	if a.cache == nil {
		return &a.Services
	}
	return a.cache
}

// SetLockWatcher sets the lock watcher.
func (a *Server) SetLockWatcher(lockWatcher *services.LockWatcher) {
	a.lock.Lock()
	defer a.lock.Unlock()
	a.lockWatcher = lockWatcher
}

func (a *Server) checkLockInForce(mode constants.LockingMode, targets []types.LockTarget) error {
	a.lock.RLock()
	defer a.lock.RUnlock()
	if a.lockWatcher == nil {
		return trace.BadParameter("lockWatcher is not set")
	}
	return a.lockWatcher.CheckLockInForce(mode, targets...)
}

// runPeriodicOperations runs some periodic bookkeeping operations
// performed by auth server
func (a *Server) runPeriodicOperations() {
	ctx := context.TODO()
	// run periodic functions with a semi-random period
	// to avoid contention on the database in case if there are multiple
	// auth servers running - so they don't compete trying
	// to update the same resources.
	r := insecurerand.New(insecurerand.NewSource(a.GetClock().Now().UnixNano()))
	period := defaults.HighResPollingPeriod + time.Duration(r.Intn(int(defaults.HighResPollingPeriod/time.Second)))*time.Second
	log.Debugf("Ticking with period: %v.", period)
	a.lock.RLock()
	ticker := a.clock.NewTicker(period)
	a.lock.RUnlock()
	// Create a ticker with jitter
	heartbeatCheckTicker := interval.New(interval.Config{
		Duration: apidefaults.ServerKeepAliveTTL() * 2,
		Jitter:   utils.NewSeventhJitter(),
	})
	missedKeepAliveCount := 0
	defer ticker.Stop()
	defer heartbeatCheckTicker.Stop()
	for {
		select {
		case <-a.closeCtx.Done():
			return
		case <-ticker.Chan():
			err := a.autoRotateCertAuthorities()
			if err != nil {
				if trace.IsCompareFailed(err) {
					log.Debugf("Cert authority has been updated concurrently: %v.", err)
				} else {
					log.Errorf("Failed to perform cert rotation check: %v.", err)
				}
			}
		case <-heartbeatCheckTicker.Next():
			nodes, err := a.GetNodes(ctx, apidefaults.Namespace)
			if err != nil {
				log.Errorf("Failed to load nodes for heartbeat metric calculation: %v", err)
			}
			for _, node := range nodes {
				if services.NodeHasMissedKeepAlives(node) {
					missedKeepAliveCount++
				}
			}
			// Update prometheus gauge
			heartbeatsMissedByAuth.Set(float64(missedKeepAliveCount))
		}
	}
}

func (a *Server) Close() error {
	a.cancelFunc()
	if a.bk != nil {
		return trace.Wrap(a.bk.Close())
	}
	return nil
}

func (a *Server) GetClock() clockwork.Clock {
	a.lock.RLock()
	defer a.lock.RUnlock()
	return a.clock
}

// SetClock sets clock, used in tests
func (a *Server) SetClock(clock clockwork.Clock) {
	a.lock.Lock()
	defer a.lock.Unlock()
	a.clock = clock
}

// SetAuditLog sets the server's audit log
func (a *Server) SetAuditLog(auditLog events.IAuditLog) {
	a.IAuditLog = auditLog
}

// GetAuthPreference gets AuthPreference from the cache.
func (a *Server) GetAuthPreference(ctx context.Context) (types.AuthPreference, error) {
	return a.GetCache().GetAuthPreference(ctx)
}

// GetClusterAuditConfig gets ClusterAuditConfig from the cache.
func (a *Server) GetClusterAuditConfig(ctx context.Context, opts ...services.MarshalOption) (types.ClusterAuditConfig, error) {
	return a.GetCache().GetClusterAuditConfig(ctx, opts...)
}

// GetClusterNetworkingConfig gets ClusterNetworkingConfig from the cache.
func (a *Server) GetClusterNetworkingConfig(ctx context.Context, opts ...services.MarshalOption) (types.ClusterNetworkingConfig, error) {
	return a.GetCache().GetClusterNetworkingConfig(ctx, opts...)
}

// GetSessionRecordingConfig gets SessionRecordingConfig from the cache.
func (a *Server) GetSessionRecordingConfig(ctx context.Context, opts ...services.MarshalOption) (types.SessionRecordingConfig, error) {
	return a.GetCache().GetSessionRecordingConfig(ctx, opts...)
}

// GetClusterName returns the domain name that identifies this authority server.
// Also known as "cluster name"
func (a *Server) GetClusterName(opts ...services.MarshalOption) (types.ClusterName, error) {
	return a.GetCache().GetClusterName(opts...)
}

// GetDomainName returns the domain name that identifies this authority server.
// Also known as "cluster name"
func (a *Server) GetDomainName() (string, error) {
	clusterName, err := a.GetClusterName()
	if err != nil {
		return "", trace.Wrap(err)
	}
	return clusterName.GetClusterName(), nil
}

// LocalCAResponse contains the concatenated PEM-encoded TLS certs for the local
// cluster's Host CA
type LocalCAResponse struct {
	// TLSCA is a PEM-encoded TLS certificate authority.
	TLSCA []byte `json:"tls_ca"`
}

// GetClusterCACert returns the PEM-encoded TLS certs for the local cluster. If
// the cluster has multiple TLS certs, they will all be concatenated.
func (a *Server) GetClusterCACert() (*LocalCAResponse, error) {
	clusterName, err := a.GetClusterName()
	if err != nil {
		return nil, trace.Wrap(err)
	}
	// Extract the TLS CA for this cluster.
	hostCA, err := a.GetCache().GetCertAuthority(types.CertAuthID{
		Type:       types.HostCA,
		DomainName: clusterName.GetClusterName(),
	}, false)
	if err != nil {
		return nil, trace.Wrap(err)
	}
	certs := services.GetTLSCerts(hostCA)
	if len(certs) < 1 {
		return nil, trace.NotFound("no tls certs found in host CA")
	}
	allCerts := bytes.Join(certs, []byte("\n"))

	return &LocalCAResponse{
		TLSCA: allCerts,
	}, nil
}

// GenerateHostCert uses the private key of the CA to sign the public key of the host
// (along with meta data like host ID, node name, roles, and ttl) to generate a host certificate.
func (a *Server) GenerateHostCert(hostPublicKey []byte, hostID, nodeName string, principals []string, clusterName string, role types.SystemRole, ttl time.Duration) ([]byte, error) {
	domainName, err := a.GetDomainName()
	if err != nil {
		return nil, trace.Wrap(err)
	}

	// get the certificate authority that will be signing the public key of the host
	ca, err := a.Trust.GetCertAuthority(types.CertAuthID{
		Type:       types.HostCA,
		DomainName: domainName,
	}, true)
	if err != nil {
		return nil, trace.BadParameter("failed to load host CA for %q: %v", domainName, err)
	}

	caSigner, err := a.keyStore.GetSSHSigner(ca)
	if err != nil {
		return nil, trace.Wrap(err)
	}

	// create and sign!
	return a.generateHostCert(services.HostCertParams{
		CASigner:      caSigner,
		CASigningAlg:  sshutils.GetSigningAlgName(ca),
		PublicHostKey: hostPublicKey,
		HostID:        hostID,
		NodeName:      nodeName,
		Principals:    principals,
		ClusterName:   clusterName,
		Role:          role,
		TTL:           ttl,
	})
}

func (a *Server) generateHostCert(p services.HostCertParams) ([]byte, error) {
	authPref, err := a.GetAuthPreference(context.TODO())
	if err != nil {
		return nil, trace.Wrap(err)
	}
	if p.Role == types.RoleNode {
		if lockErr := a.checkLockInForce(authPref.GetLockingMode(),
			[]types.LockTarget{{Node: p.HostID}, {Node: HostFQDN(p.HostID, p.ClusterName)}},
		); lockErr != nil {
			return nil, trace.Wrap(lockErr)
		}
	}
	return a.Authority.GenerateHostCert(p)
}

// GetKeyStore returns the KeyStore used by the auth server
func (a *Server) GetKeyStore() keystore.KeyStore {
	return a.keyStore
}

type certRequest struct {
	// user is a user to generate certificate for
	user types.User
	// impersonator is a user who generates the certificate,
	// is set when different from the user in the certificate
	impersonator string
	// checker is used to perform RBAC checks.
	checker services.AccessChecker
	// ttl is Duration of the certificate
	ttl time.Duration
	// publicKey is RSA public key in authorized_keys format
	publicKey []byte
	// compatibility is compatibility mode
	compatibility string
	// overrideRoleTTL is used for requests when the requested TTL should not be
	// adjusted based off the role of the user. This is used by tctl to allow
	// creating long lived user certs.
	overrideRoleTTL bool
	// usage is a list of acceptable usages to be encoded in X509 certificate,
	// is used to limit ways the certificate can be used, for example
	// the cert can be only used against kubernetes endpoint, and not auth endpoint,
	// no usage means unrestricted (to keep backwards compatibility)
	usage []string
	// routeToCluster is an optional teleport cluster name to route the
	// certificate requests to, this teleport cluster name will be used to
	// route the requests to in case of kubernetes
	routeToCluster string
	// kubernetesCluster specifies the target kubernetes cluster for TLS
	// identities. This can be empty on older Teleport clients.
	kubernetesCluster string
	// traits hold claim data used to populate a role at runtime.
	traits wrappers.Traits
	// activeRequests tracks privilege escalation requests applied
	// during the construction of the certificate.
	activeRequests services.RequestIDs
	// appSessionID is the session ID of the application session.
	appSessionID string
	// appPublicAddr is the public address of the application.
	appPublicAddr string
	// appClusterName is the name of the cluster this application is in.
	appClusterName string
	// appName is the name of the application to generate cert for.
	appName string
	// awsRoleARN is the role ARN to generate certificate for.
	awsRoleARN string
	// dbService identifies the name of the database service requests will
	// be routed to.
	dbService string
	// dbProtocol specifies the protocol of the database a certificate will
	// be issued for.
	dbProtocol string
	// dbUser is the optional database user which, if provided, will be used
	// as a default username.
	dbUser string
	// dbName is the optional database name which, if provided, will be used
	// as a default database.
	dbName string
	// mfaVerified is the UUID of an MFA device when this certRequest was
	// created immediately after an MFA check.
	mfaVerified string
	// clientIP is an IP of the client requesting the certificate.
	clientIP string
	// disallowReissue flags that a cert should not be allowed to issue future
	// certificates.
	disallowReissue bool
	// renewable indicates that the certificate can be renewed,
	// having its TTL increased
	renewable bool
	// generation indicates the number of times this certificate has been
	// renewed.
	generation uint64
}

// check verifies the cert request is valid.
func (r *certRequest) check() error {
	if r.user == nil {
		return trace.BadParameter("missing parameter user")
	}
	if r.checker == nil {
		return trace.BadParameter("missing parameter checker")
	}

	// When generating certificate for MongoDB access, database username must
	// be encoded into it. This is required to be able to tell which database
	// user to authenticate the connection as.
	if r.dbProtocol == defaults.ProtocolMongoDB {
		if r.dbUser == "" {
			return trace.BadParameter("must provide database user name to generate certificate for database %q", r.dbService)
		}
	}
	return nil
}

type certRequestOption func(*certRequest)

func certRequestMFAVerified(mfaID string) certRequestOption {
	return func(r *certRequest) { r.mfaVerified = mfaID }
}

func certRequestClientIP(ip string) certRequestOption {
	return func(r *certRequest) { r.clientIP = ip }
}

<<<<<<< HEAD
// certRequestRenewable marks a certificate as renewable.
func certRequestRenewable() certRequestOption {
	return func(r *certRequest) { r.renewable = true }
}

// certRequestGeneration adds a generation counter to the certificate.
func certRequestGeneration(generation uint64) certRequestOption {
	return func(r *certRequest) { r.generation = generation }
}

=======
>>>>>>> 28bab88e
// GenerateUserTestCerts is used to generate user certificate, used internally for tests
func (a *Server) GenerateUserTestCerts(key []byte, username string, ttl time.Duration, compatibility, routeToCluster string) ([]byte, []byte, error) {
	user, err := a.Identity.GetUser(username, false)
	if err != nil {
		return nil, nil, trace.Wrap(err)
	}
	checker, err := services.FetchRoles(user.GetRoles(), a.Access, user.GetTraits())
	if err != nil {
		return nil, nil, trace.Wrap(err)
	}
	certs, err := a.generateUserCert(certRequest{
		user:           user,
		ttl:            ttl,
		compatibility:  compatibility,
		publicKey:      key,
		routeToCluster: routeToCluster,
		checker:        checker,
		traits:         user.GetTraits(),
	})
	if err != nil {
		return nil, nil, trace.Wrap(err)
	}
	return certs.SSH, certs.TLS, nil
}

// AppTestCertRequest combines parameters for generating a test app access cert.
type AppTestCertRequest struct {
	// PublicKey is the public key to sign.
	PublicKey []byte
	// Username is the Teleport user name to sign certificate for.
	Username string
	// TTL is the test certificate validity period.
	TTL time.Duration
	// PublicAddr is the application public address. Used for routing.
	PublicAddr string
	// ClusterName is the name of the cluster application resides in. Used for routing.
	ClusterName string
	// SessionID is the optional session ID to encode. Used for routing.
	SessionID string
	// AWSRoleARN is optional AWS role ARN a user wants to assume to encode.
	AWSRoleARN string
}

// GenerateUserAppTestCert generates an application specific certificate, used
// internally for tests.
func (a *Server) GenerateUserAppTestCert(req AppTestCertRequest) ([]byte, error) {
	user, err := a.Identity.GetUser(req.Username, false)
	if err != nil {
		return nil, trace.Wrap(err)
	}
	checker, err := services.FetchRoles(user.GetRoles(), a.Access, user.GetTraits())
	if err != nil {
		return nil, trace.Wrap(err)
	}
	sessionID := req.SessionID
	if sessionID == "" {
		sessionID = uuid.New()
	}
	certs, err := a.generateUserCert(certRequest{
		user:      user,
		publicKey: req.PublicKey,
		checker:   checker,
		ttl:       req.TTL,
		// Set the login to be a random string. Application certificates are never
		// used to log into servers but SSH certificate generation code requires a
		// principal be in the certificate.
		traits: wrappers.Traits(map[string][]string{
			teleport.TraitLogins: {uuid.New()},
		}),
		// Only allow this certificate to be used for applications.
		usage: []string{teleport.UsageAppsOnly},
		// Add in the application routing information.
		appSessionID:   sessionID,
		appPublicAddr:  req.PublicAddr,
		appClusterName: req.ClusterName,
		awsRoleARN:     req.AWSRoleARN,
	})
	if err != nil {
		return nil, trace.Wrap(err)
	}
	return certs.TLS, nil
}

// DatabaseTestCertRequest combines parameters for generating test database
// access certificate.
type DatabaseTestCertRequest struct {
	// PublicKey is the public key to sign.
	PublicKey []byte
	// Cluster is the Teleport cluster name.
	Cluster string
	// Username is the Teleport username.
	Username string
	// RouteToDatabase contains database routing information.
	RouteToDatabase tlsca.RouteToDatabase
}

// GenerateDatabaseTestCert generates a database access certificate for the
// provided parameters. Used only internally in tests.
func (a *Server) GenerateDatabaseTestCert(req DatabaseTestCertRequest) ([]byte, error) {
	user, err := a.Identity.GetUser(req.Username, false)
	if err != nil {
		return nil, trace.Wrap(err)
	}
	checker, err := services.FetchRoles(user.GetRoles(), a.Access, user.GetTraits())
	if err != nil {
		return nil, trace.Wrap(err)
	}
	certs, err := a.generateUserCert(certRequest{
		user:      user,
		publicKey: req.PublicKey,
		checker:   checker,
		ttl:       time.Hour,
		traits: wrappers.Traits(map[string][]string{
			teleport.TraitLogins: {req.Username},
		}),
		routeToCluster: req.Cluster,
		dbService:      req.RouteToDatabase.ServiceName,
		dbProtocol:     req.RouteToDatabase.Protocol,
		dbUser:         req.RouteToDatabase.Username,
		dbName:         req.RouteToDatabase.Database,
	})
	if err != nil {
		return nil, trace.Wrap(err)
	}
	return certs.TLS, nil
}

// generateUserCert generates user certificates
func (a *Server) generateUserCert(req certRequest) (*proto.Certs, error) {
	err := req.check()
	if err != nil {
		return nil, trace.Wrap(err)
	}

	// Reject the cert request if there is a matching lock in force.
	authPref, err := a.GetAuthPreference(context.TODO())
	if err != nil {
		return nil, trace.Wrap(err)
	}
	if lockErr := a.checkLockInForce(req.checker.LockingMode(authPref.GetLockingMode()), append(
		services.RolesToLockTargets(req.checker.RoleNames()),
		types.LockTarget{User: req.user.GetName()},
		types.LockTarget{MFADevice: req.mfaVerified},
	)); lockErr != nil {
		return nil, trace.Wrap(lockErr)
	}

	// reuse the same RSA keys for SSH and TLS keys
	cryptoPubKey, err := sshutils.CryptoPublicKey(req.publicKey)
	if err != nil {
		return nil, trace.Wrap(err)
	}

	// extract the passed in certificate format. if nothing was passed in, fetch
	// the certificate format from the role.
	certificateFormat, err := utils.CheckCertificateFormatFlag(req.compatibility)
	if err != nil {
		return nil, trace.Wrap(err)
	}
	if certificateFormat == teleport.CertificateFormatUnspecified {
		certificateFormat = req.checker.CertificateFormat()
	}

	var sessionTTL time.Duration
	var allowedLogins []string

	// If the role TTL is ignored, do not restrict session TTL and allowed logins.
	// The only caller setting this parameter should be "tctl auth sign".
	// Otherwise set the session TTL to the smallest of all roles and
	// then only grant access to allowed logins based on that.
	if req.overrideRoleTTL {
		// Take whatever was passed in. Pass in 0 to CheckLoginDuration so all
		// logins are returned for the role set.
		sessionTTL = req.ttl
		allowedLogins, err = req.checker.CheckLoginDuration(0)
		if err != nil {
			return nil, trace.Wrap(err)
		}
	} else {
		// Adjust session TTL to the smaller of two values: the session TTL
		// requested in tsh or the session TTL for the role.
		sessionTTL = req.checker.AdjustSessionTTL(req.ttl)

		// Return a list of logins that meet the session TTL limit. This means if
		// the requested session TTL is larger than the max session TTL for a login,
		// that login will not be included in the list of allowed logins.
		allowedLogins, err = req.checker.CheckLoginDuration(sessionTTL)
		if err != nil {
			return nil, trace.Wrap(err)
		}
	}

	clusterName, err := a.GetDomainName()
	if err != nil {
		return nil, trace.Wrap(err)
	}
	if req.routeToCluster == "" {
		req.routeToCluster = clusterName
	}
	if req.routeToCluster != clusterName {
		// Authorize access to a remote cluster.
		rc, err := a.Presence.GetRemoteCluster(req.routeToCluster)
		if err != nil {
			return nil, trace.Wrap(err)
		}
		if err := req.checker.CheckAccessToRemoteCluster(rc); err != nil {
			if trace.IsAccessDenied(err) {
				return nil, trace.NotFound("remote cluster %q not found", req.routeToCluster)
			}
			return nil, trace.Wrap(err)
		}
	}

	ca, err := a.Trust.GetCertAuthority(types.CertAuthID{
		Type:       types.UserCA,
		DomainName: clusterName,
	}, true)
	if err != nil {
		return nil, trace.Wrap(err)
	}
	caSigner, err := a.keyStore.GetSSHSigner(ca)
	if err != nil {
		return nil, trace.Wrap(err)
	}

	params := services.UserCertParams{
		CASigner:              caSigner,
		CASigningAlg:          sshutils.GetSigningAlgName(ca),
		PublicUserKey:         req.publicKey,
		Username:              req.user.GetName(),
		Impersonator:          req.impersonator,
		AllowedLogins:         allowedLogins,
		TTL:                   sessionTTL,
		Roles:                 req.checker.RoleNames(),
		CertificateFormat:     certificateFormat,
		PermitPortForwarding:  req.checker.CanPortForward(),
		PermitAgentForwarding: req.checker.CanForwardAgents(),
		PermitX11Forwarding:   req.checker.PermitX11Forwarding(),
		RouteToCluster:        req.routeToCluster,
		Traits:                req.traits,
		ActiveRequests:        req.activeRequests,
		MFAVerified:           req.mfaVerified,
		ClientIP:              req.clientIP,
		DisallowReissue:       req.disallowReissue,
		Renewable:             req.renewable,
		Generation:            req.generation,
	}
	sshCert, err := a.Authority.GenerateUserCert(params)
	if err != nil {
		return nil, trace.Wrap(err)
	}

	kubeGroups, kubeUsers, err := req.checker.CheckKubeGroupsAndUsers(sessionTTL, req.overrideRoleTTL)
	// NotFound errors are acceptable - this user may have no k8s access
	// granted and that shouldn't prevent us from issuing a TLS cert.
	if err != nil && !trace.IsNotFound(err) {
		return nil, trace.Wrap(err)
	}
	// Only validate/default kubernetes cluster name for the current teleport
	// cluster. If this cert is targeting a trusted teleport cluster, leave all
	// the kubernetes cluster validation up to them.
	if req.routeToCluster == clusterName {
		req.kubernetesCluster, err = kubeutils.CheckOrSetKubeCluster(a.closeCtx, a.Presence, req.kubernetesCluster, clusterName)
		if err != nil {
			if !trace.IsNotFound(err) {
				return nil, trace.Wrap(err)
			}
			log.Debug("Failed setting default kubernetes cluster for user login (user did not provide a cluster); leaving KubernetesCluster extension in the TLS certificate empty")
		}
	}

	// See which database names and users this user is allowed to use.
	dbNames, dbUsers, err := req.checker.CheckDatabaseNamesAndUsers(sessionTTL, req.overrideRoleTTL)
	if err != nil && !trace.IsNotFound(err) {
		return nil, trace.Wrap(err)
	}

	// See which AWS role ARNs this user is allowed to assume.
	roleARNs, err := req.checker.CheckAWSRoleARNs(sessionTTL, req.overrideRoleTTL)
	if err != nil && !trace.IsNotFound(err) {
		return nil, trace.Wrap(err)
	}

	// generate TLS certificate
	cert, signer, err := a.keyStore.GetTLSCertAndSigner(ca)
	if err != nil {
		return nil, trace.Wrap(err)
	}
	tlsAuthority, err := tlsca.FromCertAndSigner(cert, signer)
	if err != nil {
		return nil, trace.Wrap(err)
	}
	identity := tlsca.Identity{
		Username:          req.user.GetName(),
		Impersonator:      req.impersonator,
		Groups:            req.checker.RoleNames(),
		Principals:        allowedLogins,
		Usage:             req.usage,
		RouteToCluster:    req.routeToCluster,
		KubernetesCluster: req.kubernetesCluster,
		Traits:            req.traits,
		KubernetesGroups:  kubeGroups,
		KubernetesUsers:   kubeUsers,
		RouteToApp: tlsca.RouteToApp{
			SessionID:   req.appSessionID,
			PublicAddr:  req.appPublicAddr,
			ClusterName: req.appClusterName,
			Name:        req.appName,
			AWSRoleARN:  req.awsRoleARN,
		},
		TeleportCluster: clusterName,
		RouteToDatabase: tlsca.RouteToDatabase{
			ServiceName: req.dbService,
			Protocol:    req.dbProtocol,
			Username:    req.dbUser,
			Database:    req.dbName,
		},
		DatabaseNames:   dbNames,
		DatabaseUsers:   dbUsers,
		MFAVerified:     req.mfaVerified,
		ClientIP:        req.clientIP,
		AWSRoleARNs:     roleARNs,
		ActiveRequests:  req.activeRequests.AccessRequests,
		DisallowReissue: req.disallowReissue,
		Renewable:       req.renewable,
		Generation:      req.generation,
	}
	subject, err := identity.Subject()
	if err != nil {
		return nil, trace.Wrap(err)
	}
	certRequest := tlsca.CertificateRequest{
		Clock:     a.clock,
		PublicKey: cryptoPubKey,
		Subject:   subject,
		NotAfter:  a.clock.Now().UTC().Add(sessionTTL),
	}
	tlsCert, err := tlsAuthority.GenerateCertificate(certRequest)
	if err != nil {
		return nil, trace.Wrap(err)
	}
	return &proto.Certs{
		SSH:        sshCert,
		TLS:        tlsCert,
		TLSCACerts: services.GetTLSCerts(ca),
		SSHCACerts: services.GetSSHCheckingKeys(ca),
	}, nil
}

// WithUserLock executes function authenticateFn that performs user authentication
// if authenticateFn returns non nil error, the login attempt will be logged in as failed.
// The only exception to this rule is ConnectionProblemError, in case if it occurs
// access will be denied, but login attempt will not be recorded
// this is done to avoid potential user lockouts due to backend failures
// In case if user exceeds defaults.MaxLoginAttempts
// the user account will be locked for defaults.AccountLockInterval
func (a *Server) WithUserLock(username string, authenticateFn func() error) error {
	user, err := a.Identity.GetUser(username, false)
	if err != nil {
		if trace.IsNotFound(err) {
			// If user is not found, still call authenticateFn. It should
			// always return an error. This prevents username oracles and
			// timing attacks.
			return authenticateFn()
		}
		return trace.Wrap(err)
	}
	status := user.GetStatus()
	if status.IsLocked {
		if status.RecoveryAttemptLockExpires.After(a.clock.Now().UTC()) {
			log.Debugf("%v exceeds %v failed account recovery attempts, locked until %v",
				user.GetName(), defaults.MaxAccountRecoveryAttempts, apiutils.HumanTimeFormat(status.RecoveryAttemptLockExpires))

			err := trace.AccessDenied(MaxFailedAttemptsErrMsg)
			err.AddField(ErrFieldKeyUserMaxedAttempts, true)
			return err
		}
		if status.LockExpires.After(a.clock.Now().UTC()) {
			log.Debugf("%v exceeds %v failed login attempts, locked until %v",
				user.GetName(), defaults.MaxLoginAttempts, apiutils.HumanTimeFormat(status.LockExpires))

			err := trace.AccessDenied(MaxFailedAttemptsErrMsg)
			err.AddField(ErrFieldKeyUserMaxedAttempts, true)
			return err
		}
	}
	fnErr := authenticateFn()
	if fnErr == nil {
		// upon successful login, reset the failed attempt counter
		err = a.DeleteUserLoginAttempts(username)
		if !trace.IsNotFound(err) {
			return trace.Wrap(err)
		}

		return nil
	}
	// do not lock user in case if DB is flaky or down
	if trace.IsConnectionProblem(err) {
		return trace.Wrap(fnErr)
	}
	// log failed attempt and possibly lock user
	attempt := services.LoginAttempt{Time: a.clock.Now().UTC(), Success: false}
	err = a.AddUserLoginAttempt(username, attempt, defaults.AttemptTTL)
	if err != nil {
		log.Error(trace.DebugReport(err))
		return trace.Wrap(fnErr)
	}
	loginAttempts, err := a.Identity.GetUserLoginAttempts(username)
	if err != nil {
		log.Error(trace.DebugReport(err))
		return trace.Wrap(fnErr)
	}
	if !services.LastFailed(defaults.MaxLoginAttempts, loginAttempts) {
		log.Debugf("%v user has less than %v failed login attempts", username, defaults.MaxLoginAttempts)
		return trace.Wrap(fnErr)
	}
	lockUntil := a.clock.Now().UTC().Add(defaults.AccountLockInterval)
	log.Debug(fmt.Sprintf("%v exceeds %v failed login attempts, locked until %v",
		username, defaults.MaxLoginAttempts, apiutils.HumanTimeFormat(lockUntil)))
	user.SetLocked(lockUntil, "user has exceeded maximum failed login attempts")
	err = a.Identity.UpsertUser(user)
	if err != nil {
		log.Error(trace.DebugReport(err))
		return trace.Wrap(fnErr)
	}

	retErr := trace.AccessDenied(MaxFailedAttemptsErrMsg)
	retErr.AddField(ErrFieldKeyUserMaxedAttempts, true)
	return retErr
}

// PreAuthenticatedSignIn is for 2-way authentication methods like U2F where the password is
// already checked before issuing the second factor challenge
func (a *Server) PreAuthenticatedSignIn(user string, identity tlsca.Identity) (types.WebSession, error) {
	roles, traits, err := services.ExtractFromIdentity(a, identity)
	if err != nil {
		return nil, trace.Wrap(err)
	}
	sess, err := a.NewWebSession(types.NewWebSessionRequest{
		User:           user,
		Roles:          roles,
		Traits:         traits,
		AccessRequests: identity.ActiveRequests,
	})
	if err != nil {
		return nil, trace.Wrap(err)
	}
	if err := a.upsertWebSession(context.TODO(), user, sess); err != nil {
		return nil, trace.Wrap(err)
	}
	return sess.WithoutSecrets(), nil
}

// MFAAuthenticateChallenge is an MFA authentication challenge sent on user
// login / authentication ceremonies.
//
// TODO(kimlisa): Move this to lib/client/mfa.go, after deleting the auth HTTP endpoint
// "/u2f/users/sign" and its friends from lib/auth/apiserver.go (replaced by grpc CreateAuthenticateChallenge).
// After the endpoint removal, this struct is only used in the web directory.
type MFAAuthenticateChallenge struct {
	// Before 6.0 teleport would only send 1 U2F challenge. Embed the old
	// challenge for compatibility with older clients. All new clients should
	// ignore this and read Challenges instead.
	*u2f.AuthenticateChallenge

	// U2FChallenges is a list of U2F challenges, one for each registered
	// device.
	U2FChallenges []u2f.AuthenticateChallenge `json:"u2f_challenges"`
	// WebauthnChallenge contains a WebAuthn credential assertion used for
	// login/authentication ceremonies.
	// An assertion already contains, among other information, a list of allowed
	// credentials (one for each known U2F or Webauthn device), so there is no
	// need to send multiple assertions.
	WebauthnChallenge *wanlib.CredentialAssertion `json:"webauthn_challenge"`
	// TOTPChallenge specifies whether TOTP is supported for this user.
	TOTPChallenge bool `json:"totp_challenge"`
}

// CreateAuthenticateChallenge implements AuthService.CreateAuthenticateChallenge.
func (a *Server) CreateAuthenticateChallenge(ctx context.Context, req *proto.CreateAuthenticateChallengeRequest) (*proto.MFAAuthenticateChallenge, error) {
	var username string

	switch req.GetRequest().(type) {
	case *proto.CreateAuthenticateChallengeRequest_UserCredentials:
		username = req.GetUserCredentials().GetUsername()

		if err := a.WithUserLock(username, func() error {
			return a.checkPasswordWOToken(username, req.GetUserCredentials().GetPassword())
		}); err != nil {
			return nil, trace.Wrap(err)
		}

	case *proto.CreateAuthenticateChallengeRequest_RecoveryStartTokenID:
		token, err := a.GetUserToken(ctx, req.GetRecoveryStartTokenID())
		if err != nil {
			log.Error(trace.DebugReport(err))
			return nil, trace.AccessDenied("invalid token")
		}

		if err := a.verifyUserToken(token, UserTokenTypeRecoveryStart); err != nil {
			return nil, trace.Wrap(err)
		}

		username = token.GetUser()

	default:
		var err error
		username, err = GetClientUsername(ctx)
		if err != nil {
			return nil, trace.Wrap(err)
		}
	}

	challenges, err := a.mfaAuthChallenge(ctx, username, a.Identity /* u2f storage */)
	if err != nil {
		log.Error(trace.DebugReport(err))
		return nil, trace.AccessDenied("unable to create MFA challenges")
	}
	return challenges, nil
}

// CreateRegisterChallenge implements AuthService.CreateRegisterChallenge.
func (a *Server) CreateRegisterChallenge(ctx context.Context, req *proto.CreateRegisterChallengeRequest) (*proto.MFARegisterChallenge, error) {
	token, err := a.GetUserToken(ctx, req.GetTokenID())
	if err != nil {
		log.Error(trace.DebugReport(err))
		return nil, trace.AccessDenied("invalid token")
	}

	allowedTokenTypes := []string{
		UserTokenTypePrivilege,
		UserTokenTypePrivilegeException,
		UserTokenTypeResetPassword,
		UserTokenTypeResetPasswordInvite,
		UserTokenTypeRecoveryApproved,
	}

	if err := a.verifyUserToken(token, allowedTokenTypes...); err != nil {
		return nil, trace.AccessDenied("invalid token")
	}

	regChal, err := a.createRegisterChallenge(ctx, &newRegisterChallengeRequest{
		username:   token.GetUser(),
		token:      token,
		deviceType: req.GetDeviceType(),
	})

	return regChal, trace.Wrap(err)
}

type newRegisterChallengeRequest struct {
	username   string
	deviceType proto.DeviceType
	// token is a user token resource.
	// It is used as following:
	//  - TOTP:
	//    - create a UserTokenSecrets resource
	//    - store by token's ID using Server's IdentityService.
	//  - U2F:
	//    - store U2F challenge by the token's ID
	//    - store by token's ID using Server's IdentityService.
	// This field can be empty to use storage overrides.
	token types.UserToken
	// u2fStorageOverride is an optional RegistrationStorage override to be used
	// to store the U2F challenge.
	u2fStorageOverride u2f.RegistrationStorage

	// webIdentityOverride is an optional RegistrationIdentity override to be used
	// to store webauthn challenge. A common override is decorating the regular
	// Identity with an in-memory SessionData storage.
	// Defaults to the Server's IdentityService.
	webIdentityOverride wanlib.RegistrationIdentity
}

func (a *Server) createRegisterChallenge(ctx context.Context, req *newRegisterChallengeRequest) (*proto.MFARegisterChallenge, error) {
	switch req.deviceType {
	case proto.DeviceType_DEVICE_TYPE_TOTP:
		otpKey, otpOpts, err := a.newTOTPKey(req.username)
		if err != nil {
			return nil, trace.Wrap(err)
		}

		challenge := &proto.TOTPRegisterChallenge{
			Secret:        otpKey.Secret(),
			Issuer:        otpKey.Issuer(),
			PeriodSeconds: uint32(otpOpts.Period),
			Algorithm:     otpOpts.Algorithm.String(),
			Digits:        uint32(otpOpts.Digits.Length()),
			Account:       otpKey.AccountName(),
		}

		if req.token != nil {
			secrets, err := a.createTOTPUserTokenSecrets(ctx, req.token, otpKey)
			if err != nil {
				return nil, trace.Wrap(err)
			}

			challenge.QRCode = secrets.GetQRCode()
		}

		return &proto.MFARegisterChallenge{Request: &proto.MFARegisterChallenge_TOTP{TOTP: challenge}}, nil

	case proto.DeviceType_DEVICE_TYPE_U2F:
		cap, err := a.GetAuthPreference(ctx)
		if err != nil {
			return nil, trace.Wrap(err)
		}

		u2fConfig, err := cap.GetU2F()
		if err != nil {
			return nil, trace.Wrap(err)
		}

		storageKey := req.username
		if req.token != nil {
			storageKey = req.token.GetName()
		}

		storage := req.u2fStorageOverride
		if storage == nil || req.token != nil {
			storage = a.Identity
		}

		regChallenge, err := u2f.RegisterInit(u2f.RegisterInitParams{
			StorageKey: storageKey,
			AppConfig:  *u2fConfig,
			Storage:    storage,
		})
		if err != nil {
			return nil, trace.Wrap(err)
		}

		return &proto.MFARegisterChallenge{Request: &proto.MFARegisterChallenge_U2F{
			U2F: &proto.U2FRegisterChallenge{
				Challenge: regChallenge.Challenge,
				AppID:     regChallenge.AppID,
				Version:   regChallenge.Version,
			},
		}}, nil

	case proto.DeviceType_DEVICE_TYPE_WEBAUTHN:
		cap, err := a.GetAuthPreference(ctx)
		if err != nil {
			return nil, trace.Wrap(err)
		}

		webConfig, err := cap.GetWebauthn()
		if err != nil {
			return nil, trace.Wrap(err)
		}

		identity := req.webIdentityOverride
		if identity == nil {
			identity = a.Identity
		}

		webRegistration := &wanlib.RegistrationFlow{
			Webauthn: webConfig,
			Identity: identity,
		}

		credentialCreation, err := webRegistration.Begin(ctx, req.username)
		if err != nil {
			return nil, trace.Wrap(err)
		}

		return &proto.MFARegisterChallenge{Request: &proto.MFARegisterChallenge_Webauthn{
			Webauthn: wanlib.CredentialCreationToProto(credentialCreation),
		}}, nil

	default:
		return nil, trace.BadParameter("MFA device type %q unsupported", req.deviceType.String())
	}
}

// GetMFADevices returns all mfa devices for the user defined in the token or the user defined in context.
func (a *Server) GetMFADevices(ctx context.Context, req *proto.GetMFADevicesRequest) (*proto.GetMFADevicesResponse, error) {
	var username string

	if req.GetTokenID() != "" {
		token, err := a.GetUserToken(ctx, req.GetTokenID())
		if err != nil {
			log.Error(trace.DebugReport(err))
			return nil, trace.AccessDenied("invalid token")
		}

		if err := a.verifyUserToken(token, UserTokenTypeRecoveryApproved); err != nil {
			return nil, trace.Wrap(err)
		}

		username = token.GetUser()
	}

	if username == "" {
		var err error
		username, err = GetClientUsername(ctx)
		if err != nil {
			return nil, trace.Wrap(err)
		}
	}

	devs, err := a.Identity.GetMFADevices(ctx, username, false)
	if err != nil {
		return nil, trace.Wrap(err)
	}

	return &proto.GetMFADevicesResponse{
		Devices: devs,
	}, nil
}

// DeleteMFADeviceSync implements AuthService.DeleteMFADeviceSync.
func (a *Server) DeleteMFADeviceSync(ctx context.Context, req *proto.DeleteMFADeviceSyncRequest) error {
	token, err := a.GetUserToken(ctx, req.GetTokenID())
	if err != nil {
		log.Error(trace.DebugReport(err))
		return trace.AccessDenied("invalid token")
	}

	if err := a.verifyUserToken(token, UserTokenTypeRecoveryApproved, UserTokenTypePrivilege); err != nil {
		return trace.Wrap(err)
	}

	return trace.Wrap(a.deleteMFADeviceSafely(ctx, token.GetUser(), req.GetDeviceName()))
}

// deleteMFADeviceSafely deletes the user's mfa device while preventing users from deleting their last device
// for clusters that require second factors, which prevents users from being locked out of their account.
func (a *Server) deleteMFADeviceSafely(ctx context.Context, user, deviceName string) error {
	devs, err := a.Identity.GetMFADevices(ctx, user, true)
	if err != nil {
		return trace.Wrap(err)
	}

	authPref, err := a.GetAuthPreference(ctx)
	if err != nil {
		return trace.Wrap(err)
	}

	kindToSF := map[string]constants.SecondFactorType{
		fmt.Sprintf("%T", &types.MFADevice_Totp{}):     constants.SecondFactorOTP,
		fmt.Sprintf("%T", &types.MFADevice_U2F{}):      constants.SecondFactorU2F,
		fmt.Sprintf("%T", &types.MFADevice_Webauthn{}): constants.SecondFactorWebauthn,
	}
	sfToCount := make(map[constants.SecondFactorType]int)
	var knownDevices int
	var deviceToDelete *types.MFADevice

	// Find the device to delete and count devices.
	for _, d := range devs {
		// Match device by name or ID.
		if d.GetName() == deviceName || d.Id == deviceName {
			deviceToDelete = d
		}

		sf, ok := kindToSF[fmt.Sprintf("%T", d.Device)]
		switch {
		case !ok && d == deviceToDelete:
			return trace.NotImplemented("cannot delete device of type %T", d.Device)
		case !ok:
			log.Warnf("Ignoring unknown device with type %T in deletion.", d.Device)
			continue
		}

		sfToCount[sf]++
		knownDevices++
	}
	if deviceToDelete == nil {
		return trace.NotFound("MFA device %q does not exist", deviceName)
	}

	// Prevent users from deleting their last device for clusters that require second factors.
	const minDevices = 2
	switch sf := authPref.GetSecondFactor(); sf {
	case constants.SecondFactorOff, constants.SecondFactorOptional: // MFA is not required, allow deletion
	case constants.SecondFactorOn:
		if knownDevices < minDevices {
			return trace.BadParameter(
				"cannot delete the last MFA device for this user; add a replacement device first to avoid getting locked out")
		}
	case constants.SecondFactorOTP, constants.SecondFactorU2F, constants.SecondFactorWebauthn:
		if sfToCount[sf] < minDevices {
			return trace.BadParameter(
				"cannot delete the last %s device for this user; add a replacement device first to avoid getting locked out", sf)
		}
	default:
		return trace.BadParameter("unexpected second factor type: %s", sf)
	}

	if err := a.DeleteMFADevice(ctx, user, deviceToDelete.Id); err != nil {
		return trace.Wrap(err)
	}

	// Emit deleted event.
	clusterName, err := a.GetClusterName()
	if err != nil {
		return trace.Wrap(err)
	}
	if err := a.emitter.EmitAuditEvent(ctx, &apievents.MFADeviceDelete{
		Metadata: apievents.Metadata{
			Type:        events.MFADeviceDeleteEvent,
			Code:        events.MFADeviceDeleteEventCode,
			ClusterName: clusterName.GetClusterName(),
		},
		UserMetadata: apievents.UserMetadata{
			User: user,
		},
		MFADeviceMetadata: mfaDeviceEventMetadata(deviceToDelete),
	}); err != nil {
		return trace.Wrap(err)
	}

	return nil
}

// AddMFADeviceSync implements AuthService.AddMFADeviceSync.
func (a *Server) AddMFADeviceSync(ctx context.Context, req *proto.AddMFADeviceSyncRequest) (*proto.AddMFADeviceSyncResponse, error) {
	privilegeToken, err := a.GetUserToken(ctx, req.GetTokenID())
	if err != nil {
		log.Error(trace.DebugReport(err))
		return nil, trace.AccessDenied("invalid token")
	}

	if err := a.verifyUserToken(privilegeToken, UserTokenTypePrivilege, UserTokenTypePrivilegeException); err != nil {
		return nil, trace.Wrap(err)
	}

	dev, err := a.verifyMFARespAndAddDevice(ctx, req.GetNewMFAResponse(), &newMFADeviceFields{
		username:      privilegeToken.GetUser(),
		newDeviceName: req.GetNewDeviceName(),
		tokenID:       privilegeToken.GetName(),
	})
	if err != nil {
		return nil, trace.Wrap(err)
	}

	return &proto.AddMFADeviceSyncResponse{Device: dev}, nil
}

type newMFADeviceFields struct {
	username      string
	newDeviceName string
	// tokenID is the ID of a reset/invite/recovery token.
	// It is used as following:
	//  - TOTP:
	//    - look up TOTP secret stored by token ID
	//  - U2F:
	//    - look up U2F challenge stored by token ID
	//    - use default u2f storage which is our services.Identity
	// This field can be empty to indicate that fields
	// "totpSecret" and "u2fStorage" is to be used instead.
	tokenID string
	// totpSecret is a secret shared by client and server to generate totp codes.
	// Field can be empty to get secret by "tokenID".
	totpSecret string
	// u2fStorage is the storage used to hold the u2f challenge.
	// Field can be empty to use default services.Identity storage.
	u2fStorage u2f.RegistrationStorage

	// webIdentityOverride is an optional RegistrationIdentity override to be used
	// for device registration. A common override is decorating the regular
	// Identity with an in-memory SessionData storage.
	// Defaults to the Server's IdentityService.
	webIdentityOverride wanlib.RegistrationIdentity
}

// verifyMFARespAndAddDevice validates MFA register response and on success adds the new MFA device.
func (a *Server) verifyMFARespAndAddDevice(ctx context.Context, regResp *proto.MFARegisterResponse, req *newMFADeviceFields) (*types.MFADevice, error) {
	cap, err := a.GetAuthPreference(ctx)
	if err != nil {
		return nil, trace.Wrap(err)
	}

	if cap.GetSecondFactor() == constants.SecondFactorOff {
		return nil, trace.BadParameter("second factor disabled by cluster configuration")
	}

	var dev *types.MFADevice
	switch regResp.GetResponse().(type) {
	case *proto.MFARegisterResponse_TOTP:
		dev, err = a.registerTOTPDevice(ctx, regResp, req)
		if err != nil {
			return nil, trace.Wrap(err)
		}
	case *proto.MFARegisterResponse_U2F:
		dev, err = a.registerU2FDevice(ctx, regResp, req)
		if err != nil {
			return nil, trace.Wrap(err)
		}
	case *proto.MFARegisterResponse_Webauthn:
		dev, err = a.registerWebauthnDevice(ctx, regResp, req)
		if err != nil {
			return nil, trace.Wrap(err)
		}
	default:
		return nil, trace.BadParameter("MFARegisterResponse is an unknown response type %T", regResp.Response)
	}

	clusterName, err := a.GetClusterName()
	if err != nil {
		return nil, trace.Wrap(err)
	}
	if err := a.emitter.EmitAuditEvent(ctx, &apievents.MFADeviceAdd{
		Metadata: apievents.Metadata{
			Type:        events.MFADeviceAddEvent,
			Code:        events.MFADeviceAddEventCode,
			ClusterName: clusterName.GetClusterName(),
		},
		UserMetadata: apievents.UserMetadata{
			User: req.username,
		},
		MFADeviceMetadata: mfaDeviceEventMetadata(dev),
	}); err != nil {
		log.WithError(err).Warn("Failed to emit add mfa device event.")
	}

	return dev, nil
}

func (a *Server) registerTOTPDevice(ctx context.Context, regResp *proto.MFARegisterResponse, req *newMFADeviceFields) (*types.MFADevice, error) {
	cap, err := a.GetAuthPreference(ctx)
	if err != nil {
		return nil, trace.Wrap(err)
	}
	if !cap.IsSecondFactorTOTPAllowed() {
		return nil, trace.BadParameter("second factor TOTP not allowed by cluster")
	}

	var secret string
	switch {
	case req.tokenID != "":
		secrets, err := a.Identity.GetUserTokenSecrets(ctx, req.tokenID)
		if err != nil {
			return nil, trace.Wrap(err)
		}
		secret = secrets.GetOTPKey()
	case req.totpSecret != "":
		secret = req.totpSecret
	default:
		return nil, trace.BadParameter("missing TOTP secret")
	}

	dev, err := services.NewTOTPDevice(req.newDeviceName, secret, a.clock.Now())
	if err != nil {
		return nil, trace.Wrap(err)
	}
	if err := a.checkTOTP(ctx, req.username, regResp.GetTOTP().GetCode(), dev); err != nil {
		return nil, trace.Wrap(err)
	}
	if err := a.UpsertMFADevice(ctx, req.username, dev); err != nil {
		return nil, trace.Wrap(err)
	}
	return dev, nil
}

func (a *Server) registerU2FDevice(ctx context.Context, regResp *proto.MFARegisterResponse, req *newMFADeviceFields) (*types.MFADevice, error) {
	cap, err := a.GetAuthPreference(ctx)
	if err != nil {
		return nil, trace.Wrap(err)
	}
	if !cap.IsSecondFactorU2FAllowed() {
		return nil, trace.BadParameter("second factor U2F not allowed by cluster")
	}

	u2fConfig, err := cap.GetU2F()
	if err != nil {
		return nil, trace.Wrap(err)
	}

	var storageKey string
	var storage u2f.RegistrationStorage
	switch {
	case req.tokenID != "":
		storage = a.Identity
		storageKey = req.tokenID
	case req.u2fStorage != nil:
		storage = req.u2fStorage
		storageKey = req.username
	default:
		return nil, trace.BadParameter("missing U2F storage")
	}

	// u2f.RegisterVerify will upsert the new device internally.
	dev, err := u2f.RegisterVerify(ctx, u2f.RegisterVerifyParams{
		DevName: req.newDeviceName,
		Resp: u2f.RegisterChallengeResponse{
			RegistrationData: regResp.GetU2F().GetRegistrationData(),
			ClientData:       regResp.GetU2F().GetClientData(),
		},
		RegistrationStorageKey: req.username,
		ChallengeStorageKey:    storageKey,
		Storage:                storage,
		Clock:                  a.GetClock(),
		AttestationCAs:         u2fConfig.DeviceAttestationCAs,
	})
	return dev, trace.Wrap(err)
}

func (a *Server) registerWebauthnDevice(ctx context.Context, regResp *proto.MFARegisterResponse, req *newMFADeviceFields) (*types.MFADevice, error) {
	cap, err := a.GetAuthPreference(ctx)
	if err != nil {
		return nil, trace.Wrap(err)
	}
	if !cap.IsSecondFactorWebauthnAllowed() {
		return nil, trace.BadParameter("second factor webauthn not allowed by cluster")
	}

	webConfig, err := cap.GetWebauthn()
	if err != nil {
		return nil, trace.Wrap(err)
	}
	identity := req.webIdentityOverride // Override Identity, if supplied.
	if identity == nil {
		identity = a.Identity
	}
	webRegistration := &wanlib.RegistrationFlow{
		Webauthn: webConfig,
		Identity: identity,
	}
	// Finish upserts the device on success.
	dev, err := webRegistration.Finish(
		ctx, req.username, req.newDeviceName, wanlib.CredentialCreationResponseFromProto(regResp.GetWebauthn()))
	return dev, trace.Wrap(err)
}

func (a *Server) CheckU2FSignResponse(ctx context.Context, user string, response *u2f.AuthenticateChallengeResponse) (*types.MFADevice, error) {
	// before trying to register a user, see U2F is actually setup on the backend
	cap, err := a.GetAuthPreference(ctx)
	if err != nil {
		return nil, trace.Wrap(err)
	}
	_, err = cap.GetU2F()
	if err != nil {
		return nil, trace.Wrap(err)
	}

	return a.checkU2F(ctx, user, *response, a.Identity)
}

// ExtendWebSession creates a new web session for a user based on a valid previous (current) session.
//
// If there is an approved access request, additional roles are appended to the roles that were
// extracted from identity. The new session expiration time will not exceed the expiration time
// of the previous session.
//
// If there is a switchback request, the roles will switchback to user's default roles and
// the expiration time is derived from users recently logged in time.
func (a *Server) ExtendWebSession(req WebSessionReq, identity tlsca.Identity) (types.WebSession, error) {
	prevSession, err := a.GetWebSession(context.TODO(), types.GetWebSessionRequest{
		User:      req.User,
		SessionID: req.PrevSessionID,
	})
	if err != nil {
		return nil, trace.Wrap(err)
	}

	// consider absolute expiry time that may be set for this session
	// by some external identity serivce, so we can not renew this session
	// any more without extra logic for renewal with external OIDC provider
	expiresAt := prevSession.GetExpiryTime()
	if !expiresAt.IsZero() && expiresAt.Before(a.clock.Now().UTC()) {
		return nil, trace.NotFound("web session has expired")
	}

	roles, traits, err := services.ExtractFromIdentity(a, identity)
	if err != nil {
		return nil, trace.Wrap(err)
	}

	accessRequests := identity.ActiveRequests
	if req.AccessRequestID != "" {
		newRoles, requestExpiry, err := a.getRolesAndExpiryFromAccessRequest(req.User, req.AccessRequestID)
		if err != nil {
			return nil, trace.Wrap(err)
		}

		roles = append(roles, newRoles...)
		roles = apiutils.Deduplicate(roles)
		accessRequests = apiutils.Deduplicate(append(accessRequests, req.AccessRequestID))

		// Let session expire with the shortest expiry time.
		if expiresAt.After(requestExpiry) {
			expiresAt = requestExpiry
		}
	}

	if req.Switchback {
		if prevSession.GetLoginTime().IsZero() {
			return nil, trace.BadParameter("Unable to switchback, log in time was not recorded.")
		}

		// Get default/static roles.
		user, err := a.GetUser(req.User, false)
		if err != nil {
			return nil, trace.Wrap(err, "failed to switchback")
		}

		// Calculate expiry time.
		roleSet, err := services.FetchRoles(user.GetRoles(), a.Access, user.GetTraits())
		if err != nil {
			return nil, trace.Wrap(err)
		}

		sessionTTL := roleSet.AdjustSessionTTL(apidefaults.CertDuration)

		// Set default roles and expiration.
		expiresAt = prevSession.GetLoginTime().UTC().Add(sessionTTL)
		roles = user.GetRoles()
		accessRequests = nil
	}

	sessionTTL := utils.ToTTL(a.clock, expiresAt)
	sess, err := a.NewWebSession(types.NewWebSessionRequest{
		User:           req.User,
		Roles:          roles,
		Traits:         traits,
		SessionTTL:     sessionTTL,
		AccessRequests: accessRequests,
	})
	if err != nil {
		return nil, trace.Wrap(err)
	}

	// Keep preserving the login time.
	sess.SetLoginTime(prevSession.GetLoginTime())

	if err := a.upsertWebSession(context.TODO(), req.User, sess); err != nil {
		return nil, trace.Wrap(err)
	}

	return sess, nil
}

func (a *Server) getRolesAndExpiryFromAccessRequest(user, accessRequestID string) ([]string, time.Time, error) {
	reqFilter := types.AccessRequestFilter{
		User: user,
		ID:   accessRequestID,
	}

	reqs, err := a.GetAccessRequests(context.TODO(), reqFilter)
	if err != nil {
		return nil, time.Time{}, trace.Wrap(err)
	}

	if len(reqs) < 1 {
		return nil, time.Time{}, trace.NotFound("access request %q not found", accessRequestID)
	}

	req := reqs[0]

	if !req.GetState().IsApproved() {
		if req.GetState().IsDenied() {
			return nil, time.Time{}, trace.AccessDenied("access request %q has been denied", accessRequestID)
		}
		return nil, time.Time{}, trace.BadParameter("access request %q is awaiting approval", accessRequestID)
	}

	if err := services.ValidateAccessRequestForUser(a, req); err != nil {
		return nil, time.Time{}, trace.Wrap(err)
	}

	accessExpiry := req.GetAccessExpiry()
	if accessExpiry.Before(a.GetClock().Now()) {
		return nil, time.Time{}, trace.BadParameter("access request %q has expired", accessRequestID)
	}

	return req.GetRoles(), accessExpiry, nil
}

// CreateWebSession creates a new web session for user without any
// checks, is used by admins
func (a *Server) CreateWebSession(user string) (types.WebSession, error) {
	u, err := a.GetUser(user, false)
	if err != nil {
		return nil, trace.Wrap(err)
	}
	sess, err := a.NewWebSession(types.NewWebSessionRequest{
		User:      user,
		Roles:     u.GetRoles(),
		Traits:    u.GetTraits(),
		LoginTime: a.clock.Now().UTC(),
	})
	if err != nil {
		return nil, trace.Wrap(err)
	}
	if err := a.upsertWebSession(context.TODO(), user, sess); err != nil {
		return nil, trace.Wrap(err)
	}
	return sess, nil
}

// GenerateTokenRequest is a request to generate auth token
type GenerateTokenRequest struct {
	// Token if provided sets the token value, otherwise will be auto generated
	Token string `json:"token"`
	// Roles is a list of roles this token authenticates as
	Roles types.SystemRoles `json:"roles"`
	// TTL is a time to live for token
	TTL time.Duration `json:"ttl"`
	// Labels sets token labels, e.g. {env: prod, region: us-west}.
	// Labels are later passed to resources that are joining
	// e.g. remote clusters and in the future versions, nodes and proxies.
	Labels map[string]string `json:"labels"`
}

// CheckAndSetDefaults checks and sets default values of request
func (req *GenerateTokenRequest) CheckAndSetDefaults() error {
	for _, role := range req.Roles {
		if err := role.Check(); err != nil {
			return trace.Wrap(err)
		}
	}
	if req.TTL == 0 {
		req.TTL = defaults.ProvisioningTokenTTL
	}
	if req.Token == "" {
		token, err := utils.CryptoRandomHex(TokenLenBytes)
		if err != nil {
			return trace.Wrap(err)
		}
		req.Token = token
	}
	return nil
}

// GenerateToken generates multi-purpose authentication token.
func (a *Server) GenerateToken(ctx context.Context, req GenerateTokenRequest) (string, error) {
	if err := req.CheckAndSetDefaults(); err != nil {
		return "", trace.Wrap(err)
	}
	token, err := types.NewProvisionToken(req.Token, req.Roles, a.clock.Now().UTC().Add(req.TTL))
	if err != nil {
		return "", trace.Wrap(err)
	}
	if len(req.Labels) != 0 {
		meta := token.GetMetadata()
		meta.Labels = req.Labels
		token.SetMetadata(meta)
	}

	if err := a.Provisioner.UpsertToken(ctx, token); err != nil {
		return "", trace.Wrap(err)
	}

	user := ClientUsername(ctx)
	for _, role := range req.Roles {
		if role == types.RoleTrustedCluster {
			if err := a.emitter.EmitAuditEvent(ctx, &apievents.TrustedClusterTokenCreate{
				Metadata: apievents.Metadata{
					Type: events.TrustedClusterTokenCreateEvent,
					Code: events.TrustedClusterTokenCreateCode,
				},
				UserMetadata: apievents.UserMetadata{
					User:         user,
					Impersonator: ClientImpersonator(ctx),
				},
			}); err != nil {
				log.WithError(err).Warn("Failed to emit trusted cluster token create event.")
			}
		}
	}

	return req.Token, nil
}

// ExtractHostID returns host id based on the hostname
func ExtractHostID(hostName string, clusterName string) (string, error) {
	suffix := "." + clusterName
	if !strings.HasSuffix(hostName, suffix) {
		return "", trace.BadParameter("expected suffix %q in %q", suffix, hostName)
	}
	return strings.TrimSuffix(hostName, suffix), nil
}

// HostFQDN consits of host UUID and cluster name joined via .
func HostFQDN(hostUUID, clusterName string) string {
	return fmt.Sprintf("%v.%v", hostUUID, clusterName)
}

// GenerateHostCerts generates new host certificates (signed
// by the host certificate authority) for a node.
func (a *Server) GenerateHostCerts(ctx context.Context, req *proto.HostCertsRequest) (*proto.Certs, error) {
	if err := req.CheckAndSetDefaults(); err != nil {
		return nil, trace.Wrap(err)
	}

	if err := req.Role.Check(); err != nil {
		return nil, err
	}

	if err := a.limiter.AcquireConnection(req.Role.String()); err != nil {
		generateThrottledRequestsCount.Inc()
		log.Debugf("Node %q [%v] is rate limited: %v.", req.NodeName, req.HostID, req.Role)
		return nil, trace.Wrap(err)
	}
	defer a.limiter.ReleaseConnection(req.Role.String())

	// only observe latencies for non-throttled requests
	start := a.clock.Now()
	defer generateRequestsLatencies.Observe(time.Since(start).Seconds())

	generateRequestsCount.Inc()
	generateRequestsCurrent.Inc()
	defer generateRequestsCurrent.Dec()

	clusterName, err := a.GetClusterName()
	if err != nil {
		return nil, trace.Wrap(err)
	}

	// If the request contains 0.0.0.0, this implies an advertise IP was not
	// specified on the node. Try and guess what the address by replacing 0.0.0.0
	// with the RemoteAddr as known to the Auth Server.
	if apiutils.SliceContainsStr(req.AdditionalPrincipals, defaults.AnyAddress) {
		remoteHost, err := utils.Host(req.RemoteAddr)
		if err != nil {
			return nil, trace.Wrap(err)
		}
		req.AdditionalPrincipals = utils.ReplaceInSlice(
			req.AdditionalPrincipals,
			defaults.AnyAddress,
			remoteHost)
	}

	if _, _, _, _, err := ssh.ParseAuthorizedKey(req.PublicSSHKey); err != nil {
		return nil, trace.BadParameter("failed to parse SSH public key")
	}
	cryptoPubKey, err := tlsca.ParsePublicKeyPEM(req.PublicTLSKey)
	if err != nil {
		return nil, trace.Wrap(err)
	}

	// get the certificate authority that will be signing the public key of the host,
	client := a.GetCache()
	if req.NoCache {
		client = a.Services
	}
	ca, err := client.GetCertAuthority(types.CertAuthID{
		Type:       types.HostCA,
		DomainName: clusterName.GetClusterName(),
	}, true)
	if err != nil {
		return nil, trace.BadParameter("failed to load host CA for %q: %v", clusterName.GetClusterName(), err)
	}

	// could be a couple of scenarios, either client data is out of sync,
	// or auth server is out of sync, either way, for now check that
	// cache is out of sync, this will result in higher read rate
	// to the backend, which is a fine tradeoff
	if !req.NoCache && req.Rotation != nil && !req.Rotation.Matches(ca.GetRotation()) {
		log.Debugf("Client sent rotation state %v, cache state is %v, using state from the DB.", req.Rotation, ca.GetRotation())
		ca, err = a.GetCertAuthority(types.CertAuthID{
			Type:       types.HostCA,
			DomainName: clusterName.GetClusterName(),
		}, true)
		if err != nil {
			return nil, trace.BadParameter("failed to load host CA for %q: %v", clusterName.GetClusterName(), err)
		}
		if !req.Rotation.Matches(ca.GetRotation()) {
			return nil, trace.BadParameter(""+
				"the client expected state is out of sync, server rotation state: %v, "+
				"client rotation state: %v, re-register the client from scratch to fix the issue.",
				ca.GetRotation(), req.Rotation)
		}
	}

	isAdminRole := req.Role == types.RoleAdmin

	cert, signer, err := a.keyStore.GetTLSCertAndSigner(ca)
	if trace.IsNotFound(err) && isAdminRole {
		// If there is no local TLS signer found in the host CA ActiveKeys, this
		// auth server may have a newly configured HSM and has only populated
		// local keys in the AdditionalTrustedKeys until the next CA rotation.
		// This is the only case where we should be able to get a signer from
		// AdditionalTrustedKeys but not ActiveKeys.
		cert, signer, err = a.keyStore.GetAdditionalTrustedTLSCertAndSigner(ca)
	}
	if err != nil {
		return nil, trace.Wrap(err)
	}
	tlsAuthority, err := tlsca.FromCertAndSigner(cert, signer)
	if err != nil {
		return nil, trace.Wrap(err)
	}

	caSigner, err := a.keyStore.GetSSHSigner(ca)
	if trace.IsNotFound(err) && isAdminRole {
		// If there is no local SSH signer found in the host CA ActiveKeys, this
		// auth server may have a newly configured HSM and has only populated
		// local keys in the AdditionalTrustedKeys until the next CA rotation.
		// This is the only case where we should be able to get a signer from
		// AdditionalTrustedKeys but not ActiveKeys.
		caSigner, err = a.keyStore.GetAdditionalTrustedSSHSigner(ca)
	}
	if err != nil {
		return nil, trace.Wrap(err)
	}
	// generate host SSH certificate
	hostSSHCert, err := a.generateHostCert(services.HostCertParams{
		CASigner:      caSigner,
		CASigningAlg:  sshutils.GetSigningAlgName(ca),
		PublicHostKey: req.PublicSSHKey,
		HostID:        req.HostID,
		NodeName:      req.NodeName,
		ClusterName:   clusterName.GetClusterName(),
		Role:          req.Role,
		Principals:    req.AdditionalPrincipals,
	})
	if err != nil {
		return nil, trace.Wrap(err)
	}

	// generate host TLS certificate
	identity := tlsca.Identity{
		Username:        HostFQDN(req.HostID, clusterName.GetClusterName()),
		Groups:          []string{req.Role.String()},
		TeleportCluster: clusterName.GetClusterName(),
	}
	subject, err := identity.Subject()
	if err != nil {
		return nil, trace.Wrap(err)
	}
	certRequest := tlsca.CertificateRequest{
		Clock:     a.clock,
		PublicKey: cryptoPubKey,
		Subject:   subject,
		NotAfter:  a.clock.Now().UTC().Add(defaults.CATTL),
		DNSNames:  append([]string{}, req.AdditionalPrincipals...),
	}
	// API requests need to specify a DNS name, which must be present in the certificate's DNS Names.
	// The target DNS is not always known in advance so we add a default one to all certificates.
	if (types.SystemRoles{req.Role}).IncludeAny(types.RoleAuth, types.RoleAdmin, types.RoleProxy, types.RoleKube, types.RoleApp) {
		certRequest.DNSNames = append(certRequest.DNSNames, "*."+constants.APIDomain, constants.APIDomain)
	}
	// Unlike additional principals, DNS Names is x509 specific and is limited
	// to services with TLS endpoints (e.g. auth, proxies, kubernetes)
	if (types.SystemRoles{req.Role}).IncludeAny(types.RoleAuth, types.RoleAdmin, types.RoleProxy, types.RoleKube, types.RoleWindowsDesktop) {
		certRequest.DNSNames = append(certRequest.DNSNames, req.DNSNames...)
	}
	hostTLSCert, err := tlsAuthority.GenerateCertificate(certRequest)
	if err != nil {
		return nil, trace.Wrap(err)
	}
	return &proto.Certs{
		SSH:        hostSSHCert,
		TLS:        hostTLSCert,
		TLSCACerts: services.GetTLSCerts(ca),
		SSHCACerts: services.GetSSHCheckingKeys(ca),
	}, nil
}

// ValidateToken takes a provisioning token value and finds if it's valid. Returns
// a list of roles this token allows its owner to assume and token labels, or an error if the token
// cannot be found.
func (a *Server) ValidateToken(token string) (types.SystemRoles, map[string]string, error) {
	ctx := context.TODO()
	tkns, err := a.GetCache().GetStaticTokens()
	if err != nil {
		return nil, nil, trace.Wrap(err)
	}

	// First check if the token is a static token. If it is, return right away.
	// Static tokens have no expiration.
	for _, st := range tkns.GetStaticTokens() {
		if subtle.ConstantTimeCompare([]byte(st.GetName()), []byte(token)) == 1 {
			return st.GetRoles(), nil, nil
		}
	}

	// If it's not a static token, check if it's a ephemeral token in the backend.
	// If a ephemeral token is found, make sure it's still valid.
	tok, err := a.GetCache().GetToken(ctx, token)
	if err != nil {
		return nil, nil, trace.Wrap(err)
	}
	if !a.checkTokenTTL(tok) {
		return nil, nil, trace.AccessDenied("token expired")
	}

	return tok.GetRoles(), tok.GetMetadata().Labels, nil
}

// checkTokenTTL checks if the token is still valid. If it is not, the token
// is removed from the backend and returns false. Otherwise returns true.
func (a *Server) checkTokenTTL(tok types.ProvisionToken) bool {
	ctx := context.TODO()
	now := a.clock.Now().UTC()
	if tok.Expiry().Before(now) {
		err := a.DeleteToken(ctx, tok.GetName())
		if err != nil {
			if !trace.IsNotFound(err) {
				log.Warnf("Unable to delete token from backend: %v.", err)
			}
		}
		return false
	}
	return true
}

// RegisterUsingToken adds a new node to the Teleport cluster using previously issued token.
// A node must also request a specific role (and the role must match one of the roles
// the token was generated for).
//
// If a token was generated with a TTL, it gets enforced (can't register new nodes after TTL expires)
// If a token was generated with a TTL=0, it means it's a single-use token and it gets destroyed
// after a successful registration.
func (a *Server) RegisterUsingToken(req types.RegisterUsingTokenRequest) (*proto.Certs, error) {
	log.Infof("Node %q [%v] is trying to join with role: %v.", req.NodeName, req.HostID, req.Role)

	if err := req.CheckAndSetDefaults(); err != nil {
		return nil, trace.Wrap(err)
	}

	// If the request uses Simplified Node Joining check that the identity is
	// valid and matches the token allow rules.
	err := a.CheckEC2Request(context.Background(), req)
	if err != nil {
		return nil, trace.Wrap(err)
	}

	// make sure the token is valid
	roles, _, err := a.ValidateToken(req.Token)
	if err != nil {
		log.Warningf("%q [%v] can not join the cluster with role %s, token error: %v", req.NodeName, req.HostID, req.Role, err)
		return nil, trace.AccessDenied(fmt.Sprintf("%q [%v] can not join the cluster with role %s, the token is not valid", req.NodeName, req.HostID, req.Role))
	}

	// make sure the caller is requested the role allowed by the token
	if !roles.Include(req.Role) {
		msg := fmt.Sprintf("node %q [%v] can not join the cluster, the token does not allow %q role", req.NodeName, req.HostID, req.Role)
		log.Warn(msg)
		return nil, trace.BadParameter(msg)
	}

	// generate and return host certificate and keys
	certs, err := a.GenerateHostCerts(context.Background(),
		&proto.HostCertsRequest{
			HostID:               req.HostID,
			NodeName:             req.NodeName,
			Role:                 req.Role,
			AdditionalPrincipals: req.AdditionalPrincipals,
			PublicTLSKey:         req.PublicTLSKey,
			PublicSSHKey:         req.PublicSSHKey,
			RemoteAddr:           req.RemoteAddr,
			DNSNames:             req.DNSNames,
		})
	if err != nil {
		return nil, trace.Wrap(err)
	}
	log.Infof("Node %q [%v] has joined the cluster.", req.NodeName, req.HostID)
	return certs, nil
}

func (a *Server) RegisterNewAuthServer(ctx context.Context, token string) error {
	tok, err := a.Provisioner.GetToken(ctx, token)
	if err != nil {
		return trace.Wrap(err)
	}
	if !tok.GetRoles().Include(types.RoleAuth) {
		return trace.AccessDenied("role does not match")
	}
	if err := a.DeleteToken(ctx, token); err != nil {
		return trace.Wrap(err)
	}
	return nil
}

func (a *Server) DeleteToken(ctx context.Context, token string) (err error) {
	tkns, err := a.GetStaticTokens()
	if err != nil {
		return trace.Wrap(err)
	}

	// is this a static token?
	for _, st := range tkns.GetStaticTokens() {
		if subtle.ConstantTimeCompare([]byte(st.GetName()), []byte(token)) == 1 {
			return trace.BadParameter("token %s is statically configured and cannot be removed", backend.MaskKeyName(token))
		}
	}
	// Delete a user token.
	if err = a.Identity.DeleteUserToken(ctx, token); err == nil {
		return nil
	}
	// delete node token:
	if err = a.Provisioner.DeleteToken(ctx, token); err == nil {
		return nil
	}
	return trace.Wrap(err)
}

// GetTokens returns all tokens (machine provisioning ones and user tokens). Machine
// tokens usually have "node roles", like auth,proxy,node and user invitation tokens have 'signup' role
func (a *Server) GetTokens(ctx context.Context, opts ...services.MarshalOption) (tokens []types.ProvisionToken, err error) {
	// get node tokens:
	tokens, err = a.Provisioner.GetTokens(ctx)
	if err != nil {
		return nil, trace.Wrap(err)
	}
	// get static tokens:
	tkns, err := a.GetStaticTokens()
	if err != nil && !trace.IsNotFound(err) {
		return nil, trace.Wrap(err)
	}
	if err == nil {
		tokens = append(tokens, tkns.GetStaticTokens()...)
	}
	// get user tokens:
	userTokens, err := a.Identity.GetUserTokens(ctx)
	if err != nil {
		return nil, trace.Wrap(err)
	}
	// convert user tokens to machine tokens:
	for _, t := range userTokens {
		roles := types.SystemRoles{types.RoleSignup}
		tok, err := types.NewProvisionToken(t.GetName(), roles, t.Expiry())
		if err != nil {
			return nil, trace.Wrap(err)
		}
		tokens = append(tokens, tok)
	}
	return tokens, nil
}

// NewWebSession creates and returns a new web session for the specified request
func (a *Server) NewWebSession(req types.NewWebSessionRequest) (types.WebSession, error) {
	user, err := a.GetUser(req.User, false)
	if err != nil {
		return nil, trace.Wrap(err)
	}
	checker, err := services.FetchRoles(req.Roles, a.Access, req.Traits)
	if err != nil {
		return nil, trace.Wrap(err)
	}

	netCfg, err := a.GetClusterNetworkingConfig(context.TODO())
	if err != nil {
		return nil, trace.Wrap(err)
	}

	priv, pub, err := a.GetNewKeyPairFromPool()
	if err != nil {
		return nil, trace.Wrap(err)
	}
	sessionTTL := req.SessionTTL
	if sessionTTL == 0 {
		sessionTTL = checker.AdjustSessionTTL(apidefaults.CertDuration)
	}
	certs, err := a.generateUserCert(certRequest{
		user:           user,
		ttl:            sessionTTL,
		publicKey:      pub,
		checker:        checker,
		traits:         req.Traits,
		activeRequests: services.RequestIDs{AccessRequests: req.AccessRequests},
	})
	if err != nil {
		return nil, trace.Wrap(err)
	}
	token, err := utils.CryptoRandomHex(SessionTokenBytes)
	if err != nil {
		return nil, trace.Wrap(err)
	}
	bearerToken, err := utils.CryptoRandomHex(SessionTokenBytes)
	if err != nil {
		return nil, trace.Wrap(err)
	}
	bearerTokenTTL := utils.MinTTL(sessionTTL, BearerTokenTTL)

	startTime := a.clock.Now()
	if !req.LoginTime.IsZero() {
		startTime = req.LoginTime
	}

	sessionSpec := types.WebSessionSpecV2{
		User:               req.User,
		Priv:               priv,
		Pub:                certs.SSH,
		TLSCert:            certs.TLS,
		Expires:            startTime.UTC().Add(sessionTTL),
		BearerToken:        bearerToken,
		BearerTokenExpires: startTime.UTC().Add(bearerTokenTTL),
		LoginTime:          req.LoginTime,
		IdleTimeout:        types.Duration(netCfg.GetWebIdleTimeout()),
	}
	UserLoginCount.Inc()

	sess, err := types.NewWebSession(token, types.KindWebSession, sessionSpec)
	if err != nil {
		return nil, trace.Wrap(err)
	}
	return sess, nil
}

// GetWebSessionInfo returns the web session specified with sessionID for the given user.
// The session is stripped of any authentication details.
// Implements auth.WebUIService
func (a *Server) GetWebSessionInfo(ctx context.Context, user, sessionID string) (types.WebSession, error) {
	sess, err := a.Identity.WebSessions().Get(ctx, types.GetWebSessionRequest{User: user, SessionID: sessionID})
	if err != nil {
		return nil, trace.Wrap(err)
	}
	return sess.WithoutSecrets(), nil
}

func (a *Server) DeleteNamespace(namespace string) error {
	ctx := context.TODO()
	if namespace == apidefaults.Namespace {
		return trace.AccessDenied("can't delete default namespace")
	}
	nodes, err := a.Presence.GetNodes(ctx, namespace)
	if err != nil {
		return trace.Wrap(err)
	}
	if len(nodes) != 0 {
		return trace.BadParameter("can't delete namespace %v that has %v registered nodes", namespace, len(nodes))
	}
	return a.Presence.DeleteNamespace(namespace)
}

// NewWatcher returns a new event watcher. In case of an auth server
// this watcher will return events as seen by the auth server's
// in memory cache, not the backend.
func (a *Server) NewWatcher(ctx context.Context, watch types.Watch) (types.Watcher, error) {
	return a.GetCache().NewWatcher(ctx, watch)
}

func (a *Server) CreateAccessRequest(ctx context.Context, req types.AccessRequest) error {
	err := services.ValidateAccessRequestForUser(a, req,
		// if request is in state pending, variable expansion must be applied
		services.ExpandVars(req.GetState().IsPending()),
	)
	if err != nil {
		return trace.Wrap(err)
	}
	ttl, err := a.calculateMaxAccessTTL(ctx, req)
	if err != nil {
		return trace.Wrap(err)
	}
	now := a.clock.Now().UTC()
	req.SetCreationTime(now)
	exp := now.Add(ttl)
	// Set acccess expiry if an allowable default was not provided.
	if req.GetAccessExpiry().Before(now) || req.GetAccessExpiry().After(exp) {
		req.SetAccessExpiry(exp)
	}
	// By default, resource expiry should match access expiry.
	req.SetExpiry(req.GetAccessExpiry())
	// If the access-request is in a pending state, then the expiry of the underlying resource
	// is capped to to PendingAccessDuration in order to limit orphaned access requests.
	if req.GetState().IsPending() {
		pexp := now.Add(defaults.PendingAccessDuration)
		if pexp.Before(req.Expiry()) {
			req.SetExpiry(pexp)
		}
	}
	if err := a.DynamicAccessExt.CreateAccessRequest(ctx, req); err != nil {
		return trace.Wrap(err)
	}
	err = a.emitter.EmitAuditEvent(a.closeCtx, &apievents.AccessRequestCreate{
		Metadata: apievents.Metadata{
			Type: events.AccessRequestCreateEvent,
			Code: events.AccessRequestCreateCode,
		},
		UserMetadata: apievents.UserMetadata{
			User:         req.GetUser(),
			Impersonator: ClientImpersonator(ctx),
		},
		ResourceMetadata: apievents.ResourceMetadata{
			Expires: req.GetAccessExpiry(),
		},
		Roles:        req.GetRoles(),
		RequestID:    req.GetName(),
		RequestState: req.GetState().String(),
		Reason:       req.GetRequestReason(),
	})
	if err != nil {
		log.WithError(err).Warn("Failed to emit access request create event.")
	}
	return nil
}

func (a *Server) DeleteAccessRequest(ctx context.Context, name string) error {
	if err := a.DynamicAccessExt.DeleteAccessRequest(ctx, name); err != nil {
		return trace.Wrap(err)
	}
	if err := a.emitter.EmitAuditEvent(ctx, &apievents.AccessRequestDelete{
		Metadata: apievents.Metadata{
			Type: events.AccessRequestDeleteEvent,
			Code: events.AccessRequestDeleteCode,
		},
		UserMetadata: apievents.UserMetadata{
			User:         ClientUsername(ctx),
			Impersonator: ClientImpersonator(ctx),
		},
		RequestID: name,
	}); err != nil {
		log.WithError(err).Warn("Failed to emit access request delete event.")
	}
	return nil
}

func (a *Server) SetAccessRequestState(ctx context.Context, params types.AccessRequestUpdate) error {
	req, err := a.DynamicAccessExt.SetAccessRequestState(ctx, params)
	if err != nil {
		return trace.Wrap(err)
	}
	event := &apievents.AccessRequestCreate{
		Metadata: apievents.Metadata{
			Type: events.AccessRequestUpdateEvent,
			Code: events.AccessRequestUpdateCode,
		},
		ResourceMetadata: apievents.ResourceMetadata{
			UpdatedBy: ClientUsername(ctx),
			Expires:   req.GetAccessExpiry(),
		},
		RequestID:    params.RequestID,
		RequestState: params.State.String(),
		Reason:       params.Reason,
		Roles:        params.Roles,
	}

	if delegator := apiutils.GetDelegator(ctx); delegator != "" {
		event.Delegator = delegator
	}

	if len(params.Annotations) > 0 {
		annotations, err := apievents.EncodeMapStrings(params.Annotations)
		if err != nil {
			log.WithError(err).Debugf("Failed to encode access request annotations.")
		} else {
			event.Annotations = annotations
		}
	}
	err = a.emitter.EmitAuditEvent(a.closeCtx, event)
	if err != nil {
		log.WithError(err).Warn("Failed to emit access request update event.")
	}
	return trace.Wrap(err)
}

func (a *Server) SubmitAccessReview(ctx context.Context, params types.AccessReviewSubmission) (types.AccessRequest, error) {
	clusterName, err := a.GetClusterName()
	if err != nil {
		return nil, trace.Wrap(err)
	}

	// set up a checker for the review author
	checker, err := services.NewReviewPermissionChecker(ctx, a, params.Review.Author)
	if err != nil {
		return nil, trace.Wrap(err)
	}

	// don't bother continuing if the author has no allow directives
	if !checker.HasAllowDirectives() {
		return nil, trace.AccessDenied("user %q cannot submit reviews", params.Review.Author)
	}

	// final permission checks and review application must be done by the local backend
	// service, as their validity depends upon optimistic locking.
	req, err := a.DynamicAccessExt.ApplyAccessReview(ctx, params, checker)
	if err != nil {
		return nil, trace.Wrap(err)
	}

	event := &apievents.AccessRequestCreate{
		Metadata: apievents.Metadata{
			Type:        events.AccessRequestReviewEvent,
			Code:        events.AccessRequestReviewCode,
			ClusterName: clusterName.GetClusterName(),
		},
		ResourceMetadata: apievents.ResourceMetadata{
			Expires: req.GetAccessExpiry(),
		},
		RequestID:     params.RequestID,
		RequestState:  req.GetState().String(),
		ProposedState: params.Review.ProposedState.String(),
		Reason:        params.Review.Reason,
		Reviewer:      params.Review.Author,
	}

	if len(params.Review.Annotations) > 0 {
		annotations, err := apievents.EncodeMapStrings(params.Review.Annotations)
		if err != nil {
			log.WithError(err).Debugf("Failed to encode access request annotations.")
		} else {
			event.Annotations = annotations
		}
	}
	if err := a.emitter.EmitAuditEvent(a.closeCtx, event); err != nil {
		log.WithError(err).Warn("Failed to emit access request update event.")
	}

	return req, nil
}

func (a *Server) GetAccessCapabilities(ctx context.Context, req types.AccessCapabilitiesRequest) (*types.AccessCapabilities, error) {
	caps, err := services.CalculateAccessCapabilities(ctx, a, req)
	if err != nil {
		return nil, trace.Wrap(err)
	}
	return caps, nil
}

// calculateMaxAccessTTL determines the maximum allowable TTL for a given access request
// based on the MaxSessionTTLs of the roles being requested (a access request's life cannot
// exceed the smallest allowable MaxSessionTTL value of the roles that it requests).
func (a *Server) calculateMaxAccessTTL(ctx context.Context, req types.AccessRequest) (time.Duration, error) {
	minTTL := defaults.MaxAccessDuration
	for _, roleName := range req.GetRoles() {
		role, err := a.GetRole(ctx, roleName)
		if err != nil {
			return 0, trace.Wrap(err)
		}
		roleTTL := time.Duration(role.GetOptions().MaxSessionTTL)
		if roleTTL > 0 && roleTTL < minTTL {
			minTTL = roleTTL
		}
	}
	return minTTL, nil
}

// NewKeepAliver returns a new instance of keep aliver
func (a *Server) NewKeepAliver(ctx context.Context) (types.KeepAliver, error) {
	cancelCtx, cancel := context.WithCancel(ctx)
	k := &authKeepAliver{
		a:           a,
		ctx:         cancelCtx,
		cancel:      cancel,
		keepAlivesC: make(chan types.KeepAlive),
	}
	go k.forwardKeepAlives()
	return k, nil
}

// GetCertAuthority returns certificate authority by given id. Parameter loadSigningKeys
// controls if signing keys are loaded
func (a *Server) GetCertAuthority(id types.CertAuthID, loadSigningKeys bool, opts ...services.MarshalOption) (types.CertAuthority, error) {
	return a.GetCache().GetCertAuthority(id, loadSigningKeys, opts...)
}

// GetCertAuthorities returns a list of authorities of a given type
// loadSigningKeys controls whether signing keys should be loaded or not
func (a *Server) GetCertAuthorities(caType types.CertAuthType, loadSigningKeys bool, opts ...services.MarshalOption) ([]types.CertAuthority, error) {
	return a.GetCache().GetCertAuthorities(caType, loadSigningKeys, opts...)
}

// GenerateCertAuthorityCRL generates an empty CRL for the local CA of a given type.
func (a *Server) GenerateCertAuthorityCRL(ctx context.Context, caType types.CertAuthType) ([]byte, error) {
	// Generate a CRL for the current cluster CA.
	clusterName, err := a.GetClusterName()
	if err != nil {
		return nil, trace.Wrap(err)
	}
	ca, err := a.GetCertAuthority(types.CertAuthID{
		Type:       caType,
		DomainName: clusterName.GetClusterName(),
	}, true)
	if err != nil {
		return nil, trace.Wrap(err)
	}

	// TODO(awly): this will only create a CRL for an active signer.
	// If there are multiple signers (multiple HSMs), we won't have the full CRL coverage.
	// Generate a CRL per signer and return all of them separately.

	cert, signer, err := a.keyStore.GetTLSCertAndSigner(ca)
	if trace.IsNotFound(err) {
		// If there is no local TLS signer found in the host CA ActiveKeys, this
		// auth server may have a newly configured HSM and has only populated
		// local keys in the AdditionalTrustedKeys until the next CA rotation.
		// This is the only case where we should be able to get a signer from
		// AdditionalTrustedKeys but not ActiveKeys.
		cert, signer, err = a.keyStore.GetAdditionalTrustedTLSCertAndSigner(ca)
	}
	if err != nil {
		return nil, trace.Wrap(err)
	}
	tlsAuthority, err := tlsca.FromCertAndSigner(cert, signer)
	if err != nil {
		return nil, trace.Wrap(err)
	}
	// Empty CRL valid for 1yr.
	template := &x509.RevocationList{
		Number:     big.NewInt(1),
		ThisUpdate: time.Now().Add(-1 * time.Minute), // 1 min in the past to account for clock skew.
		NextUpdate: time.Now().Add(365 * 24 * time.Hour),
	}
	crl, err := x509.CreateRevocationList(rand.Reader, template, tlsAuthority.Cert, tlsAuthority.Signer)
	if err != nil {
		return nil, trace.Wrap(err)
	}

	return crl, nil
}

// GetStaticTokens gets the list of static tokens used to provision nodes.
func (a *Server) GetStaticTokens() (types.StaticTokens, error) {
	return a.GetCache().GetStaticTokens()
}

// GetToken finds and returns token by ID
func (a *Server) GetToken(ctx context.Context, token string) (types.ProvisionToken, error) {
	return a.GetCache().GetToken(ctx, token)
}

// GetRoles returns roles from the cache
func (a *Server) GetRoles(ctx context.Context) ([]types.Role, error) {
	return a.GetCache().GetRoles(ctx)
}

// GetRole returns a role from the cache
func (a *Server) GetRole(ctx context.Context, name string) (types.Role, error) {
	return a.GetCache().GetRole(ctx, name)
}

// GetNamespace returns a namespace from the cache
func (a *Server) GetNamespace(name string) (*types.Namespace, error) {
	return a.GetCache().GetNamespace(name)
}

// GetNamespaces returns namespaces from the cache
func (a *Server) GetNamespaces() ([]types.Namespace, error) {
	return a.GetCache().GetNamespaces()
}

// GetNodes returns nodes from the cache
func (a *Server) GetNodes(ctx context.Context, namespace string, opts ...services.MarshalOption) ([]types.Server, error) {
	return a.GetCache().GetNodes(ctx, namespace, opts...)
}

// ListNodes lists nodes from the cache
func (a *Server) ListNodes(ctx context.Context, req proto.ListNodesRequest) ([]types.Server, string, error) {
	return a.GetCache().ListNodes(ctx, req)
}

// NodePageFunc is a function to run on each page iterated over.
type NodePageFunc func(next []types.Server) (stop bool, err error)

// IterateNodePages can be used to iterate over pages of nodes.
func (a *Server) IterateNodePages(ctx context.Context, req proto.ListNodesRequest, f NodePageFunc) (string, error) {
	for {
		nextPage, nextKey, err := a.ListNodes(ctx, req)
		if err != nil {
			return "", trace.Wrap(err)
		}

		stop, err := f(nextPage)
		if err != nil {
			return "", trace.Wrap(err)
		}

		// Iterator stopped before end of pages or
		// there are no more pages, return nextKey
		if stop || nextKey == "" {
			return nextKey, nil
		}

		req.StartKey = nextKey
	}
}

// ResourcePageFunc is a function to run on each page iterated over.
type ResourcePageFunc func(next []types.Resource) (stop bool, err error)

// IterateResourcePages can be used to iterate over pages of resources.
func (a *Server) IterateResourcePages(ctx context.Context, req proto.ListResourcesRequest, f ResourcePageFunc) (string, error) {
	for {
		nextPage, nextKey, err := a.ListResources(ctx, req)
		if err != nil {
			return "", trace.Wrap(err)
		}

		stop, err := f(nextPage)
		if err != nil {
			return "", trace.Wrap(err)
		}

		// Iterator stopped before end of pages or
		// there are no more pages, return nextKey
		if stop || nextKey == "" {
			return nextKey, nil
		}

		req.StartKey = nextKey
	}
}

// GetReverseTunnels returns reverse tunnels from the cache
func (a *Server) GetReverseTunnels(opts ...services.MarshalOption) ([]types.ReverseTunnel, error) {
	return a.GetCache().GetReverseTunnels(opts...)
}

// GetProxies returns proxies from the cache
func (a *Server) GetProxies() ([]types.Server, error) {
	return a.GetCache().GetProxies()
}

// GetUser returns a user from the cache
func (a *Server) GetUser(name string, withSecrets bool) (user types.User, err error) {
	return a.GetCache().GetUser(name, withSecrets)
}

// GetUsers returns users from the cache
func (a *Server) GetUsers(withSecrets bool) (users []types.User, err error) {
	return a.GetCache().GetUsers(withSecrets)
}

// GetTunnelConnections are not using recent cache as they are designed
// to be called periodically and always return fresh data
func (a *Server) GetTunnelConnections(clusterName string, opts ...services.MarshalOption) ([]types.TunnelConnection, error) {
	return a.GetCache().GetTunnelConnections(clusterName, opts...)
}

// GetAllTunnelConnections are not using recent cache, as they are designed
// to be called periodically and always return fresh data
func (a *Server) GetAllTunnelConnections(opts ...services.MarshalOption) (conns []types.TunnelConnection, err error) {
	return a.GetCache().GetAllTunnelConnections(opts...)
}

// CreateAuditStream creates audit event stream
func (a *Server) CreateAuditStream(ctx context.Context, sid session.ID) (apievents.Stream, error) {
	streamer, err := a.modeStreamer(ctx)
	if err != nil {
		return nil, trace.Wrap(err)
	}
	return streamer.CreateAuditStream(ctx, sid)
}

// ResumeAuditStream resumes the stream that has been created
func (a *Server) ResumeAuditStream(ctx context.Context, sid session.ID, uploadID string) (apievents.Stream, error) {
	streamer, err := a.modeStreamer(ctx)
	if err != nil {
		return nil, trace.Wrap(err)
	}
	return streamer.ResumeAuditStream(ctx, sid, uploadID)
}

// modeStreamer creates streamer based on the event mode
func (a *Server) modeStreamer(ctx context.Context) (events.Streamer, error) {
	recConfig, err := a.GetSessionRecordingConfig(ctx)
	if err != nil {
		return nil, trace.Wrap(err)
	}
	// In sync mode, auth server forwards session control to the event log
	// in addition to sending them and data events to the record storage.
	if services.IsRecordSync(recConfig.GetMode()) {
		return events.NewTeeStreamer(a.streamer, a.emitter), nil
	}
	// In async mode, clients submit session control events
	// during the session in addition to writing a local
	// session recording to be uploaded at the end of the session,
	// so forwarding events here will result in duplicate events.
	return a.streamer, nil
}

// GetAppServers returns app servers from the cache
func (a *Server) GetAppServers(ctx context.Context, namespace string, opts ...services.MarshalOption) ([]types.Server, error) {
	return a.GetCache().GetAppServers(ctx, namespace, opts...)
}

// GetAppSession returns app sessions from the cache
func (a *Server) GetAppSession(ctx context.Context, req types.GetAppSessionRequest) (types.WebSession, error) {
	return a.GetCache().GetAppSession(ctx, req)
}

// CreateApp creates a new application resource.
func (a *Server) CreateApp(ctx context.Context, app types.Application) error {
	if err := a.Apps.CreateApp(ctx, app); err != nil {
		return trace.Wrap(err)
	}
	if err := a.emitter.EmitAuditEvent(ctx, &apievents.AppCreate{
		Metadata: apievents.Metadata{
			Type: events.AppCreateEvent,
			Code: events.AppCreateCode,
		},
		UserMetadata: apievents.UserMetadata{
			User:         ClientUsername(ctx),
			Impersonator: ClientImpersonator(ctx),
		},
		ResourceMetadata: apievents.ResourceMetadata{
			Name:    app.GetName(),
			Expires: app.Expiry(),
		},
		AppMetadata: apievents.AppMetadata{
			AppURI:        app.GetURI(),
			AppPublicAddr: app.GetPublicAddr(),
			AppLabels:     app.GetStaticLabels(),
		},
	}); err != nil {
		log.WithError(err).Warn("Failed to emit app create event.")
	}
	return nil
}

// UpdateApp updates an existing application resource.
func (a *Server) UpdateApp(ctx context.Context, app types.Application) error {
	if err := a.Apps.UpdateApp(ctx, app); err != nil {
		return trace.Wrap(err)
	}
	if err := a.emitter.EmitAuditEvent(ctx, &apievents.AppUpdate{
		Metadata: apievents.Metadata{
			Type: events.AppUpdateEvent,
			Code: events.AppUpdateCode,
		},
		UserMetadata: apievents.UserMetadata{
			User:         ClientUsername(ctx),
			Impersonator: ClientImpersonator(ctx),
		},
		ResourceMetadata: apievents.ResourceMetadata{
			Name:    app.GetName(),
			Expires: app.Expiry(),
		},
		AppMetadata: apievents.AppMetadata{
			AppURI:        app.GetURI(),
			AppPublicAddr: app.GetPublicAddr(),
			AppLabels:     app.GetStaticLabels(),
		},
	}); err != nil {
		log.WithError(err).Warn("Failed to emit app update event.")
	}
	return nil
}

// DeleteApp deletes an application resource.
func (a *Server) DeleteApp(ctx context.Context, name string) error {
	if err := a.Apps.DeleteApp(ctx, name); err != nil {
		return trace.Wrap(err)
	}
	if err := a.emitter.EmitAuditEvent(ctx, &apievents.AppDelete{
		Metadata: apievents.Metadata{
			Type: events.AppDeleteEvent,
			Code: events.AppDeleteCode,
		},
		UserMetadata: apievents.UserMetadata{
			User:         ClientUsername(ctx),
			Impersonator: ClientImpersonator(ctx),
		},
		ResourceMetadata: apievents.ResourceMetadata{
			Name: name,
		},
	}); err != nil {
		log.WithError(err).Warn("Failed to emit app delete event.")
	}
	return nil
}

// GetApps returns all application resources.
func (a *Server) GetApps(ctx context.Context) ([]types.Application, error) {
	return a.GetCache().GetApps(ctx)
}

// GetApp returns the specified application resource.
func (a *Server) GetApp(ctx context.Context, name string) (types.Application, error) {
	return a.GetCache().GetApp(ctx, name)
}

// GetDatabaseServers returns all registers database proxy servers.
func (a *Server) GetDatabaseServers(ctx context.Context, namespace string, opts ...services.MarshalOption) ([]types.DatabaseServer, error) {
	return a.GetCache().GetDatabaseServers(ctx, namespace, opts...)
}

// CreateDatabase creates a new database resource.
func (a *Server) CreateDatabase(ctx context.Context, database types.Database) error {
	if err := a.Databases.CreateDatabase(ctx, database); err != nil {
		return trace.Wrap(err)
	}
	if err := a.emitter.EmitAuditEvent(ctx, &apievents.DatabaseCreate{
		Metadata: apievents.Metadata{
			Type: events.DatabaseCreateEvent,
			Code: events.DatabaseCreateCode,
		},
		UserMetadata: apievents.UserMetadata{
			User:         ClientUsername(ctx),
			Impersonator: ClientImpersonator(ctx),
		},
		ResourceMetadata: apievents.ResourceMetadata{
			Name:    database.GetName(),
			Expires: database.Expiry(),
		},
		DatabaseMetadata: apievents.DatabaseMetadata{
			DatabaseProtocol:             database.GetProtocol(),
			DatabaseURI:                  database.GetURI(),
			DatabaseLabels:               database.GetStaticLabels(),
			DatabaseAWSRegion:            database.GetAWS().Region,
			DatabaseAWSRedshiftClusterID: database.GetAWS().Redshift.ClusterID,
			DatabaseGCPProjectID:         database.GetGCP().ProjectID,
			DatabaseGCPInstanceID:        database.GetGCP().InstanceID,
		},
	}); err != nil {
		log.WithError(err).Warn("Failed to emit database create event.")
	}
	return nil
}

// UpdateDatabase updates an existing database resource.
func (a *Server) UpdateDatabase(ctx context.Context, database types.Database) error {
	if err := a.Databases.UpdateDatabase(ctx, database); err != nil {
		return trace.Wrap(err)
	}
	if err := a.emitter.EmitAuditEvent(ctx, &apievents.DatabaseUpdate{
		Metadata: apievents.Metadata{
			Type: events.DatabaseUpdateEvent,
			Code: events.DatabaseUpdateCode,
		},
		UserMetadata: apievents.UserMetadata{
			User:         ClientUsername(ctx),
			Impersonator: ClientImpersonator(ctx),
		},
		ResourceMetadata: apievents.ResourceMetadata{
			Name:    database.GetName(),
			Expires: database.Expiry(),
		},
		DatabaseMetadata: apievents.DatabaseMetadata{
			DatabaseProtocol:             database.GetProtocol(),
			DatabaseURI:                  database.GetURI(),
			DatabaseLabels:               database.GetStaticLabels(),
			DatabaseAWSRegion:            database.GetAWS().Region,
			DatabaseAWSRedshiftClusterID: database.GetAWS().Redshift.ClusterID,
			DatabaseGCPProjectID:         database.GetGCP().ProjectID,
			DatabaseGCPInstanceID:        database.GetGCP().InstanceID,
		},
	}); err != nil {
		log.WithError(err).Warn("Failed to emit database update event.")
	}
	return nil
}

// DeleteDatabase deletes a database resource.
func (a *Server) DeleteDatabase(ctx context.Context, name string) error {
	if err := a.Databases.DeleteDatabase(ctx, name); err != nil {
		return trace.Wrap(err)
	}
	if err := a.emitter.EmitAuditEvent(ctx, &apievents.DatabaseDelete{
		Metadata: apievents.Metadata{
			Type: events.DatabaseDeleteEvent,
			Code: events.DatabaseDeleteCode,
		},
		UserMetadata: apievents.UserMetadata{
			User:         ClientUsername(ctx),
			Impersonator: ClientImpersonator(ctx),
		},
		ResourceMetadata: apievents.ResourceMetadata{
			Name: name,
		},
	}); err != nil {
		log.WithError(err).Warn("Failed to emit database delete event.")
	}
	return nil
}

// GetDatabases returns all database resources.
func (a *Server) GetDatabases(ctx context.Context) ([]types.Database, error) {
	return a.GetCache().GetDatabases(ctx)
}

// GetDatabase returns the specified database resource.
func (a *Server) GetDatabase(ctx context.Context, name string) (types.Database, error) {
	return a.GetCache().GetDatabase(ctx, name)
}

// GetDatabases returns all database resources.
func (a *Server) ListResources(ctx context.Context, req proto.ListResourcesRequest) ([]types.Resource, string, error) {
	return a.GetCache().ListResources(ctx, req)
}

// GetLock gets a lock by name from the auth server's cache.
func (a *Server) GetLock(ctx context.Context, name string) (types.Lock, error) {
	return a.GetCache().GetLock(ctx, name)
}

// GetLocks gets all/in-force matching locks from the auth server's cache.
func (a *Server) GetLocks(ctx context.Context, inForceOnly bool, targets ...types.LockTarget) ([]types.Lock, error) {
	return a.GetCache().GetLocks(ctx, inForceOnly, targets...)
}

func (a *Server) isMFARequired(ctx context.Context, checker services.AccessChecker, req *proto.IsMFARequiredRequest) (*proto.IsMFARequiredResponse, error) {
	pref, err := a.GetAuthPreference(ctx)
	if err != nil {
		return nil, trace.Wrap(err)
	}
	if pref.GetRequireSessionMFA() {
		// Cluster always requires MFA, regardless of roles.
		return &proto.IsMFARequiredResponse{Required: true}, nil
	}
	var noMFAAccessErr, notFoundErr error
	switch t := req.Target.(type) {
	case *proto.IsMFARequiredRequest_Node:
		if t.Node.Node == "" {
			return nil, trace.BadParameter("empty Node field")
		}
		if t.Node.Login == "" {
			return nil, trace.BadParameter("empty Login field")
		}
		// Find the target node and check whether MFA is required.
		nodes, err := a.GetNodes(ctx, apidefaults.Namespace)
		if err != nil {
			return nil, trace.Wrap(err)
		}
		var matches []types.Server
		for _, n := range nodes {
			// Get the server address without port number.
			addr, _, err := net.SplitHostPort(n.GetAddr())
			if err != nil {
				addr = n.GetAddr()
			}
			// Match NodeName to UUID, hostname or self-reported server address.
			if n.GetName() == t.Node.Node || n.GetHostname() == t.Node.Node || addr == t.Node.Node {
				matches = append(matches, n)
			}
		}
		if len(matches) == 0 {
			// If t.Node.Node is not a known registered node, it may be an
			// unregistered host running OpenSSH with a certificate created via
			// `tctl auth sign`. In these cases, let the user through without
			// extra checks.
			//
			// If t.Node.Node turns out to be an alias for a real node (e.g.
			// private network IP), and MFA check was actually required, the
			// Node itself will check the cert extensions and reject the
			// connection.
			return &proto.IsMFARequiredResponse{Required: false}, nil
		}
		// Check RBAC against all matching nodes and return the first error.
		// If at least one node requires MFA, we'll catch it.
		for _, n := range matches {
			err := checker.CheckAccess(
				n,
				services.AccessMFAParams{},
				services.NewLoginMatcher(t.Node.Login),
			)

			// Ignore other errors; they'll be caught on the real access attempt.
			if err != nil && errors.Is(err, services.ErrSessionMFARequired) {
				noMFAAccessErr = err
				break
			}
		}

	case *proto.IsMFARequiredRequest_KubernetesCluster:
		notFoundErr = trace.NotFound("kubernetes cluster %q not found", t.KubernetesCluster)
		if t.KubernetesCluster == "" {
			return nil, trace.BadParameter("missing KubernetesCluster field in a kubernetes-only UserCertsRequest")
		}
		// Find the target cluster and check whether MFA is required.
		svcs, err := a.GetKubeServices(ctx)
		if err != nil {
			return nil, trace.Wrap(err)
		}
		var cluster *types.KubernetesCluster
		var server types.Server
	outer:
		for _, svc := range svcs {
			for _, c := range svc.GetKubernetesClusters() {
				if c.Name == t.KubernetesCluster {
					server = svc
					cluster = c
					break outer
				}
			}
		}
		if cluster == nil || server == nil {
			return nil, trace.Wrap(notFoundErr)
		}
		k8sV3, err := types.NewKubernetesClusterV3FromLegacyCluster(server.GetNamespace(), cluster)
		if err != nil {
			return nil, trace.Wrap(err)
		}
		noMFAAccessErr = checker.CheckAccess(k8sV3, services.AccessMFAParams{})

	case *proto.IsMFARequiredRequest_Database:
		notFoundErr = trace.NotFound("database service %q not found", t.Database.ServiceName)
		if t.Database.ServiceName == "" {
			return nil, trace.BadParameter("missing ServiceName field in a database-only UserCertsRequest")
		}
		servers, err := a.GetDatabaseServers(ctx, apidefaults.Namespace)
		if err != nil {
			return nil, trace.Wrap(err)
		}
		var db types.Database
		for _, server := range servers {
			if server.GetDatabase().GetName() == t.Database.ServiceName {
				db = server.GetDatabase()
				break
			}
		}
		if db == nil {
			return nil, trace.Wrap(notFoundErr)
		}

		dbRoleMatchers := role.DatabaseRoleMatchers(
			db.GetProtocol(),
			t.Database.Username,
			t.Database.GetDatabase(),
		)
		noMFAAccessErr = checker.CheckAccess(
			db,
			services.AccessMFAParams{},
			dbRoleMatchers...,
		)

	default:
		return nil, trace.BadParameter("unknown Target %T", req.Target)
	}
	// No error means that MFA is not required for this resource by
	// AccessChecker.
	if noMFAAccessErr == nil {
		return &proto.IsMFARequiredResponse{Required: false}, nil
	}
	// Errors other than ErrSessionMFARequired mean something else is wrong,
	// most likely access denied.
	if !errors.Is(noMFAAccessErr, services.ErrSessionMFARequired) {
		if !trace.IsAccessDenied(noMFAAccessErr) {
			log.WithError(noMFAAccessErr).Warn("Could not determine MFA access")
		}

		// Mask the access denied errors by returning false to prevent resource
		// name oracles. Auth will be denied (and generate an audit log entry)
		// when the client attempts to connect.
		return &proto.IsMFARequiredResponse{Required: false}, nil
	}
	// If we reach here, the error from AccessChecker was
	// ErrSessionMFARequired.

	return &proto.IsMFARequiredResponse{Required: true}, nil
}

// mfaAuthChallenge constructs an MFAAuthenticateChallenge for all MFA devices
// registered by the user.
func (a *Server) mfaAuthChallenge(ctx context.Context, user string, u2fStorage u2f.AuthenticationStorage) (*proto.MFAAuthenticateChallenge, error) {
	// Check what kind of MFA is enabled.
	apref, err := a.GetAuthPreference(ctx)
	if err != nil {
		return nil, trace.Wrap(err)
	}
	enableTOTP := apref.IsSecondFactorTOTPAllowed()
	enableU2F := apref.IsSecondFactorU2FAllowed()
	enableWebauthn := apref.IsSecondFactorWebauthnAllowed()

	// Fetch configurations. The IsSecondFactor*Allowed calls above already
	// include the necessary checks of config empty, disabled, etc.
	var u2fPref *types.U2F
	switch val, err := apref.GetU2F(); {
	case trace.IsNotFound(err): // OK, may happen.
	case err != nil: // NOK, unexpected.
		return nil, trace.Wrap(err)
	default:
		u2fPref = val
	}
	var webConfig *types.Webauthn
	switch val, err := apref.GetWebauthn(); {
	case trace.IsNotFound(err): // OK, may happen.
	case err != nil: // NOK, unexpected.
		return nil, trace.Wrap(err)
	default:
		webConfig = val
	}

	devs, err := a.Identity.GetMFADevices(ctx, user, true)
	if err != nil {
		return nil, trace.Wrap(err)
	}

	groupedDevs := groupByDeviceType(devs, enableU2F, enableWebauthn)
	challenge := &proto.MFAAuthenticateChallenge{}
	if enableTOTP && groupedDevs.TOTP {
		challenge.TOTP = &proto.TOTPChallenge{}
	}

	if len(groupedDevs.U2F) > 0 {
		chals, err := u2f.AuthenticateInit(ctx, u2f.AuthenticateInitParams{
			AppConfig:  *u2fPref,
			Devs:       groupedDevs.U2F,
			Storage:    u2fStorage,
			StorageKey: user,
		})
		if err != nil {
			return nil, trace.Wrap(err)
		}
		for _, ch := range chals {
			challenge.U2F = append(challenge.U2F, &proto.U2FChallenge{
				Version:   ch.Version,
				KeyHandle: ch.KeyHandle,
				Challenge: ch.Challenge,
				AppID:     ch.AppID,
			})
		}
	}
	if len(groupedDevs.Webauthn) > 0 {
		webLogin := &wanlib.LoginFlow{
			U2F:      u2fPref,
			Webauthn: webConfig,
			Identity: wanlib.WithDevices(a.Identity, groupedDevs.Webauthn),
		}
		assertion, err := webLogin.Begin(ctx, user)
		if err != nil {
			return nil, trace.Wrap(err)
		}
		challenge.WebauthnChallenge = wanlib.CredentialAssertionToProto(assertion)
	}

	return challenge, nil
}

type devicesByType struct {
	TOTP     bool
	U2F      []*types.MFADevice
	Webauthn []*types.MFADevice
}

func groupByDeviceType(devs []*types.MFADevice, groupU2F, groupWebauthn bool) devicesByType {
	res := devicesByType{}
	for _, dev := range devs {
		switch dev.Device.(type) {
		case *types.MFADevice_Totp:
			res.TOTP = true
		case *types.MFADevice_U2F:
			if groupU2F {
				res.U2F = append(res.U2F, dev)
			}
			if groupWebauthn {
				res.Webauthn = append(res.Webauthn, dev)
			}
		case *types.MFADevice_Webauthn:
			if groupWebauthn {
				res.Webauthn = append(res.Webauthn, dev)
			}
		default:
			log.Warningf("Skipping MFA device of unknown type %T.", dev.Device)
		}
	}

	return res
}

func (a *Server) validateMFAAuthResponse(ctx context.Context, user string, resp *proto.MFAAuthenticateResponse, u2fStorage u2f.AuthenticationStorage) (*types.MFADevice, error) {
	switch res := resp.Response.(type) {
	case *proto.MFAAuthenticateResponse_TOTP:
		return a.checkOTP(user, res.TOTP.Code)
	case *proto.MFAAuthenticateResponse_U2F:
		return a.checkU2F(ctx, user, u2f.AuthenticateChallengeResponse{
			KeyHandle:     res.U2F.KeyHandle,
			ClientData:    res.U2F.ClientData,
			SignatureData: res.U2F.Signature,
		}, u2fStorage)
	case *proto.MFAAuthenticateResponse_Webauthn:
		cap, err := a.GetAuthPreference(ctx)
		if err != nil {
			return nil, trace.Wrap(err)
		}
		u2f, _ := cap.GetU2F()
		webConfig, err := cap.GetWebauthn()
		if err != nil {
			return nil, trace.Wrap(err)
		}
		webLogin := &wanlib.LoginFlow{
			U2F:      u2f,
			Webauthn: webConfig,
			Identity: a.Identity,
		}
		dev, err := webLogin.Finish(ctx, user, wanlib.CredentialAssertionResponseFromProto(res.Webauthn))
		if err != nil {
			return nil, trace.AccessDenied("MFA response validation failed: %v", err)
		}
		return dev, nil
	default:
		return nil, trace.BadParameter("unknown or missing MFAAuthenticateResponse type %T", resp.Response)
	}
}

func (a *Server) checkU2F(ctx context.Context, user string, res u2f.AuthenticateChallengeResponse, u2fStorage u2f.AuthenticationStorage) (*types.MFADevice, error) {
	devs, err := a.Identity.GetMFADevices(ctx, user, true)
	if err != nil {
		return nil, trace.Wrap(err)
	}
	for _, dev := range devs {
		u2fDev := dev.GetU2F()
		if u2fDev == nil {
			continue
		}

		// U2F passes key handles around base64-encoded, without padding.
		kh := base64.URLEncoding.WithPadding(base64.NoPadding).EncodeToString(u2fDev.KeyHandle)
		if kh != res.KeyHandle {
			continue
		}
		if err := u2f.AuthenticateVerify(ctx, u2f.AuthenticateVerifyParams{
			Dev:        dev,
			Resp:       res,
			Storage:    u2fStorage,
			StorageKey: user,
			Clock:      a.clock,
		}); err != nil {
			// Since key handles are unique, no need to check other devices.
			return nil, trace.AccessDenied("U2F response validation failed for device %q: %v", dev.GetName(), err)
		}
		return dev, nil
	}
	return nil, trace.AccessDenied("U2F response validation failed: no device matches the response")
}

// WithClock is a functional server option that sets the server's clock
func WithClock(clock clockwork.Clock) func(*Server) {
	return func(s *Server) {
		s.clock = clock
	}
}

func (a *Server) upsertWebSession(ctx context.Context, user string, session types.WebSession) error {
	if err := a.WebSessions().Upsert(ctx, session); err != nil {
		return trace.Wrap(err)
	}
	token, err := types.NewWebToken(session.GetBearerTokenExpiryTime(), types.WebTokenSpecV3{
		User:  session.GetUser(),
		Token: session.GetBearerToken(),
	})
	if err != nil {
		return trace.Wrap(err)
	}
	if err := a.WebTokens().Upsert(ctx, token); err != nil {
		return trace.Wrap(err)
	}
	return nil
}

// GetNetworkRestrictions returns the network restrictions from the cache
func (a *Server) GetNetworkRestrictions(ctx context.Context) (types.NetworkRestrictions, error) {
	return a.GetCache().GetNetworkRestrictions(ctx)
}

// SetNetworkRestrictions updates the network restrictions in the backend
func (a *Server) SetNetworkRestrictions(ctx context.Context, nr types.NetworkRestrictions) error {
	return a.Services.Restrictions.SetNetworkRestrictions(ctx, nr)
}

// DeleteNetworkRestrictions deletes the network restrictions in the backend
func (a *Server) DeleteNetworkRestrictions(ctx context.Context) error {
	return a.Services.Restrictions.DeleteNetworkRestrictions(ctx)
}

func mergeKeySets(a, b types.CAKeySet) types.CAKeySet {
	newKeySet := a.Clone()
	newKeySet.SSH = append(newKeySet.SSH, b.SSH...)
	newKeySet.TLS = append(newKeySet.TLS, b.TLS...)
	newKeySet.JWT = append(newKeySet.JWT, b.JWT...)
	return newKeySet
}

// addAdditionalTrustedKeysAtomic performs an atomic CompareAndSwap to update
// the given CA with newKeys added to the AdditionalTrustedKeys
func (a *Server) addAddtionalTrustedKeysAtomic(
	currentCA types.CertAuthority,
	newKeys types.CAKeySet,
	needsUpdate func(types.CertAuthority) bool) error {
	for {
		select {
		case <-a.closeCtx.Done():
			return trace.Wrap(a.closeCtx.Err())
		default:
		}
		if !needsUpdate(currentCA) {
			return nil
		}

		newCA := currentCA.Clone()
		currentKeySet := newCA.GetAdditionalTrustedKeys()
		mergedKeySet := mergeKeySets(currentKeySet, newKeys)
		if err := newCA.SetAdditionalTrustedKeys(mergedKeySet); err != nil {
			return trace.Wrap(err)
		}

		err := a.Trust.CompareAndSwapCertAuthority(newCA, currentCA)
		if err != nil && !trace.IsCompareFailed(err) {
			return trace.Wrap(err)
		}
		if err == nil {
			// success!
			return nil
		}
		// else trace.IsCompareFailed(err) == true (CA was concurrently updated)

		currentCA, err = a.Trust.GetCertAuthority(currentCA.GetID(), true)
		if err != nil {
			return trace.Wrap(err)
		}
	}
}

func newKeySet(keyStore keystore.KeyStore, caID types.CertAuthID) (types.CAKeySet, error) {
	var keySet types.CAKeySet
	switch caID.Type {
	case types.UserCA, types.HostCA:
		sshKeyPair, err := keyStore.NewSSHKeyPair()
		if err != nil {
			return keySet, trace.Wrap(err)
		}
		tlsKeyPair, err := keyStore.NewTLSKeyPair(caID.DomainName)
		if err != nil {
			return keySet, trace.Wrap(err)
		}
		keySet.SSH = append(keySet.SSH, sshKeyPair)
		keySet.TLS = append(keySet.TLS, tlsKeyPair)
	case types.JWTSigner:
		jwtKeyPair, err := keyStore.NewJWTKeyPair()
		if err != nil {
			return keySet, trace.Wrap(err)
		}
		keySet.JWT = append(keySet.JWT, jwtKeyPair)
	default:
		return keySet, trace.BadParameter("unknown ca type: %s", caID.Type)
	}
	return keySet, nil
}

// ensureLocalAdditionalKeys adds additional trusted keys to the CA if they are not
// already present.
func (a *Server) ensureLocalAdditionalKeys(ca types.CertAuthority) error {
	if a.keyStore.HasLocalAdditionalKeys(ca) {
		// nothing to do
		return nil
	}

	newKeySet, err := newKeySet(a.keyStore, ca.GetID())
	if err != nil {
		return trace.Wrap(err)
	}

	err = a.addAddtionalTrustedKeysAtomic(ca, newKeySet, func(ca types.CertAuthority) bool {
		return !a.keyStore.HasLocalAdditionalKeys(ca)
	})
	if err != nil {
		return trace.Wrap(err)
	}
	log.Infof("Successfully added local additional trusted keys to %s CA.", ca.GetType())
	return nil
}

// createSelfSignedCA creates a new self-signed CA and writes it to the
// backend, with the type and clusterName given by the argument caID.
func (a *Server) createSelfSignedCA(caID types.CertAuthID) error {
	keySet, err := newKeySet(a.keyStore, caID)
	if err != nil {
		return trace.Wrap(err)
	}
	sigAlg := defaults.CASignatureAlgorithm
	if a.caSigningAlg != nil && *a.caSigningAlg != "" {
		sigAlg = *a.caSigningAlg
	}
	ca, err := types.NewCertAuthority(types.CertAuthoritySpecV2{
		Type:        caID.Type,
		ClusterName: caID.DomainName,
		ActiveKeys:  keySet,
		SigningAlg:  sshutils.ParseSigningAlg(sigAlg),
	})
	if err != nil {
		return trace.Wrap(err)
	}
	if err := a.Trust.CreateCertAuthority(ca); err != nil {
		return trace.Wrap(err)
	}
	return nil
}

// deleteUnusedKeys deletes all teleport keys held in a connected HSM for this
// auth server which are not currently used in any CAs.
func (a *Server) deleteUnusedKeys() error {
	clusterName, err := a.GetClusterName()
	if err != nil {
		return trace.Wrap(err)
	}

	var usedKeys [][]byte
	for _, caType := range []types.CertAuthType{types.HostCA, types.UserCA, types.JWTSigner} {
		caID := types.CertAuthID{Type: caType, DomainName: clusterName.GetClusterName()}
		ca, err := a.Trust.GetCertAuthority(caID, true)
		if err != nil {
			return trace.Wrap(err)
		}
		for _, keySet := range []types.CAKeySet{ca.GetActiveKeys(), ca.GetAdditionalTrustedKeys()} {
			for _, sshKeyPair := range keySet.SSH {
				usedKeys = append(usedKeys, sshKeyPair.PrivateKey)
			}
			for _, tlsKeyPair := range keySet.TLS {
				usedKeys = append(usedKeys, tlsKeyPair.Key)
			}
			for _, jwtKeyPair := range keySet.JWT {
				usedKeys = append(usedKeys, jwtKeyPair.PrivateKey)
			}
		}
	}
	return trace.Wrap(a.keyStore.DeleteUnusedKeys(usedKeys))
}

// authKeepAliver is a keep aliver using auth server directly
type authKeepAliver struct {
	sync.RWMutex
	a           *Server
	ctx         context.Context
	cancel      context.CancelFunc
	keepAlivesC chan types.KeepAlive
	err         error
}

// KeepAlives returns a channel accepting keep alive requests
func (k *authKeepAliver) KeepAlives() chan<- types.KeepAlive {
	return k.keepAlivesC
}

func (k *authKeepAliver) forwardKeepAlives() {
	for {
		select {
		case <-k.a.closeCtx.Done():
			k.Close()
			return
		case <-k.ctx.Done():
			return
		case keepAlive := <-k.keepAlivesC:
			err := k.a.KeepAliveServer(k.ctx, keepAlive)
			if err != nil {
				k.closeWithError(err)
				return
			}
		}
	}
}

func (k *authKeepAliver) closeWithError(err error) {
	k.Close()
	k.Lock()
	defer k.Unlock()
	k.err = err
}

// Error returns the error if keep aliver
// has been closed
func (k *authKeepAliver) Error() error {
	k.RLock()
	defer k.RUnlock()
	return k.err
}

// Done returns channel that is closed whenever
// keep aliver is closed
func (k *authKeepAliver) Done() <-chan struct{} {
	return k.ctx.Done()
}

// Close closes keep aliver and cancels all goroutines
func (k *authKeepAliver) Close() error {
	k.cancel()
	return nil
}

const (
	// BearerTokenTTL specifies standard bearer token to exist before
	// it has to be renewed by the client
	BearerTokenTTL = 10 * time.Minute

	// TokenLenBytes is len in bytes of the invite token
	TokenLenBytes = 16

	// RecoveryTokenLenBytes is len in bytes of a user token for recovery.
	RecoveryTokenLenBytes = 32

	// SessionTokenBytes is the number of bytes of a web or application session.
	SessionTokenBytes = 32
)

// oidcClient is internal structure that stores OIDC client and its config
type oidcClient struct {
	client *oidc.Client
	config oidc.ClientConfig
}

// samlProvider is internal structure that stores SAML client and its config
type samlProvider struct {
	provider  *saml2.SAMLServiceProvider
	connector types.SAMLConnector
}

// githubClient is internal structure that stores Github OAuth 2client and its config
type githubClient struct {
	client *oauth2.Client
	config oauth2.Config
}

// oidcConfigsEqual returns true if the provided OIDC configs are equal
func oidcConfigsEqual(a, b oidc.ClientConfig) bool {
	if a.RedirectURL != b.RedirectURL {
		return false
	}
	if a.Credentials.ID != b.Credentials.ID {
		return false
	}
	if a.Credentials.Secret != b.Credentials.Secret {
		return false
	}
	if len(a.Scope) != len(b.Scope) {
		return false
	}
	for i := range a.Scope {
		if a.Scope[i] != b.Scope[i] {
			return false
		}
	}
	return true
}

// oauth2ConfigsEqual returns true if the provided OAuth2 configs are equal
func oauth2ConfigsEqual(a, b oauth2.Config) bool {
	if a.Credentials.ID != b.Credentials.ID {
		return false
	}
	if a.Credentials.Secret != b.Credentials.Secret {
		return false
	}
	if a.RedirectURL != b.RedirectURL {
		return false
	}
	if len(a.Scope) != len(b.Scope) {
		return false
	}
	for i := range a.Scope {
		if a.Scope[i] != b.Scope[i] {
			return false
		}
	}
	if a.AuthURL != b.AuthURL {
		return false
	}
	if a.TokenURL != b.TokenURL {
		return false
	}
	if a.AuthMethod != b.AuthMethod {
		return false
	}
	return true
}

// isHTTPS checks if the scheme for a URL is https or not.
func isHTTPS(u string) error {
	earl, err := url.Parse(u)
	if err != nil {
		return trace.Wrap(err)
	}
	if earl.Scheme != "https" {
		return trace.BadParameter("expected scheme https, got %q", earl.Scheme)
	}

	return nil
}

// WithClusterCAs returns a TLS hello callback that returns a copy of the provided
// TLS config with client CAs pool of the specified cluster.
func WithClusterCAs(tlsConfig *tls.Config, ap AccessCache, currentClusterName string, log logrus.FieldLogger) func(*tls.ClientHelloInfo) (*tls.Config, error) {
	return func(info *tls.ClientHelloInfo) (*tls.Config, error) {
		var clusterName string
		var err error
		if info.ServerName != "" {
			// Newer clients will set SNI that encodes the cluster name.
			clusterName, err = apiutils.DecodeClusterName(info.ServerName)
			if err != nil {
				if !trace.IsNotFound(err) {
					log.Debugf("Ignoring unsupported cluster name name %q.", info.ServerName)
					clusterName = ""
				}
			}
		}
		pool, err := ClientCertPool(ap, clusterName)
		if err != nil {
			log.WithError(err).Errorf("Failed to retrieve client pool for %q.", clusterName)
			// this falls back to the default config
			return nil, nil
		}

		// Per https://tools.ietf.org/html/rfc5246#section-7.4.4 the total size of
		// the known CA subjects sent to the client can't exceed 2^16-1 (due to
		// 2-byte length encoding). The crypto/tls stack will panic if this
		// happens.
		//
		// This usually happens on the root cluster with a very large (>500) number
		// of leaf clusters. In these cases, the client cert will be signed by the
		// current (root) cluster.
		//
		// If the number of CAs turns out too large for the handshake, drop all but
		// the current cluster CA. In the unlikely case where it's wrong, the
		// client will be rejected.
		var totalSubjectsLen int64
		for _, s := range pool.Subjects() {
			// Each subject in the list gets a separate 2-byte length prefix.
			totalSubjectsLen += 2
			totalSubjectsLen += int64(len(s))
		}
		if totalSubjectsLen >= int64(math.MaxUint16) {
			log.Debugf("Number of CAs in client cert pool is too large (%d) and cannot be encoded in a TLS handshake; this is due to a large number of trusted clusters; will use only the CA of the current cluster to validate.", len(pool.Subjects()))

			pool, err = ClientCertPool(ap, currentClusterName)
			if err != nil {
				log.WithError(err).Errorf("Failed to retrieve client pool for %q.", currentClusterName)
				// this falls back to the default config
				return nil, nil
			}
		}
		tlsCopy := tlsConfig.Clone()
		tlsCopy.ClientCAs = pool
		return tlsCopy, nil
	}
}<|MERGE_RESOLUTION|>--- conflicted
+++ resolved
@@ -681,19 +681,11 @@
 	return func(r *certRequest) { r.clientIP = ip }
 }
 
-<<<<<<< HEAD
-// certRequestRenewable marks a certificate as renewable.
-func certRequestRenewable() certRequestOption {
-	return func(r *certRequest) { r.renewable = true }
-}
-
 // certRequestGeneration adds a generation counter to the certificate.
 func certRequestGeneration(generation uint64) certRequestOption {
 	return func(r *certRequest) { r.generation = generation }
 }
 
-=======
->>>>>>> 28bab88e
 // GenerateUserTestCerts is used to generate user certificate, used internally for tests
 func (a *Server) GenerateUserTestCerts(key []byte, username string, ttl time.Duration, compatibility, routeToCluster string) ([]byte, []byte, error) {
 	user, err := a.Identity.GetUser(username, false)
