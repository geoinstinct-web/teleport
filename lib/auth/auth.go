--- conflicted
+++ resolved
@@ -245,11 +245,8 @@
 		getClaimsFun:    getClaims,
 		inventory:       inventory.NewController(cfg.Presence),
 		traceClient:     cfg.TraceClient,
-<<<<<<< HEAD
+		fips:            cfg.FIPS,
 		loadAllHostCAs:  cfg.LoadAllHostCAs,
-=======
-		fips:            cfg.FIPS,
->>>>>>> a75fcc21
 	}
 	for _, o := range opts {
 		if err := o(&as); err != nil {
@@ -443,13 +440,11 @@
 	// within the cluster that don't have a direct connection to said collector
 	traceClient otlptrace.Client
 
-<<<<<<< HEAD
+	// fips means FedRAMP/FIPS 140-2 compliant configuration was requested.
+	fips bool
+
 	// loadAllHostCAs tells tsh to load the host CAs for all clusters when trying to ssh into a node.
 	loadAllHostCAs bool
-=======
-	// fips means FedRAMP/FIPS 140-2 compliant configuration was requested.
-	fips bool
->>>>>>> a75fcc21
 }
 
 func (a *Server) CloseContext() context.Context {
