--- conflicted
+++ resolved
@@ -590,15 +590,13 @@
 	// used to catch and propagate headless authentication request changes.
 	headlessAuthenticationWatcher *local.HeadlessAuthenticationWatcher
 
-<<<<<<< HEAD
+	loginHooksMu sync.RWMutex
+	// loginHooks are a list of hooks that will be called on login.
+	loginHooks []LoginHook
+
 	// httpClientForAWSSTS overwrites the default HTTP client used for making
 	// STS requests.
 	httpClientForAWSSTS stsClient
-=======
-	loginHooksMu sync.RWMutex
-	// loginHooks are a list of hooks that will be called on login.
-	loginHooks []LoginHook
->>>>>>> 5ed06e64
 }
 
 // SetSAMLService registers svc as the SAMLService that provides the SAML
