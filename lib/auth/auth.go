/*
Copyright 2015-2019 Gravitational, Inc.

Licensed under the Apache License, Version 2.0 (the "License");
you may not use this file except in compliance with the License.
You may obtain a copy of the License at

    http://www.apache.org/licenses/LICENSE-2.0

Unless required by applicable law or agreed to in writing, software
distributed under the License is distributed on an "AS IS" BASIS,
WITHOUT WARRANTIES OR CONDITIONS OF ANY KIND, either express or implied.
See the License for the specific language governing permissions and
limitations under the License.
*/

// Package auth implements certificate signing authority and access control server
// Authority server is composed of several parts:
//
// * Authority server itself that implements signing and acl logic
// * HTTP server wrapper for authority server
// * HTTP client wrapper
//
package auth

import (
	"context"
	"crypto"
	"crypto/subtle"
	"encoding/base64"
	"errors"
	"fmt"
	"math/rand"
	"net"
	"net/url"
	"strings"
	"sync"
	"time"

	"github.com/gravitational/teleport"
	"github.com/gravitational/teleport/api/client/proto"
	"github.com/gravitational/teleport/api/constants"
	"github.com/gravitational/teleport/api/types"
	apievents "github.com/gravitational/teleport/api/types/events"
	"github.com/gravitational/teleport/api/types/wrappers"
	apiutils "github.com/gravitational/teleport/api/utils"
	"github.com/gravitational/teleport/lib/auth/u2f"
	"github.com/gravitational/teleport/lib/backend"
	"github.com/gravitational/teleport/lib/defaults"
	"github.com/gravitational/teleport/lib/events"
	kubeutils "github.com/gravitational/teleport/lib/kube/utils"
	"github.com/gravitational/teleport/lib/limiter"
	"github.com/gravitational/teleport/lib/services"
	"github.com/gravitational/teleport/lib/services/local"
	"github.com/gravitational/teleport/lib/session"
	"github.com/gravitational/teleport/lib/sshca"
	"github.com/gravitational/teleport/lib/sshutils"
	"github.com/gravitational/teleport/lib/tlsca"
	"github.com/gravitational/teleport/lib/utils"
	"github.com/gravitational/teleport/lib/utils/interval"

	"github.com/coreos/go-oidc/oauth2"
	"github.com/coreos/go-oidc/oidc"
	"github.com/gravitational/trace"
	"github.com/jonboulle/clockwork"
	"github.com/pborman/uuid"
	"github.com/prometheus/client_golang/prometheus"
	saml2 "github.com/russellhaering/gosaml2"
	"golang.org/x/crypto/ssh"
)

// ServerOption allows setting options as functional arguments to Server
type ServerOption func(*Server)

// NewServer creates and configures a new Server instance
func NewServer(cfg *InitConfig, opts ...ServerOption) (*Server, error) {
	err := utils.RegisterPrometheusCollectors(prometheusCollectors...)
	if err != nil {
		return nil, trace.Wrap(err)
	}

	if cfg.Trust == nil {
		cfg.Trust = local.NewCAService(cfg.Backend)
	}
	if cfg.Presence == nil {
		cfg.Presence = local.NewPresenceService(cfg.Backend)
	}
	if cfg.Provisioner == nil {
		cfg.Provisioner = local.NewProvisioningService(cfg.Backend)
	}
	if cfg.Identity == nil {
		cfg.Identity = local.NewIdentityService(cfg.Backend)
	}
	if cfg.Access == nil {
		cfg.Access = local.NewAccessService(cfg.Backend)
	}
	if cfg.DynamicAccessExt == nil {
		cfg.DynamicAccessExt = local.NewDynamicAccessService(cfg.Backend)
	}
	if cfg.ClusterConfiguration == nil {
		clusterConfig, err := local.NewClusterConfigurationService(cfg.Backend)
		if err != nil {
			return nil, trace.Wrap(err)
		}
		cfg.ClusterConfiguration = clusterConfig
	}
	if cfg.Events == nil {
		cfg.Events = local.NewEventsService(cfg.Backend)
	}
	if cfg.AuditLog == nil {
		cfg.AuditLog = events.NewDiscardAuditLog()
	}
	if cfg.Emitter == nil {
		cfg.Emitter = events.NewDiscardEmitter()
	}
	if cfg.Streamer == nil {
		cfg.Streamer = events.NewDiscardEmitter()
	}

	limiter, err := limiter.NewConnectionsLimiter(limiter.Config{
		MaxConnections: defaults.LimiterMaxConcurrentSignatures,
	})
	if err != nil {
		return nil, trace.Wrap(err)
	}

	closeCtx, cancelFunc := context.WithCancel(context.TODO())
	as := Server{
		bk:              cfg.Backend,
		limiter:         limiter,
		Authority:       cfg.Authority,
		AuthServiceName: cfg.AuthServiceName,
		oidcClients:     make(map[string]*oidcClient),
		samlProviders:   make(map[string]*samlProvider),
		githubClients:   make(map[string]*githubClient),
		caSigningAlg:    cfg.CASigningAlg,
		cancelFunc:      cancelFunc,
		closeCtx:        closeCtx,
		emitter:         cfg.Emitter,
		streamer:        cfg.Streamer,
		Services: Services{
			Trust:                cfg.Trust,
			Presence:             cfg.Presence,
			Provisioner:          cfg.Provisioner,
			Identity:             cfg.Identity,
			Access:               cfg.Access,
			DynamicAccessExt:     cfg.DynamicAccessExt,
			ClusterConfiguration: cfg.ClusterConfiguration,
			IAuditLog:            cfg.AuditLog,
			Events:               cfg.Events,
		},
	}
	for _, o := range opts {
		o(&as)
	}
	if as.clock == nil {
		as.clock = clockwork.NewRealClock()
	}

	return &as, nil
}

type Services struct {
	services.Trust
	services.Presence
	services.Provisioner
	services.Identity
	services.Access
	services.DynamicAccessExt
	services.ClusterConfiguration
	types.Events
	events.IAuditLog
}

// GetWebSession returns existing web session described by req.
// Implements ReadAccessPoint
func (r Services) GetWebSession(ctx context.Context, req types.GetWebSessionRequest) (types.WebSession, error) {
	return r.Identity.WebSessions().Get(ctx, req)
}

// GetWebToken returns existing web token described by req.
// Implements ReadAccessPoint
func (r Services) GetWebToken(ctx context.Context, req types.GetWebTokenRequest) (types.WebToken, error) {
	return r.Identity.WebTokens().Get(ctx, req)
}

var (
	generateRequestsCount = prometheus.NewCounter(
		prometheus.CounterOpts{
			Name: teleport.MetricGenerateRequests,
			Help: "Number of requests to generate new server keys",
		},
	)
	generateThrottledRequestsCount = prometheus.NewCounter(
		prometheus.CounterOpts{
			Name: teleport.MetricGenerateRequestsThrottled,
			Help: "Number of throttled requests to generate new server keys",
		},
	)
	generateRequestsCurrent = prometheus.NewGauge(
		prometheus.GaugeOpts{
			Name: teleport.MetricGenerateRequestsCurrent,
			Help: "Number of current generate requests for server keys",
		},
	)
	generateRequestsLatencies = prometheus.NewHistogram(
		prometheus.HistogramOpts{
			Name: teleport.MetricGenerateRequestsHistogram,
			Help: "Latency for generate requests for server keys",
			// lowest bucket start of upper bound 0.001 sec (1 ms) with factor 2
			// highest bucket start of 0.001 sec * 2^15 == 32.768 sec
			Buckets: prometheus.ExponentialBuckets(0.001, 2, 16),
		},
	)
	// UserLoginCount counts user logins
	UserLoginCount = prometheus.NewCounter(
		prometheus.CounterOpts{
			Name: teleport.MetricUserLoginCount,
			Help: "Number of times there was a user login",
		},
	)

	heartbeatsMissedByAuth = prometheus.NewGauge(
		prometheus.GaugeOpts{
			Name: teleport.MetricHeartbeatsMissed,
			Help: "Number of hearbeats missed by auth server",
		},
	)

	prometheusCollectors = []prometheus.Collector{
		generateRequestsCount, generateThrottledRequestsCount,
		generateRequestsCurrent, generateRequestsLatencies, UserLoginCount, heartbeatsMissedByAuth,
	}
)

// Server keeps the cluster together. It acts as a certificate authority (CA) for
// a cluster and:
//   - generates the keypair for the node it's running on
//	 - invites other SSH nodes to a cluster, by issuing invite tokens
//	 - adds other SSH nodes to a cluster, by checking their token and signing their keys
//   - same for users and their sessions
//   - checks public keys to see if they're signed by it (can be trusted or not)
type Server struct {
	lock          sync.RWMutex
	oidcClients   map[string]*oidcClient
	samlProviders map[string]*samlProvider
	githubClients map[string]*githubClient
	clock         clockwork.Clock
	bk            backend.Backend

	closeCtx   context.Context
	cancelFunc context.CancelFunc

	sshca.Authority

	// AuthServiceName is a human-readable name of this CA. If several Auth services are running
	// (managing multiple teleport clusters) this field is used to tell them apart in UIs
	// It usually defaults to the hostname of the machine the Auth service runs on.
	AuthServiceName string

	// Services encapsulate services - provisioner, trust, etc
	// used by the auth server in a separate structure
	Services

	// privateKey is used in tests to use pre-generated private keys
	privateKey []byte

	// cipherSuites is a list of ciphersuites that the auth server supports.
	cipherSuites []uint16

	// caSigningAlg is an SSH signing algorithm to use when generating new CAs.
	caSigningAlg *string

	// cache is a fast cache that allows auth server
	// to use cache for most frequent operations,
	// if not set, cache uses itself
	cache Cache

	limiter *limiter.ConnectionsLimiter

	// Emitter is events emitter, used to submit discrete events
	emitter apievents.Emitter

	// streamer is events sessionstreamer, used to create continuous
	// session related streams
	streamer events.Streamer
}

// SetCache sets cache used by auth server
func (a *Server) SetCache(clt Cache) {
	a.lock.Lock()
	defer a.lock.Unlock()
	a.cache = clt
}

// GetCache returns cache used by auth server
func (a *Server) GetCache() Cache {
	a.lock.RLock()
	defer a.lock.RUnlock()
	if a.cache == nil {
		return &a.Services
	}
	return a.cache
}

// runPeriodicOperations runs some periodic bookkeeping operations
// performed by auth server
func (a *Server) runPeriodicOperations() {
	ctx := context.TODO()
	// run periodic functions with a semi-random period
	// to avoid contention on the database in case if there are multiple
	// auth servers running - so they don't compete trying
	// to update the same resources.
	r := rand.New(rand.NewSource(a.GetClock().Now().UnixNano()))
	period := defaults.HighResPollingPeriod + time.Duration(r.Intn(int(defaults.HighResPollingPeriod/time.Second)))*time.Second
	log.Debugf("Ticking with period: %v.", period)
	ticker := time.NewTicker(period)
	// Create a ticker with jitter
	heartbeatCheckTicker := interval.New(interval.Config{
		Duration: defaults.ServerKeepAliveTTL * 2,
		Jitter:   utils.NewSeventhJitter(),
	})
	missedKeepAliveCount := 0
	defer ticker.Stop()
	defer heartbeatCheckTicker.Stop()
	for {
		select {
		case <-a.closeCtx.Done():
			return
		case <-ticker.C:
			err := a.autoRotateCertAuthorities()
			if err != nil {
				if trace.IsCompareFailed(err) {
					log.Debugf("Cert authority has been updated concurrently: %v.", err)
				} else {
					log.Errorf("Failed to perform cert rotation check: %v.", err)
				}
			}
		case <-heartbeatCheckTicker.Next():
			nodes, err := a.GetNodes(ctx, defaults.Namespace)
			if err != nil {
				log.Errorf("Failed to load nodes for heartbeat metric calculation: %v", err)
			}
			for _, node := range nodes {
				if services.NodeHasMissedKeepAlives(node) {
					missedKeepAliveCount++
				}
			}
			// Update prometheus gauge
			heartbeatsMissedByAuth.Set(float64(missedKeepAliveCount))
		}
	}
}

func (a *Server) Close() error {
	a.cancelFunc()
	if a.bk != nil {
		return trace.Wrap(a.bk.Close())
	}
	return nil
}

func (a *Server) GetClock() clockwork.Clock {
	a.lock.RLock()
	defer a.lock.RUnlock()
	return a.clock
}

// SetClock sets clock, used in tests
func (a *Server) SetClock(clock clockwork.Clock) {
	a.lock.Lock()
	defer a.lock.Unlock()
	a.clock = clock
}

// SetAuditLog sets the server's audit log
func (a *Server) SetAuditLog(auditLog events.IAuditLog) {
	a.IAuditLog = auditLog
}

// GetClusterConfig gets ClusterConfig from the backend.
func (a *Server) GetClusterConfig(opts ...services.MarshalOption) (types.ClusterConfig, error) {
	return a.GetCache().GetClusterConfig(opts...)
}

// GetClusterName returns the domain name that identifies this authority server.
// Also known as "cluster name"
func (a *Server) GetClusterName(opts ...services.MarshalOption) (types.ClusterName, error) {
	return a.GetCache().GetClusterName(opts...)
}

// GetDomainName returns the domain name that identifies this authority server.
// Also known as "cluster name"
func (a *Server) GetDomainName() (string, error) {
	clusterName, err := a.GetClusterName()
	if err != nil {
		return "", trace.Wrap(err)
	}
	return clusterName.GetClusterName(), nil
}

// LocalCAResponse contains PEM-encoded local CAs.
type LocalCAResponse struct {
	// TLSCA is the PEM-encoded TLS certificate authority.
	TLSCA []byte `json:"tls_ca"`
}

// GetClusterCACert returns the CAs for the local cluster without signing keys.
func (a *Server) GetClusterCACert() (*LocalCAResponse, error) {
	clusterName, err := a.GetClusterName()
	if err != nil {
		return nil, trace.Wrap(err)
	}
	// Extract the TLS CA for this cluster.
	hostCA, err := a.GetCache().GetCertAuthority(types.CertAuthID{
		Type:       types.HostCA,
		DomainName: clusterName.GetClusterName(),
	}, false)
	if err != nil {
		return nil, trace.Wrap(err)
	}
	tlsCA, err := tlsca.FromAuthority(hostCA)
	if err != nil {
		return nil, trace.Wrap(err)
	}

	// Marshal to PEM bytes to send the CA over the wire.
	pemBytes, err := tlsca.MarshalCertificatePEM(tlsCA.Cert)
	if err != nil {
		return nil, trace.Wrap(err)
	}

	return &LocalCAResponse{
		TLSCA: pemBytes,
	}, nil
}

// GenerateHostCert uses the private key of the CA to sign the public key of the host
// (along with meta data like host ID, node name, roles, and ttl) to generate a host certificate.
func (a *Server) GenerateHostCert(hostPublicKey []byte, hostID, nodeName string, principals []string, clusterName string, roles types.SystemRoles, ttl time.Duration) ([]byte, error) {
	domainName, err := a.GetDomainName()
	if err != nil {
		return nil, trace.Wrap(err)
	}

	// get the certificate authority that will be signing the public key of the host
	ca, err := a.Trust.GetCertAuthority(types.CertAuthID{
		Type:       types.HostCA,
		DomainName: domainName,
	}, true)
	if err != nil {
		return nil, trace.BadParameter("failed to load host CA for '%s': %v", domainName, err)
	}

	// get the private key of the certificate authority
	caPrivateKey, err := ca.FirstSigningKey()
	if err != nil {
		return nil, trace.Wrap(err)
	}

	// create and sign!
	return a.Authority.GenerateHostCert(services.HostCertParams{
		PrivateCASigningKey: caPrivateKey,
		CASigningAlg:        sshutils.GetSigningAlgName(ca),
		PublicHostKey:       hostPublicKey,
		HostID:              hostID,
		NodeName:            nodeName,
		Principals:          principals,
		ClusterName:         clusterName,
		Roles:               roles,
		TTL:                 ttl,
	})
}

// certs is a pair of SSH and TLS certificates
type certs struct {
	// ssh is PEM encoded SSH certificate
	ssh []byte
	// tls is PEM encoded TLS certificate
	tls []byte
}

type certRequest struct {
	// user is a user to generate certificate for
	user types.User
	// impersonator is a user who generates the certificate,
	// is set when different from the user in the certificate
	impersonator string
	// checker is used to perform RBAC checks.
	checker services.AccessChecker
	// ttl is Duration of the certificate
	ttl time.Duration
	// publicKey is RSA public key in authorized_keys format
	publicKey []byte
	// compatibility is compatibility mode
	compatibility string
	// overrideRoleTTL is used for requests when the requested TTL should not be
	// adjusted based off the role of the user. This is used by tctl to allow
	// creating long lived user certs.
	overrideRoleTTL bool
	// usage is a list of acceptable usages to be encoded in X509 certificate,
	// is used to limit ways the certificate can be used, for example
	// the cert can be only used against kubernetes endpoint, and not auth endpoint,
	// no usage means unrestricted (to keep backwards compatibility)
	usage []string
	// routeToCluster is an optional teleport cluster name to route the
	// certificate requests to, this teleport cluster name will be used to
	// route the requests to in case of kubernetes
	routeToCluster string
	// kubernetesCluster specifies the target kubernetes cluster for TLS
	// identities. This can be empty on older Teleport clients.
	kubernetesCluster string
	// traits hold claim data used to populate a role at runtime.
	traits wrappers.Traits
	// activeRequests tracks privilege escalation requests applied
	// during the construction of the certificate.
	activeRequests services.RequestIDs
	// appSessionID is the session ID of the application session.
	appSessionID string
	// appPublicAddr is the public address of the application.
	appPublicAddr string
	// appClusterName is the name of the cluster this application is in.
	appClusterName string
	// appName is the name of the application to generate cert for.
	appName string
	// dbService identifies the name of the database service requests will
	// be routed to.
	dbService string
	// dbProtocol specifies the protocol of the database a certificate will
	// be issued for.
	dbProtocol string
	// dbUser is the optional database user which, if provided, will be used
	// as a default username.
	dbUser string
	// dbName is the optional database name which, if provided, will be used
	// as a default database.
	dbName string
	// mfaVerified is the UUID of an MFA device when this certRequest was
	// created immediately after an MFA check.
	mfaVerified string
	// clientIP is an IP of the client requesting the certificate.
	clientIP string
}

type certRequestOption func(*certRequest)

func certRequestMFAVerified(mfaID string) certRequestOption {
	return func(r *certRequest) { r.mfaVerified = mfaID }
}

func certRequestClientIP(ip string) certRequestOption {
	return func(r *certRequest) { r.clientIP = ip }
}

// GenerateUserTestCerts is used to generate user certificate, used internally for tests
func (a *Server) GenerateUserTestCerts(key []byte, username string, ttl time.Duration, compatibility, routeToCluster string) ([]byte, []byte, error) {
	user, err := a.Identity.GetUser(username, false)
	if err != nil {
		return nil, nil, trace.Wrap(err)
	}
	checker, err := services.FetchRoles(user.GetRoles(), a.Access, user.GetTraits())
	if err != nil {
		return nil, nil, trace.Wrap(err)
	}
	certs, err := a.generateUserCert(certRequest{
		user:           user,
		ttl:            ttl,
		compatibility:  compatibility,
		publicKey:      key,
		routeToCluster: routeToCluster,
		checker:        checker,
		traits:         user.GetTraits(),
	})
	if err != nil {
		return nil, nil, trace.Wrap(err)
	}
	return certs.ssh, certs.tls, nil
}

// AppTestCertRequest combines parameters for generating a test app access cert.
type AppTestCertRequest struct {
	// PublicKey is the public key to sign.
	PublicKey []byte
	// Username is the Teleport user name to sign certificate for.
	Username string
	// TTL is the test certificate validity period.
	TTL time.Duration
	// PublicAddr is the application public address. Used for routing.
	PublicAddr string
	// ClusterName is the name of the cluster application resides in. Used for routing.
	ClusterName string
	// SessionID is the optional session ID to encode. Used for routing.
	SessionID string
}

// GenerateUserAppTestCert generates an application specific certificate, used
// internally for tests.
func (a *Server) GenerateUserAppTestCert(req AppTestCertRequest) ([]byte, error) {
	user, err := a.Identity.GetUser(req.Username, false)
	if err != nil {
		return nil, trace.Wrap(err)
	}
	checker, err := services.FetchRoles(user.GetRoles(), a.Access, user.GetTraits())
	if err != nil {
		return nil, trace.Wrap(err)
	}
	sessionID := req.SessionID
	if sessionID == "" {
		sessionID = uuid.New()
	}
	certs, err := a.generateUserCert(certRequest{
		user:      user,
		publicKey: req.PublicKey,
		checker:   checker,
		ttl:       req.TTL,
		// Set the login to be a random string. Application certificates are never
		// used to log into servers but SSH certificate generation code requires a
		// principal be in the certificate.
		traits: wrappers.Traits(map[string][]string{
			teleport.TraitLogins: {uuid.New()},
		}),
		// Only allow this certificate to be used for applications.
		usage: []string{teleport.UsageAppsOnly},
		// Add in the application routing information.
		appSessionID:   sessionID,
		appPublicAddr:  req.PublicAddr,
		appClusterName: req.ClusterName,
	})
	if err != nil {
		return nil, trace.Wrap(err)
	}
	return certs.tls, nil
}

// DatabaseTestCertRequest combines parameters for generating test database
// access certificate.
type DatabaseTestCertRequest struct {
	// PublicKey is the public key to sign.
	PublicKey []byte
	// Cluster is the Teleport cluster name.
	Cluster string
	// Username is the Teleport username.
	Username string
	// RouteToDatabase contains database routing information.
	RouteToDatabase tlsca.RouteToDatabase
}

// GenerateDatabaseTestCert generates a database access certificate for the
// provided parameters. Used only internally in tests.
func (a *Server) GenerateDatabaseTestCert(req DatabaseTestCertRequest) ([]byte, error) {
	user, err := a.Identity.GetUser(req.Username, false)
	if err != nil {
		return nil, trace.Wrap(err)
	}
	checker, err := services.FetchRoles(user.GetRoles(), a.Access, user.GetTraits())
	if err != nil {
		return nil, trace.Wrap(err)
	}
	certs, err := a.generateUserCert(certRequest{
		user:      user,
		publicKey: req.PublicKey,
		checker:   checker,
		ttl:       time.Hour,
		traits: wrappers.Traits(map[string][]string{
			teleport.TraitLogins: {req.Username},
		}),
		routeToCluster: req.Cluster,
		dbService:      req.RouteToDatabase.ServiceName,
		dbProtocol:     req.RouteToDatabase.Protocol,
		dbUser:         req.RouteToDatabase.Username,
		dbName:         req.RouteToDatabase.Database,
	})
	if err != nil {
		return nil, trace.Wrap(err)
	}
	return certs.tls, nil
}

// generateUserCert generates user certificates
func (a *Server) generateUserCert(req certRequest) (*certs, error) {
	// reuse the same RSA keys for SSH and TLS keys
	cryptoPubKey, err := sshutils.CryptoPublicKey(req.publicKey)
	if err != nil {
		return nil, trace.Wrap(err)
	}

	// extract the passed in certificate format. if nothing was passed in, fetch
	// the certificate format from the role.
	certificateFormat, err := utils.CheckCertificateFormatFlag(req.compatibility)
	if err != nil {
		return nil, trace.Wrap(err)
	}
	if certificateFormat == teleport.CertificateFormatUnspecified {
		certificateFormat = req.checker.CertificateFormat()
	}

	var sessionTTL time.Duration
	var allowedLogins []string

	// If the role TTL is ignored, do not restrict session TTL and allowed logins.
	// The only caller setting this parameter should be "tctl auth sign".
	// Otherwise set the session TTL to the smallest of all roles and
	// then only grant access to allowed logins based on that.
	if req.overrideRoleTTL {
		// Take whatever was passed in. Pass in 0 to CheckLoginDuration so all
		// logins are returned for the role set.
		sessionTTL = req.ttl
		allowedLogins, err = req.checker.CheckLoginDuration(0)
		if err != nil {
			return nil, trace.Wrap(err)
		}
	} else {
		// Adjust session TTL to the smaller of two values: the session TTL
		// requested in tsh or the session TTL for the role.
		sessionTTL = req.checker.AdjustSessionTTL(req.ttl)

		// Return a list of logins that meet the session TTL limit. This means if
		// the requested session TTL is larger than the max session TTL for a login,
		// that login will not be included in the list of allowed logins.
		allowedLogins, err = req.checker.CheckLoginDuration(sessionTTL)
		if err != nil {
			return nil, trace.Wrap(err)
		}
	}

	clusterName, err := a.GetDomainName()
	if err != nil {
		return nil, trace.Wrap(err)
	}
	if req.routeToCluster == "" {
		req.routeToCluster = clusterName
	}
	if req.routeToCluster != clusterName {
		// Authorize access to a remote cluster.
		rc, err := a.Presence.GetRemoteCluster(req.routeToCluster)
		if err != nil {
			return nil, trace.Wrap(err)
		}
		if err := req.checker.CheckAccessToRemoteCluster(rc); err != nil {
			if trace.IsAccessDenied(err) {
				return nil, trace.NotFound("remote cluster %q not found", req.routeToCluster)
			}
			return nil, trace.Wrap(err)
		}
	}

	ca, err := a.Trust.GetCertAuthority(types.CertAuthID{
		Type:       types.UserCA,
		DomainName: clusterName,
	}, true)
	if err != nil {
		return nil, trace.Wrap(err)
	}
	privateKey, err := ca.FirstSigningKey()
	if err != nil {
		return nil, trace.Wrap(err)
	}
	params := services.UserCertParams{
		PrivateCASigningKey:   privateKey,
		CASigningAlg:          sshutils.GetSigningAlgName(ca),
		PublicUserKey:         req.publicKey,
		Username:              req.user.GetName(),
		Impersonator:          req.impersonator,
		AllowedLogins:         allowedLogins,
		TTL:                   sessionTTL,
		Roles:                 req.checker.RoleNames(),
		CertificateFormat:     certificateFormat,
		PermitPortForwarding:  req.checker.CanPortForward(),
		PermitAgentForwarding: req.checker.CanForwardAgents(),
		PermitX11Forwarding:   req.checker.PermitX11Forwarding(),
		RouteToCluster:        req.routeToCluster,
		Traits:                req.traits,
		ActiveRequests:        req.activeRequests,
		MFAVerified:           req.mfaVerified,
		ClientIP:              req.clientIP,
	}
	sshCert, err := a.Authority.GenerateUserCert(params)
	if err != nil {
		return nil, trace.Wrap(err)
	}

	kubeGroups, kubeUsers, err := req.checker.CheckKubeGroupsAndUsers(sessionTTL, req.overrideRoleTTL)
	// NotFound errors are acceptable - this user may have no k8s access
	// granted and that shouldn't prevent us from issuing a TLS cert.
	if err != nil && !trace.IsNotFound(err) {
		return nil, trace.Wrap(err)
	}
	// Only validate/default kubernetes cluster name for the current teleport
	// cluster. If this cert is targeting a trusted teleport cluster, leave all
	// the kubernetes cluster validation up to them.
	if req.routeToCluster == clusterName {
		req.kubernetesCluster, err = kubeutils.CheckOrSetKubeCluster(a.closeCtx, a.Presence, req.kubernetesCluster, clusterName)
		if err != nil {
			if !trace.IsNotFound(err) {
				return nil, trace.Wrap(err)
			}
			log.Debug("Failed setting default kubernetes cluster for user login (user did not provide a cluster); leaving KubernetesCluster extension in the TLS certificate empty")
		}
	}

	// See which database names and users this user is allowed to use.
	dbNames, dbUsers, err := req.checker.CheckDatabaseNamesAndUsers(sessionTTL, req.overrideRoleTTL)
	if err != nil && !trace.IsNotFound(err) {
		return nil, trace.Wrap(err)
	}

	// generate TLS certificate
	tlsAuthority, err := tlsca.FromAuthority(ca)
	if err != nil {
		return nil, trace.Wrap(err)
	}
	identity := tlsca.Identity{
		Username:          req.user.GetName(),
		Impersonator:      req.impersonator,
		Groups:            req.checker.RoleNames(),
		Principals:        allowedLogins,
		Usage:             req.usage,
		RouteToCluster:    req.routeToCluster,
		KubernetesCluster: req.kubernetesCluster,
		Traits:            req.traits,
		KubernetesGroups:  kubeGroups,
		KubernetesUsers:   kubeUsers,
		RouteToApp: tlsca.RouteToApp{
			SessionID:   req.appSessionID,
			PublicAddr:  req.appPublicAddr,
			ClusterName: req.appClusterName,
			Name:        req.appName,
		},
		TeleportCluster: clusterName,
		RouteToDatabase: tlsca.RouteToDatabase{
			ServiceName: req.dbService,
			Protocol:    req.dbProtocol,
			Username:    req.dbUser,
			Database:    req.dbName,
		},
		DatabaseNames: dbNames,
		DatabaseUsers: dbUsers,
		MFAVerified:   req.mfaVerified,
		ClientIP:      req.clientIP,
	}
	subject, err := identity.Subject()
	if err != nil {
		return nil, trace.Wrap(err)
	}
	certRequest := tlsca.CertificateRequest{
		Clock:     a.clock,
		PublicKey: cryptoPubKey,
		Subject:   subject,
		NotAfter:  a.clock.Now().UTC().Add(sessionTTL),
	}
	tlsCert, err := tlsAuthority.GenerateCertificate(certRequest)
	if err != nil {
		return nil, trace.Wrap(err)
	}
	return &certs{ssh: sshCert, tls: tlsCert}, nil
}

// WithUserLock executes function authenticateFn that performs user authentication
// if authenticateFn returns non nil error, the login attempt will be logged in as failed.
// The only exception to this rule is ConnectionProblemError, in case if it occurs
// access will be denied, but login attempt will not be recorded
// this is done to avoid potential user lockouts due to backend failures
// In case if user exceeds defaults.MaxLoginAttempts
// the user account will be locked for defaults.AccountLockInterval
func (a *Server) WithUserLock(username string, authenticateFn func() error) error {
	user, err := a.Identity.GetUser(username, false)
	if err != nil {
		if trace.IsNotFound(err) {
			// If user is not found, still call authenticateFn. It should
			// always return an error. This prevents username oracles and
			// timing attacks.
			return authenticateFn()
		}
		return trace.Wrap(err)
	}
	status := user.GetStatus()
	if status.IsLocked && status.LockExpires.After(a.clock.Now().UTC()) {
		return trace.AccessDenied("%v exceeds %v failed login attempts, locked until %v",
			user.GetName(), defaults.MaxLoginAttempts, utils.HumanTimeFormat(status.LockExpires))
	}
	fnErr := authenticateFn()
	if fnErr == nil {
		// upon successful login, reset the failed attempt counter
		err = a.DeleteUserLoginAttempts(username)
		if !trace.IsNotFound(err) {
			return trace.Wrap(err)
		}

		return nil
	}
	// do not lock user in case if DB is flaky or down
	if trace.IsConnectionProblem(err) {
		return trace.Wrap(fnErr)
	}
	// log failed attempt and possibly lock user
	attempt := services.LoginAttempt{Time: a.clock.Now().UTC(), Success: false}
	err = a.AddUserLoginAttempt(username, attempt, defaults.AttemptTTL)
	if err != nil {
		log.Error(trace.DebugReport(err))
		return trace.Wrap(fnErr)
	}
	loginAttempts, err := a.Identity.GetUserLoginAttempts(username)
	if err != nil {
		log.Error(trace.DebugReport(err))
		return trace.Wrap(fnErr)
	}
	if !services.LastFailed(defaults.MaxLoginAttempts, loginAttempts) {
		log.Debugf("%v user has less than %v failed login attempts", username, defaults.MaxLoginAttempts)
		return trace.Wrap(fnErr)
	}
	lockUntil := a.clock.Now().UTC().Add(defaults.AccountLockInterval)
	message := fmt.Sprintf("%v exceeds %v failed login attempts, locked until %v",
		username, defaults.MaxLoginAttempts, utils.HumanTimeFormat(status.LockExpires))
	log.Debug(message)
	user.SetLocked(lockUntil, "user has exceeded maximum failed login attempts")
	err = a.Identity.UpsertUser(user)
	if err != nil {
		log.Error(trace.DebugReport(err))
		return trace.Wrap(fnErr)
	}
	return trace.AccessDenied(message)
}

// PreAuthenticatedSignIn is for 2-way authentication methods like U2F where the password is
// already checked before issuing the second factor challenge
func (a *Server) PreAuthenticatedSignIn(user string, identity tlsca.Identity) (types.WebSession, error) {
	roles, traits, err := services.ExtractFromIdentity(a, identity)
	if err != nil {
		return nil, trace.Wrap(err)
	}
	sess, err := a.NewWebSession(types.NewWebSessionRequest{
		User:   user,
		Roles:  roles,
		Traits: traits,
	})
	if err != nil {
		return nil, trace.Wrap(err)
	}
	if err := a.upsertWebSession(context.TODO(), user, sess); err != nil {
		return nil, trace.Wrap(err)
	}
	return sess.WithoutSecrets(), nil
}

// MFAAuthenticateChallenge is a U2F authentication challenge sent on user
// login.
type MFAAuthenticateChallenge struct {
	// Before 6.0 teleport would only send 1 U2F challenge. Embed the old
	// challenge for compatibility with older clients. All new clients should
	// ignore this and read Challenges instead.
	*u2f.AuthenticateChallenge

	// U2FChallenges is a list of U2F challenges, one for each registered
	// device.
	U2FChallenges []u2f.AuthenticateChallenge `json:"u2f_challenges"`
	// TOTPChallenge specifies whether TOTP is supported for this user.
	TOTPChallenge bool `json:"totp_challenge"`
}

func (a *Server) GetMFAAuthenticateChallenge(user string, password []byte) (*MFAAuthenticateChallenge, error) {
	ctx := context.TODO()

	err := a.WithUserLock(user, func() error {
		return a.checkPasswordWOToken(user, password)
	})
	if err != nil {
		return nil, trace.Wrap(err)
	}

	protoChal, err := a.mfaAuthChallenge(ctx, user, a.Identity)
	if err != nil {
		return nil, trace.Wrap(err)
	}

	// Convert from proto to JSON format.
	chal := &MFAAuthenticateChallenge{
		TOTPChallenge: protoChal.TOTP != nil,
	}
	for _, u2fChal := range protoChal.U2F {
		ch := u2f.AuthenticateChallenge{
			Version:   u2fChal.Version,
			Challenge: u2fChal.Challenge,
			KeyHandle: u2fChal.KeyHandle,
			AppID:     u2fChal.AppID,
		}
		if chal.AuthenticateChallenge == nil {
			chal.AuthenticateChallenge = &ch
		}
		chal.U2FChallenges = append(chal.U2FChallenges, ch)
	}

	return chal, nil
}

func (a *Server) CheckU2FSignResponse(ctx context.Context, user string, response *u2f.AuthenticateChallengeResponse) (*types.MFADevice, error) {
	// before trying to register a user, see U2F is actually setup on the backend
	cap, err := a.GetAuthPreference()
	if err != nil {
		return nil, trace.Wrap(err)
	}
	_, err = cap.GetU2F()
	if err != nil {
		return nil, trace.Wrap(err)
	}

	return a.checkU2F(ctx, user, *response, a.Identity)
}

// ExtendWebSession creates a new web session for a user based on a valid previous (current) session.
//
// If there is an approved access request, additional roles are appended to the roles that were
// extracted from identity. The new session expiration time will not exceed the expiration time
// of the previous session.
//
// If there is a switchback request, the roles will switchback to user's default roles and
// the expiration time is derived from users recently logged in time.
func (a *Server) ExtendWebSession(req WebSessionReq, identity tlsca.Identity) (types.WebSession, error) {
	prevSession, err := a.GetWebSession(context.TODO(), types.GetWebSessionRequest{
		User:      req.User,
		SessionID: req.PrevSessionID,
	})
	if err != nil {
		return nil, trace.Wrap(err)
	}

	// consider absolute expiry time that may be set for this session
	// by some external identity serivce, so we can not renew this session
	// any more without extra logic for renewal with external OIDC provider
	expiresAt := prevSession.GetExpiryTime()
	if !expiresAt.IsZero() && expiresAt.Before(a.clock.Now().UTC()) {
		return nil, trace.NotFound("web session has expired")
	}

	roles, traits, err := services.ExtractFromIdentity(a, identity)
	if err != nil {
		return nil, trace.Wrap(err)
	}

	if req.AccessRequestID != "" {
		newRoles, requestExpiry, err := a.getRolesAndExpiryFromAccessRequest(req.User, req.AccessRequestID)
		if err != nil {
			return nil, trace.Wrap(err)
		}

		roles = append(roles, newRoles...)
		roles = utils.Deduplicate(roles)

		// Let session expire with the shortest expiry time.
		if expiresAt.After(requestExpiry) {
			expiresAt = requestExpiry
		}
	}

	if req.Switchback {
		if prevSession.GetLoginTime().IsZero() {
			return nil, trace.BadParameter("Unable to switchback, log in time was not recorded.")
		}

		// Get default/static roles.
		user, err := a.GetUser(req.User, false)
		if err != nil {
			return nil, trace.Wrap(err, "failed to switchback")
		}

		// Calculate expiry time.
		roleSet, err := services.FetchRoles(user.GetRoles(), a.Access, user.GetTraits())
		if err != nil {
			return nil, trace.Wrap(err)
		}

		sessionTTL := roleSet.AdjustSessionTTL(defaults.CertDuration)

		// Set default roles and expiration.
		expiresAt = prevSession.GetLoginTime().UTC().Add(sessionTTL)
		roles = user.GetRoles()
	}

	sessionTTL := utils.ToTTL(a.clock, expiresAt)
	sess, err := a.NewWebSession(types.NewWebSessionRequest{
		User:       req.User,
		Roles:      roles,
		Traits:     traits,
		SessionTTL: sessionTTL,
	})
	if err != nil {
		return nil, trace.Wrap(err)
	}

	// Keep preserving the login time.
	sess.SetLoginTime(prevSession.GetLoginTime())

	if err := a.upsertWebSession(context.TODO(), req.User, sess); err != nil {
		return nil, trace.Wrap(err)
	}

	return sess, nil
}

func (a *Server) getRolesAndExpiryFromAccessRequest(user, accessRequestID string) ([]string, time.Time, error) {
	reqFilter := types.AccessRequestFilter{
		User: user,
		ID:   accessRequestID,
	}

	reqs, err := a.GetAccessRequests(context.TODO(), reqFilter)
	if err != nil {
		return nil, time.Time{}, trace.Wrap(err)
	}

	if len(reqs) < 1 {
		return nil, time.Time{}, trace.NotFound("access request %q not found", accessRequestID)
	}

	req := reqs[0]

	if !req.GetState().IsApproved() {
		if req.GetState().IsDenied() {
			return nil, time.Time{}, trace.AccessDenied("access request %q has been denied", accessRequestID)
		}
		return nil, time.Time{}, trace.BadParameter("access request %q is awaiting approval", accessRequestID)
	}

	if err := services.ValidateAccessRequestForUser(a, req); err != nil {
		return nil, time.Time{}, trace.Wrap(err)
	}

	accessExpiry := req.GetAccessExpiry()
	if accessExpiry.Before(a.GetClock().Now()) {
		return nil, time.Time{}, trace.BadParameter("access request %q has expired", accessRequestID)
	}

	return req.GetRoles(), accessExpiry, nil
}

// CreateWebSession creates a new web session for user without any
// checks, is used by admins
func (a *Server) CreateWebSession(user string) (types.WebSession, error) {
	u, err := a.GetUser(user, false)
	if err != nil {
		return nil, trace.Wrap(err)
	}
	sess, err := a.NewWebSession(types.NewWebSessionRequest{
		User:      user,
		Roles:     u.GetRoles(),
		Traits:    u.GetTraits(),
		LoginTime: a.clock.Now().UTC(),
	})
	if err != nil {
		return nil, trace.Wrap(err)
	}
	if err := a.upsertWebSession(context.TODO(), user, sess); err != nil {
		return nil, trace.Wrap(err)
	}
	return sess, nil
}

// GenerateTokenRequest is a request to generate auth token
type GenerateTokenRequest struct {
	// Token if provided sets the token value, otherwise will be auto generated
	Token string `json:"token"`
	// Roles is a list of roles this token authenticates as
	Roles types.SystemRoles `json:"roles"`
	// TTL is a time to live for token
	TTL time.Duration `json:"ttl"`
	// Labels sets token labels, e.g. {env: prod, region: us-west}.
	// Labels are later passed to resources that are joining
	// e.g. remote clusters and in the future versions, nodes and proxies.
	Labels map[string]string `json:"labels"`
}

// CheckAndSetDefaults checks and sets default values of request
func (req *GenerateTokenRequest) CheckAndSetDefaults() error {
	for _, role := range req.Roles {
		if err := role.Check(); err != nil {
			return trace.Wrap(err)
		}
	}
	if req.TTL == 0 {
		req.TTL = defaults.ProvisioningTokenTTL
	}
	if req.Token == "" {
		token, err := utils.CryptoRandomHex(TokenLenBytes)
		if err != nil {
			return trace.Wrap(err)
		}
		req.Token = token
	}
	return nil
}

// GenerateToken generates multi-purpose authentication token.
func (a *Server) GenerateToken(ctx context.Context, req GenerateTokenRequest) (string, error) {
	if err := req.CheckAndSetDefaults(); err != nil {
		return "", trace.Wrap(err)
	}
	token, err := types.NewProvisionToken(req.Token, req.Roles, a.clock.Now().UTC().Add(req.TTL))
	if err != nil {
		return "", trace.Wrap(err)
	}
	if len(req.Labels) != 0 {
		meta := token.GetMetadata()
		meta.Labels = req.Labels
		token.SetMetadata(meta)
	}

	if err := a.Provisioner.UpsertToken(ctx, token); err != nil {
		return "", trace.Wrap(err)
	}

	user := ClientUsername(ctx)
	for _, role := range req.Roles {
		if role == types.RoleTrustedCluster {
			if err := a.emitter.EmitAuditEvent(ctx, &apievents.TrustedClusterTokenCreate{
				Metadata: apievents.Metadata{
					Type: events.TrustedClusterTokenCreateEvent,
					Code: events.TrustedClusterTokenCreateCode,
				},
				UserMetadata: apievents.UserMetadata{
					User:         user,
					Impersonator: ClientImpersonator(ctx),
				},
			}); err != nil {
				log.WithError(err).Warn("Failed to emit trusted cluster token create event.")
			}
		}
	}

	return req.Token, nil
}

// ExtractHostID returns host id based on the hostname
func ExtractHostID(hostName string, clusterName string) (string, error) {
	suffix := "." + clusterName
	if !strings.HasSuffix(hostName, suffix) {
		return "", trace.BadParameter("expected suffix %q in %q", suffix, hostName)
	}
	return strings.TrimSuffix(hostName, suffix), nil
}

// HostFQDN consits of host UUID and cluster name joined via .
func HostFQDN(hostUUID, clusterName string) string {
	return fmt.Sprintf("%v.%v", hostUUID, clusterName)
}

// GenerateServerKeysRequest is a request to generate server keys
type GenerateServerKeysRequest struct {
	// HostID is a unique ID of the host
	HostID string `json:"host_id"`
	// NodeName is a user friendly host name
	NodeName string `json:"node_name"`
	// Roles is a list of roles assigned to node
	Roles types.SystemRoles `json:"roles"`
	// AdditionalPrincipals is a list of additional principals
	// to include in OpenSSH and X509 certificates
	AdditionalPrincipals []string `json:"additional_principals"`
	// DNSNames is a list of DNS names
	// to include in the x509 client certificate
	DNSNames []string `json:"dns_names"`
	// PublicTLSKey is a PEM encoded public key
	// used for TLS setup
	PublicTLSKey []byte `json:"public_tls_key"`
	// PublicSSHKey is a SSH encoded public key,
	// if present will be signed as a return value
	// otherwise, new public/private key pair will be generated
	PublicSSHKey []byte `json:"public_ssh_key"`
	// RemoteAddr is the IP address of the remote host requesting a host
	// certificate. RemoteAddr is used to replace 0.0.0.0 in the list of
	// additional principals.
	RemoteAddr string `json:"remote_addr"`
	// Rotation allows clients to send the certificate authority rotation state
	// expected by client of the certificate authority backends, so auth servers
	// can avoid situation when clients request certs assuming one
	// state, and auth servers issue another
	Rotation *types.Rotation `json:"rotation,omitempty"`
	// NoCache is argument that only local callers can supply to bypass cache
	NoCache bool `json:"-"`
}

// CheckAndSetDefaults checks and sets default values
func (req *GenerateServerKeysRequest) CheckAndSetDefaults() error {
	if req.HostID == "" {
		return trace.BadParameter("missing parameter HostID")
	}
	if len(req.Roles) != 1 {
		return trace.BadParameter("expected only one system role, got %v", len(req.Roles))
	}
	return nil
}

// GenerateServerKeys generates new host private keys and certificates (signed
// by the host certificate authority) for a node.
func (a *Server) GenerateServerKeys(req GenerateServerKeysRequest) (*PackedKeys, error) {
	if err := req.CheckAndSetDefaults(); err != nil {
		return nil, trace.Wrap(err)
	}

	if err := a.limiter.AcquireConnection(req.Roles.String()); err != nil {
		generateThrottledRequestsCount.Inc()
		log.Debugf("Node %q [%v] is rate limited: %v.", req.NodeName, req.HostID, req.Roles)
		return nil, trace.Wrap(err)
	}
	defer a.limiter.ReleaseConnection(req.Roles.String())

	// only observe latencies for non-throttled requests
	start := a.clock.Now()
	defer generateRequestsLatencies.Observe(time.Since(start).Seconds())

	generateRequestsCount.Inc()
	generateRequestsCurrent.Inc()
	defer generateRequestsCurrent.Dec()

	clusterName, err := a.GetClusterName()
	if err != nil {
		return nil, trace.Wrap(err)
	}

	// If the request contains 0.0.0.0, this implies an advertise IP was not
	// specified on the node. Try and guess what the address by replacing 0.0.0.0
	// with the RemoteAddr as known to the Auth Server.
	if utils.SliceContainsStr(req.AdditionalPrincipals, defaults.AnyAddress) {
		remoteHost, err := utils.Host(req.RemoteAddr)
		if err != nil {
			return nil, trace.Wrap(err)
		}
		req.AdditionalPrincipals = utils.ReplaceInSlice(
			req.AdditionalPrincipals,
			defaults.AnyAddress,
			remoteHost)
	}

	var cryptoPubKey crypto.PublicKey
	var privateKeyPEM, pubSSHKey []byte
	if req.PublicSSHKey != nil || req.PublicTLSKey != nil {
		_, _, _, _, err := ssh.ParseAuthorizedKey(req.PublicSSHKey)
		if err != nil {
			return nil, trace.BadParameter("failed to parse SSH public key")
		}
		pubSSHKey = req.PublicSSHKey
		cryptoPubKey, err = tlsca.ParsePublicKeyPEM(req.PublicTLSKey)
		if err != nil {
			return nil, trace.Wrap(err)
		}
	} else {
		// generate private key
		privateKeyPEM, pubSSHKey, err = a.GenerateKeyPair("")
		if err != nil {
			return nil, trace.Wrap(err)
		}

		// reuse the same RSA keys for SSH and TLS keys
		cryptoPubKey, err = sshutils.CryptoPublicKey(pubSSHKey)
		if err != nil {
			return nil, trace.Wrap(err)
		}

	}

	// get the certificate authority that will be signing the public key of the host,
	client := a.GetCache()
	if req.NoCache {
		client = &a.Services
	}
	ca, err := client.GetCertAuthority(types.CertAuthID{
		Type:       types.HostCA,
		DomainName: clusterName.GetClusterName(),
	}, true)
	if err != nil {
		return nil, trace.BadParameter("failed to load host CA for %q: %v", clusterName.GetClusterName(), err)
	}

	// could be a couple of scenarios, either client data is out of sync,
	// or auth server is out of sync, either way, for now check that
	// cache is out of sync, this will result in higher read rate
	// to the backend, which is a fine tradeoff
	if !req.NoCache && req.Rotation != nil && !req.Rotation.Matches(ca.GetRotation()) {
		log.Debugf("Client sent rotation state %v, cache state is %v, using state from the DB.", req.Rotation, ca.GetRotation())
		ca, err = a.GetCertAuthority(types.CertAuthID{
			Type:       types.HostCA,
			DomainName: clusterName.GetClusterName(),
		}, true)
		if err != nil {
			return nil, trace.BadParameter("failed to load host CA for %q: %v", clusterName.GetClusterName(), err)
		}
		if !req.Rotation.Matches(ca.GetRotation()) {
			return nil, trace.BadParameter("the client expected state is out of sync, server rotation state: %v, client rotation state: %v, re-register the client from scratch to fix the issue.", ca.GetRotation(), req.Rotation)
		}
	}

	tlsAuthority, err := tlsca.FromAuthority(ca)
	if err != nil {
		return nil, trace.Wrap(err)
	}

	// get the private key of the certificate authority
	caPrivateKey, err := ca.FirstSigningKey()
	if err != nil {
		return nil, trace.Wrap(err)
	}
	// generate hostSSH certificate
	hostSSHCert, err := a.Authority.GenerateHostCert(services.HostCertParams{
		PrivateCASigningKey: caPrivateKey,
		CASigningAlg:        sshutils.GetSigningAlgName(ca),
		PublicHostKey:       pubSSHKey,
		HostID:              req.HostID,
		NodeName:            req.NodeName,
		ClusterName:         clusterName.GetClusterName(),
		Roles:               req.Roles,
		Principals:          req.AdditionalPrincipals,
	})
	if err != nil {
		return nil, trace.Wrap(err)
	}
	// generate host TLS certificate
	identity := tlsca.Identity{
		Username:        HostFQDN(req.HostID, clusterName.GetClusterName()),
		Groups:          req.Roles.StringSlice(),
		TeleportCluster: clusterName.GetClusterName(),
	}
	subject, err := identity.Subject()
	if err != nil {
		return nil, trace.Wrap(err)
	}
	certRequest := tlsca.CertificateRequest{
		Clock:     a.clock,
		PublicKey: cryptoPubKey,
		Subject:   subject,
		NotAfter:  a.clock.Now().UTC().Add(defaults.CATTL),
		DNSNames:  append([]string{}, req.AdditionalPrincipals...),
	}
	// HTTPS requests need to specify DNS name that should be present in the
	// certificate as one of the DNS Names. It is not known in advance,
	// that is why there is a default one for all certificates
	if req.Roles.Include(types.RoleAuth) || req.Roles.Include(types.RoleAdmin) || req.Roles.Include(types.RoleProxy) || req.Roles.Include(types.RoleKube) || req.Roles.Include(types.RoleApp) {
		certRequest.DNSNames = append(certRequest.DNSNames, "*."+constants.APIDomain, constants.APIDomain)
	}
	// Unlike additional principals, DNS Names is x509 specific and is limited
	// to services with TLS endpoints (e.g. auth, proxies, kubernetes)
	if req.Roles.Include(types.RoleAuth) || req.Roles.Include(types.RoleAdmin) || req.Roles.Include(types.RoleProxy) || req.Roles.Include(types.RoleKube) {
		certRequest.DNSNames = append(certRequest.DNSNames, req.DNSNames...)
	}
	hostTLSCert, err := tlsAuthority.GenerateCertificate(certRequest)
	if err != nil {
		return nil, trace.Wrap(err)
	}
	return &PackedKeys{
		Key:        privateKeyPEM,
		Cert:       hostSSHCert,
		TLSCert:    hostTLSCert,
		TLSCACerts: services.GetTLSCerts(ca),
		SSHCACerts: ca.GetCheckingKeys(),
	}, nil
}

// ValidateToken takes a provisioning token value and finds if it's valid. Returns
// a list of roles this token allows its owner to assume and token labels, or an error if the token
// cannot be found.
func (a *Server) ValidateToken(token string) (types.SystemRoles, map[string]string, error) {
	ctx := context.TODO()
	tkns, err := a.GetCache().GetStaticTokens()
	if err != nil {
		return nil, nil, trace.Wrap(err)
	}

	// First check if the token is a static token. If it is, return right away.
	// Static tokens have no expiration.
	for _, st := range tkns.GetStaticTokens() {
		if subtle.ConstantTimeCompare([]byte(st.GetName()), []byte(token)) == 1 {
			return st.GetRoles(), nil, nil
		}
	}

	// If it's not a static token, check if it's a ephemeral token in the backend.
	// If a ephemeral token is found, make sure it's still valid.
	tok, err := a.GetCache().GetToken(ctx, token)
	if err != nil {
		return nil, nil, trace.Wrap(err)
	}
	if !a.checkTokenTTL(tok) {
		return nil, nil, trace.AccessDenied("token expired")
	}

	return tok.GetRoles(), tok.GetMetadata().Labels, nil
}

// checkTokenTTL checks if the token is still valid. If it is not, the token
// is removed from the backend and returns false. Otherwise returns true.
func (a *Server) checkTokenTTL(tok types.ProvisionToken) bool {
	ctx := context.TODO()
	now := a.clock.Now().UTC()
	if tok.Expiry().Before(now) {
		err := a.DeleteToken(ctx, tok.GetName())
		if err != nil {
			if !trace.IsNotFound(err) {
				log.Warnf("Unable to delete token from backend: %v.", err)
			}
		}
		return false
	}
	return true
}

// RegisterUsingTokenRequest is a request to register with
// auth server using authentication token
type RegisterUsingTokenRequest struct {
	// HostID is a unique host ID, usually a UUID
	HostID string `json:"hostID"`
	// NodeName is a node name
	NodeName string `json:"node_name"`
	// Role is a system role, e.g. Proxy
	Role types.SystemRole `json:"role"`
	// Token is an authentication token
	Token string `json:"token"`
	// AdditionalPrincipals is a list of additional principals
	AdditionalPrincipals []string `json:"additional_principals"`
	// DNSNames is a list of DNS names to include in the x509 client certificate
	DNSNames []string `json:"dns_names"`
	// PublicTLSKey is a PEM encoded public key
	// used for TLS setup
	PublicTLSKey []byte `json:"public_tls_key"`
	// PublicSSHKey is a SSH encoded public key,
	// if present will be signed as a return value
	// otherwise, new public/private key pair will be generated
	PublicSSHKey []byte `json:"public_ssh_key"`
	// RemoteAddr is the remote address of the host requesting a host certificate.
	// It is used to replace 0.0.0.0 in the list of additional principals.
	RemoteAddr string `json:"remote_addr"`
}

// CheckAndSetDefaults checks for errors and sets defaults
func (r *RegisterUsingTokenRequest) CheckAndSetDefaults() error {
	if r.HostID == "" {
		return trace.BadParameter("missing parameter HostID")
	}
	if r.Token == "" {
		return trace.BadParameter("missing parameter Token")
	}
	if err := r.Role.Check(); err != nil {
		return trace.Wrap(err)
	}
	return nil
}

// RegisterUsingToken adds a new node to the Teleport cluster using previously issued token.
// A node must also request a specific role (and the role must match one of the roles
// the token was generated for).
//
// If a token was generated with a TTL, it gets enforced (can't register new nodes after TTL expires)
// If a token was generated with a TTL=0, it means it's a single-use token and it gets destroyed
// after a successful registration.
func (a *Server) RegisterUsingToken(req RegisterUsingTokenRequest) (*PackedKeys, error) {
	log.Infof("Node %q [%v] is trying to join with role: %v.", req.NodeName, req.HostID, req.Role)

	if err := req.CheckAndSetDefaults(); err != nil {
		return nil, trace.Wrap(err)
	}

	// make sure the token is valid
	roles, _, err := a.ValidateToken(req.Token)
	if err != nil {
		log.Warningf("%q [%v] can not join the cluster with role %s, token error: %v", req.NodeName, req.HostID, req.Role, err)
		return nil, trace.AccessDenied(fmt.Sprintf("%q [%v] can not join the cluster with role %s, the token is not valid", req.NodeName, req.HostID, req.Role))
	}

	// make sure the caller is requested the role allowed by the token
	if !roles.Include(req.Role) {
		msg := fmt.Sprintf("node %q [%v] can not join the cluster, the token does not allow %q role", req.NodeName, req.HostID, req.Role)
		log.Warn(msg)
		return nil, trace.BadParameter(msg)
	}

	// generate and return host certificate and keys
	keys, err := a.GenerateServerKeys(GenerateServerKeysRequest{
		HostID:               req.HostID,
		NodeName:             req.NodeName,
		Roles:                types.SystemRoles{req.Role},
		AdditionalPrincipals: req.AdditionalPrincipals,
		PublicTLSKey:         req.PublicTLSKey,
		PublicSSHKey:         req.PublicSSHKey,
		RemoteAddr:           req.RemoteAddr,
		DNSNames:             req.DNSNames,
	})
	if err != nil {
		return nil, trace.Wrap(err)
	}
	log.Infof("Node %q [%v] has joined the cluster.", req.NodeName, req.HostID)
	return keys, nil
}

func (a *Server) RegisterNewAuthServer(ctx context.Context, token string) error {
	tok, err := a.Provisioner.GetToken(ctx, token)
	if err != nil {
		return trace.Wrap(err)
	}
	if !tok.GetRoles().Include(types.RoleAuth) {
		return trace.AccessDenied("role does not match")
	}
	if err := a.DeleteToken(ctx, token); err != nil {
		return trace.Wrap(err)
	}
	return nil
}

func (a *Server) DeleteToken(ctx context.Context, token string) (err error) {
	tkns, err := a.GetStaticTokens()
	if err != nil {
		return trace.Wrap(err)
	}

	// is this a static token?
	for _, st := range tkns.GetStaticTokens() {
		if subtle.ConstantTimeCompare([]byte(st.GetName()), []byte(token)) == 1 {
			return trace.BadParameter("token %s is statically configured and cannot be removed", token)
		}
	}
	// delete reset password token:
	if err = a.Identity.DeleteResetPasswordToken(ctx, token); err == nil {
		return nil
	}
	// delete node token:
	if err = a.Provisioner.DeleteToken(ctx, token); err == nil {
		return nil
	}
	return trace.Wrap(err)
}

// GetTokens returns all tokens (machine provisioning ones and user invitation tokens). Machine
// tokens usually have "node roles", like auth,proxy,node and user invitation tokens have 'signup' role
func (a *Server) GetTokens(ctx context.Context, opts ...services.MarshalOption) (tokens []types.ProvisionToken, err error) {
	// get node tokens:
	tokens, err = a.Provisioner.GetTokens(ctx)
	if err != nil {
		return nil, trace.Wrap(err)
	}
	// get static tokens:
	tkns, err := a.GetStaticTokens()
	if err != nil && !trace.IsNotFound(err) {
		return nil, trace.Wrap(err)
	}
	if err == nil {
		tokens = append(tokens, tkns.GetStaticTokens()...)
	}
	// get reset password tokens:
	resetPasswordTokens, err := a.Identity.GetResetPasswordTokens(ctx)
	if err != nil {
		return nil, trace.Wrap(err)
	}
	// convert reset password tokens to machine tokens:
	for _, t := range resetPasswordTokens {
		roles := types.SystemRoles{types.RoleSignup}
		tok, err := types.NewProvisionToken(t.GetName(), roles, t.Expiry())
		if err != nil {
			return nil, trace.Wrap(err)
		}
		tokens = append(tokens, tok)
	}
	return tokens, nil
}

// NewWebSession creates and returns a new web session for the specified request
func (a *Server) NewWebSession(req types.NewWebSessionRequest) (types.WebSession, error) {
	user, err := a.GetUser(req.User, false)
	if err != nil {
		return nil, trace.Wrap(err)
	}
	checker, err := services.FetchRoles(req.Roles, a.Access, req.Traits)
	if err != nil {
		return nil, trace.Wrap(err)
	}
	priv, pub, err := a.GetNewKeyPairFromPool()
	if err != nil {
		return nil, trace.Wrap(err)
	}
	sessionTTL := req.SessionTTL
	if sessionTTL == 0 {
		sessionTTL = checker.AdjustSessionTTL(defaults.CertDuration)
	}
	certs, err := a.generateUserCert(certRequest{
		user:      user,
		ttl:       sessionTTL,
		publicKey: pub,
		checker:   checker,
		traits:    req.Traits,
	})
	if err != nil {
		return nil, trace.Wrap(err)
	}
	token, err := utils.CryptoRandomHex(SessionTokenBytes)
	if err != nil {
		return nil, trace.Wrap(err)
	}
	bearerToken, err := utils.CryptoRandomHex(SessionTokenBytes)
	if err != nil {
		return nil, trace.Wrap(err)
	}
	bearerTokenTTL := utils.MinTTL(sessionTTL, BearerTokenTTL)

	startTime := a.clock.Now()
	if !req.LoginTime.IsZero() {
		startTime = req.LoginTime
	}

	sessionSpec := types.WebSessionSpecV2{
		User:               req.User,
		Priv:               priv,
		Pub:                certs.ssh,
		TLSCert:            certs.tls,
		Expires:            startTime.UTC().Add(sessionTTL),
		BearerToken:        bearerToken,
		BearerTokenExpires: startTime.UTC().Add(bearerTokenTTL),
		LoginTime:          req.LoginTime,
	}
	UserLoginCount.Inc()
	return types.NewWebSession(token, types.KindWebSession, types.KindWebSession, sessionSpec), nil
}

// GetWebSessionInfo returns the web session specified with sessionID for the given user.
// The session is stripped of any authentication details.
// Implements auth.WebUIService
func (a *Server) GetWebSessionInfo(ctx context.Context, user, sessionID string) (types.WebSession, error) {
	sess, err := a.Identity.WebSessions().Get(ctx, types.GetWebSessionRequest{User: user, SessionID: sessionID})
	if err != nil {
		return nil, trace.Wrap(err)
	}
	return sess.WithoutSecrets(), nil
}

func (a *Server) DeleteNamespace(namespace string) error {
	ctx := context.TODO()
	if namespace == defaults.Namespace {
		return trace.AccessDenied("can't delete default namespace")
	}
	nodes, err := a.Presence.GetNodes(ctx, namespace)
	if err != nil {
		return trace.Wrap(err)
	}
	if len(nodes) != 0 {
		return trace.BadParameter("can't delete namespace %v that has %v registered nodes", namespace, len(nodes))
	}
	return a.Presence.DeleteNamespace(namespace)
}

// NewWatcher returns a new event watcher. In case of an auth server
// this watcher will return events as seen by the auth server's
// in memory cache, not the backend.
func (a *Server) NewWatcher(ctx context.Context, watch types.Watch) (types.Watcher, error) {
	return a.GetCache().NewWatcher(ctx, watch)
}

// DeleteRole deletes a role by name of the role.
func (a *Server) DeleteRole(ctx context.Context, name string) error {
	// check if this role is used by CA or Users
	users, err := a.Identity.GetUsers(false)
	if err != nil {
		return trace.Wrap(err)
	}
	for _, u := range users {
		for _, r := range u.GetRoles() {
			if r == name {
				// Mask the actual error here as it could be used to enumerate users
				// within the system.
				log.Warnf("Failed to delete role: role %v is used by user %v.", name, u.GetName())
				return trace.BadParameter("failed to delete role that still in use by a user. Check system server logs for more details.")
			}
		}
	}
	// check if it's used by some external cert authorities, e.g.
	// cert authorities related to external cluster
	cas, err := a.Trust.GetCertAuthorities(types.UserCA, false)
	if err != nil {
		return trace.Wrap(err)
	}
	for _, a := range cas {
		for _, r := range a.GetRoles() {
			if r == name {
				// Mask the actual error here as it could be used to enumerate users
				// within the system.
				log.Warnf("Failed to delete role: role %v is used by user cert authority %v", name, a.GetClusterName())
				return trace.BadParameter("failed to delete role that still in use by a user. Check system server logs for more details.")
			}
		}
	}

	if err := a.Access.DeleteRole(ctx, name); err != nil {
		return trace.Wrap(err)
	}

	err = a.emitter.EmitAuditEvent(a.closeCtx, &apievents.RoleDelete{
		Metadata: apievents.Metadata{
			Type: events.RoleDeletedEvent,
			Code: events.RoleDeletedCode,
		},
		UserMetadata: apievents.UserMetadata{
			User:         ClientUsername(ctx),
			Impersonator: ClientImpersonator(ctx),
		},
		ResourceMetadata: apievents.ResourceMetadata{
			Name: name,
		},
	})
	if err != nil {
		log.WithError(err).Warnf("Failed to emit role deleted event.")
	}

	return nil
}

// UpsertRole creates or updates role.
func (a *Server) upsertRole(ctx context.Context, role types.Role) error {
	if err := a.UpsertRole(ctx, role); err != nil {
		return trace.Wrap(err)
	}

	err := a.emitter.EmitAuditEvent(a.closeCtx, &apievents.RoleCreate{
		Metadata: apievents.Metadata{
			Type: events.RoleCreatedEvent,
			Code: events.RoleCreatedCode,
		},
		UserMetadata: apievents.UserMetadata{
			User: ClientUsername(ctx),
		},
		ResourceMetadata: apievents.ResourceMetadata{
			Name: role.GetName(),
		},
	})
	if err != nil {
		log.WithError(err).Warnf("Failed to emit role create event.")
	}
	return nil
}

func (a *Server) CreateAccessRequest(ctx context.Context, req types.AccessRequest) error {
	err := services.ValidateAccessRequestForUser(a, req,
		// if request is in state pending, variable expansion must be applied
		services.ExpandVars(req.GetState().IsPending()),
	)
	if err != nil {
		return trace.Wrap(err)
	}
	ttl, err := a.calculateMaxAccessTTL(ctx, req)
	if err != nil {
		return trace.Wrap(err)
	}
	now := a.clock.Now().UTC()
	req.SetCreationTime(now)
	exp := now.Add(ttl)
	// Set acccess expiry if an allowable default was not provided.
	if req.GetAccessExpiry().Before(now) || req.GetAccessExpiry().After(exp) {
		req.SetAccessExpiry(exp)
	}
	// By default, resource expiry should match access expiry.
	req.SetExpiry(req.GetAccessExpiry())
	// If the access-request is in a pending state, then the expiry of the underlying resource
	// is capped to to PendingAccessDuration in order to limit orphaned access requests.
	if req.GetState().IsPending() {
		pexp := now.Add(defaults.PendingAccessDuration)
		if pexp.Before(req.Expiry()) {
			req.SetExpiry(pexp)
		}
	}
	if err := a.DynamicAccessExt.CreateAccessRequest(ctx, req); err != nil {
		return trace.Wrap(err)
	}
	err = a.emitter.EmitAuditEvent(a.closeCtx, &apievents.AccessRequestCreate{
		Metadata: apievents.Metadata{
			Type: events.AccessRequestCreateEvent,
			Code: events.AccessRequestCreateCode,
		},
		UserMetadata: apievents.UserMetadata{
			User:         req.GetUser(),
			Impersonator: ClientImpersonator(ctx),
		},
		ResourceMetadata: apievents.ResourceMetadata{
			Expires: req.GetAccessExpiry(),
		},
		Roles:        req.GetRoles(),
		RequestID:    req.GetName(),
		RequestState: req.GetState().String(),
		Reason:       req.GetRequestReason(),
	})
	if err != nil {
		log.WithError(err).Warn("Failed to emit access request create event.")
	}
	return nil
}

<<<<<<< HEAD
func (a *Server) SetAccessRequestState(ctx context.Context, params types.AccessRequestUpdate) error {
	if err := a.DynamicAccessExt.SetAccessRequestState(ctx, params); err != nil {
=======
func (a *Server) SetAccessRequestState(ctx context.Context, params services.AccessRequestUpdate) error {
	req, err := a.DynamicAccessExt.SetAccessRequestState(ctx, params)
	if err != nil {
>>>>>>> 53094d87
		return trace.Wrap(err)
	}
	event := &apievents.AccessRequestCreate{
		Metadata: apievents.Metadata{
			Type: events.AccessRequestUpdateEvent,
			Code: events.AccessRequestUpdateCode,
		},
		ResourceMetadata: apievents.ResourceMetadata{
			UpdatedBy: ClientUsername(ctx),
			Expires:   req.GetAccessExpiry(),
		},
		RequestID:    params.RequestID,
		RequestState: params.State.String(),
		Reason:       params.Reason,
		Roles:        params.Roles,
	}

	if delegator := apiutils.GetDelegator(ctx); delegator != "" {
		event.Delegator = delegator
	}

	if len(params.Annotations) > 0 {
		annotations, err := apievents.EncodeMapStrings(params.Annotations)
		if err != nil {
			log.WithError(err).Debugf("Failed to encode access request annotations.")
		} else {
			event.Annotations = annotations
		}
	}
	err = a.emitter.EmitAuditEvent(a.closeCtx, event)
	if err != nil {
		log.WithError(err).Warn("Failed to emit access request update event.")
	}
	return trace.Wrap(err)
}

func (a *Server) SubmitAccessReview(ctx context.Context, params types.AccessReviewSubmission) (types.AccessRequest, error) {
	clusterName, err := a.GetClusterName()
	if err != nil {
		return nil, trace.Wrap(err)
	}

	// set up a checker for the review author
	checker, err := services.NewReviewPermissionChecker(ctx, a, params.Review.Author)
	if err != nil {
		return nil, trace.Wrap(err)
	}

	// don't bother continuing if the author has no allow directives
	if !checker.HasAllowDirectives() {
		return nil, trace.AccessDenied("user %q cannot submit reviews", params.Review.Author)
	}

	// final permission checks and review application must be done by the local backend
	// service, as their validity depends upon optimistic locking.
	req, err := a.DynamicAccessExt.ApplyAccessReview(ctx, params, checker)
	if err != nil {
		return nil, trace.Wrap(err)
	}

	event := &apievents.AccessRequestCreate{
		Metadata: apievents.Metadata{
			Type:        events.AccessRequestReviewEvent,
			Code:        events.AccessRequestReviewCode,
			ClusterName: clusterName.GetClusterName(),
		},
		ResourceMetadata: apievents.ResourceMetadata{
			Expires: req.GetAccessExpiry(),
		},
		RequestID:     params.RequestID,
		RequestState:  req.GetState().String(),
		ProposedState: params.Review.ProposedState.String(),
		Reason:        params.Review.Reason,
		Reviewer:      params.Review.Author,
	}

	if len(params.Review.Annotations) > 0 {
		annotations, err := apievents.EncodeMapStrings(params.Review.Annotations)
		if err != nil {
			log.WithError(err).Debugf("Failed to encode access request annotations.")
		} else {
			event.Annotations = annotations
		}
	}
	if err := a.emitter.EmitAuditEvent(a.closeCtx, event); err != nil {
		log.WithError(err).Warn("Failed to emit access request update event.")
	}

	return req, nil
}

func (a *Server) GetAccessCapabilities(ctx context.Context, req types.AccessCapabilitiesRequest) (*types.AccessCapabilities, error) {
	caps, err := services.CalculateAccessCapabilities(ctx, a, req)
	if err != nil {
		return nil, trace.Wrap(err)
	}
	return caps, nil
}

// calculateMaxAccessTTL determines the maximum allowable TTL for a given access request
// based on the MaxSessionTTLs of the roles being requested (a access request's life cannot
// exceed the smallest allowable MaxSessionTTL value of the roles that it requests).
func (a *Server) calculateMaxAccessTTL(ctx context.Context, req types.AccessRequest) (time.Duration, error) {
	minTTL := defaults.MaxAccessDuration
	for _, roleName := range req.GetRoles() {
		role, err := a.GetRole(ctx, roleName)
		if err != nil {
			return 0, trace.Wrap(err)
		}
		roleTTL := time.Duration(role.GetOptions().MaxSessionTTL)
		if roleTTL > 0 && roleTTL < minTTL {
			minTTL = roleTTL
		}
	}
	return minTTL, nil
}

// NewKeepAliver returns a new instance of keep aliver
func (a *Server) NewKeepAliver(ctx context.Context) (types.KeepAliver, error) {
	cancelCtx, cancel := context.WithCancel(ctx)
	k := &authKeepAliver{
		a:           a,
		ctx:         cancelCtx,
		cancel:      cancel,
		keepAlivesC: make(chan types.KeepAlive),
	}
	go k.forwardKeepAlives()
	return k, nil
}

// GetCertAuthority returns certificate authority by given id. Parameter loadSigningKeys
// controls if signing keys are loaded
func (a *Server) GetCertAuthority(id types.CertAuthID, loadSigningKeys bool, opts ...services.MarshalOption) (types.CertAuthority, error) {
	return a.GetCache().GetCertAuthority(id, loadSigningKeys, opts...)
}

// GetCertAuthorities returns a list of authorities of a given type
// loadSigningKeys controls whether signing keys should be loaded or not
func (a *Server) GetCertAuthorities(caType types.CertAuthType, loadSigningKeys bool, opts ...services.MarshalOption) ([]types.CertAuthority, error) {
	return a.GetCache().GetCertAuthorities(caType, loadSigningKeys, opts...)
}

// GetStaticTokens gets the list of static tokens used to provision nodes.
func (a *Server) GetStaticTokens() (types.StaticTokens, error) {
	return a.GetCache().GetStaticTokens()
}

// GetToken finds and returns token by ID
func (a *Server) GetToken(ctx context.Context, token string) (types.ProvisionToken, error) {
	return a.GetCache().GetToken(ctx, token)
}

// GetRoles is a part of auth.AccessPoint implementation
func (a *Server) GetRoles(ctx context.Context) ([]types.Role, error) {
	return a.GetCache().GetRoles(ctx)
}

// GetRole is a part of auth.AccessPoint implementation
func (a *Server) GetRole(ctx context.Context, name string) (types.Role, error) {
	return a.GetCache().GetRole(ctx, name)
}

// GetNamespace returns namespace
func (a *Server) GetNamespace(name string) (*types.Namespace, error) {
	return a.GetCache().GetNamespace(name)
}

// GetNamespaces is a part of auth.AccessPoint implementation
func (a *Server) GetNamespaces() ([]types.Namespace, error) {
	return a.GetCache().GetNamespaces()
}

// GetNodes is a part of auth.AccessPoint implementation
func (a *Server) GetNodes(ctx context.Context, namespace string, opts ...services.MarshalOption) ([]types.Server, error) {
	return a.GetCache().GetNodes(ctx, namespace, opts...)
}

// GetReverseTunnels is a part of auth.AccessPoint implementation
func (a *Server) GetReverseTunnels(opts ...services.MarshalOption) ([]types.ReverseTunnel, error) {
	return a.GetCache().GetReverseTunnels(opts...)
}

// GetProxies is a part of auth.AccessPoint implementation
func (a *Server) GetProxies() ([]types.Server, error) {
	return a.GetCache().GetProxies()
}

// GetUser is a part of auth.AccessPoint implementation.
func (a *Server) GetUser(name string, withSecrets bool) (user types.User, err error) {
	return a.GetCache().GetUser(name, withSecrets)
}

// GetUsers is a part of auth.AccessPoint implementation
func (a *Server) GetUsers(withSecrets bool) (users []types.User, err error) {
	return a.GetCache().GetUsers(withSecrets)
}

// GetTunnelConnections is a part of auth.AccessPoint implementation
// GetTunnelConnections are not using recent cache as they are designed
// to be called periodically and always return fresh data
func (a *Server) GetTunnelConnections(clusterName string, opts ...services.MarshalOption) ([]types.TunnelConnection, error) {
	return a.GetCache().GetTunnelConnections(clusterName, opts...)
}

// GetAllTunnelConnections is a part of auth.AccessPoint implementation
// GetAllTunnelConnections are not using recent cache, as they are designed
// to be called periodically and always return fresh data
func (a *Server) GetAllTunnelConnections(opts ...services.MarshalOption) (conns []types.TunnelConnection, err error) {
	return a.GetCache().GetAllTunnelConnections(opts...)
}

// CreateAuditStream creates audit event stream
func (a *Server) CreateAuditStream(ctx context.Context, sid session.ID) (apievents.Stream, error) {
	streamer, err := a.modeStreamer(ctx)
	if err != nil {
		return nil, trace.Wrap(err)
	}
	return streamer.CreateAuditStream(ctx, sid)
}

// ResumeAuditStream resumes the stream that has been created
func (a *Server) ResumeAuditStream(ctx context.Context, sid session.ID, uploadID string) (apievents.Stream, error) {
	streamer, err := a.modeStreamer(ctx)
	if err != nil {
		return nil, trace.Wrap(err)
	}
	return streamer.ResumeAuditStream(ctx, sid, uploadID)
}

// modeStreamer creates streamer based on the event mode
func (a *Server) modeStreamer(ctx context.Context) (events.Streamer, error) {
	recConfig, err := a.GetSessionRecordingConfig(ctx)
	if err != nil {
		return nil, trace.Wrap(err)
	}
	// In sync mode, auth server forwards session control to the event log
	// in addition to sending them and data events to the record storage.
	if services.IsRecordSync(recConfig.GetMode()) {
		return events.NewTeeStreamer(a.streamer, a.emitter), nil
	}
	// In async mode, clients submit session control events
	// during the session in addition to writing a local
	// session recording to be uploaded at the end of the session,
	// so forwarding events here will result in duplicate events.
	return a.streamer, nil
}

// GetAppServers is a part of the auth.AccessPoint implementation.
func (a *Server) GetAppServers(ctx context.Context, namespace string, opts ...services.MarshalOption) ([]types.Server, error) {
	return a.GetCache().GetAppServers(ctx, namespace, opts...)
}

// GetAppSession is a part of the auth.AccessPoint implementation.
func (a *Server) GetAppSession(ctx context.Context, req types.GetAppSessionRequest) (types.WebSession, error) {
	return a.GetCache().GetAppSession(ctx, req)
}

// GetDatabaseServers returns all registers database proxy servers.
func (a *Server) GetDatabaseServers(ctx context.Context, namespace string, opts ...services.MarshalOption) ([]types.DatabaseServer, error) {
	return a.GetCache().GetDatabaseServers(ctx, namespace, opts...)
}

func (a *Server) isMFARequired(ctx context.Context, checker services.AccessChecker, req *proto.IsMFARequiredRequest) (*proto.IsMFARequiredResponse, error) {
	pref, err := a.GetAuthPreference()
	if err != nil {
		return nil, trace.Wrap(err)
	}
	if pref.GetRequireSessionMFA() {
		// Cluster always requires MFA, regardless of roles.
		return &proto.IsMFARequiredResponse{Required: true}, nil
	}
	var noMFAAccessErr, notFoundErr error
	switch t := req.Target.(type) {
	case *proto.IsMFARequiredRequest_Node:
		notFoundErr = trace.NotFound("node %q not found", t.Node)
		if t.Node.Node == "" {
			return nil, trace.BadParameter("empty Node field")
		}
		if t.Node.Login == "" {
			return nil, trace.BadParameter("empty Login field")
		}
		// Find the target node and check whether MFA is required.
		nodes, err := a.GetNodes(ctx, defaults.Namespace)
		if err != nil {
			return nil, trace.Wrap(err)
		}
		var matches []types.Server
		for _, n := range nodes {
			// Get the server address without port number.
			addr, _, err := net.SplitHostPort(n.GetAddr())
			if err != nil {
				addr = n.GetAddr()
			}
			// Match NodeName to UUID, hostname or self-reported server address.
			if n.GetName() == t.Node.Node || n.GetHostname() == t.Node.Node || addr == t.Node.Node {
				matches = append(matches, n)
			}
		}
		if len(matches) == 0 {
			// If t.Node.Node is not a known registered node, it may be an
			// unregistered host running OpenSSH with a certificate created via
			// `tctl auth sign`. In these cases, let the user through without
			// extra checks.
			//
			// If t.Node.Node turns out to be an alias for a real node (e.g.
			// private network IP), and MFA check was actually required, the
			// Node itself will check the cert extensions and reject the
			// connection.
			return &proto.IsMFARequiredResponse{Required: false}, nil
		}
		// Check RBAC against all matching nodes and return the first error.
		// If at least one node requires MFA, we'll catch it.
		for _, n := range matches {
			err := checker.CheckAccessToServer(t.Node.Login, n, services.AccessMFAParams{AlwaysRequired: false, Verified: false})
			if err != nil {
				noMFAAccessErr = err
				break
			}
		}

	case *proto.IsMFARequiredRequest_KubernetesCluster:
		notFoundErr = trace.NotFound("kubernetes cluster %q not found", t.KubernetesCluster)
		if t.KubernetesCluster == "" {
			return nil, trace.BadParameter("missing KubernetesCluster field in a kubernetes-only UserCertsRequest")
		}
		// Find the target cluster and check whether MFA is required.
		svcs, err := a.GetKubeServices(ctx)
		if err != nil {
			return nil, trace.Wrap(err)
		}
		var cluster *types.KubernetesCluster
	outer:
		for _, svc := range svcs {
			for _, c := range svc.GetKubernetesClusters() {
				if c.Name == t.KubernetesCluster {
					cluster = c
					break outer
				}
			}
		}
		if cluster == nil {
			return nil, trace.Wrap(notFoundErr)
		}
		noMFAAccessErr = checker.CheckAccessToKubernetes(defaults.Namespace, cluster, services.AccessMFAParams{AlwaysRequired: false, Verified: false})

	case *proto.IsMFARequiredRequest_Database:
		notFoundErr = trace.NotFound("database service %q not found", t.Database.ServiceName)
		if t.Database.ServiceName == "" {
			return nil, trace.BadParameter("missing ServiceName field in a database-only UserCertsRequest")
		}
		dbs, err := a.GetDatabaseServers(ctx, defaults.Namespace)
		if err != nil {
			return nil, trace.Wrap(err)
		}
		var db types.DatabaseServer
		for _, d := range dbs {
			if d.GetName() == t.Database.ServiceName {
				db = d
				break
			}
		}
		if db == nil {
			return nil, trace.Wrap(notFoundErr)
		}
		noMFAAccessErr = checker.CheckAccessToDatabase(db, services.AccessMFAParams{AlwaysRequired: false, Verified: false})

	default:
		return nil, trace.BadParameter("unknown Target %T", req.Target)
	}
	// No error means that MFA is not required for this resource by
	// AccessChecker.
	if noMFAAccessErr == nil {
		return &proto.IsMFARequiredResponse{Required: false}, nil
	}
	// Errors other than ErrSessionMFARequired mean something else is wrong,
	// most likely access denied.
	if !errors.Is(noMFAAccessErr, services.ErrSessionMFARequired) {
		if trace.IsAccessDenied(noMFAAccessErr) {
			log.Infof("Access to resource denied: %v", noMFAAccessErr)
			// notFoundErr should always be set by this point, but check it
			// just in case.
			if notFoundErr == nil {
				notFoundErr = trace.NotFound("target resource not found")
			}
			// Mask access denied errors to prevent resource name oracles.
			return nil, trace.Wrap(notFoundErr)
		}
		return nil, trace.Wrap(noMFAAccessErr)
	}
	// If we reach here, the error from AccessChecker was
	// ErrSessionMFARequired.

	return &proto.IsMFARequiredResponse{Required: true}, nil
}

// mfaAuthChallenge constructs an MFAAuthenticateChallenge for all MFA devices
// registered by the user.
func (a *Server) mfaAuthChallenge(ctx context.Context, user string, u2fStorage u2f.AuthenticationStorage) (*proto.MFAAuthenticateChallenge, error) {
	// Check what kind of MFA is enabled.
	apref, err := a.GetAuthPreference()
	if err != nil {
		return nil, trace.Wrap(err)
	}
	var enableTOTP, enableU2F bool
	switch apref.GetSecondFactor() {
	case constants.SecondFactorOTP:
		enableTOTP, enableU2F = true, false
	case constants.SecondFactorU2F:
		enableTOTP, enableU2F = false, true
	default:
		// Other AuthPreference types don't restrict us to a single MFA type,
		// send all challenges.
		enableTOTP, enableU2F = true, true
	}
	var u2fPref *types.U2F
	if enableU2F {
		u2fPref, err = apref.GetU2F()
		if trace.IsNotFound(err) {
			// If U2F parameters were not set in the auth server config,
			// disable U2F challenges.
			enableU2F = false
		} else if err != nil {
			return nil, trace.Wrap(err)
		}
	}

	devs, err := a.GetMFADevices(ctx, user)
	if err != nil {
		return nil, trace.Wrap(err)
	}

	challenge := new(proto.MFAAuthenticateChallenge)
	var u2fDevs []*types.MFADevice
	for _, dev := range devs {
		switch dev.Device.(type) {
		case *types.MFADevice_Totp:
			if !enableTOTP {
				continue
			}
			challenge.TOTP = new(proto.TOTPChallenge)
		case *types.MFADevice_U2F:
			if !enableU2F {
				continue
			}
			u2fDevs = append(u2fDevs, dev)
		default:
			log.Warningf("Skipping MFA device of unknown type %T.", dev.Device)
		}
	}
	if len(u2fDevs) > 0 {
		chals, err := u2f.AuthenticateInit(ctx, u2f.AuthenticateInitParams{
			AppConfig:  *u2fPref,
			Devs:       u2fDevs,
			Storage:    u2fStorage,
			StorageKey: user,
		})
		if err != nil {
			return nil, trace.Wrap(err)
		}
		for _, ch := range chals {
			challenge.U2F = append(challenge.U2F, &proto.U2FChallenge{
				Version:   ch.Version,
				KeyHandle: ch.KeyHandle,
				Challenge: ch.Challenge,
				AppID:     ch.AppID,
			})
		}
	}
	return challenge, nil
}

func (a *Server) validateMFAAuthResponse(ctx context.Context, user string, resp *proto.MFAAuthenticateResponse, u2fStorage u2f.AuthenticationStorage) (*types.MFADevice, error) {
	switch res := resp.Response.(type) {
	case *proto.MFAAuthenticateResponse_TOTP:
		return a.checkOTP(user, res.TOTP.Code)
	case *proto.MFAAuthenticateResponse_U2F:
		return a.checkU2F(ctx, user, u2f.AuthenticateChallengeResponse{
			KeyHandle:     res.U2F.KeyHandle,
			ClientData:    res.U2F.ClientData,
			SignatureData: res.U2F.Signature,
		}, u2fStorage)
	default:
		return nil, trace.BadParameter("unknown or missing MFAAuthenticateResponse type %T", resp.Response)
	}
}

func (a *Server) checkU2F(ctx context.Context, user string, res u2f.AuthenticateChallengeResponse, u2fStorage u2f.AuthenticationStorage) (*types.MFADevice, error) {
	devs, err := a.GetMFADevices(ctx, user)
	if err != nil {
		return nil, trace.Wrap(err)
	}
	for _, dev := range devs {
		u2fDev := dev.GetU2F()
		if u2fDev == nil {
			continue
		}

		// U2F passes key handles around base64-encoded, without padding.
		kh := base64.URLEncoding.WithPadding(base64.NoPadding).EncodeToString(u2fDev.KeyHandle)
		if kh != res.KeyHandle {
			continue
		}
		if err := u2f.AuthenticateVerify(ctx, u2f.AuthenticateVerifyParams{
			Dev:        dev,
			Resp:       res,
			Storage:    u2fStorage,
			StorageKey: user,
			Clock:      a.clock,
		}); err != nil {
			// Since key handles are unique, no need to check other devices.
			return nil, trace.AccessDenied("U2F response validation failed for device %q: %v", dev.GetName(), err)
		}
		return dev, nil
	}
	return nil, trace.AccessDenied("U2F response validation failed: no device matches the response")
}

// WithClock is a functional server option that sets the server's clock
func WithClock(clock clockwork.Clock) func(*Server) {
	return func(s *Server) {
		s.clock = clock
	}
}

func (a *Server) upsertWebSession(ctx context.Context, user string, session types.WebSession) error {
	if err := a.WebSessions().Upsert(ctx, session); err != nil {
		return trace.Wrap(err)
	}
	token := types.NewWebToken(session.GetBearerTokenExpiryTime(), types.WebTokenSpecV3{
		User:  session.GetUser(),
		Token: session.GetBearerToken(),
	})
	if err := a.WebTokens().Upsert(ctx, token); err != nil {
		return trace.Wrap(err)
	}
	return nil
}

// authKeepAliver is a keep aliver using auth server directly
type authKeepAliver struct {
	sync.RWMutex
	a           *Server
	ctx         context.Context
	cancel      context.CancelFunc
	keepAlivesC chan types.KeepAlive
	err         error
}

// KeepAlives returns a channel accepting keep alive requests
func (k *authKeepAliver) KeepAlives() chan<- types.KeepAlive {
	return k.keepAlivesC
}

func (k *authKeepAliver) forwardKeepAlives() {
	for {
		select {
		case <-k.a.closeCtx.Done():
			k.Close()
			return
		case <-k.ctx.Done():
			return
		case keepAlive := <-k.keepAlivesC:
			err := k.a.KeepAliveServer(k.ctx, keepAlive)
			if err != nil {
				k.closeWithError(err)
				return
			}
		}
	}
}

func (k *authKeepAliver) closeWithError(err error) {
	k.Close()
	k.Lock()
	defer k.Unlock()
	k.err = err
}

// Error returns the error if keep aliver
// has been closed
func (k *authKeepAliver) Error() error {
	k.RLock()
	defer k.RUnlock()
	return k.err
}

// Done returns channel that is closed whenever
// keep aliver is closed
func (k *authKeepAliver) Done() <-chan struct{} {
	return k.ctx.Done()
}

// Close closes keep aliver and cancels all goroutines
func (k *authKeepAliver) Close() error {
	k.cancel()
	return nil
}

const (
	// BearerTokenTTL specifies standard bearer token to exist before
	// it has to be renewed by the client
	BearerTokenTTL = 10 * time.Minute

	// TokenLenBytes is len in bytes of the invite token
	TokenLenBytes = 16

	// SessionTokenBytes is the number of bytes of a web or application session.
	SessionTokenBytes = 32
)

// oidcClient is internal structure that stores OIDC client and its config
type oidcClient struct {
	client *oidc.Client
	config oidc.ClientConfig
}

// samlProvider is internal structure that stores SAML client and its config
type samlProvider struct {
	provider  *saml2.SAMLServiceProvider
	connector types.SAMLConnector
}

// githubClient is internal structure that stores Github OAuth 2client and its config
type githubClient struct {
	client *oauth2.Client
	config oauth2.Config
}

// oidcConfigsEqual returns true if the provided OIDC configs are equal
func oidcConfigsEqual(a, b oidc.ClientConfig) bool {
	if a.RedirectURL != b.RedirectURL {
		return false
	}
	if a.Credentials.ID != b.Credentials.ID {
		return false
	}
	if a.Credentials.Secret != b.Credentials.Secret {
		return false
	}
	if len(a.Scope) != len(b.Scope) {
		return false
	}
	for i := range a.Scope {
		if a.Scope[i] != b.Scope[i] {
			return false
		}
	}
	return true
}

// oauth2ConfigsEqual returns true if the provided OAuth2 configs are equal
func oauth2ConfigsEqual(a, b oauth2.Config) bool {
	if a.Credentials.ID != b.Credentials.ID {
		return false
	}
	if a.Credentials.Secret != b.Credentials.Secret {
		return false
	}
	if a.RedirectURL != b.RedirectURL {
		return false
	}
	if len(a.Scope) != len(b.Scope) {
		return false
	}
	for i := range a.Scope {
		if a.Scope[i] != b.Scope[i] {
			return false
		}
	}
	if a.AuthURL != b.AuthURL {
		return false
	}
	if a.TokenURL != b.TokenURL {
		return false
	}
	if a.AuthMethod != b.AuthMethod {
		return false
	}
	return true
}

// isHTTPS checks if the scheme for a URL is https or not.
func isHTTPS(u string) error {
	earl, err := url.Parse(u)
	if err != nil {
		return trace.Wrap(err)
	}
	if earl.Scheme != "https" {
		return trace.BadParameter("expected scheme https, got %q", earl.Scheme)
	}

	return nil
}<|MERGE_RESOLUTION|>--- conflicted
+++ resolved
@@ -1883,14 +1883,9 @@
 	return nil
 }
 
-<<<<<<< HEAD
 func (a *Server) SetAccessRequestState(ctx context.Context, params types.AccessRequestUpdate) error {
-	if err := a.DynamicAccessExt.SetAccessRequestState(ctx, params); err != nil {
-=======
-func (a *Server) SetAccessRequestState(ctx context.Context, params services.AccessRequestUpdate) error {
 	req, err := a.DynamicAccessExt.SetAccessRequestState(ctx, params)
 	if err != nil {
->>>>>>> 53094d87
 		return trace.Wrap(err)
 	}
 	event := &apievents.AccessRequestCreate{
