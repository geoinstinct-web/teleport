--- conflicted
+++ resolved
@@ -3364,44 +3364,6 @@
 	return session, trace.Wrap(err)
 }
 
-<<<<<<< HEAD
-=======
-// GenerateToken generates multi-purpose authentication token.
-// Deprecated: Use CreateToken or UpdateToken.
-// DELETE IN 14.0.0, replaced by methods above (strideynet).
-func (a *Server) GenerateToken(ctx context.Context, req *proto.GenerateTokenRequest) (string, error) {
-	ttl := defaults.ProvisioningTokenTTL
-	if req.TTL != 0 {
-		ttl = req.TTL.Get()
-	}
-	expires := a.clock.Now().UTC().Add(ttl)
-
-	if req.Token == "" {
-		token, err := utils.CryptoRandomHex(TokenLenBytes)
-		if err != nil {
-			return "", trace.Wrap(err)
-		}
-		req.Token = token
-	}
-
-	token, err := types.NewProvisionToken(req.Token, req.Roles, expires)
-	if err != nil {
-		return "", trace.Wrap(err)
-	}
-	if len(req.Labels) != 0 {
-		meta := token.GetMetadata()
-		meta.Labels = req.Labels
-		token.SetMetadata(meta)
-	}
-
-	if err := a.CreateToken(ctx, token); err != nil {
-		return "", trace.Wrap(err)
-	}
-
-	return req.Token, nil
-}
-
->>>>>>> d84f191a
 // ExtractHostID returns host id based on the hostname
 func ExtractHostID(hostName string, clusterName string) (string, error) {
 	suffix := "." + clusterName
