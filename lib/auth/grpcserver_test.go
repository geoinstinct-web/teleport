--- conflicted
+++ resolved
@@ -1043,7 +1043,6 @@
 	}
 }
 
-<<<<<<< HEAD
 // TestRoleVersions tests that downgraded V3 roles are returned to older
 // clients, and V4 roles are returned to newer clients.
 func TestRoleVersions(t *testing.T) {
@@ -1153,7 +1152,8 @@
 			}
 		})
 	}
-=======
+}
+
 func TestAuthPreferenceOriginDynamic(t *testing.T) {
 	t.Parallel()
 
@@ -1202,5 +1202,4 @@
 	}
 
 	testOriginDynamicStored(t, setWithOrigin, getStored)
->>>>>>> aa611251
 }