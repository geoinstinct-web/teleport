/*
Copyright 2015-2021 Gravitational, Inc.

Licensed under the Apache License, Version 2.0 (the "License");
you may not use this file except in compliance with the License.
You may obtain a copy of the License at

    http://www.apache.org/licenses/LICENSE-2.0

Unless required by applicable law or agreed to in writing, software
distributed under the License is distributed on an "AS IS" BASIS,
WITHOUT WARRANTIES OR CONDITIONS OF ANY KIND, either express or implied.
See the License for the specific language governing permissions and
limitations under the License.
*/

package auth

import (
	"context"
	"net"
	"net/url"
	"time"

	"github.com/gravitational/roundtrip"
	"github.com/gravitational/trace"

	"github.com/gravitational/teleport/api/client"
	"github.com/gravitational/teleport/api/client/proto"
	apidefaults "github.com/gravitational/teleport/api/defaults"
	assistpb "github.com/gravitational/teleport/api/gen/proto/go/assist/v1"
	devicepb "github.com/gravitational/teleport/api/gen/proto/go/teleport/devicetrust/v1"
	loginrulepb "github.com/gravitational/teleport/api/gen/proto/go/teleport/loginrule/v1"
	pluginspb "github.com/gravitational/teleport/api/gen/proto/go/teleport/plugins/v1"
	resourceusagepb "github.com/gravitational/teleport/api/gen/proto/go/teleport/resourceusage/v1"
	samlidppb "github.com/gravitational/teleport/api/gen/proto/go/teleport/samlidp/v1"
	userpreferencesv1 "github.com/gravitational/teleport/api/gen/proto/go/userpreferences/v1"
	"github.com/gravitational/teleport/api/types"
	apievents "github.com/gravitational/teleport/api/types/events"
	"github.com/gravitational/teleport/lib/events"
	"github.com/gravitational/teleport/lib/services"
	"github.com/gravitational/teleport/lib/session"
)

const (
	// CurrentVersion is a current API version
	CurrentVersion = types.V2

	// MissingNamespaceError indicates that the client failed to
	// provide the namespace in the request.
	MissingNamespaceError = "missing required parameter: namespace"
)

// APIClient is aliased here so that it can be embedded in Client.
type APIClient = client.Client

// Client is the Auth API client. It works by connecting to auth servers
// via gRPC and HTTP.
//
// When Teleport servers connect to auth API, they usually establish an SSH
// tunnel first, and then do HTTP-over-SSH. This client is wrapped by auth.TunClient
// in lib/auth/tun.go
//
// NOTE: This client is being deprecated in favor of the gRPC Client in
// teleport/api/client. This Client should only be used internally, or for
// functionality that hasn't been ported to the new client yet.
type Client struct {
	// APIClient is used to make gRPC requests to the server
	*APIClient
	// HTTPClient is used to make http requests to the server
	*HTTPClient
}

// Make sure Client implements all the necessary methods.
var _ ClientI = &Client{}

// NewClient creates a new API client with a connection to a Teleport server.
//
// The client will use the first credentials and the given dialer. If
// no dialer is given, the first address will be used. This address must
// be an auth server address.
//
// NOTE: This client is being deprecated in favor of the gRPC Client in
// teleport/api/client. This Client should only be used internally, or for
// functionality that hasn't been ported to the new client yet.
func NewClient(cfg client.Config, params ...roundtrip.ClientParam) (*Client, error) {
	cfg.DialInBackground = true
	if err := cfg.CheckAndSetDefaults(); err != nil {
		return nil, trace.Wrap(err)
	}

	apiClient, err := client.New(cfg.Context, cfg)
	if err != nil {
		return nil, trace.Wrap(err)
	}

	// apiClient configures the tls.Config, so we clone it and reuse it for http.
	httpTLS := apiClient.Config().Clone()
	httpDialer := cfg.Dialer
	if httpDialer == nil {
		if len(cfg.Addrs) == 0 {
			return nil, trace.BadParameter("no addresses to dial")
		}
		httpDialer = client.ContextDialerFunc(func(ctx context.Context, network, _ string) (conn net.Conn, err error) {
			for _, addr := range cfg.Addrs {
				contextDialer := client.NewDialer(cfg.Context, cfg.KeepAlivePeriod, cfg.DialTimeout,
					client.WithInsecureSkipVerify(httpTLS.InsecureSkipVerify),
					client.WithALPNConnUpgrade(cfg.ALPNConnUpgradeRequired),
					client.WithPROXYHeaderGetter(cfg.PROXYHeaderGetter),
				)
				conn, err = contextDialer.DialContext(ctx, network, addr)
				if err == nil {
					return conn, nil
				}
			}
			// not wrapping on purpose to preserve the original error
			return nil, err
		})
	}
	httpClientCfg := &HTTPClientConfig{
		TLS:                        httpTLS,
		Dialer:                     httpDialer,
		ALPNSNIAuthDialClusterName: cfg.ALPNSNIAuthDialClusterName,
	}
	httpClient, err := NewHTTPClient(httpClientCfg, params...)
	if err != nil {
		return nil, trace.Wrap(err)
	}

	return &Client{
		APIClient:  apiClient,
		HTTPClient: httpClient,
	}, nil
}

func (c *Client) Close() error {
	c.HTTPClient.Close()
	return c.APIClient.Close()
}

// CreateCertAuthority not implemented: can only be called locally.
func (c *Client) CreateCertAuthority(ctx context.Context, ca types.CertAuthority) error {
	return trace.NotImplemented(notImplementedMessage)
}

// UpsertCertAuthority updates or inserts new cert authority
func (c *Client) UpsertCertAuthority(ctx context.Context, ca types.CertAuthority) error {
	if err := services.ValidateCertAuthority(ca); err != nil {
		return trace.Wrap(err)
	}

	_, err := c.APIClient.UpsertCertAuthority(ctx, ca)
	switch {
	case err == nil:
		return nil
	// Fallback to HTTP API
	// DELETE IN 14.0.0
	case trace.IsNotImplemented(err):
		err := c.HTTPClient.UpsertCertAuthority(ctx, ca)
		return trace.Wrap(err)
	default:
		return trace.Wrap(err)
	}
}

// CompareAndSwapCertAuthority updates existing cert authority if the existing cert authority
// value matches the value stored in the backend.
func (c *Client) CompareAndSwapCertAuthority(new, existing types.CertAuthority) error {
	return trace.BadParameter("this function is not supported on the client")
}

// GetCertAuthorities returns a list of certificate authorities
func (c *Client) GetCertAuthorities(ctx context.Context, caType types.CertAuthType, loadKeys bool) ([]types.CertAuthority, error) {
	if err := caType.Check(); err != nil {
		return nil, trace.Wrap(err)
	}

	cas, err := c.APIClient.GetCertAuthorities(ctx, caType, loadKeys)
	switch {
	case err == nil:
		return cas, nil
	// Fallback to HTTP API
	// DELETE IN 14.0.0
	case trace.IsNotImplemented(err):
		cas, err := c.HTTPClient.GetCertAuthorities(ctx, caType, loadKeys)
		return cas, trace.Wrap(err)
	default:
		return nil, trace.Wrap(err)
	}
}

// GetCertAuthority returns certificate authority by given id. Parameter loadSigningKeys
// controls if signing keys are loaded
func (c *Client) GetCertAuthority(ctx context.Context, id types.CertAuthID, loadSigningKeys bool) (types.CertAuthority, error) {
	if err := id.Check(); err != nil {
		return nil, trace.Wrap(err)
	}

	ca, err := c.APIClient.GetCertAuthority(ctx, id, loadSigningKeys)
	switch {
	case err == nil:
		return ca, nil
	// Fallback to HTTP API
	// DELETE IN 14.0.0
	case trace.IsNotImplemented(err):
		ca, err := c.HTTPClient.GetCertAuthority(ctx, id, loadSigningKeys)
		return ca, trace.Wrap(err)
	default:
		return nil, trace.Wrap(err)
	}
}

// DeleteCertAuthority deletes cert authority by ID
func (c *Client) DeleteCertAuthority(ctx context.Context, id types.CertAuthID) error {
	if err := id.Check(); err != nil {
		return trace.Wrap(err)
	}

	err := c.APIClient.DeleteCertAuthority(ctx, id)
	switch {
	case err == nil:
		return nil
	// Fallback to HTTP API
	// DELETE IN 14.0.0
	case trace.IsNotImplemented(err):
		err = c.HTTPClient.DeleteCertAuthority(ctx, id)
		return trace.Wrap(err)
	default:
		return trace.Wrap(err)
	}
}

// ActivateCertAuthority not implemented: can only be called locally.
func (c *Client) ActivateCertAuthority(id types.CertAuthID) error {
	return trace.NotImplemented(notImplementedMessage)
}

// DeactivateCertAuthority not implemented: can only be called locally.
func (c *Client) DeactivateCertAuthority(id types.CertAuthID) error {
	return trace.NotImplemented(notImplementedMessage)
}

// UpdateUserCARoleMap not implemented: can only be called locally.
func (c *Client) UpdateUserCARoleMap(ctx context.Context, name string, roleMap types.RoleMap, activated bool) error {
	return trace.NotImplemented(notImplementedMessage)
}

// KeepAliveServer not implemented: can only be called locally.
func (c *Client) KeepAliveServer(ctx context.Context, keepAlive types.KeepAlive) error {
	return trace.BadParameter("not implemented, use StreamKeepAlives instead")
}

// GetReverseTunnel not implemented: can only be called locally.
func (c *Client) GetReverseTunnel(name string, opts ...services.MarshalOption) (types.ReverseTunnel, error) {
	return nil, trace.NotImplemented(notImplementedMessage)
}

// DeleteAllTokens not implemented: can only be called locally.
func (c *Client) DeleteAllTokens() error {
	return trace.NotImplemented(notImplementedMessage)
}

// AddUserLoginAttempt logs user login attempt
func (c *Client) AddUserLoginAttempt(user string, attempt services.LoginAttempt, ttl time.Duration) error {
	panic("not implemented")
}

// GetUserLoginAttempts returns user login attempts
func (c *Client) GetUserLoginAttempts(user string) ([]services.LoginAttempt, error) {
	panic("not implemented")
}

// DeleteAllAuthServers not implemented: can only be called locally.
func (c *Client) DeleteAllAuthServers() error {
	return trace.NotImplemented(notImplementedMessage)
}

// DeleteAuthServer not implemented: can only be called locally.
func (c *Client) DeleteAuthServer(name string) error {
	return trace.NotImplemented(notImplementedMessage)
}

// UpdateAndSwapUser not implemented: can only be called locally.
func (c *Client) UpdateAndSwapUser(ctx context.Context, user string, withSecrets bool, fn func(types.User) (bool, error)) (types.User, error) {
	return nil, trace.NotImplemented(notImplementedMessage)
}

// CompareAndSwapUser not implemented: can only be called locally
func (c *Client) CompareAndSwapUser(ctx context.Context, new, expected types.User) error {
	return trace.NotImplemented(notImplementedMessage)
}

// StreamSessionEvents streams all events from a given session recording. An error is returned on the first
// channel if one is encountered. Otherwise the event channel is closed when the stream ends.
// The event channel is not closed on error to prevent race conditions in downstream select statements.
func (c *Client) StreamSessionEvents(ctx context.Context, sessionID session.ID, startIndex int64) (chan apievents.AuditEvent, chan error) {
	return c.APIClient.StreamSessionEvents(ctx, string(sessionID), startIndex)
}

// SearchEvents allows searching for audit events with pagination support.
func (c *Client) SearchEvents(ctx context.Context, req events.SearchEventsRequest) ([]apievents.AuditEvent, string, error) {
	events, lastKey, err := c.APIClient.SearchEvents(ctx, req.From, req.To, apidefaults.Namespace, req.EventTypes, req.Limit, req.Order, req.StartKey)
	if err != nil {
		return nil, "", trace.Wrap(err)
	}

	return events, lastKey, nil
}

// SearchSessionEvents returns session related events to find completed sessions.
func (c *Client) SearchSessionEvents(ctx context.Context, req events.SearchSessionEventsRequest) ([]apievents.AuditEvent, string, error) {
	events, lastKey, err := c.APIClient.SearchSessionEvents(ctx, req.From, req.To, req.Limit, req.Order, req.StartKey)
	if err != nil {
		return nil, "", trace.Wrap(err)
	}

	return events, lastKey, nil
}

// CreateRole not implemented: can only be called locally.
func (c *Client) CreateRole(ctx context.Context, role types.Role) error {
	return trace.NotImplemented(notImplementedMessage)
}

// UpsertClusterName not implemented: can only be called locally.
func (c *Client) UpsertClusterName(cn types.ClusterName) error {
	return trace.NotImplemented(notImplementedMessage)
}

// DeleteClusterName not implemented: can only be called locally.
func (c *Client) DeleteClusterName() error {
	return trace.NotImplemented(notImplementedMessage)
}

// DeleteAllCertAuthorities not implemented: can only be called locally.
func (c *Client) DeleteAllCertAuthorities(caType types.CertAuthType) error {
	return trace.NotImplemented(notImplementedMessage)
}

// DeleteAllReverseTunnels not implemented: can only be called locally.
func (c *Client) DeleteAllReverseTunnels() error {
	return trace.NotImplemented(notImplementedMessage)
}

// DeleteAllCertNamespaces not implemented: can only be called locally.
func (c *Client) DeleteAllNamespaces() error {
	return trace.NotImplemented(notImplementedMessage)
}

// DeleteAllRoles not implemented: can only be called locally.
func (c *Client) DeleteAllRoles() error {
	return trace.NotImplemented(notImplementedMessage)
}

// ListWindowsDesktops not implemented: can only be called locally.
func (c *Client) ListWindowsDesktops(ctx context.Context, req types.ListWindowsDesktopsRequest) (*types.ListWindowsDesktopsResponse, error) {
	return nil, trace.NotImplemented(notImplementedMessage)
}

// ListWindowsDesktopServices not implemented: can only be called locally.
func (c *Client) ListWindowsDesktopServices(ctx context.Context, req types.ListWindowsDesktopServicesRequest) (*types.ListWindowsDesktopServicesResponse, error) {
	return nil, trace.NotImplemented(notImplementedMessage)
}

// DeleteAllUsers not implemented: can only be called locally.
func (c *Client) DeleteAllUsers() error {
	return trace.NotImplemented(notImplementedMessage)
}

// CreateResetPasswordToken creates reset password token
func (c *Client) CreateResetPasswordToken(ctx context.Context, req CreateUserTokenRequest) (types.UserToken, error) {
	return c.APIClient.CreateResetPasswordToken(ctx, &proto.CreateResetPasswordTokenRequest{
		Name: req.Name,
		TTL:  proto.Duration(req.TTL),
		Type: req.Type,
	})
}

// GetDatabaseServers returns all registered database proxy servers.
func (c *Client) GetDatabaseServers(ctx context.Context, namespace string, opts ...services.MarshalOption) ([]types.DatabaseServer, error) {
	return c.APIClient.GetDatabaseServers(ctx, namespace)
}

// UpsertAppSession not implemented: can only be called locally.
func (c *Client) UpsertAppSession(ctx context.Context, session types.WebSession) error {
	return trace.NotImplemented(notImplementedMessage)
}

// UpsertSnowflakeSession not implemented: can only be called locally.
func (c *Client) UpsertSnowflakeSession(_ context.Context, _ types.WebSession) error {
	return trace.NotImplemented(notImplementedMessage)
}

// UpsertSAMLIdPSession not implemented: can only be called locally.
func (c *Client) UpsertSAMLIdPSession(_ context.Context, _ types.WebSession) error {
	return trace.NotImplemented(notImplementedMessage)
}

// ResumeAuditStream resumes existing audit stream.
func (c *Client) ResumeAuditStream(ctx context.Context, sid session.ID, uploadID string) (apievents.Stream, error) {
	return c.APIClient.ResumeAuditStream(ctx, string(sid), uploadID)
}

// CreateAuditStream creates new audit stream.
func (c *Client) CreateAuditStream(ctx context.Context, sid session.ID) (apievents.Stream, error) {
	return c.APIClient.CreateAuditStream(ctx, string(sid))
}

// GetClusterAuditConfig gets cluster audit configuration.
func (c *Client) GetClusterAuditConfig(ctx context.Context, opts ...services.MarshalOption) (types.ClusterAuditConfig, error) {
	return c.APIClient.GetClusterAuditConfig(ctx)
}

// GetClusterNetworkingConfig gets cluster networking configuration.
func (c *Client) GetClusterNetworkingConfig(ctx context.Context, opts ...services.MarshalOption) (types.ClusterNetworkingConfig, error) {
	return c.APIClient.GetClusterNetworkingConfig(ctx)
}

// GetSessionRecordingConfig gets session recording configuration.
func (c *Client) GetSessionRecordingConfig(ctx context.Context, opts ...services.MarshalOption) (types.SessionRecordingConfig, error) {
	return c.APIClient.GetSessionRecordingConfig(ctx)
}

// GenerateCertAuthorityCRL generates an empty CRL for a CA.
func (c *Client) GenerateCertAuthorityCRL(ctx context.Context, caType types.CertAuthType) ([]byte, error) {
	resp, err := c.APIClient.GenerateCertAuthorityCRL(ctx, &proto.CertAuthorityRequest{Type: caType})
	if err != nil {
		return nil, trace.Wrap(err)
	}
	return resp.CRL, nil
}

// DeleteClusterNetworkingConfig not implemented: can only be called locally.
func (c *Client) DeleteClusterNetworkingConfig(ctx context.Context) error {
	return trace.NotImplemented(notImplementedMessage)
}

// DeleteSessionRecordingConfig not implemented: can only be called locally.
func (c *Client) DeleteSessionRecordingConfig(ctx context.Context) error {
	return trace.NotImplemented(notImplementedMessage)
}

// DeleteAuthPreference not implemented: can only be called locally.
func (c *Client) DeleteAuthPreference(context.Context) error {
	return trace.NotImplemented(notImplementedMessage)
}

// SetClusterAuditConfig not implemented: can only be called locally.
func (c *Client) SetClusterAuditConfig(ctx context.Context, auditConfig types.ClusterAuditConfig) error {
	return trace.NotImplemented(notImplementedMessage)
}

// DeleteClusterAuditConfig not implemented: can only be called locally.
func (c *Client) DeleteClusterAuditConfig(ctx context.Context) error {
	return trace.NotImplemented(notImplementedMessage)
}

// DeleteAllLocks not implemented: can only be called locally.
func (c *Client) DeleteAllLocks(context.Context) error {
	return trace.NotImplemented(notImplementedMessage)
}

func (c *Client) UpdatePresence(ctx context.Context, sessionID, user string) error {
	return trace.NotImplemented(notImplementedMessage)
}

func (c *Client) GetLicense(ctx context.Context) (string, error) {
	return c.APIClient.GetLicense(ctx)
}

func (c *Client) ListReleases(ctx context.Context) ([]*types.Release, error) {
	return c.APIClient.ListReleases(ctx, &proto.ListReleasesRequest{})
}

func (c *Client) OktaClient() services.Okta {
	return c.APIClient.OktaClient()
}

func (c *Client) AccessListClient() services.AccessLists {
	return c.APIClient.AccessListClient()
}

func (c *Client) UserLoginStateClient() services.UserLoginStates {
	return c.APIClient.UserLoginStateClient()
}

// WebService implements features used by Web UI clients
type WebService interface {
	// GetWebSessionInfo checks if a web session is valid, returns session id in case if
	// it is valid, or error otherwise.
	GetWebSessionInfo(ctx context.Context, user, sessionID string) (types.WebSession, error)
	// ExtendWebSession creates a new web session for a user based on another
	// valid web session
	ExtendWebSession(ctx context.Context, req WebSessionReq) (types.WebSession, error)
	// CreateWebSession creates a new web session for a user
	CreateWebSession(ctx context.Context, user string) (types.WebSession, error)

	// AppSession defines application session features.
	services.AppSession
	// SnowflakeSession defines Snowflake session features.
	services.SnowflakeSession
}

// IdentityService manages identities and users
type IdentityService interface {
	// UpsertOIDCConnector updates or creates OIDC connector
	UpsertOIDCConnector(ctx context.Context, connector types.OIDCConnector) error
	// GetOIDCConnector returns OIDC connector information by id
	GetOIDCConnector(ctx context.Context, id string, withSecrets bool) (types.OIDCConnector, error)
	// GetOIDCConnectors gets OIDC connectors list
	GetOIDCConnectors(ctx context.Context, withSecrets bool) ([]types.OIDCConnector, error)
	// DeleteOIDCConnector deletes OIDC connector by ID
	DeleteOIDCConnector(ctx context.Context, connectorID string) error
	// CreateOIDCAuthRequest creates OIDCAuthRequest
	CreateOIDCAuthRequest(ctx context.Context, req types.OIDCAuthRequest) (*types.OIDCAuthRequest, error)
	// GetOIDCAuthRequest returns OIDC auth request if found
	GetOIDCAuthRequest(ctx context.Context, id string) (*types.OIDCAuthRequest, error)
	// ValidateOIDCAuthCallback validates OIDC auth callback returned from redirect
	ValidateOIDCAuthCallback(ctx context.Context, q url.Values) (*OIDCAuthResponse, error)

	// UpsertSAMLConnector updates or creates SAML connector
	UpsertSAMLConnector(ctx context.Context, connector types.SAMLConnector) error
	// GetSAMLConnector returns SAML connector information by id
	GetSAMLConnector(ctx context.Context, id string, withSecrets bool) (types.SAMLConnector, error)
	// GetSAMLConnectors gets SAML connectors list
	GetSAMLConnectors(ctx context.Context, withSecrets bool) ([]types.SAMLConnector, error)
	// DeleteSAMLConnector deletes SAML connector by ID
	DeleteSAMLConnector(ctx context.Context, connectorID string) error
	// CreateSAMLAuthRequest creates SAML AuthnRequest
	CreateSAMLAuthRequest(ctx context.Context, req types.SAMLAuthRequest) (*types.SAMLAuthRequest, error)
	// ValidateSAMLResponse validates SAML auth response
	ValidateSAMLResponse(ctx context.Context, re string, connectorID string) (*SAMLAuthResponse, error)
	// GetSAMLAuthRequest returns SAML auth request if found
	GetSAMLAuthRequest(ctx context.Context, authRequestID string) (*types.SAMLAuthRequest, error)

	// UpsertGithubConnector creates or updates a Github connector
	UpsertGithubConnector(ctx context.Context, connector types.GithubConnector) error
	// GetGithubConnectors returns all configured Github connectors
	GetGithubConnectors(ctx context.Context, withSecrets bool) ([]types.GithubConnector, error)
	// GetGithubConnector returns the specified Github connector
	GetGithubConnector(ctx context.Context, id string, withSecrets bool) (types.GithubConnector, error)
	// DeleteGithubConnector deletes the specified Github connector
	DeleteGithubConnector(ctx context.Context, id string) error
	// CreateGithubAuthRequest creates a new request for Github OAuth2 flow
	CreateGithubAuthRequest(ctx context.Context, req types.GithubAuthRequest) (*types.GithubAuthRequest, error)
	// GetGithubAuthRequest returns Github auth request if found
	GetGithubAuthRequest(ctx context.Context, id string) (*types.GithubAuthRequest, error)
	// ValidateGithubAuthCallback validates Github auth callback
	ValidateGithubAuthCallback(ctx context.Context, q url.Values) (*GithubAuthResponse, error)

	// GetSSODiagnosticInfo returns SSO diagnostic info records.
	GetSSODiagnosticInfo(ctx context.Context, authKind string, authRequestID string) (*types.SSODiagnosticInfo, error)

	// GetUser returns user by name
	GetUser(name string, withSecrets bool) (types.User, error)

	// GetCurrentUser returns current user as seen by the server.
	// Useful especially in the context of remote clusters which perform role and trait mapping.
	GetCurrentUser(ctx context.Context) (types.User, error)

	// GetCurrentUserRoles returns current user's roles.
	GetCurrentUserRoles(ctx context.Context) ([]types.Role, error)

	// CreateUser inserts a new entry in a backend.
	CreateUser(ctx context.Context, user types.User) error

	// UpdateUser updates an existing user in a backend.
	UpdateUser(ctx context.Context, user types.User) error

	// UpdateAndSwapUser reads an existing user, runs `fn` against it and writes
	// the result to storage. Return `false` from `fn` to avoid storage changes.
	// Roughly equivalent to [GetUser] followed by [CompareAndSwapUser].
	// Returns the storage user.
	UpdateAndSwapUser(ctx context.Context, user string, withSecrets bool, fn func(types.User) (changed bool, err error)) (types.User, error)

	// UpsertUser user updates or inserts user entry
	UpsertUser(user types.User) error

	// CompareAndSwapUser updates an existing user in a backend, but fails if
	// the user in the backend does not match the expected value.
	CompareAndSwapUser(ctx context.Context, new, expected types.User) error

	// DeleteUser deletes an existng user in a backend by username.
	DeleteUser(ctx context.Context, user string) error

	// GetUsers returns a list of usernames registered in the system
	GetUsers(withSecrets bool) ([]types.User, error)

	// ChangePassword changes user password
	ChangePassword(ctx context.Context, req *proto.ChangePasswordRequest) error

	// GenerateHostCert takes the public key in the Open SSH ``authorized_keys``
	// plain text format, signs it using Host Certificate Authority private key and returns the
	// resulting certificate.
	GenerateHostCert(ctx context.Context, key []byte, hostID, nodeName string, principals []string, clusterName string, role types.SystemRole, ttl time.Duration) ([]byte, error)

	// GenerateUserCerts takes the public key in the OpenSSH `authorized_keys` plain
	// text format, signs it using User Certificate Authority signing key and
	// returns the resulting certificates.
	GenerateUserCerts(ctx context.Context, req proto.UserCertsRequest) (*proto.Certs, error)

	// GenerateUserSingleUseCerts is like GenerateUserCerts but issues a
	// certificate for a single session
	// (https://github.com/gravitational/teleport/blob/3a1cf9111c2698aede2056513337f32bfc16f1f1/rfd/0014-session-2FA.md#sessions).
	GenerateUserSingleUseCerts(ctx context.Context) (proto.AuthService_GenerateUserSingleUseCertsClient, error)

	// IsMFARequired is a request to check whether MFA is required to
	// access the Target.
	IsMFARequired(ctx context.Context, req *proto.IsMFARequiredRequest) (*proto.IsMFARequiredResponse, error)

	// DeleteAllUsers deletes all users
	DeleteAllUsers() error

	// CreateResetPasswordToken creates a new user reset token
	CreateResetPasswordToken(ctx context.Context, req CreateUserTokenRequest) (types.UserToken, error)

	// CreateBot creates a new certificate renewal bot and associated resources.
	CreateBot(ctx context.Context, req *proto.CreateBotRequest) (*proto.CreateBotResponse, error)
	// DeleteBot removes a certificate renewal bot and associated resources.
	DeleteBot(ctx context.Context, botName string) error
	// GetBotUsers gets all bot users.
	GetBotUsers(ctx context.Context) ([]types.User, error)

	// ChangeUserAuthentication allows a user with a reset or invite token to change their password and if enabled also adds a new mfa device.
	// Upon success, creates new web session and creates new set of recovery codes (if user meets requirements).
	ChangeUserAuthentication(ctx context.Context, req *proto.ChangeUserAuthenticationRequest) (*proto.ChangeUserAuthenticationResponse, error)

	// GetResetPasswordToken returns a reset password token.
	GetResetPasswordToken(ctx context.Context, username string) (types.UserToken, error)

	// GetMFADevices fetches all MFA devices registered for the calling user.
	GetMFADevices(ctx context.Context, in *proto.GetMFADevicesRequest) (*proto.GetMFADevicesResponse, error)
	// AddMFADevice adds a new MFA device for the calling user.
	AddMFADevice(ctx context.Context) (proto.AuthService_AddMFADeviceClient, error)
	// DeleteMFADevice deletes a MFA device for the calling user.
	DeleteMFADevice(ctx context.Context) (proto.AuthService_DeleteMFADeviceClient, error)
	// AddMFADeviceSync adds a new MFA device (nonstream).
	AddMFADeviceSync(ctx context.Context, req *proto.AddMFADeviceSyncRequest) (*proto.AddMFADeviceSyncResponse, error)
	// DeleteMFADeviceSync deletes a users MFA device (nonstream).
	DeleteMFADeviceSync(ctx context.Context, req *proto.DeleteMFADeviceSyncRequest) error
	// CreateAuthenticateChallenge creates and returns MFA challenges for a users registered MFA devices.
	CreateAuthenticateChallenge(ctx context.Context, req *proto.CreateAuthenticateChallengeRequest) (*proto.MFAAuthenticateChallenge, error)
	// CreateRegisterChallenge creates and returns MFA register challenge for a new MFA device.
	CreateRegisterChallenge(ctx context.Context, req *proto.CreateRegisterChallengeRequest) (*proto.MFARegisterChallenge, error)

	// MaintainSessionPresence establishes a channel used to continuously verify the presence for a session.
	MaintainSessionPresence(ctx context.Context) (proto.AuthService_MaintainSessionPresenceClient, error)

	// StartAccountRecovery creates a recovery start token for a user who successfully verified their username and their recovery code.
	// This token is used as part of a URL that will be emailed to the user (not done in this request).
	// Represents step 1 of the account recovery process.
	StartAccountRecovery(ctx context.Context, req *proto.StartAccountRecoveryRequest) (types.UserToken, error)
	// VerifyAccountRecovery creates a recovery approved token after successful verification of users password or second factor
	// (authn depending on what user needed to recover). This token will allow users to perform protected actions while not logged in.
	// Represents step 2 of the account recovery process after RPC StartAccountRecovery.
	VerifyAccountRecovery(ctx context.Context, req *proto.VerifyAccountRecoveryRequest) (types.UserToken, error)
	// CompleteAccountRecovery sets a new password or adds a new mfa device,
	// allowing user to regain access to their account using the new credentials.
	// Represents the last step in the account recovery process after RPC's StartAccountRecovery and VerifyAccountRecovery.
	CompleteAccountRecovery(ctx context.Context, req *proto.CompleteAccountRecoveryRequest) error

	// CreateAccountRecoveryCodes creates new set of recovery codes for a user, replacing and invalidating any previously owned codes.
	CreateAccountRecoveryCodes(ctx context.Context, req *proto.CreateAccountRecoveryCodesRequest) (*proto.RecoveryCodes, error)
	// GetAccountRecoveryToken returns a user token resource after verifying the token in
	// request is not expired and is of the correct recovery type.
	GetAccountRecoveryToken(ctx context.Context, req *proto.GetAccountRecoveryTokenRequest) (types.UserToken, error)
	// GetAccountRecoveryCodes returns the user in context their recovery codes resource without any secrets.
	GetAccountRecoveryCodes(ctx context.Context, req *proto.GetAccountRecoveryCodesRequest) (*proto.RecoveryCodes, error)

	// CreatePrivilegeToken creates a privilege token for the logged in user who has successfully re-authenticated with their second factor.
	// A privilege token allows users to perform privileged action eg: add/delete their MFA device.
	CreatePrivilegeToken(ctx context.Context, req *proto.CreatePrivilegeTokenRequest) (*types.UserTokenV3, error)

	// UpdateHeadlessAuthenticationState updates a headless authentication state.
	UpdateHeadlessAuthenticationState(ctx context.Context, id string, state types.HeadlessAuthenticationState, mfaResponse *proto.MFAAuthenticateResponse) error
	// GetHeadlessAuthentication retrieves a headless authentication by id.
	GetHeadlessAuthentication(ctx context.Context, id string) (*types.HeadlessAuthentication, error)
	// WatchPendingHeadlessAuthentications creates a watcher for pending headless authentication for the current user.
	WatchPendingHeadlessAuthentications(ctx context.Context) (types.Watcher, error)
}

// ProvisioningService is a service in control
// of adding new nodes, auth servers and proxies to the cluster
type ProvisioningService interface {
	// GetTokens returns a list of active invitation tokens for nodes and users
	GetTokens(ctx context.Context) (tokens []types.ProvisionToken, err error)

	// GetToken returns provisioning token
	GetToken(ctx context.Context, token string) (types.ProvisionToken, error)

	// DeleteToken deletes a given provisioning token on the auth server (CA). It
	// could be a reset password token or a machine token
	DeleteToken(ctx context.Context, token string) error

	// DeleteAllTokens deletes all provisioning tokens
	DeleteAllTokens() error

	// UpsertToken adds provisioning tokens for the auth server
	UpsertToken(ctx context.Context, token types.ProvisionToken) error

	// CreateToken creates a new provision token for the auth server
	CreateToken(ctx context.Context, token types.ProvisionToken) error

	// RegisterUsingToken calls the auth service API to register a new node via registration token
	// which has been previously issued via GenerateToken
	RegisterUsingToken(ctx context.Context, req *types.RegisterUsingTokenRequest) (*proto.Certs, error)
}

// ClientI is a client to Auth service
type ClientI interface {
	IdentityService
	ProvisioningService
	services.Trust
	events.AuditLogSessionStreamer
	events.Streamer
	apievents.Emitter
	services.Presence
	services.Access
	services.DynamicAccess
	services.DynamicAccessOracle
	services.Restrictions
	services.Apps
	services.Databases
	services.DatabaseServices
	services.Kubernetes
	services.WindowsDesktops
	services.SAMLIdPServiceProviders
	services.UserGroups
	services.Assistant
	WebService
	services.Status
	services.ClusterConfiguration
	services.SessionTrackerService
	services.ConnectionsDiagnostic
	services.SAMLIdPSession
	services.Integrations
	types.Events

	types.WebSessionsGetter
	types.WebTokensGetter

	// DevicesClient returns a Device Trust client.
	// Clients connecting to non-Enterprise clusters, or older Teleport versions,
	// still get a client when calling this method, but all RPCs will return
	// "not implemented" errors (as per the default gRPC behavior).
	DevicesClient() devicepb.DeviceTrustServiceClient

	// LoginRuleClient returns a client to the Login Rule gRPC service.
	// Clients connecting to non-Enterprise clusters, or older Teleport versions,
	// still get a client when calling this method, but all RPCs will return
	// "not implemented" errors (as per the default gRPC behavior).
	LoginRuleClient() loginrulepb.LoginRuleServiceClient

	// EmbeddingClient returns a client to the Embedding gRPC service.
	EmbeddingClient() assistpb.AssistEmbeddingServiceClient

	// NewKeepAliver returns a new instance of keep aliver
	NewKeepAliver(ctx context.Context) (types.KeepAliver, error)

	// RotateCertAuthority starts or restarts certificate authority rotation process.
	RotateCertAuthority(ctx context.Context, req RotateRequest) error

	// RotateExternalCertAuthority rotates external certificate authority,
	// this method is used to update only public keys and certificates of the
	// the certificate authorities of trusted clusters.
	RotateExternalCertAuthority(ctx context.Context, ca types.CertAuthority) error

	// ValidateTrustedCluster validates trusted cluster token with
	// main cluster, in case if validation is successful, main cluster
	// adds remote cluster
	ValidateTrustedCluster(context.Context, *ValidateTrustedClusterRequest) (*ValidateTrustedClusterResponse, error)

	// GetDomainName returns auth server cluster name
	GetDomainName(ctx context.Context) (string, error)

	// GetClusterCACert returns the PEM-encoded TLS certs for the local cluster.
	// If the cluster has multiple TLS certs, they will all be concatenated.
	GetClusterCACert(ctx context.Context) (*proto.GetClusterCACertResponse, error)

	// GenerateHostCerts generates new host certificates (signed
	// by the host certificate authority) for a node
	GenerateHostCerts(context.Context, *proto.HostCertsRequest) (*proto.Certs, error)
	// GenerateOpenSSHCert signs a SSH certificate with OpenSSH CA that
	// can be used to connect to Agentless nodes.
	GenerateOpenSSHCert(ctx context.Context, req *proto.OpenSSHCertRequest) (*proto.OpenSSHCert, error)
	// AuthenticateWebUser authenticates web user, creates and  returns web session
	// in case if authentication is successful
	AuthenticateWebUser(ctx context.Context, req AuthenticateUserRequest) (types.WebSession, error)
	// AuthenticateSSHUser authenticates SSH console user, creates and  returns a pair of signed TLS and SSH
	// short-lived certificates as a result
	AuthenticateSSHUser(ctx context.Context, req AuthenticateSSHRequest) (*SSHLoginResponse, error)

	// ProcessKubeCSR processes CSR request against Kubernetes CA, returns
	// signed certificate if successful.
	ProcessKubeCSR(req KubeCSR) (*KubeCSRResponse, error)

	// Ping gets basic info about the auth server.
	Ping(ctx context.Context) (proto.PingResponse, error)

	// CreateAppSession creates an application web session. Application web
	// sessions represent a browser session the client holds.
	CreateAppSession(context.Context, types.CreateAppSessionRequest) (types.WebSession, error)

	// CreateSnowflakeSession creates a Snowflake web session. Snowflake web
	// sessions represent Database Access Snowflake session the client holds.
	CreateSnowflakeSession(context.Context, types.CreateSnowflakeSessionRequest) (types.WebSession, error)

	// CreateSAMLIdPSession creates a SAML IdP. SAML IdP sessions represent
	// sessions created by the SAML identity provider.
	CreateSAMLIdPSession(context.Context, types.CreateSAMLIdPSessionRequest) (types.WebSession, error)

	// GenerateDatabaseCert generates client certificate used by a database
	// service to authenticate with the database instance.
	GenerateDatabaseCert(context.Context, *proto.DatabaseCertRequest) (*proto.DatabaseCertResponse, error)

	// GetWebSession queries the existing web session described with req.
	// Implements ReadAccessPoint.
	GetWebSession(ctx context.Context, req types.GetWebSessionRequest) (types.WebSession, error)

	// GetWebToken queries the existing web token described with req.
	// Implements ReadAccessPoint.
	GetWebToken(ctx context.Context, req types.GetWebTokenRequest) (types.WebToken, error)

	// GenerateAWSOIDCToken generates a token to be used to execute an AWS OIDC Integration action.
	GenerateAWSOIDCToken(ctx context.Context, req types.GenerateAWSOIDCTokenRequest) (string, error)

	// ResetAuthPreference resets cluster auth preference to defaults.
	ResetAuthPreference(ctx context.Context) error

	// ResetClusterNetworkingConfig resets cluster networking configuration to defaults.
	ResetClusterNetworkingConfig(ctx context.Context) error

	// ResetSessionRecordingConfig resets session recording configuration to defaults.
	ResetSessionRecordingConfig(ctx context.Context) error

	// GenerateWindowsDesktopCert generates client smartcard certificate used
	// by an RDP client to authenticate with Windows.
	GenerateWindowsDesktopCert(context.Context, *proto.WindowsDesktopCertRequest) (*proto.WindowsDesktopCertResponse, error)
	// GenerateCertAuthorityCRL generates an empty CRL for a CA.
	GenerateCertAuthorityCRL(context.Context, types.CertAuthType) ([]byte, error)

	// GetInventoryStatus gets basic status info about instance inventory.
	GetInventoryStatus(ctx context.Context, req proto.InventoryStatusRequest) (proto.InventoryStatusSummary, error)

	// PingInventory attempts to trigger a downstream ping against a connected instance.
	PingInventory(ctx context.Context, req proto.InventoryPingRequest) (proto.InventoryPingResponse, error)

	// SubmitUsageEvent submits an external usage event.
	SubmitUsageEvent(ctx context.Context, req *proto.SubmitUsageEventRequest) error

	// GetLicense returns the license used to start Teleport Enterprise
	GetLicense(ctx context.Context) (string, error)

	// ListReleases returns a list of Teleport Enterprise releases
	ListReleases(ctx context.Context) ([]*types.Release, error)

	// PluginsClient returns a Plugins client.
	// Clients connecting to non-Enterprise clusters, or older Teleport versions,
	// still get a plugins client when calling this method, but all RPCs will return
	// "not implemented" errors (as per the default gRPC behavior).
	PluginsClient() pluginspb.PluginServiceClient

	// SAMLIdPClient returns a SAML IdP client.
	// Clients connecting to non-Enterprise clusters, or older Teleport versions,
	// still get a SAML IdP client when calling this method, but all RPCs will return
	// "not implemented" errors (as per the default gRPC behavior).
	SAMLIdPClient() samlidppb.SAMLIdPServiceClient

	// OktaClient returns an Okta client.
	// Clients connecting to non-Enterprise clusters, or older Teleport versions,
	// still get an Okta client when calling this method, but all RPCs will return
	// "not implemented" errors (as per the default gRPC behavior).
	OktaClient() services.Okta

	// AccessListClient returns an access list client.
	// Clients connecting to  older Teleport versions, still get an access list client
	// when calling this method, but all RPCs will return "not implemented" errors
	// (as per the default gRPC behavior).
	AccessListClient() services.AccessLists

<<<<<<< HEAD
	// ResourceUsageClient returns a resource usage service client.
	// Clients connecting to non-Enterprise clusters, or older Teleport versions,
	// still get a client when calling this method, but all RPCs will return
	// "not implemented" errors (as per the default gRPC behavior).
	ResourceUsageClient() resourceusagepb.ResourceUsageServiceClient
=======
	// UserLoginStateClient returns a user login state client.
	// Clients connecting to  older Teleport versions, still get a user login state client
	// when calling this method, but all RPCs will return "not implemented" errors
	// (as per the default gRPC behavior).
	UserLoginStateClient() services.UserLoginStates
>>>>>>> 1f17e86a

	// CloneHTTPClient creates a new HTTP client with the same configuration.
	CloneHTTPClient(params ...roundtrip.ClientParam) (*HTTPClient, error)

	// GetResources returns a paginated list of resources.
	GetResources(ctx context.Context, req *proto.ListResourcesRequest) (*proto.ListResourcesResponse, error)

	// GetUserPreferences returns the user preferences for a given user.
	GetUserPreferences(ctx context.Context, req *userpreferencesv1.GetUserPreferencesRequest) (*userpreferencesv1.GetUserPreferencesResponse, error)

	// UpsertUserPreferences creates or updates user preferences for a given username.
	UpsertUserPreferences(ctx context.Context, req *userpreferencesv1.UpsertUserPreferencesRequest) error
}<|MERGE_RESOLUTION|>--- conflicted
+++ resolved
@@ -878,19 +878,17 @@
 	// (as per the default gRPC behavior).
 	AccessListClient() services.AccessLists
 
-<<<<<<< HEAD
+	// UserLoginStateClient returns a user login state client.
+	// Clients connecting to  older Teleport versions, still get a user login state client
+	// when calling this method, but all RPCs will return "not implemented" errors
+	// (as per the default gRPC behavior).
+	UserLoginStateClient() services.UserLoginStates
+
 	// ResourceUsageClient returns a resource usage service client.
 	// Clients connecting to non-Enterprise clusters, or older Teleport versions,
 	// still get a client when calling this method, but all RPCs will return
 	// "not implemented" errors (as per the default gRPC behavior).
 	ResourceUsageClient() resourceusagepb.ResourceUsageServiceClient
-=======
-	// UserLoginStateClient returns a user login state client.
-	// Clients connecting to  older Teleport versions, still get a user login state client
-	// when calling this method, but all RPCs will return "not implemented" errors
-	// (as per the default gRPC behavior).
-	UserLoginStateClient() services.UserLoginStates
->>>>>>> 1f17e86a
 
 	// CloneHTTPClient creates a new HTTP client with the same configuration.
 	CloneHTTPClient(params ...roundtrip.ClientParam) (*HTTPClient, error)
