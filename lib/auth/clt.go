--- conflicted
+++ resolved
@@ -18,7 +18,6 @@
 
 import (
 	"context"
-	"fmt"
 	"net"
 	"net/url"
 	"time"
@@ -137,30 +136,6 @@
 	return trace.NotImplemented(notImplementedMessage)
 }
 
-<<<<<<< HEAD
-=======
-// RotateCertAuthority starts or restarts certificate authority rotation process.
-func (c *Client) RotateCertAuthority(ctx context.Context, req RotateRequest) error {
-	_, err := c.PostJSON(ctx, c.Endpoint("authorities", string(req.Type), "rotate"), req)
-	return trace.Wrap(err)
-}
-
-// RotateExternalCertAuthority rotates external certificate authority,
-// this method is used to update only public keys and certificates of the
-// the certificate authorities of trusted clusters.
-func (c *Client) RotateExternalCertAuthority(ctx context.Context, ca types.CertAuthority) error {
-	if err := services.ValidateCertAuthority(ca); err != nil {
-		return trace.Wrap(err)
-	}
-	data, err := services.MarshalCertAuthority(ca)
-	if err != nil {
-		return trace.Wrap(err)
-	}
-	_, err = c.PostJSON(ctx, c.Endpoint("authorities", string(ca.GetType()), "rotate", "external"),
-		&rotateExternalCertAuthorityRawReq{CA: data})
-	return trace.Wrap(err)
-}
-
 // UpsertCertAuthority updates or inserts new cert authority
 func (c *Client) UpsertCertAuthority(ctx context.Context, ca types.CertAuthority) error {
 	if err := services.ValidateCertAuthority(ca); err != nil {
@@ -174,19 +149,13 @@
 	// Fallback to HTTP API
 	// DELETE IN 14.0.0
 	case trace.IsNotImplemented(err):
-		data, err := services.MarshalCertAuthority(ca)
-		if err != nil {
-			return trace.Wrap(err)
-		}
-		_, err = c.PostJSON(ctx, c.Endpoint("authorities", string(ca.GetType())),
-			&upsertCertAuthorityRawReq{CA: data})
+		err := c.HTTPClient.UpsertCertAuthority(ctx, ca)
 		return trace.Wrap(err)
 	default:
 		return trace.Wrap(err)
 	}
 }
 
->>>>>>> acb255cd
 // CompareAndSwapCertAuthority updates existing cert authority if the existing cert authority
 // value matches the value stored in the backend.
 func (c *Client) CompareAndSwapCertAuthority(new, existing types.CertAuthority) error {
@@ -227,13 +196,7 @@
 	// Fallback to HTTP API
 	// DELETE IN 14.0.0
 	case trace.IsNotImplemented(err):
-		out, err := c.Get(ctx, c.Endpoint("authorities", string(id.Type), id.DomainName), url.Values{
-			"load_keys": []string{fmt.Sprintf("%t", loadSigningKeys)},
-		})
-		if err != nil {
-			return nil, trace.Wrap(err)
-		}
-		ca, err := services.UnmarshalCertAuthority(out.Bytes())
+		ca, err := c.HTTPClient.GetCertAuthority(ctx, id, loadSigningKeys)
 		return ca, trace.Wrap(err)
 	default:
 		return nil, trace.Wrap(err)
