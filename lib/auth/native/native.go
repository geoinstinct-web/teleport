--- conflicted
+++ resolved
@@ -106,201 +106,11 @@
 	}
 }
 
-<<<<<<< HEAD
-// PrecomputeKeys sets this package into a mode where a small backlog of keys are
-// computed in advance.  This should only be enabled if large spikes in key computation
-// are expected (e.g. in auth/proxy services).  Safe to double-call.
-func PrecomputeKeys() {
-	startPrecomputeOnce.Do(func() {
-		go precomputeKeys()
-	})
-}
-
-// keygen is a key generator that precomputes keys to provide quick access to
-// public/private key pairs.
-type Keygen struct {
-	ctx    context.Context
-	cancel context.CancelFunc
-
-	// clock is used to control time.
-	clock clockwork.Clock
-}
-
-// KeygenOption is a functional optional argument for key generator
-type KeygenOption func(k *Keygen)
-
-// SetClock sets the clock to use for key generation.
-func SetClock(clock clockwork.Clock) KeygenOption {
-	return func(k *Keygen) {
-		k.clock = clock
-	}
-}
-
-// New returns a new key generator.
-func New(ctx context.Context, opts ...KeygenOption) *Keygen {
-	ctx, cancel := context.WithCancel(ctx)
-	k := &Keygen{
-		ctx:    ctx,
-		cancel: cancel,
-		clock:  clockwork.NewRealClock(),
-	}
-	for _, opt := range opts {
-		opt(k)
-	}
-
-	return k
-}
-
-// Close stops the precomputation of keys (if enabled) and releases all resources.
-func (k *Keygen) Close() {
-	k.cancel()
-}
-
-// GenerateKeyPair returns fresh priv/pub keypair, takes about 300ms to
-// execute.
-func (k *Keygen) GenerateKeyPair() ([]byte, []byte, error) {
-	return GenerateKeyPair()
-}
-
-// GenerateHostCert generates a host certificate with the passed in parameters.
-// The private key of the CA to sign the certificate must be provided.
-func (k *Keygen) GenerateHostCert(c services.HostCertParams) ([]byte, error) {
-	if err := c.Check(); err != nil {
-		return nil, trace.Wrap(err)
-	}
-
-	return k.GenerateHostCertWithoutValidation(c)
-}
-
-// GenerateHostCertWithoutValidation generates a host certificate with the
-// passed in parameters without validating them. For use in tests only.
-func (k *Keygen) GenerateHostCertWithoutValidation(c services.HostCertParams) ([]byte, error) {
-	pubKey, _, _, _, err := ssh.ParseAuthorizedKey(c.PublicHostKey)
-	if err != nil {
-		return nil, trace.Wrap(err)
-	}
-
-	// Build a valid list of principals from the HostID and NodeName and then
-	// add in any additional principals passed in.
-	principals := BuildPrincipals(c.HostID, c.NodeName, c.ClusterName, types.SystemRoles{c.Role})
-	principals = append(principals, c.Principals...)
-	if len(principals) == 0 {
-		return nil, trace.BadParameter("no principals provided: %v, %v, %v",
-			c.HostID, c.NodeName, c.Principals)
-	}
-	principals = apiutils.Deduplicate(principals)
-
-	// create certificate
-	validBefore := uint64(ssh.CertTimeInfinity)
-	if c.TTL != 0 {
-		b := k.clock.Now().UTC().Add(c.TTL)
-		validBefore = uint64(b.Unix())
-	}
-	cert := &ssh.Certificate{
-		ValidPrincipals: principals,
-		Key:             pubKey,
-		ValidAfter:      uint64(k.clock.Now().UTC().Add(-1 * time.Minute).Unix()),
-		ValidBefore:     validBefore,
-		CertType:        ssh.HostCert,
-	}
-	cert.Permissions.Extensions = make(map[string]string)
-	cert.Permissions.Extensions[utils.CertExtensionRole] = c.Role.String()
-	cert.Permissions.Extensions[utils.CertExtensionAuthority] = c.ClusterName
-
-	// sign host certificate with private signing key of certificate authority
-	if err := cert.SignCert(rand.Reader, c.CASigner); err != nil {
-		return nil, trace.Wrap(err)
-	}
-
-	log.Debugf("Generated SSH host certificate for role %v with principals: %v.",
-		c.Role, principals)
-	return ssh.MarshalAuthorizedKey(cert), nil
-}
-
-// GenerateUserCert generates a user ssh certificate with the passed in parameters.
-// The private key of the CA to sign the certificate must be provided.
-func (k *Keygen) GenerateUserCert(c services.UserCertParams) ([]byte, error) {
-	if err := c.CheckAndSetDefaults(); err != nil {
-		return nil, trace.Wrap(err, "error validating UserCertParams")
-	}
-	return k.GenerateUserCertWithoutValidation(c)
-}
-
-// sourceAddress is a critical option that defines IP addresses (in CIDR notation)
-// from which this certificate is accepted for authentication.
-// See: https://cvsweb.openbsd.org/src/usr.bin/ssh/PROTOCOL.certkeys?annotate=HEAD.
-const sourceAddress = "source-address"
-
-// GenerateUserCertWithoutValidation generates a user ssh certificate with the
-// passed in parameters without validating them.
-func (k *Keygen) GenerateUserCertWithoutValidation(c services.UserCertParams) ([]byte, error) {
-	pubKey, _, _, _, err := ssh.ParseAuthorizedKey(c.PublicUserKey)
-	if err != nil {
-		return nil, trace.Wrap(err)
-	}
-	validBefore := uint64(ssh.CertTimeInfinity)
-	if c.TTL != 0 {
-		b := k.clock.Now().UTC().Add(c.TTL)
-		validBefore = uint64(b.Unix())
-		log.Debugf("generated user key for %v with expiry on (%v) %v", c.AllowedLogins, validBefore, b)
-	}
-	cert := &ssh.Certificate{
-		// we have to use key id to identify teleport user
-		KeyId:           c.Username,
-		ValidPrincipals: c.AllowedLogins,
-		Key:             pubKey,
-		ValidAfter:      uint64(k.clock.Now().UTC().Add(-1 * time.Minute).Unix()),
-		ValidBefore:     validBefore,
-		CertType:        ssh.UserCert,
-	}
-	cert.Permissions.Extensions = map[string]string{
-		teleport.CertExtensionPermitPTY: "",
-	}
-	if c.PermitX11Forwarding {
-		cert.Permissions.Extensions[teleport.CertExtensionPermitX11Forwarding] = ""
-	}
-	if c.PermitAgentForwarding {
-		cert.Permissions.Extensions[teleport.CertExtensionPermitAgentForwarding] = ""
-	}
-	if c.PermitPortForwarding {
-		cert.Permissions.Extensions[teleport.CertExtensionPermitPortForwarding] = ""
-	}
-	if c.MFAVerified != "" {
-		cert.Permissions.Extensions[teleport.CertExtensionMFAVerified] = c.MFAVerified
-	}
-	if !c.PreviousIdentityExpires.IsZero() {
-		cert.Permissions.Extensions[teleport.CertExtensionPreviousIdentityExpires] = c.PreviousIdentityExpires.Format(time.RFC3339)
-	}
-	if c.ClientIP != "" {
-		cert.Permissions.Extensions[teleport.CertExtensionClientIP] = c.ClientIP
-	}
-	if c.Impersonator != "" {
-		cert.Permissions.Extensions[teleport.CertExtensionImpersonator] = c.Impersonator
-	}
-	if c.DisallowReissue {
-		cert.Permissions.Extensions[teleport.CertExtensionDisallowReissue] = ""
-	}
-	if c.Renewable {
-		cert.Permissions.Extensions[teleport.CertExtensionRenewable] = ""
-	}
-	if c.Generation > 0 {
-		cert.Permissions.Extensions[teleport.CertExtensionGeneration] = fmt.Sprint(c.Generation)
-	}
-	if c.AllowedResourceIDs != "" {
-		cert.Permissions.Extensions[teleport.CertExtensionAllowedResources] = c.AllowedResourceIDs
-	}
-	if c.ConnectionDiagnosticID != "" {
-		cert.Permissions.Extensions[teleport.CertExtensionConnectionDiagnosticID] = c.ConnectionDiagnosticID
-	}
-	if c.PrivateKeyPolicy != "" {
-		cert.Permissions.Extensions[teleport.CertExtensionPrivateKeyPolicy] = string(c.PrivateKeyPolicy)
-=======
 func precomputeTestKeys() {
 	testKeys, err := generateTestKeys()
 	if err != nil {
 		// Use only in tests. Safe to panic.
 		panic(err)
->>>>>>> 29d18c93
 	}
 
 	for {
