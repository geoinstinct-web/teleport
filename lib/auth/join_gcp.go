--- conflicted
+++ resolved
@@ -48,15 +48,11 @@
 
 	claims, err := a.gcpIDTokenValidator.Validate(ctx, req.IDToken)
 	if err != nil {
-<<<<<<< HEAD
-		return nil, trace.Wrap(err)
-=======
 		log.WithFields(logrus.Fields{
 			"claims": claims,
 			"token":  pt.GetName(),
 		}).WithError(err).Warn("Unable to validate GCP IDToken")
-		return trace.Wrap(err)
->>>>>>> 0f60bf28
+		return nil, trace.Wrap(err)
 	}
 
 	log.WithFields(logrus.Fields{
