/*
Copyright 2015-2021 Gravitational, Inc.

Licensed under the Apache License, Version 2.0 (the "License");
you may not use this file except in compliance with the License.
You may obtain a copy of the License at

    http://www.apache.org/licenses/LICENSE-2.0

Unless required by applicable law or agreed to in writing, software
distributed under the License is distributed on an "AS IS" BASIS,
WITHOUT WARRANTIES OR CONDITIONS OF ANY KIND, either express or implied.
See the License for the specific language governing permissions and
limitations under the License.
*/

package auth

import (
	"context"
	"crypto/ecdsa"
	"crypto/tls"
	"crypto/x509"
	"crypto/x509/pkix"
	"fmt"
	"net"
	"strings"
	"time"

	"github.com/gravitational/teleport"
	apidefaults "github.com/gravitational/teleport/api/defaults"
	"github.com/gravitational/teleport/api/types"
	apievents "github.com/gravitational/teleport/api/types/events"
	apisshutils "github.com/gravitational/teleport/api/utils/sshutils"
	"github.com/gravitational/teleport/lib"
	"github.com/gravitational/teleport/lib/auth/u2f"
	"github.com/gravitational/teleport/lib/backend"
	"github.com/gravitational/teleport/lib/defaults"
	"github.com/gravitational/teleport/lib/events"
	"github.com/gravitational/teleport/lib/modules"
	"github.com/gravitational/teleport/lib/services"
	"github.com/gravitational/teleport/lib/services/local"
	"github.com/gravitational/teleport/lib/sshca"
	"github.com/gravitational/teleport/lib/sshutils"
	"github.com/gravitational/teleport/lib/tlsca"
	"github.com/gravitational/teleport/lib/utils"

	"github.com/gravitational/trace"
	"github.com/sirupsen/logrus"
	"golang.org/x/crypto/ssh"
)

var log = logrus.WithFields(logrus.Fields{
	trace.Component: teleport.ComponentAuth,
})

// InitConfig is auth server init config
type InitConfig struct {
	// Backend is auth backend to use
	Backend backend.Backend

	// Authority is key generator that we use
	Authority sshca.Authority

	// HostUUID is a UUID of this host
	HostUUID string

	// NodeName is the DNS name of the node
	NodeName string

	// ClusterName stores the FQDN of the signing CA (its certificate will have this
	// name embedded). It is usually set to the GUID of the host the Auth service runs on
	ClusterName types.ClusterName

	// Authorities is a list of pre-configured authorities to supply on first start
	Authorities []types.CertAuthority

	// Resources is a list of previously backed-up resources used to
	// bootstrap backend on first start.
	Resources []types.Resource

	// AuthServiceName is a human-readable name of this CA. If several Auth services are running
	// (managing multiple teleport clusters) this field is used to tell them apart in UIs
	// It usually defaults to the hostname of the machine the Auth service runs on.
	AuthServiceName string

	// DataDir is the full path to the directory where keys, events and logs are kept
	DataDir string

	// ReverseTunnels is a list of reverse tunnels statically supplied
	// in configuration, so auth server will init the tunnels on the first start
	ReverseTunnels []types.ReverseTunnel

	// OIDCConnectors is a list of trusted OpenID Connect identity providers
	// in configuration, so auth server will init the tunnels on the first start
	OIDCConnectors []types.OIDCConnector

	// Trust is a service that manages users and credentials
	Trust services.Trust

	// Presence service is a discovery and hearbeat tracker
	Presence services.Presence

	// Provisioner is a service that keeps track of provisioning tokens
	Provisioner services.Provisioner

	// Identity is a service that manages users and credentials
	Identity services.Identity

	// Access is service controlling access to resources
	Access services.Access

	// DynamicAccessExt is a service that manages dynamic RBAC.
	DynamicAccessExt services.DynamicAccessExt

	// Events is an event service
	Events types.Events

	// ClusterConfiguration is a services that holds cluster wide configuration.
	ClusterConfiguration services.ClusterConfiguration

	// Roles is a set of roles to create
	Roles []types.Role

	// StaticTokens are pre-defined host provisioning tokens supplied via config file for
	// environments where paranoid security is not needed
	//StaticTokens []services.ProvisionToken
	StaticTokens types.StaticTokens

	// AuthPreference defines the authentication type (local, oidc) and second
	// factor (off, otp, u2f) passed in from a configuration file.
	AuthPreference types.AuthPreference

	// AuditLog is used for emitting events to audit log.
	AuditLog events.IAuditLog

	// ClusterConfig holds cluster level configuration.
	ClusterConfig types.ClusterConfig

	// ClusterAuditConfig holds cluster audit configuration.
	ClusterAuditConfig types.ClusterAuditConfig

	// ClusterNetworkingConfig holds cluster networking configuration.
	ClusterNetworkingConfig types.ClusterNetworkingConfig

	// SessionRecordingConfig holds session recording configuration.
	SessionRecordingConfig types.SessionRecordingConfig

	// SkipPeriodicOperations turns off periodic operations
	// used in tests that don't need periodc operations.
	SkipPeriodicOperations bool

	// CipherSuites is a list of ciphersuites that the auth server supports.
	CipherSuites []uint16

	// CASigningAlg is a signing algorithm used for SSH (certificate and
	// handshake) signatures for both host and user CAs. This option only
	// affects newly-created CAs.
	CASigningAlg *string

	// Emitter is events emitter, used to submit discrete events
	Emitter apievents.Emitter

	// Streamer is events sessionstreamer, used to create continuous
	// session related streams
	Streamer events.Streamer
}

// Init instantiates and configures an instance of AuthServer
func Init(cfg InitConfig, opts ...ServerOption) (*Server, error) {
	if cfg.DataDir == "" {
		return nil, trace.BadParameter("DataDir: data dir can not be empty")
	}
	if cfg.HostUUID == "" {
		return nil, trace.BadParameter("HostUUID: host UUID can not be empty")
	}

	ctx := context.TODO()

	domainName := cfg.ClusterName.GetClusterName()
	lock, err := backend.AcquireLock(ctx, cfg.Backend, domainName, 30*time.Second)
	if err != nil {
		return nil, trace.Wrap(err)
	}
	defer lock.Release(ctx, cfg.Backend)

	// check that user CA and host CA are present and set the certs if needed
	asrv, err := NewServer(&cfg, opts...)
	if err != nil {
		return nil, trace.Wrap(err)
	}

	// if resources are supplied, use them to bootstrap backend state
	// on initial startup.
	if len(cfg.Resources) > 0 {
		firstStart, err := isFirstStart(asrv, cfg)
		if err != nil {
			return nil, trace.Wrap(err)
		}
		if firstStart {
			log.Infof("Applying %v bootstrap resources (first initialization)", len(cfg.Resources))
			if err := checkResourceConsistency(domainName, cfg.Resources...); err != nil {
				return nil, trace.Wrap(err, "refusing to bootstrap backend")
			}
			if err := local.CreateResources(ctx, cfg.Backend, cfg.Resources...); err != nil {
				return nil, trace.Wrap(err, "backend bootstrap failed")
			}
		} else {
			log.Warnf("Ignoring %v bootstrap resources (previously initialized)", len(cfg.Resources))
		}
	}

	// Set the ciphersuites that this auth server supports.
	asrv.cipherSuites = cfg.CipherSuites

	// INTERNAL: Authorities (plus Roles) and ReverseTunnels don't follow the
	// same pattern as the rest of the configuration (they are not configuration
	// singletons). However, we need to keep them around while Telekube uses them.
	for _, role := range cfg.Roles {
		if err := asrv.UpsertRole(ctx, role); err != nil {
			return nil, trace.Wrap(err)
		}
		log.Infof("Created role: %v.", role)
	}
	for i := range cfg.Authorities {
		ca := cfg.Authorities[i]
		// Don't re-create CA if it already exists, otherwise
		// the existing cluster configuration will be corrupted;
		// this part of code is only used in tests.
		if err := asrv.Trust.CreateCertAuthority(ca); err != nil {
			if !trace.IsAlreadyExists(err) {
				return nil, trace.Wrap(err)
			}
		} else {
			log.Infof("Created trusted certificate authority: %q, type: %q.", ca.GetName(), ca.GetType())
		}
	}
	for _, tunnel := range cfg.ReverseTunnels {
		if err := asrv.UpsertReverseTunnel(tunnel); err != nil {
			return nil, trace.Wrap(err)
		}
		log.Infof("Created reverse tunnel: %v.", tunnel)
	}

	err = asrv.SetClusterAuditConfig(ctx, cfg.ClusterAuditConfig)
	if err != nil {
		return nil, trace.Wrap(err)
	}

	err = initSetClusterNetworkingConfig(ctx, asrv, cfg.ClusterNetworkingConfig)
	if err != nil {
		return nil, trace.Wrap(err)
	}

	err = initSetSessionRecordingConfig(ctx, asrv, cfg.SessionRecordingConfig)
	if err != nil {
		return nil, trace.Wrap(err)
	}

	err = initSetAuthPreference(asrv, cfg.AuthPreference)
	if err != nil {
		return nil, trace.Wrap(err)
	}

	// The first Auth Server that starts gets to set the name of the cluster.
	// If a cluster name/ID is already stored in the backend, the attempt to set
	// a new name returns an AlreadyExists error.
	err = asrv.SetClusterName(cfg.ClusterName)
	if err != nil && !trace.IsAlreadyExists(err) {
		return nil, trace.Wrap(err)
	}
	// If the cluster name has already been set, log a warning if the user
	// is trying to change the name.
	if trace.IsAlreadyExists(err) {
		// Get current name of cluster from the backend.
		cn, err := asrv.ClusterConfiguration.GetClusterName()
		if err != nil {
			return nil, trace.Wrap(err)
		}
		if cn.GetClusterName() != cfg.ClusterName.GetClusterName() {
			warnMessage := "Cannot rename cluster to %q: continuing with %q. Teleport " +
				"clusters can not be renamed once they are created. You are seeing this " +
				"warning for one of two reasons. Either you have not set \"cluster_name\" in " +
				"Teleport configuration and changed the hostname of the auth server or you " +
				"are trying to change the value of \"cluster_name\"."
			log.Warnf(warnMessage,
				cfg.ClusterName.GetClusterName(),
				cn.GetClusterName())
		}
		// Override user passed in cluster name with what is in the backend.
		cfg.ClusterName = cn
	}
	log.Debugf("Cluster configuration: %v.", cfg.ClusterName)

	err = asrv.SetStaticTokens(cfg.StaticTokens)
	if err != nil {
		return nil, trace.Wrap(err)
	}
	log.Infof("Updating cluster configuration: %v.", cfg.StaticTokens)

	// always create the default namespace
	err = asrv.UpsertNamespace(types.NewNamespace(apidefaults.Namespace))
	if err != nil {
		return nil, trace.Wrap(err)
	}
	log.Infof("Created namespace: %q.", apidefaults.Namespace)

	// always create a default admin role
	defaultRole := services.NewAdminRole()
	err = asrv.CreateRole(defaultRole)
	if err != nil && !trace.IsAlreadyExists(err) {
		return nil, trace.Wrap(err)
	}
	if !trace.IsAlreadyExists(err) {
		log.Infof("Created default admin role: %q.", defaultRole.GetName())
	}

	// generate a user certificate authority if it doesn't exist
	_, err = asrv.GetCertAuthority(types.CertAuthID{DomainName: cfg.ClusterName.GetClusterName(), Type: types.UserCA}, true)
	if err != nil {
		if !trace.IsNotFound(err) {
			return nil, trace.Wrap(err)
		}

		log.Infof("First start: generating user certificate authority.")
		priv, pub, err := asrv.GenerateKeyPair("")
		if err != nil {
			return nil, trace.Wrap(err)
		}

		keyPEM, certPEM, err := tlsca.GenerateSelfSignedCA(pkix.Name{
			CommonName:   cfg.ClusterName.GetClusterName(),
			Organization: []string{cfg.ClusterName.GetClusterName()},
		}, nil, defaults.CATTL)
		if err != nil {
			return nil, trace.Wrap(err)
		}
		sigAlg := defaults.CASignatureAlgorithm
		if cfg.CASigningAlg != nil && *cfg.CASigningAlg != "" {
			sigAlg = *cfg.CASigningAlg
		}

		userCA := &types.CertAuthorityV2{
			Kind:    types.KindCertAuthority,
			Version: types.V2,
			Metadata: types.Metadata{
				Name:      cfg.ClusterName.GetClusterName(),
				Namespace: apidefaults.Namespace,
			},
			Spec: types.CertAuthoritySpecV2{
				ClusterName: cfg.ClusterName.GetClusterName(),
				Type:        types.UserCA,
				ActiveKeys: types.CAKeySet{
					SSH: []*types.SSHKeyPair{{
						PrivateKey: priv,
						// TODO: update when HSMs are supported in the config
						PrivateKeyType: types.PrivateKeyType_RAW,
						PublicKey:      pub,
					}},
					TLS: []*types.TLSKeyPair{{
						Cert: certPEM,
						Key:  keyPEM,
						// TODO: update when HSMs are supported in the config
						KeyType: types.PrivateKeyType_RAW,
					}},
				},
				SigningAlg: sshutils.ParseSigningAlg(sigAlg),
			},
		}

		if err := asrv.Trust.UpsertCertAuthority(userCA); err != nil {
			return nil, trace.Wrap(err)
		}
	}

	// generate a host certificate authority if it doesn't exist
	_, err = asrv.GetCertAuthority(types.CertAuthID{DomainName: cfg.ClusterName.GetClusterName(), Type: types.HostCA}, true)
	if err != nil {
		if !trace.IsNotFound(err) {
			return nil, trace.Wrap(err)
		}

		log.Infof("First start: generating host certificate authority.")
		priv, pub, err := asrv.GenerateKeyPair("")
		if err != nil {
			return nil, trace.Wrap(err)
		}

		keyPEM, certPEM, err := tlsca.GenerateSelfSignedCA(pkix.Name{
			CommonName:   cfg.ClusterName.GetClusterName(),
			Organization: []string{cfg.ClusterName.GetClusterName()},
		}, nil, defaults.CATTL)
		if err != nil {
			return nil, trace.Wrap(err)
		}
		sigAlg := defaults.CASignatureAlgorithm
		if cfg.CASigningAlg != nil && *cfg.CASigningAlg != "" {
			sigAlg = *cfg.CASigningAlg
		}

		hostCA := &types.CertAuthorityV2{
			Kind:    types.KindCertAuthority,
			Version: types.V2,
			Metadata: types.Metadata{
				Name:      cfg.ClusterName.GetClusterName(),
				Namespace: apidefaults.Namespace,
			},
			Spec: types.CertAuthoritySpecV2{
				ClusterName: cfg.ClusterName.GetClusterName(),
				Type:        types.HostCA,
				ActiveKeys: types.CAKeySet{
					SSH: []*types.SSHKeyPair{{
						PrivateKey: priv,
						// TODO: update when HSMs are supported in the config
						PrivateKeyType: types.PrivateKeyType_RAW,
						PublicKey:      pub,
					}},
					TLS: []*types.TLSKeyPair{{
						Cert: certPEM,
						Key:  keyPEM,
						// TODO: update when HSMs are supported in the config
						KeyType: types.PrivateKeyType_RAW,
					}},
				},
				SigningAlg: sshutils.ParseSigningAlg(sigAlg),
			},
		}
		if err := asrv.Trust.UpsertCertAuthority(hostCA); err != nil {
			return nil, trace.Wrap(err)
		}
	}

	// If a JWT signer does not exist for this cluster, create one.
	_, err = asrv.GetCertAuthority(types.CertAuthID{
		DomainName: cfg.ClusterName.GetClusterName(),
		Type:       types.JWTSigner,
	}, true)
	if err != nil && !trace.IsNotFound(err) {
		return nil, trace.Wrap(err)
	}
	if trace.IsNotFound(err) {
		log.Infof("Migrate: Adding JWT key to existing cluster %q.", cfg.ClusterName.GetClusterName())

		jwtSigner, err := services.NewJWTAuthority(cfg.ClusterName.GetClusterName())
		if err != nil {
			return nil, trace.Wrap(err)
		}
		if err := asrv.Trust.UpsertCertAuthority(jwtSigner); err != nil {
			return nil, trace.Wrap(err)
		}
	}

	if lib.IsInsecureDevMode() {
		warningMessage := "Starting teleport in insecure mode. This is " +
			"dangerous! Sensitive information will be logged to console and " +
			"certificates will not be verified. Proceed with caution!"
		log.Warn(warningMessage)
	}

	// Migrate any legacy resources to new format.
	err = migrateLegacyResources(ctx, cfg, asrv)
	if err != nil {
		return nil, trace.Wrap(err)
	}

	// Create presets - convenience and example resources.
	err = createPresets(ctx, asrv)
	if err != nil {
		return nil, trace.Wrap(err)
	}

	if !cfg.SkipPeriodicOperations {
		log.Infof("Auth server is running periodic operations.")
		go asrv.runPeriodicOperations()
	} else {
		log.Infof("Auth server is skipping periodic operations.")
	}

	return asrv, nil
}

func initSetAuthPreference(asrv *Server, newAuthPref types.AuthPreference) error {
	storedAuthPref, err := asrv.GetAuthPreference()
	if err != nil {
		if !trace.IsNotFound(err) {
			return trace.Wrap(err)
		}
	}
	shouldReplace, err := shouldInitReplaceResourceWithOrigin(storedAuthPref, newAuthPref)
	if err != nil {
		return trace.Wrap(err)
	}
	if shouldReplace {
		if err := asrv.SetAuthPreference(newAuthPref); err != nil {
			return trace.Wrap(err)
		}
		log.Infof("Updating cluster auth preference: %v.", newAuthPref)
	}
	return nil
}

func initSetClusterNetworkingConfig(ctx context.Context, asrv *Server, newNetConfig types.ClusterNetworkingConfig) error {
	storedNetConfig, err := asrv.GetClusterNetworkingConfig(ctx)
	if err != nil {
		if !trace.IsNotFound(err) {
			return trace.Wrap(err)
		}
	}
	shouldReplace, err := shouldInitReplaceResourceWithOrigin(storedNetConfig, newNetConfig)
	if err != nil {
		return trace.Wrap(err)
	}
	if shouldReplace {
		if err := asrv.SetClusterNetworkingConfig(ctx, newNetConfig); err != nil {
			return trace.Wrap(err)
		}
		log.Infof("Updating cluster networking configuration: %v.", newNetConfig)
	}
	return nil
}

func initSetSessionRecordingConfig(ctx context.Context, asrv *Server, newRecConfig types.SessionRecordingConfig) error {
	storedRecConfig, err := asrv.GetSessionRecordingConfig(ctx)
	if err != nil {
		if !trace.IsNotFound(err) {
			return trace.Wrap(err)
		}
	}
	shouldReplace, err := shouldInitReplaceResourceWithOrigin(storedRecConfig, newRecConfig)
	if err != nil {
		return trace.Wrap(err)
	}
	if shouldReplace {
		if err := asrv.SetSessionRecordingConfig(ctx, newRecConfig); err != nil {
			return trace.Wrap(err)
		}
		log.Infof("Updating session recording configuration: %v.", newRecConfig)
	}
	return nil
}

// shouldInitReplaceResourceWithOrigin determines whether the candidate
// resource should be used to replace the stored resource during auth server
// initialization.  Dynamically configured resources must not be overwritten
// when the corresponding file config is left unspecified (i.e., by defaults).
func shouldInitReplaceResourceWithOrigin(stored, candidate types.ResourceWithOrigin) (bool, error) {
	if candidate == nil || (candidate.Origin() != types.OriginDefaults && candidate.Origin() != types.OriginConfigFile) {
		return false, trace.BadParameter("candidate origin must be either defaults or config-file (this is a bug)")
	}

	// If there is no resource stored in the backend or it was not dynamically
	// configured, the candidate resource should be stored in the backend.
	if stored == nil || stored.Origin() != types.OriginDynamic {
		return true, nil
	}

	// If the candidate resource is explicitly configured in the config file,
	// store this config-file resource in the backend no matter what.
	if candidate.Origin() == types.OriginConfigFile {
		// Log a warning when about to overwrite a dynamically configured resource.
		if stored.Origin() == types.OriginDynamic {
			log.Warnf("Stored %v resource that was configured dynamically is about to be discarded in favor of explicit file configuration.", stored.GetKind())
		}
		return true, nil
	}

	// The resource in the backend was configured dynamically, and there is no
	// more authoritative file configuration to replace it.  Keep the stored
	// dynamic resource.
	return false, nil
}

func migrateLegacyResources(ctx context.Context, cfg InitConfig, asrv *Server) error {
	err := migrateOSS(ctx, asrv)
	if err != nil {
		return trace.Wrap(err)
	}

	err = migrateRemoteClusters(ctx, asrv)
	if err != nil {
		return trace.Wrap(err)
	}

	err = migrateRoleOptions(ctx, asrv)
	if err != nil {
		return trace.Wrap(err)
	}

	if err := migrateMFADevices(ctx, asrv); err != nil {
		return trace.Wrap(err)
	}

<<<<<<< HEAD
	if err := migrateClusterID(ctx, asrv); err != nil {
		return trace.Wrap(err)
=======
	if err := migrateCertAuthorities(ctx, asrv); err != nil {
		return trace.Wrap(err, "fail to migrate certificate authorities to the v7 storage format: %v; please report this at https://github.com/gravitational/teleport/issues/new?assignees=&labels=bug&template=bug_report.md including the *redacted* output of 'tctl get cert_authority'", err)
>>>>>>> d4247cb1
	}

	return nil
}

// createPresets creates preset resources - roles
func createPresets(ctx context.Context, asrv *Server) error {
	roles := []types.Role{
		services.NewPresetEditorRole(),
		services.NewPresetAccessRole(),
		services.NewPresetAuditorRole()}
	for _, role := range roles {
		err := asrv.CreateRole(role)
		if err != nil {
			if !trace.IsAlreadyExists(err) {
				return trace.Wrap(err, "failed to create preset role")
			}
		}
	}
	return nil
}

const migrationAbortedMessage = "migration to RBAC has aborted because of the backend error, restart teleport to try again"

// migrateOSS performs migration to enable role-based access controls
// to open source users. It creates a less privileged role 'ossuser'
// and migrates all users and trusted cluster mappings to it
// this function can be called multiple times
// DELETE IN(7.0)
func migrateOSS(ctx context.Context, asrv *Server) error {
	if modules.GetModules().BuildType() != modules.BuildOSS {
		return nil
	}
	role := services.NewDowngradedOSSAdminRole()
	existing, err := asrv.GetRole(ctx, role.GetName())
	if err != nil {
		return trace.Wrap(err, "expected to find built-in admin role")
	}
	_, ok := existing.GetMetadata().Labels[teleport.OSSMigratedV6]
	if ok {
		log.Debugf("Admin role is already migrated, skipping OSS migration.")
		// Role is created, assume that migration has been completed.
		// To re-run the migration, users can remove migrated label from the role
		return nil
	}
	err = asrv.UpsertRole(ctx, role)
	updatedRoles := 0
	if err != nil {
		return trace.Wrap(err, migrationAbortedMessage)
	}
	if err == nil {
		updatedRoles++
		log.Infof("Enabling RBAC in OSS Teleport. Migrating users, roles and trusted clusters.")
	}
	migratedUsers, err := migrateOSSUsers(ctx, role, asrv)
	if err != nil {
		return trace.Wrap(err, migrationAbortedMessage)
	}

	migratedTcs, err := migrateOSSTrustedClusters(ctx, role, asrv)
	if err != nil {
		return trace.Wrap(err, migrationAbortedMessage)
	}

	migratedConns, err := migrateOSSGithubConns(ctx, role, asrv)
	if err != nil {
		return trace.Wrap(err, migrationAbortedMessage)
	}

	if updatedRoles > 0 || migratedUsers > 0 || migratedTcs > 0 || migratedConns > 0 {
		log.Infof("Migration completed. Created %v roles, updated %v users, %v trusted clusters and %v Github connectors.",
			updatedRoles, migratedUsers, migratedTcs, migratedConns)
	}

	return nil
}

// migrateOSSTrustedClusters updates role mappings in trusted clusters
// OSS Trusted clusters had no explicit mapping from remote roles, to local roles.
// Maps admin roles to local OSS admin role.
func migrateOSSTrustedClusters(ctx context.Context, role types.Role, asrv *Server) (int, error) {
	migratedTcs := 0
	tcs, err := asrv.GetTrustedClusters(ctx)
	if err != nil {
		return migratedTcs, trace.Wrap(err, migrationAbortedMessage)
	}

	for _, tc := range tcs {
		meta := tc.GetMetadata()
		_, ok := meta.Labels[teleport.OSSMigratedV6]
		if ok {
			continue
		}
		setLabels(&meta.Labels, teleport.OSSMigratedV6, types.True)
		roleMap := []types.RoleMapping{{Remote: role.GetName(), Local: []string{role.GetName()}}}
		tc.SetRoleMap(roleMap)
		tc.SetMetadata(meta)
		if _, err := asrv.Presence.UpsertTrustedCluster(ctx, tc); err != nil {
			return migratedTcs, trace.Wrap(err, migrationAbortedMessage)
		}
		for _, catype := range []types.CertAuthType{types.UserCA, types.HostCA} {
			ca, err := asrv.GetCertAuthority(types.CertAuthID{Type: catype, DomainName: tc.GetName()}, true)
			if err != nil {
				return migratedTcs, trace.Wrap(err, migrationAbortedMessage)
			}
			meta := ca.GetMetadata()
			_, ok := meta.Labels[teleport.OSSMigratedV6]
			if ok {
				continue
			}
			setLabels(&meta.Labels, teleport.OSSMigratedV6, types.True)
			ca.SetRoleMap(roleMap)
			ca.SetMetadata(meta)
			err = asrv.UpsertCertAuthority(ca)
			if err != nil {
				return migratedTcs, trace.Wrap(err, migrationAbortedMessage)
			}
		}
		migratedTcs++
	}
	return migratedTcs, nil
}

// migrateOSSUsers assigns all OSS users to a less privileged role
// All OSS users were using implicit admin role. Migrate all users to less privileged
// role that is read only and only lets users use assigned logins.
func migrateOSSUsers(ctx context.Context, role types.Role, asrv *Server) (int, error) {
	migratedUsers := 0
	users, err := asrv.GetUsers(true)
	if err != nil {
		return migratedUsers, trace.Wrap(err, migrationAbortedMessage)
	}

	for _, user := range users {
		meta := user.GetMetadata()
		_, ok := meta.Labels[teleport.OSSMigratedV6]
		if ok {
			continue
		}
		setLabels(&meta.Labels, teleport.OSSMigratedV6, types.True)
		user.SetRoles([]string{role.GetName()})
		user.SetMetadata(meta)
		if err := asrv.UpsertUser(user); err != nil {
			return migratedUsers, trace.Wrap(err, migrationAbortedMessage)
		}
		migratedUsers++
	}

	return migratedUsers, nil
}

func setLabels(v *map[string]string, key, val string) {
	if *v == nil {
		*v = map[string]string{
			key: val,
		}
		return
	}
	(*v)[key] = val
}

func migrateOSSGithubConns(ctx context.Context, role types.Role, asrv *Server) (int, error) {
	migratedConns := 0
	// Migrate Github's OSS teams_to_logins to teams_to_roles.
	// To do that, create a new role per connector's teams_to_logins entry
	conns, err := asrv.GetGithubConnectors(ctx, true)
	if err != nil {
		return migratedConns, trace.Wrap(err)
	}
	for _, conn := range conns {
		meta := conn.GetMetadata()
		_, ok := meta.Labels[teleport.OSSMigratedV6]
		if ok {
			continue
		}
		setLabels(&meta.Labels, teleport.OSSMigratedV6, types.True)
		conn.SetMetadata(meta)
		// replace every team with a new role
		teams := conn.GetTeamsToLogins()
		newTeams := make([]types.TeamMapping, len(teams))
		for i, team := range teams {
			r := services.NewOSSGithubRole(team.Logins, team.KubeUsers, team.KubeGroups)
			err := asrv.CreateRole(r)
			if err != nil {
				return migratedConns, trace.Wrap(err)
			}
			newTeams[i] = types.TeamMapping{
				Organization: team.Organization,
				Team:         team.Team,
				Logins:       []string{r.GetName()},
			}
		}
		conn.SetTeamsToLogins(newTeams)
		if err := asrv.UpsertGithubConnector(ctx, conn); err != nil {
			return migratedConns, trace.Wrap(err)
		}
		migratedConns++
	}

	return migratedConns, nil
}

// isFirstStart returns 'true' if the auth server is starting for the 1st time
// on this server.
func isFirstStart(authServer *Server, cfg InitConfig) (bool, error) {
	// check if the CA exists?
	_, err := authServer.GetCertAuthority(
		types.CertAuthID{
			DomainName: cfg.ClusterName.GetClusterName(),
			Type:       types.HostCA,
		}, false)
	if err != nil {
		if !trace.IsNotFound(err) {
			return false, trace.Wrap(err)
		}
		// If a CA was not found, that means this is the first start.
		return true, nil
	}
	return false, nil
}

// checkResourceConsistency checks far basic conflicting state issues.
func checkResourceConsistency(clusterName string, resources ...types.Resource) error {
	for _, rsc := range resources {
		switch r := rsc.(type) {
		case types.CertAuthority:
			// check that signing CAs have expected cluster name and that
			// all CAs for this cluster do having signing keys.
			seemsLocal := r.GetClusterName() == clusterName
			var hasKeys bool
			_, err := sshPrivateKey(r)
			switch {
			case err == nil:
				hasKeys = true
			case trace.IsNotFound(err):
				hasKeys = false
			default:
				return trace.Wrap(err)
			}
			if seemsLocal && !hasKeys {
				return trace.BadParameter("ca for local cluster %q missing signing keys", clusterName)
			}
			if !seemsLocal && hasKeys {
				return trace.BadParameter("unexpected cluster name %q for signing ca (expected %q)", r.GetClusterName(), clusterName)
			}
		case types.TrustedCluster:
			if r.GetName() == clusterName {
				return trace.BadParameter("trusted cluster has same name as local cluster (%q)", clusterName)
			}
		default:
			// No validation checks for this resource type
		}
	}
	return nil
}

// GenerateIdentity generates identity for the auth server
func GenerateIdentity(a *Server, id IdentityID, additionalPrincipals, dnsNames []string) (*Identity, error) {
	keys, err := a.GenerateServerKeys(GenerateServerKeysRequest{
		HostID:               id.HostUUID,
		NodeName:             id.NodeName,
		Roles:                types.SystemRoles{id.Role},
		AdditionalPrincipals: additionalPrincipals,
		DNSNames:             dnsNames,
	})
	if err != nil {
		return nil, trace.Wrap(err)
	}
	return ReadIdentityFromKeyPair(keys)
}

// Identity is collection of certificates and signers that represent server identity
type Identity struct {
	// ID specifies server unique ID, name and role
	ID IdentityID
	// KeyBytes is a PEM encoded private key
	KeyBytes []byte
	// CertBytes is a PEM encoded SSH host cert
	CertBytes []byte
	// TLSCertBytes is a PEM encoded TLS x509 client certificate
	TLSCertBytes []byte
	// TLSCACertBytes is a list of PEM encoded TLS x509 certificate of certificate authority
	// associated with auth server services
	TLSCACertsBytes [][]byte
	// SSHCACertBytes is a list of SSH CAs encoded in the authorized_keys format.
	SSHCACertBytes [][]byte
	// KeySigner is an SSH host certificate signer
	KeySigner ssh.Signer
	// Cert is a parsed SSH certificate
	Cert *ssh.Certificate
	// XCert is X509 client certificate
	XCert *x509.Certificate
	// ClusterName is a name of host's cluster
	ClusterName string
}

// String returns user-friendly representation of the identity.
func (i *Identity) String() string {
	var out []string
	if i.XCert != nil {
		out = append(out, fmt.Sprintf("cert(%v issued by %v:%v)", i.XCert.Subject.CommonName, i.XCert.Issuer.CommonName, i.XCert.Issuer.SerialNumber))
	}
	for j := range i.TLSCACertsBytes {
		cert, err := tlsca.ParseCertificatePEM(i.TLSCACertsBytes[j])
		if err != nil {
			out = append(out, err.Error())
		} else {
			out = append(out, fmt.Sprintf("trust root(%v:%v)", cert.Subject.CommonName, cert.Subject.SerialNumber))
		}
	}
	return fmt.Sprintf("Identity(%v, %v)", i.ID.Role, strings.Join(out, ","))
}

// CertInfo returns diagnostic information about certificate
func CertInfo(cert *x509.Certificate) string {
	return fmt.Sprintf("cert(%v issued by %v:%v)", cert.Subject.CommonName, cert.Issuer.CommonName, cert.Issuer.SerialNumber)
}

// TLSCertInfo returns diagnostic information about certificate
func TLSCertInfo(cert *tls.Certificate) string {
	x509cert, err := x509.ParseCertificate(cert.Certificate[0])
	if err != nil {
		return err.Error()
	}
	return CertInfo(x509cert)
}

// CertAuthorityInfo returns debugging information about certificate authority
func CertAuthorityInfo(ca types.CertAuthority) string {
	var out []string
	for _, keyPair := range ca.GetTrustedTLSKeyPairs() {
		cert, err := tlsca.ParseCertificatePEM(keyPair.Cert)
		if err != nil {
			out = append(out, err.Error())
		} else {
			out = append(out, fmt.Sprintf("trust root(%v:%v)", cert.Subject.CommonName, cert.Subject.SerialNumber))
		}
	}
	return fmt.Sprintf("cert authority(state: %v, phase: %v, roots: %v)", ca.GetRotation().State, ca.GetRotation().Phase, strings.Join(out, ", "))
}

// HasTSLConfig returns true if this identity has TLS certificate and private key
func (i *Identity) HasTLSConfig() bool {
	return len(i.TLSCACertsBytes) != 0 && len(i.TLSCertBytes) != 0
}

// HasPrincipals returns whether identity has principals
func (i *Identity) HasPrincipals(additionalPrincipals []string) bool {
	set := utils.StringsSet(i.Cert.ValidPrincipals)
	for _, principal := range additionalPrincipals {
		if _, ok := set[principal]; !ok {
			return false
		}
	}
	return true
}

// HasDNSNames returns true if TLS certificate has required DNS names
func (i *Identity) HasDNSNames(dnsNames []string) bool {
	if i.XCert == nil {
		return false
	}
	set := utils.StringsSet(i.XCert.DNSNames)
	for _, dnsName := range dnsNames {
		if _, ok := set[dnsName]; !ok {
			return false
		}
	}
	return true
}

// TLSConfig returns TLS config for mutual TLS authentication
// can return NotFound error if there are no TLS credentials setup for identity
func (i *Identity) TLSConfig(cipherSuites []uint16) (*tls.Config, error) {
	tlsConfig := utils.TLSConfig(cipherSuites)
	if !i.HasTLSConfig() {
		return nil, trace.NotFound("no TLS credentials setup for this identity")
	}
	tlsCert, err := tls.X509KeyPair(i.TLSCertBytes, i.KeyBytes)
	if err != nil {
		return nil, trace.BadParameter("failed to parse private key: %v", err)
	}
	certPool := x509.NewCertPool()
	for j := range i.TLSCACertsBytes {
		parsedCert, err := tlsca.ParseCertificatePEM(i.TLSCACertsBytes[j])
		if err != nil {
			return nil, trace.Wrap(err, "failed to parse CA certificate")
		}
		certPool.AddCert(parsedCert)
	}
	tlsConfig.Certificates = []tls.Certificate{tlsCert}
	tlsConfig.RootCAs = certPool
	tlsConfig.ClientCAs = certPool
	tlsConfig.ServerName = EncodeClusterName(i.ClusterName)
	return tlsConfig, nil
}

// SSHClientConfig returns a ssh.ClientConfig used by nodes to connect to
// the reverse tunnel server.
func (i *Identity) SSHClientConfig() *ssh.ClientConfig {
	return &ssh.ClientConfig{
		User: i.ID.HostUUID,
		Auth: []ssh.AuthMethod{
			ssh.PublicKeys(i.KeySigner),
		},
		HostKeyCallback: i.hostKeyCallback,
		Timeout:         apidefaults.DefaultDialTimeout,
	}
}

// hostKeyCallback checks if the host certificate was signed by any of the
// known CAs.
func (i *Identity) hostKeyCallback(hostname string, remote net.Addr, key ssh.PublicKey) error {
	cert, ok := key.(*ssh.Certificate)
	if !ok {
		return trace.BadParameter("only host certificates supported")
	}

	// Loop over all CAs and see if any of them signed the certificate.
	for _, k := range i.SSHCACertBytes {
		pubkey, _, _, _, err := ssh.ParseAuthorizedKey(k)
		if err != nil {
			return trace.Wrap(err)
		}
		if apisshutils.KeysEqual(cert.SignatureKey, pubkey) {
			return nil
		}
	}

	return trace.BadParameter("no matching keys found")
}

// IdentityID is a combination of role, host UUID, and node name.
type IdentityID struct {
	Role     types.SystemRole
	HostUUID string
	NodeName string
}

// HostID is host ID part of the host UUID that consists cluster name
func (id *IdentityID) HostID() (string, error) {
	parts := strings.Split(id.HostUUID, ".")
	if len(parts) < 2 {
		return "", trace.BadParameter("expected 2 parts in %q", id.HostUUID)
	}
	return parts[0], nil
}

// Equals returns true if two identities are equal
func (id *IdentityID) Equals(other IdentityID) bool {
	return id.Role == other.Role && id.HostUUID == other.HostUUID
}

// String returns debug friendly representation of this identity
func (id *IdentityID) String() string {
	return fmt.Sprintf("Identity(hostuuid=%v, role=%v)", id.HostUUID, id.Role)
}

// ReadIdentityFromKeyPair reads SSH and TLS identity from key pair.
func ReadIdentityFromKeyPair(keys *PackedKeys) (*Identity, error) {
	identity, err := ReadSSHIdentityFromKeyPair(keys.Key, keys.Cert)
	if err != nil {
		return nil, trace.Wrap(err)
	}

	if len(keys.SSHCACerts) != 0 {
		identity.SSHCACertBytes = keys.SSHCACerts
	}

	if len(keys.TLSCACerts) != 0 {
		// Parse the key pair to verify that identity parses properly for future use.
		i, err := ReadTLSIdentityFromKeyPair(keys.Key, keys.TLSCert, keys.TLSCACerts)
		if err != nil {
			return nil, trace.Wrap(err)
		}
		identity.XCert = i.XCert
		identity.TLSCertBytes = keys.TLSCert
		identity.TLSCACertsBytes = keys.TLSCACerts
	}

	return identity, nil
}

// ReadTLSIdentityFromKeyPair reads TLS identity from key pair
func ReadTLSIdentityFromKeyPair(keyBytes, certBytes []byte, caCertsBytes [][]byte) (*Identity, error) {
	if len(keyBytes) == 0 {
		return nil, trace.BadParameter("missing private key")
	}

	if len(certBytes) == 0 {
		return nil, trace.BadParameter("missing certificate")
	}

	cert, err := tlsca.ParseCertificatePEM(certBytes)
	if err != nil {
		return nil, trace.Wrap(err, "failed to parse TLS certificate")
	}

	id, err := tlsca.FromSubject(cert.Subject, cert.NotAfter)
	if err != nil {
		return nil, trace.Wrap(err)
	}

	if len(cert.Issuer.Organization) == 0 {
		return nil, trace.BadParameter("missing CA organization")
	}

	clusterName := cert.Issuer.Organization[0]
	if clusterName == "" {
		return nil, trace.BadParameter("misssing cluster name")
	}
	identity := &Identity{
		ID:              IdentityID{HostUUID: id.Username, Role: types.SystemRole(id.Groups[0])},
		ClusterName:     clusterName,
		KeyBytes:        keyBytes,
		TLSCertBytes:    certBytes,
		TLSCACertsBytes: caCertsBytes,
		XCert:           cert,
	}
	// The passed in ciphersuites don't appear to matter here since the returned
	// *tls.Config is never actually used?
	_, err = identity.TLSConfig(utils.DefaultCipherSuites())
	if err != nil {
		return nil, trace.Wrap(err)
	}
	return identity, nil
}

// ReadSSHIdentityFromKeyPair reads identity from initialized keypair
func ReadSSHIdentityFromKeyPair(keyBytes, certBytes []byte) (*Identity, error) {
	if len(keyBytes) == 0 {
		return nil, trace.BadParameter("PrivateKey: missing private key")
	}

	if len(certBytes) == 0 {
		return nil, trace.BadParameter("Cert: missing parameter")
	}

	cert, err := apisshutils.ParseCertificate(certBytes)
	if err != nil {
		return nil, trace.BadParameter("failed to parse server certificate: %v", err)
	}

	signer, err := ssh.ParsePrivateKey(keyBytes)
	if err != nil {
		return nil, trace.BadParameter("failed to parse private key: %v", err)
	}
	// this signer authenticates using certificate signed by the cert authority
	// not only by the public key
	certSigner, err := ssh.NewCertSigner(cert, signer)
	if err != nil {
		return nil, trace.BadParameter("unsupported private key: %v", err)
	}

	// check principals on certificate
	if len(cert.ValidPrincipals) < 1 {
		return nil, trace.BadParameter("valid principals: at least one valid principal is required")
	}
	for _, validPrincipal := range cert.ValidPrincipals {
		if validPrincipal == "" {
			return nil, trace.BadParameter("valid principal can not be empty: %q", cert.ValidPrincipals)
		}
	}

	// check permissions on certificate
	if len(cert.Permissions.Extensions) == 0 {
		return nil, trace.BadParameter("extensions: misssing needed extensions for host roles")
	}
	roleString := cert.Permissions.Extensions[utils.CertExtensionRole]
	if roleString == "" {
		return nil, trace.BadParameter("misssing cert extension %v", utils.CertExtensionRole)
	}
	roles, err := types.ParseTeleportRoles(roleString)
	if err != nil {
		return nil, trace.Wrap(err)
	}
	foundRoles := len(roles)
	if foundRoles != 1 {
		return nil, trace.Errorf("expected one role per certificate. found %d: '%s'",
			foundRoles, roles.String())
	}
	role := roles[0]
	clusterName := cert.Permissions.Extensions[utils.CertExtensionAuthority]
	if clusterName == "" {
		return nil, trace.BadParameter("missing cert extension %v", utils.CertExtensionAuthority)
	}

	return &Identity{
		ID:          IdentityID{HostUUID: cert.ValidPrincipals[0], Role: role},
		ClusterName: clusterName,
		KeyBytes:    keyBytes,
		CertBytes:   certBytes,
		KeySigner:   certSigner,
		Cert:        cert,
	}, nil
}

// ReadLocalIdentity reads, parses and returns the given pub/pri key + cert from the
// key storage (dataDir).
func ReadLocalIdentity(dataDir string, id IdentityID) (*Identity, error) {
	storage, err := NewProcessStorage(context.TODO(), dataDir)
	if err != nil {
		return nil, trace.Wrap(err)
	}
	defer storage.Close()
	return storage.ReadIdentity(IdentityCurrent, id.Role)
}

// DELETE IN: 2.7.0
// NOTE: Sadly, our integration tests depend on this logic
// because they create remote cluster resource. Our integration
// tests should be migrated to use trusted clusters instead of manually
// creating tunnels.
// This migration adds remote cluster resource migrating from 2.5.0
// where the presence of remote cluster was identified only by presence
// of host certificate authority with cluster name not equal local cluster name
func migrateRemoteClusters(ctx context.Context, asrv *Server) error {
	clusterName, err := asrv.GetClusterName()
	if err != nil {
		return trace.Wrap(err)
	}
	certAuthorities, err := asrv.GetCertAuthorities(types.HostCA, false)
	if err != nil {
		return trace.Wrap(err)
	}
	// loop over all roles and make sure any v3 roles have permit port
	// forward and forward agent allowed
	for _, certAuthority := range certAuthorities {
		if certAuthority.GetName() == clusterName.GetClusterName() {
			log.Debugf("Migrations: skipping local cluster cert authority %q.", certAuthority.GetName())
			continue
		}
		// remote cluster already exists
		_, err = asrv.GetRemoteCluster(certAuthority.GetName())
		if err == nil {
			log.Debugf("Migrations: remote cluster already exists for cert authority %q.", certAuthority.GetName())
			continue
		}
		if !trace.IsNotFound(err) {
			return trace.Wrap(err)
		}
		// the cert authority is associated with trusted cluster
		_, err = asrv.GetTrustedCluster(ctx, certAuthority.GetName())
		if err == nil {
			log.Debugf("Migrations: trusted cluster resource exists for cert authority %q.", certAuthority.GetName())
			continue
		}
		if !trace.IsNotFound(err) {
			return trace.Wrap(err)
		}
		remoteCluster, err := types.NewRemoteCluster(certAuthority.GetName())
		if err != nil {
			return trace.Wrap(err)
		}
		err = asrv.CreateRemoteCluster(remoteCluster)
		if err != nil {
			if !trace.IsAlreadyExists(err) {
				return trace.Wrap(err)
			}
		}
		log.Infof("Migrations: added remote cluster resource for cert authority %q.", certAuthority.GetName())
	}

	return nil
}

// DELETE IN: 4.3.0.
// migrateRoleOptions adds the "enhanced_recording" option to all roles.
func migrateRoleOptions(ctx context.Context, asrv *Server) error {
	roles, err := asrv.GetRoles(ctx)
	if err != nil {
		return trace.Wrap(err)
	}

	for _, role := range roles {
		options := role.GetOptions()
		if options.BPF == nil {
			log.Debugf("Migrating role %v. Added default enhanced events.", role.GetName())
			options.BPF = apidefaults.EnhancedEvents()
		} else {
			continue
		}
		role.SetOptions(options)
		err := asrv.UpsertRole(ctx, role)
		if err != nil {
			return trace.Wrap(err)
		}
	}

	return nil
}

// DELETE IN: 7.0.0
// migrateMFADevices migrates registered MFA devices to the new storage format.
func migrateMFADevices(ctx context.Context, asrv *Server) error {
	users, err := asrv.GetUsers(true)
	if err != nil {
		return trace.Wrap(err)
	}

	for _, user := range users {
		la := user.GetLocalAuth()
		if la == nil {
			continue
		}
		if len(la.MFA) > 0 {
			// User already migrated.
			continue
		}

		if len(la.TOTPKey) > 0 {
			d, err := services.NewTOTPDevice("totp", la.TOTPKey, asrv.clock.Now())
			if err != nil {
				return trace.Wrap(err)
			}
			la.MFA = append(la.MFA, d)

			la.TOTPKey = ""
		}
		if la.U2FRegistration != nil {
			pubKeyI, err := x509.ParsePKIXPublicKey(la.U2FRegistration.PubKey)
			if err != nil {
				return trace.Wrap(err)
			}
			pubKey, ok := pubKeyI.(*ecdsa.PublicKey)
			if !ok {
				return trace.BadParameter("expected *ecdsa.PublicKey, got %T", pubKeyI)
			}
			d, err := u2f.NewDevice("u2f", &u2f.Registration{
				KeyHandle: la.U2FRegistration.KeyHandle,
				PubKey:    *pubKey,
			}, asrv.clock.Now())
			if err != nil {
				return trace.Wrap(err)
			}
			d.GetU2F().Counter = la.U2FCounter
			la.MFA = append(la.MFA, d)

			la.U2FRegistration = nil
			la.U2FCounter = 0
		}

		if len(la.MFA) == 0 {
			// No MFA devices to migrate.
			continue
		}

		log.Debugf("Migrating MFA devices in LocalAuth for user %q", user.GetName())
		user.SetLocalAuth(la)
		if err := asrv.UpsertUser(user); err != nil {
			return trace.Wrap(err)
		}
	}

	return nil
}

// DELETE IN: 8.0.0
<<<<<<< HEAD
// migrateClusterID moves the cluster ID information
// from ClusterConfig to ClusterName.
func migrateClusterID(ctx context.Context, asrv *Server) error {
	clusterConfig, err := asrv.ClusterConfiguration.GetClusterConfig()
	if err != nil {
		if trace.IsNotFound(err) {
			return nil
		}
		return trace.Wrap(err)
	}

	clusterName, err := asrv.ClusterConfiguration.GetClusterName()
	if err != nil {
		return trace.Wrap(err)
	}
	if clusterName.GetClusterID() == clusterConfig.GetLegacyClusterID() {
		return nil
	}

	log.Infof("Migrating cluster ID %q from ClusterConfig to ClusterName.", clusterConfig.GetLegacyClusterID())

	clusterName.SetClusterID(clusterConfig.GetLegacyClusterID())
	if err := asrv.ClusterConfiguration.UpsertClusterName(clusterName); err != nil {
		return trace.Wrap(err)
	}

=======
// migrateCertAuthorities migrates the keypair storage format in cert
// authorities to the new format.
func migrateCertAuthorities(ctx context.Context, asrv *Server) error {
	var errors []error
	for _, caType := range []types.CertAuthType{types.HostCA, types.UserCA, types.JWTSigner} {
		cas, err := asrv.GetCertAuthorities(caType, true)
		if err != nil {
			errors = append(errors, trace.Wrap(err, "fetching %v CAs", caType))
			continue
		}
		for _, ca := range cas {
			if err := migrateCertAuthority(ctx, asrv, ca); err != nil {
				errors = append(errors, trace.Wrap(err, "failed to migrate %v: %v", ca, err))
				continue
			}
		}
	}
	if len(errors) > 0 {
		log.Errorf("Failed to migrate certificate authorities to the v7 storage format.")
		log.Errorf("Please report the *exact* errors below and *redacted* output of 'tctl get cert_authority' at https://github.com/gravitational/teleport/issues/new?assignees=&labels=bug&template=bug_report.md")
		for _, err := range errors {
			log.Errorf("    %v", err)
		}
		return trace.Errorf("fail to migrate certificate authorities to the v7 storage format")
	}
	return nil
}

func migrateCertAuthority(ctx context.Context, asrv *Server, ca types.CertAuthority) error {
	// Check if we need to migrate.
	if ks := ca.GetActiveKeys(); len(ks.TLS) != 0 || len(ks.SSH) != 0 || len(ks.JWT) != 0 {
		// Already using the new format.
		return nil
	}
	log.Infof("Migrating %v to 7.0 storage format.", ca)
	// CA rotation can cause weird edge cases during migration, don't allow
	// rotation and migration in parallel.
	if ca.GetRotation().State == types.RotationStateInProgress {
		return trace.BadParameter("CA rotation is in progress; please finish CA rotation before upgrading teleport")
	}

	if err := services.FillNewCertAuthorityKeys(ca); err != nil {
		return trace.Wrap(err)
	}

	// Sanity-check and upsert the modified CA.
	if err := services.ValidateCertAuthority(ca); err != nil {
		return trace.Wrap(err, "the migrated CA is invalid: %v", err)
	}
	if err := asrv.UpsertCertAuthority(ca); err != nil {
		return trace.Wrap(err, "failed storing the migrated CA: %v", err)
	}
	log.Infof("Successfully migrated %v to 7.0 storage format.", ca)
>>>>>>> d4247cb1
	return nil
}<|MERGE_RESOLUTION|>--- conflicted
+++ resolved
@@ -590,13 +590,12 @@
 		return trace.Wrap(err)
 	}
 
-<<<<<<< HEAD
-	if err := migrateClusterID(ctx, asrv); err != nil {
-		return trace.Wrap(err)
-=======
 	if err := migrateCertAuthorities(ctx, asrv); err != nil {
 		return trace.Wrap(err, "fail to migrate certificate authorities to the v7 storage format: %v; please report this at https://github.com/gravitational/teleport/issues/new?assignees=&labels=bug&template=bug_report.md including the *redacted* output of 'tctl get cert_authority'", err)
->>>>>>> d4247cb1
+	}
+
+	if err := migrateClusterID(ctx, asrv); err != nil {
+		return trace.Wrap(err)
 	}
 
 	return nil
@@ -1355,34 +1354,6 @@
 }
 
 // DELETE IN: 8.0.0
-<<<<<<< HEAD
-// migrateClusterID moves the cluster ID information
-// from ClusterConfig to ClusterName.
-func migrateClusterID(ctx context.Context, asrv *Server) error {
-	clusterConfig, err := asrv.ClusterConfiguration.GetClusterConfig()
-	if err != nil {
-		if trace.IsNotFound(err) {
-			return nil
-		}
-		return trace.Wrap(err)
-	}
-
-	clusterName, err := asrv.ClusterConfiguration.GetClusterName()
-	if err != nil {
-		return trace.Wrap(err)
-	}
-	if clusterName.GetClusterID() == clusterConfig.GetLegacyClusterID() {
-		return nil
-	}
-
-	log.Infof("Migrating cluster ID %q from ClusterConfig to ClusterName.", clusterConfig.GetLegacyClusterID())
-
-	clusterName.SetClusterID(clusterConfig.GetLegacyClusterID())
-	if err := asrv.ClusterConfiguration.UpsertClusterName(clusterName); err != nil {
-		return trace.Wrap(err)
-	}
-
-=======
 // migrateCertAuthorities migrates the keypair storage format in cert
 // authorities to the new format.
 func migrateCertAuthorities(ctx context.Context, asrv *Server) error {
@@ -1436,6 +1407,34 @@
 		return trace.Wrap(err, "failed storing the migrated CA: %v", err)
 	}
 	log.Infof("Successfully migrated %v to 7.0 storage format.", ca)
->>>>>>> d4247cb1
+	return nil
+}
+
+// DELETE IN: 8.0.0
+// migrateClusterID moves the cluster ID information
+// from ClusterConfig to ClusterName.
+func migrateClusterID(ctx context.Context, asrv *Server) error {
+	clusterConfig, err := asrv.ClusterConfiguration.GetClusterConfig()
+	if err != nil {
+		if trace.IsNotFound(err) {
+			return nil
+		}
+		return trace.Wrap(err)
+	}
+
+	clusterName, err := asrv.ClusterConfiguration.GetClusterName()
+	if err != nil {
+		return trace.Wrap(err)
+	}
+	if clusterName.GetClusterID() == clusterConfig.GetLegacyClusterID() {
+		return nil
+	}
+
+	log.Infof("Migrating cluster ID %q from ClusterConfig to ClusterName.", clusterConfig.GetLegacyClusterID())
+
+	clusterName.SetClusterID(clusterConfig.GetLegacyClusterID())
+	if err := asrv.ClusterConfiguration.UpsertClusterName(clusterName); err != nil {
+		return trace.Wrap(err)
+	}
 	return nil
 }