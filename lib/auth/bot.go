/*
Copyright 2021 Gravitational, Inc.

Licensed under the Apache License, Version 2.0 (the "License");
you may not use this file except in compliance with the License.
You may obtain a copy of the License at

    http://www.apache.org/licenses/LICENSE-2.0

Unless required by applicable law or agreed to in writing, software
distributed under the License is distributed on an "AS IS" BASIS,
WITHOUT WARRANTIES OR CONDITIONS OF ANY KIND, either express or implied.
See the License for the specific language governing permissions and
limitations under the License.
*/

package auth

import (
	"context"
	"fmt"
	"strings"
	"time"

	"github.com/gravitational/teleport"
	"github.com/gravitational/teleport/api/client/proto"
	"github.com/gravitational/teleport/api/types"
	"github.com/gravitational/teleport/lib/defaults"
	"github.com/gravitational/trace"
)

// BotResourceName returns the default name for resources associated with the
// given named bot.
func BotResourceName(botName string) string {
	return "bot-" + strings.ReplaceAll(botName, " ", "-")
}

// createBotRole creates a role from a bot template with the given parameters.
<<<<<<< HEAD
func createBotRole(ctx context.Context, s *Server, botName string, resourceName string, roleRequests []string) (types.Role, error) {
	role, err := types.NewRole(resourceName, types.RoleSpecV4{
=======
func createBotRole(ctx context.Context, s *Server, botName string, resourceName string, roleRequests []string) error {
	role, err := types.NewRole(resourceName, types.RoleSpecV5{
>>>>>>> b1bbcb83
		Options: types.RoleOptions{
			// TODO: inherit TTLs from cert length?
			MaxSessionTTL: types.Duration(12 * time.Hour),
		},
		Allow: types.RoleConditions{
			Rules: []types.Rule{
				// Bots read certificate authorities to watch for CA rotations
				types.NewRule(types.KindCertAuthority, []string{types.VerbReadNoSecrets}),
			},
			Impersonate: &types.ImpersonateConditions{
				Roles: roleRequests,
			},
		},
	})
	if err != nil {
		return nil, trace.Wrap(err)
	}

	meta := role.GetMetadata()
	meta.Description = fmt.Sprintf("Automatically generated role for bot %s", botName)
	if meta.Labels == nil {
		meta.Labels = map[string]string{}
	}
	meta.Labels[types.BotLabel] = botName

	rolev5, ok := role.(*types.RoleV5)
	if !ok {
		return nil, trace.BadParameter("unsupported role version %v", role)
	}
	rolev5.Metadata = meta

	err = s.UpsertRole(ctx, role)
	if err != nil {
		return nil, trace.Wrap(err)
	}

	return role, nil
}

// createBotUser creates a new backing User for bot use. A role with a
// matching name must already exist (see createBotRole).
func createBotUser(ctx context.Context, s *Server, botName string, resourceName string) (types.User, error) {
	user, err := types.NewUser(resourceName)
	if err != nil {
		return nil, trace.Wrap(err)
	}

	user.SetRoles([]string{resourceName})

	metadata := user.GetMetadata()
	metadata.Labels = map[string]string{
		types.BotLabel:           botName,
		types.BotGenerationLabel: "0",
	}
	user.SetMetadata(metadata)

	// Traits need to be set to silence "failed to find roles or traits" warning
	user.SetTraits(map[string][]string{
		teleport.TraitLogins:     {},
		teleport.TraitKubeUsers:  {},
		teleport.TraitKubeGroups: {},
	})

	if err := s.CreateUser(ctx, user); err != nil {
		return nil, trace.Wrap(err)
	}

	return user, nil
}

// createBot creates a new certificate renewal bot from a bot request.
func (s *Server) createBot(ctx context.Context, req *proto.CreateBotRequest) (*proto.CreateBotResponse, error) {
	if req.TokenID != "" {
		// TODO: IAM joining for bots
		return nil, trace.NotImplemented("IAM join for bots is not yet supported")
	}

	if req.Name == "" {
		return nil, trace.BadParameter("bot name must not be empty")
	}

	resourceName := BotResourceName(req.Name)

	// Ensure conflicting resources don't already exist.
	_, err := s.GetRole(ctx, resourceName)
	if err != nil && !trace.IsNotFound(err) {
		return nil, trace.Wrap(err)
	}
	if roleExists := (err == nil); roleExists {
		return nil, trace.AlreadyExists("cannot add bot: role %q already exists", resourceName)
	}

	_, err = s.GetUser(resourceName, false)
	if err != nil && !trace.IsNotFound(err) {
		return nil, trace.Wrap(err)
	}
	if userExists := (err == nil); userExists {
		return nil, trace.AlreadyExists("cannot add bot: user %q already exists", resourceName)
	}

	// Create the resources.
	if _, err := createBotRole(ctx, s, req.Name, resourceName, req.Roles); err != nil {
		return nil, trace.Wrap(err)
	}

	if _, err := createBotUser(ctx, s, req.Name, resourceName); err != nil {
		return nil, trace.Wrap(err)
	}

	ttl := time.Duration(req.TTL)
	if ttl == 0 {
		ttl = defaults.DefaultBotJoinTTL
	}

	token, err := s.CreateBotJoinToken(ctx, CreateUserTokenRequest{
		Name: resourceName,
		TTL:  ttl,
		Type: UserTokenTypeBot,
	})
	if err != nil {
		return nil, trace.Wrap(err)
	}

	return &proto.CreateBotResponse{
		TokenID:  token.GetName(),
		UserName: resourceName,
		RoleName: resourceName,
		TokenTTL: proto.Duration(ttl),
	}, nil
}

// deleteBotUser removes an existing bot user, ensuring that it has bot labels
// matching the bot before deleting anything.
func (s *Server) deleteBotUser(ctx context.Context, botName, resourceName string) error {
	user, err := s.GetUser(resourceName, false)
	if err != nil {
		err = trace.WrapWithMessage(err, "could not fetch expected bot user %s", resourceName)
	} else {
		label, ok := user.GetMetadata().Labels[types.BotLabel]
		if !ok {
			err = trace.Errorf("will not delete user %s that is missing label %s", resourceName, types.BotLabel)
		} else if label != botName {
			err = trace.Errorf("will not delete user %s with mismatched label %s = %s", resourceName, types.BotLabel, label)
		} else {
			err = s.DeleteUser(ctx, resourceName)
		}
	}

	return err
}

// deleteBotRole removes an existing bot role, ensuring that it has bot labels
// matching the bot before deleting anything.
func (s *Server) deleteBotRole(ctx context.Context, botName, resourceName string) error {
	role, err := s.GetRole(ctx, resourceName)
	if err != nil {
		err = trace.WrapWithMessage(err, "could not fetch expected bot role %s", resourceName)
	} else {
		label, ok := role.GetMetadata().Labels[types.BotLabel]
		if !ok {
			err = trace.Errorf("will not delete role %s that is missing label %s", resourceName, types.BotLabel)
		} else if label != botName {
			err = trace.Errorf("will not delete role %s with mismatched label %s = %s", resourceName, types.BotLabel, label)
		} else {
			err = s.DeleteRole(ctx, resourceName)
		}
	}

	return err
}

func (s *Server) deleteBot(ctx context.Context, botName string) error {
	// TODO:
	// remove any locks for the bot's impersonator role?
	// remove the bot's user
	resourceName := BotResourceName(botName)

	userErr := s.deleteBotUser(ctx, botName, resourceName)
	roleErr := s.deleteBotRole(ctx, botName, resourceName)
	return trace.NewAggregate(userErr, roleErr)
}

// getBotUsers fetches all Users with the BotLabel field set. Users are fetched
// without secrets.
func (s *Server) getBotUsers(ctx context.Context) ([]types.User, error) {
	var botUsers []types.User

	users, err := s.GetUsers(false)
	if err != nil {
		return nil, trace.Wrap(err)
	}

	for _, user := range users {
		if _, ok := user.GetMetadata().Labels[types.BotLabel]; ok {
			botUsers = append(botUsers, user)
		}
	}

	return botUsers, nil
}

// CreateBotJoinToken creates a new joining token for bots.
func (s *Server) CreateBotJoinToken(ctx context.Context, req CreateUserTokenRequest) (types.UserToken, error) {
	err := req.CheckAndSetDefaults()
	if err != nil {
		return nil, trace.Wrap(err)
	}

	if req.Type != UserTokenTypeBot {
		return nil, trace.BadParameter("invalid bot token request type")
	}

	_, err = s.GetUser(req.Name, false)
	if err != nil {
		return nil, trace.Wrap(err)
	}

	// TODO: ensure that the user is a bot user?
	token, err := s.newUserToken(req)
	if err != nil {
		return nil, trace.Wrap(err)
	}

	// TODO: deleteUserTokens?
	token, err = s.Identity.CreateUserToken(ctx, token)
	if err != nil {
		return nil, trace.Wrap(err)
	}

	// TODO: audit log event. partially implemented, may need events.proto and
	// dynamic.go, etc (unless we can reuse existing UserTokenCreate event)
	// if err := s.emitter.EmitAuditEvent(ctx, &apievents.UserTokenCreate{
	// 	Metadata: apievents.Metadata{
	// 		Type: events.BotTokenCreateEvent,
	// 		Code: events.ResetPasswordTokenCreateCode,
	// 	},
	// 	UserMetadata: apievents.UserMetadata{
	// 		User:         ClientUsername(ctx),
	// 		Impersonator: ClientImpersonator(ctx),
	// 	},
	// 	ResourceMetadata: apievents.ResourceMetadata{
	// 		Name:    req.Name,
	// 		TTL:     req.TTL.String(),
	// 		Expires: s.GetClock().Now().UTC().Add(req.TTL),
	// 	},
	// }); err != nil {
	// 	log.WithError(err).Warn("Failed to emit create reset password token event.")
	// }

	return token, nil
}<|MERGE_RESOLUTION|>--- conflicted
+++ resolved
@@ -36,13 +36,8 @@
 }
 
 // createBotRole creates a role from a bot template with the given parameters.
-<<<<<<< HEAD
 func createBotRole(ctx context.Context, s *Server, botName string, resourceName string, roleRequests []string) (types.Role, error) {
-	role, err := types.NewRole(resourceName, types.RoleSpecV4{
-=======
-func createBotRole(ctx context.Context, s *Server, botName string, resourceName string, roleRequests []string) error {
 	role, err := types.NewRole(resourceName, types.RoleSpecV5{
->>>>>>> b1bbcb83
 		Options: types.RoleOptions{
 			// TODO: inherit TTLs from cert length?
 			MaxSessionTTL: types.Duration(12 * time.Hour),
