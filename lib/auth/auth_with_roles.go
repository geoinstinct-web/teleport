--- conflicted
+++ resolved
@@ -205,8 +205,8 @@
 	return nil
 }
 
-// hasBuiltinRole checks that the attached checker is a BuiltinRoleSet
-// and whether any of the given roles match the role set.
+// hasBuiltinRole checks that the attached identity is a builtin role and
+// whether any of the given roles match the role set.
 func (a *ServerWithRoles) hasBuiltinRole(roles ...types.SystemRole) bool {
 	for _, role := range roles {
 		if HasBuiltinRole(a.context, string(role)) {
@@ -216,8 +216,8 @@
 	return false
 }
 
-// HasBuiltinRole checks the type of the role set returned and the name.
-// Returns true if role set is builtin and the name matches.
+// HasBuiltinRole checks if the identity is a builtin role with the matching
+// name.
 func HasBuiltinRole(authContext Context, name string) bool {
 	if _, ok := authContext.Identity.(BuiltinRole); !ok {
 		return false
@@ -229,43 +229,31 @@
 	return true
 }
 
-// HasRemoteBuiltinRole checks the type of the role set returned and the name.
-// Returns true if role set is remote builtin and the name matches.
-<<<<<<< HEAD
+// HasRemoteBuiltinRole checks if the identity is a remote builtin role with the
+// matching name.
+func HasRemoteBuiltinRole(authContext Context, name string) bool {
+	if _, ok := authContext.UnmappedIdentity.(RemoteBuiltinRole); !ok {
+		return false
+	}
+	if !authContext.Checker.HasRole(name) {
+		return false
+	}
+	return true
+}
+
+// hasRemoteBuiltinRole checks if the identity is a remote builtin role and the
+// name matches.
 func (a *ServerWithRoles) hasRemoteBuiltinRole(name string) bool {
-	if _, ok := a.context.UnmappedIdentity.(RemoteBuiltinRole); !ok {
-=======
-func HasRemoteBuiltinRole(checker services.AccessChecker, name string) bool {
-	if _, ok := checker.(RemoteBuiltinRoleSet); !ok {
->>>>>>> 58123842
-		return false
-	}
-	if !checker.HasRole(name) {
-		return false
-	}
-	return true
-}
-
-<<<<<<< HEAD
-// hasRemoteUserRole checks if the auth context is for a remote user or not.
+	return HasRemoteBuiltinRole(a.context, name)
+}
+
+// hasRemoteUserRole checks if the identity is a remote user or not.
 func hasRemoteUserRole(authContext Context) bool {
 	_, ok := authContext.UnmappedIdentity.(RemoteUser)
-=======
-// hasRemoteBuiltinRole checks the type of the role set returned and the name.
-// Returns true if role set is remote builtin and the name matches.
-func (a *ServerWithRoles) hasRemoteBuiltinRole(name string) bool {
-	return HasRemoteBuiltinRole(a.context.Checker, name)
-}
-
-// hasRemoteUserRole checks if the type of the role set is a remote user or
-// not.
-func hasRemoteUserRole(checker services.AccessChecker) bool {
-	_, ok := checker.(RemoteUserRoleSet)
->>>>>>> 58123842
 	return ok
 }
 
-// hasLocalUserRole checks if the type of the role set is a local user or not.
+// hasLocalUserRole checks if the identity is a local user or not.
 func hasLocalUserRole(authContext Context) bool {
 	_, ok := authContext.UnmappedIdentity.(LocalUser)
 	return ok
@@ -856,36 +844,6 @@
 	return filteredNodes, nil
 }
 
-<<<<<<< HEAD
-func (a *ServerWithRoles) checkAccessToNode(server types.Server) error {
-	// For certain built-in roles, continue to allow full access and return
-	// the full set of nodes to not break existing clusters during migration.
-	//
-	// In addition, allow proxy (and remote proxy) to access all nodes for its
-	// smart resolution address resolution. Once the smart resolution logic is
-	// moved to the auth server, this logic can be removed.
-	if a.hasBuiltinRole(types.RoleAdmin, types.RoleProxy) ||
-		a.hasRemoteBuiltinRole(string(types.RoleRemoteProxy)) {
-		return nil
-	}
-
-	// MFA is not required to list the nodes, but will be required to connect
-	// to them.
-	mfaParams := services.AccessMFAParams{Verified: true}
-
-	logins := a.context.Checker.GetLogins()
-	for _, login := range logins {
-		err := a.context.Checker.CheckAccess(server, mfaParams, services.NewLoginMatcher(login))
-		if err == nil {
-			return nil
-		}
-	}
-
-	return trace.AccessDenied("access to node %q denied", server.GetHostname())
-}
-
-=======
->>>>>>> 58123842
 // DeleteAllNodes deletes all nodes in a given namespace
 func (a *ServerWithRoles) DeleteAllNodes(ctx context.Context, namespace string) error {
 	if err := a.action(namespace, types.KindNode, types.VerbDelete); err != nil {
@@ -912,7 +870,7 @@
 		return nil, trace.Wrap(err)
 	}
 
-	checker, err := newNodeChecker(a.context.Checker, a.context.User, a.authServer)
+	checker, err := newNodeChecker(a.context, a.authServer)
 	if err != nil {
 		return nil, trace.Wrap(err)
 	}
@@ -940,7 +898,7 @@
 	}
 	elapsedFetch := time.Since(startFetch)
 
-	checker, err := newNodeChecker(a.context.Checker, a.context.User, a.authServer)
+	checker, err := newNodeChecker(a.context, a.authServer)
 	if err != nil {
 		return nil, trace.Wrap(err)
 	}
@@ -1124,37 +1082,26 @@
 // nodeChecker is a resourceAccessChecker that checks for access to nodes
 type nodeChecker struct {
 	accessChecker services.AccessChecker
-	roleSet       services.RoleSet
 	builtinRole   bool
 }
 
-// newNodeChecker returns a new nodeChecker with the services.RoleSet already loaded for
+// newNodeChecker returns a new nodeChecker that checks access to nodes with the
 // the provided user if necessary. This prevents the need to load the role set each time
 // a node is checked.
-func newNodeChecker(checker services.AccessChecker, user types.User, authServer *Server) (*nodeChecker, error) {
+func newNodeChecker(authContext Context, authServer *Server) (*nodeChecker, error) {
 	// For certain built-in roles, continue to allow full access and return
 	// the full set of nodes to not break existing clusters during migration.
 	//
 	// In addition, allow proxy (and remote proxy) to access all nodes for its
 	// smart resolution address resolution. Once the smart resolution logic is
 	// moved to the auth server, this logic can be removed.
-	if HasBuiltinRole(checker, string(types.RoleAdmin)) ||
-		HasBuiltinRole(checker, string(types.RoleProxy)) ||
-		HasRemoteBuiltinRole(checker, string(types.RoleRemoteProxy)) {
-		return &nodeChecker{
-			accessChecker: checker,
-			builtinRole:   true,
-		}, nil
-	}
-
-	roleSet, err := services.FetchRoles(user.GetRoles(), authServer, user.GetTraits())
-	if err != nil {
-		return nil, trace.Wrap(err)
-	}
+	builtinRole := HasBuiltinRole(authContext, string(types.RoleAdmin)) ||
+		HasBuiltinRole(authContext, string(types.RoleProxy)) ||
+		HasRemoteBuiltinRole(authContext, string(types.RoleRemoteProxy))
 
 	return &nodeChecker{
-		accessChecker: checker,
-		roleSet:       roleSet,
+		accessChecker: authContext.Checker,
+		builtinRole:   builtinRole,
 	}, nil
 }
 
@@ -1169,12 +1116,10 @@
 		return nil
 	}
 
-	for _, role := range n.roleSet {
-		for _, login := range role.GetLogins(types.Allow) {
-			err := n.roleSet.CheckAccess(server, services.AccessMFAParams{Verified: true}, services.NewLoginMatcher(login))
-			if err == nil {
-				return nil
-			}
+	for _, login := range n.accessChecker.GetLogins() {
+		err := n.accessChecker.CheckAccess(server, services.AccessMFAParams{Verified: true}, services.NewLoginMatcher(login))
+		if err == nil {
+			return nil
 		}
 	}
 
@@ -1183,7 +1128,15 @@
 
 // kubeChecker is a resourceAccessChecker that checks for access to kubernetes services
 type kubeChecker struct {
-	services.AccessChecker
+	checker   services.AccessChecker
+	localUser bool
+}
+
+func newKubeChecker(authContext Context) *kubeChecker {
+	return &kubeChecker{
+		checker:   authContext.Checker,
+		localUser: hasLocalUserRole(authContext),
+	}
 }
 
 // CanAccess checks if a user has access to kubernetes clusters defined
@@ -1197,19 +1150,18 @@
 
 	// Filter out agents that don't have support for moderated sessions access
 	// checking if the user has any roles that require it.
-	if hasLocalUserRole(k.AccessChecker) {
-		roles := k.AccessChecker.(LocalUserRoleSet)
+	if k.localUser {
+		roles := k.checker.Roles()
 		agentVersion, versionErr := semver.NewVersion(server.GetTeleportVersion())
 
 		hasK8SRequirePolicy := func() bool {
-			for _, role := range roles.RoleSet {
+			for _, role := range roles {
 				for _, policy := range role.GetSessionRequirePolicies() {
 					if ContainsSessionKind(policy.Kinds, types.KubernetesSessionKind) {
 						return true
 					}
 				}
 			}
-
 			return false
 		}
 
@@ -1225,7 +1177,7 @@
 			return trace.Wrap(err)
 		}
 
-		if err := k.CheckAccess(k8sV3, services.AccessMFAParams{Verified: true}); err != nil {
+		if err := k.checker.CheckAccess(k8sV3, services.AccessMFAParams{Verified: true}); err != nil {
 			if trace.IsAccessDenied(err) {
 				continue
 			}
@@ -1246,9 +1198,9 @@
 	case types.KindAppServer, types.KindDatabaseServer, types.KindWindowsDesktop:
 		return &resourceChecker{AccessChecker: a.context.Checker}, nil
 	case types.KindNode:
-		return newNodeChecker(a.context.Checker, a.context.User, a.authServer)
+		return newNodeChecker(a.context, a.authServer)
 	case types.KindKubeService:
-		return &kubeChecker{AccessChecker: a.context.Checker}, nil
+		return newKubeChecker(a.context), nil
 	default:
 		return nil, trace.BadParameter("could not check access to resource type %s", resource)
 	}
@@ -1375,7 +1327,7 @@
 	realLabels := req.Labels
 	req.Labels = nil
 
-	checker, err := newNodeChecker(a.context.Checker, a.context.User, a.authServer)
+	checker, err := newNodeChecker(a.context, a.authServer)
 	if err != nil {
 		return nil, "", trace.Wrap(err)
 	}
@@ -3902,7 +3854,7 @@
 		return nil, trace.Wrap(err)
 	}
 
-	checker := kubeChecker{a.context.Checker}
+	checker := newKubeChecker(a.context)
 
 	for _, server := range servers {
 		err = checker.CanAccess(server)
@@ -3914,61 +3866,6 @@
 	return servers, nil
 }
 
-<<<<<<< HEAD
-// filterKubeServices filters out kube clusters on server and only
-// return the kube clusters the caller has access to.
-func (a *ServerWithRoles) filterKubeServices(server types.Server) error {
-	// MFA is not required to list the clusters, but will be required to
-	// connect to them.
-	mfaParams := services.AccessMFAParams{Verified: true}
-
-	// Filter out agents that don't have support for moderated sessions access
-	// checking if the user has any roles that require it.
-	if hasLocalUserRole(a.context) {
-		roles := a.context.Checker.Roles()
-		agentVersion, versionErr := semver.NewVersion(server.GetTeleportVersion())
-
-		hasK8SRequirePolicy := func() bool {
-			for _, role := range roles {
-				for _, policy := range role.GetSessionRequirePolicies() {
-					if ContainsSessionKind(policy.Kinds, types.KubernetesSessionKind) {
-						return true
-					}
-				}
-			}
-
-			return false
-		}
-
-		if hasK8SRequirePolicy() && (versionErr != nil || agentVersion.LessThan(*MinSupportedModeratedSessionsVersion)) {
-			return trace.AccessDenied("cannot use moderated sessions with pre-v9 kubernetes agents")
-		}
-	}
-
-	filtered := make([]*types.KubernetesCluster, 0, len(server.GetKubernetesClusters()))
-	for _, kube := range server.GetKubernetesClusters() {
-		k8sV3, err := types.NewKubernetesClusterV3FromLegacyCluster(server.GetNamespace(), kube)
-		if err != nil {
-			return trace.Wrap(err)
-		}
-
-		if err := a.context.Checker.CheckAccess(k8sV3, mfaParams); err != nil {
-			if trace.IsAccessDenied(err) {
-				continue
-			}
-
-			return trace.Wrap(err)
-		}
-
-		filtered = append(filtered, kube)
-	}
-
-	server.SetKubernetesClusters(filtered)
-	return nil
-}
-
-=======
->>>>>>> 58123842
 // DeleteKubeService deletes a named kubernetes service.
 func (a *ServerWithRoles) DeleteKubeService(ctx context.Context, name string) error {
 	if err := a.action(apidefaults.Namespace, types.KindKubeService, types.VerbDelete); err != nil {
