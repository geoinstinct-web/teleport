/*
Copyright 2015-2021 Gravitational, Inc.

Licensed under the Apache License, Version 2.0 (the "License");
you may not use this file except in compliance with the License.
You may obtain a copy of the License at

    http://www.apache.org/licenses/LICENSE-2.0

Unless required by applicable law or agreed to in writing, software
distributed under the License is distributed on an "AS IS" BASIS,
WITHOUT WARRANTIES OR CONDITIONS OF ANY KIND, either express or implied.
See the License for the specific language governing permissions and
limitations under the License.
*/

package auth

import (
	"context"
	"fmt"
	"net/url"
	"strings"
	"time"

	"github.com/coreos/go-semver/semver"
	"github.com/gravitational/roundtrip"
	"github.com/gravitational/trace"
	"github.com/sirupsen/logrus"
	collectortracev1 "go.opentelemetry.io/proto/otlp/collector/trace/v1"
	otlpcommonv1 "go.opentelemetry.io/proto/otlp/common/v1"
	"golang.org/x/exp/slices"

	"github.com/gravitational/teleport"
	"github.com/gravitational/teleport/api"
	"github.com/gravitational/teleport/api/client"
	"github.com/gravitational/teleport/api/client/accesslist"
	"github.com/gravitational/teleport/api/client/okta"
	"github.com/gravitational/teleport/api/client/proto"
	"github.com/gravitational/teleport/api/client/userloginstate"
	"github.com/gravitational/teleport/api/constants"
	apidefaults "github.com/gravitational/teleport/api/defaults"
	"github.com/gravitational/teleport/api/gen/proto/go/assist/v1"
	accesslistv1 "github.com/gravitational/teleport/api/gen/proto/go/teleport/accesslist/v1"
	devicepb "github.com/gravitational/teleport/api/gen/proto/go/teleport/devicetrust/v1"
	integrationpb "github.com/gravitational/teleport/api/gen/proto/go/teleport/integration/v1"
	loginrulepb "github.com/gravitational/teleport/api/gen/proto/go/teleport/loginrule/v1"
	oktapb "github.com/gravitational/teleport/api/gen/proto/go/teleport/okta/v1"
	pluginspb "github.com/gravitational/teleport/api/gen/proto/go/teleport/plugins/v1"
	samlidppb "github.com/gravitational/teleport/api/gen/proto/go/teleport/samlidp/v1"
	trustpb "github.com/gravitational/teleport/api/gen/proto/go/teleport/trust/v1"
	userloginstatev1 "github.com/gravitational/teleport/api/gen/proto/go/teleport/userloginstate/v1"
	userpreferencespb "github.com/gravitational/teleport/api/gen/proto/go/userpreferences/v1"
	"github.com/gravitational/teleport/api/internalutils/stream"
	"github.com/gravitational/teleport/api/types"
	apievents "github.com/gravitational/teleport/api/types/events"
	"github.com/gravitational/teleport/api/types/wrappers"
	apiutils "github.com/gravitational/teleport/api/utils"
	"github.com/gravitational/teleport/api/utils/keys"
	"github.com/gravitational/teleport/lib/auth/integration/integrationv1"
	"github.com/gravitational/teleport/lib/auth/trust/trustv1"
	"github.com/gravitational/teleport/lib/authz"
	"github.com/gravitational/teleport/lib/backend"
	"github.com/gravitational/teleport/lib/defaults"
	dtauthz "github.com/gravitational/teleport/lib/devicetrust/authz"
	dtconfig "github.com/gravitational/teleport/lib/devicetrust/config"
	"github.com/gravitational/teleport/lib/events"
	"github.com/gravitational/teleport/lib/modules"
	"github.com/gravitational/teleport/lib/services"
	"github.com/gravitational/teleport/lib/services/local"
	"github.com/gravitational/teleport/lib/session"
	"github.com/gravitational/teleport/lib/utils"
)

// ServerWithRoles is a wrapper around auth service
// methods that focuses on authorizing every request
type ServerWithRoles struct {
	authServer *Server
	alog       events.AuditLogSessionStreamer
	// context holds authorization context
	context authz.Context
}

// CloseContext is closed when the auth server shuts down
func (a *ServerWithRoles) CloseContext() context.Context {
	return a.authServer.closeCtx
}

func (a *ServerWithRoles) actionWithContext(ctx *services.Context, namespace, resource string, verbs ...string) error {
	if len(verbs) == 0 {
		return trace.BadParameter("no verbs provided for authorization check on resource %q", resource)
	}
	var errs []error
	for _, verb := range verbs {
		errs = append(errs, a.context.Checker.CheckAccessToRule(ctx, namespace, resource, verb, false))
	}
	// Convert generic aggregate error to AccessDenied.
	if err := trace.NewAggregate(errs...); err != nil {
		return trace.AccessDenied(err.Error())
	}
	return nil
}

type actionConfig struct {
	quiet   bool
	context authz.Context
}

type actionOption func(*actionConfig)

func quietAction(quiet bool) actionOption {
	return func(cfg *actionConfig) {
		cfg.quiet = quiet
	}
}

func (a *ServerWithRoles) withOptions(opts ...actionOption) actionConfig {
	cfg := actionConfig{context: a.context}
	for _, opt := range opts {
		opt(&cfg)
	}
	return cfg
}

func (c actionConfig) action(namespace, resource string, verbs ...string) error {
	if len(verbs) == 0 {
		return trace.BadParameter("no verbs provided for authorization check on resource %q", resource)
	}
	var errs []error
	for _, verb := range verbs {
		errs = append(errs, c.context.Checker.CheckAccessToRule(&services.Context{User: c.context.User}, namespace, resource, verb, c.quiet))
	}
	// Convert generic aggregate error to AccessDenied.
	if err := trace.NewAggregate(errs...); err != nil {
		return trace.AccessDenied(err.Error())
	}
	return nil
}

func (a *ServerWithRoles) action(namespace, resource string, verbs ...string) error {
	return a.withOptions().action(namespace, resource, verbs...)
}

// currentUserAction is a special checker that allows certain actions for users
// even if they are not admins, e.g. update their own passwords,
// or generate certificates, otherwise it will require admin privileges
func (a *ServerWithRoles) currentUserAction(username string) error {
	if hasLocalUserRole(a.context) && username == a.context.User.GetName() {
		return nil
	}
	return a.context.Checker.CheckAccessToRule(&services.Context{User: a.context.User},
		apidefaults.Namespace, types.KindUser, types.VerbCreate, true)
}

// authConnectorAction is a special checker that grants access to auth
// connectors. It first checks if you have access to the specific connector.
// If not, it checks if the requester has the meta KindAuthConnector access
// (which grants access to all connectors).
func (a *ServerWithRoles) authConnectorAction(namespace string, resource string, verb string) error {
	if err := a.context.Checker.CheckAccessToRule(&services.Context{User: a.context.User}, namespace, resource, verb, true); err != nil {
		if err := a.context.Checker.CheckAccessToRule(&services.Context{User: a.context.User}, namespace, types.KindAuthConnector, verb, false); err != nil {
			return trace.Wrap(err)
		}
	}
	return nil
}

// actionForListWithCondition extracts a restrictive filter condition to be
// added to a list query after a simple resource check fails.
func (a *ServerWithRoles) actionForListWithCondition(namespace, resource, identifier string) (*types.WhereExpr, error) {
	origErr := a.withOptions(quietAction(true)).action(namespace, resource, types.VerbList)
	if origErr == nil || !trace.IsAccessDenied(origErr) {
		return nil, trace.Wrap(origErr)
	}
	cond, err := a.context.Checker.ExtractConditionForIdentifier(&services.Context{User: a.context.User}, namespace, resource, types.VerbList, identifier)
	if trace.IsAccessDenied(err) {
		log.WithError(err).Infof("Access to %v %v in namespace %v denied to %v.", types.VerbList, resource, namespace, a.context.Checker)
		// Return the original AccessDenied to avoid leaking information.
		return nil, trace.Wrap(origErr)
	}
	return cond, trace.Wrap(err)
}

// actionWithExtendedContext performs an additional RBAC check with extended
// rule context after a simple resource check fails.
func (a *ServerWithRoles) actionWithExtendedContext(namespace, kind, verb string, extendContext func(*services.Context) error) error {
	ruleCtx := &services.Context{User: a.context.User}
	origErr := a.context.Checker.CheckAccessToRule(ruleCtx, namespace, kind, verb, true)
	if origErr == nil || !trace.IsAccessDenied(origErr) {
		return trace.Wrap(origErr)
	}
	if err := extendContext(ruleCtx); err != nil {
		log.WithError(err).Warning("Failed to extend context for second RBAC check.")
		// Return the original AccessDenied to avoid leaking information.
		return trace.Wrap(origErr)
	}
	return trace.Wrap(a.context.Checker.CheckAccessToRule(ruleCtx, namespace, kind, verb, false))
}

// actionForKindSession is a special checker that grants access to session
// recordings.  It can allow access to a specific recording based on the
// `where` section of the user's access rule for kind `session`.
func (a *ServerWithRoles) actionForKindSession(namespace string, sid session.ID) error {
	extendContext := func(ctx *services.Context) error {
		sessionEnd, err := a.findSessionEndEvent(namespace, sid)
		ctx.Session = sessionEnd
		return trace.Wrap(err)
	}
	return trace.Wrap(a.actionWithExtendedContext(namespace, types.KindSession, types.VerbRead, extendContext))
}

// localServerAction returns an access denied error if the role is not one of the builtin server roles.
func (a *ServerWithRoles) localServerAction() error {
	role, ok := a.context.Identity.(authz.BuiltinRole)
	if !ok || !role.IsServer() {
		return trace.AccessDenied("this request can be only executed by a teleport built-in server")
	}
	return nil
}

// remoteServerAction returns an access denied error if the role is not one of the remote builtin server roles.
func (a *ServerWithRoles) remoteServerAction() error {
	role, ok := a.context.UnmappedIdentity.(authz.RemoteBuiltinRole)
	if !ok || !role.IsRemoteServer() {
		return trace.AccessDenied("this request can be only executed by a teleport remote server")
	}
	return nil
}

// isLocalOrRemoteServerAction returns true if the role is one of the builtin server roles (local or remote).
func (a *ServerWithRoles) isLocalOrRemoteServerAction() bool {
	errLocal := a.localServerAction()
	errRemote := a.remoteServerAction()
	return errLocal == nil || errRemote == nil
}

// hasBuiltinRole checks that the attached identity is a builtin role and
// whether any of the given roles match the role set.
func (a *ServerWithRoles) hasBuiltinRole(roles ...types.SystemRole) bool {
	for _, role := range roles {
		if authz.HasBuiltinRole(a.context, string(role)) {
			return true
		}
	}
	return false
}

// HasBuiltinRole checks if the identity is a builtin role with the matching
// name.
// Deprecated: use authz.HasBuiltinRole instead.
func HasBuiltinRole(authContext authz.Context, name string) bool {
	// TODO(jakule): This function can be removed once teleport.e is updated
	// to use authz.HasBuiltinRole.
	return authz.HasBuiltinRole(authContext, name)
}

// HasRemoteBuiltinRole checks if the identity is a remote builtin role with the
// matching name.
func HasRemoteBuiltinRole(authContext authz.Context, name string) bool {
	if _, ok := authContext.UnmappedIdentity.(authz.RemoteBuiltinRole); !ok {
		return false
	}
	if !authContext.Checker.HasRole(name) {
		return false
	}
	return true
}

// hasRemoteBuiltinRole checks if the identity is a remote builtin role and the
// name matches.
func (a *ServerWithRoles) hasRemoteBuiltinRole(name string) bool {
	return HasRemoteBuiltinRole(a.context, name)
}

// hasRemoteUserRole checks if the identity is a remote user or not.
func hasRemoteUserRole(authContext authz.Context) bool {
	_, ok := authContext.UnmappedIdentity.(authz.RemoteUser)
	return ok
}

// hasLocalUserRole checks if the identity is a local user or not.
func hasLocalUserRole(authContext authz.Context) bool {
	_, ok := authContext.UnmappedIdentity.(authz.LocalUser)
	return ok
}

// DevicesClient allows ServerWithRoles to implement ClientI.
// It should not be called through ServerWithRoles,
// as it returns a dummy client that will always respond with "not implemented".
func (a *ServerWithRoles) DevicesClient() devicepb.DeviceTrustServiceClient {
	return devicepb.NewDeviceTrustServiceClient(
		utils.NewGRPCDummyClientConnection("DevicesClient() should not be called on ServerWithRoles"),
	)
}

// LoginRuleClient allows ServerWithRoles to implement ClientI.
// It should not be called through ServerWithRoles,
// as it returns a dummy client that will always respond with "not implemented".
func (a *ServerWithRoles) LoginRuleClient() loginrulepb.LoginRuleServiceClient {
	return loginrulepb.NewLoginRuleServiceClient(
		utils.NewGRPCDummyClientConnection("LoginRuleClient() should not be called on ServerWithRoles"),
	)
}

// OktaClient allows ServerWithRoles to implement ClientI.
// It should not be called through ServerWithRoles,
// as it returns a dummy client that will always respond with "not implemented".
func (a *ServerWithRoles) OktaClient() services.Okta {
	return okta.NewClient(oktapb.NewOktaServiceClient(
		utils.NewGRPCDummyClientConnection("OktaClient() should not be called on ServerWithRoles")))
}

// PluginsClient allows ServerWithRoles to implement ClientI.
// It should not be called through ServerWithRoles,
// as it returns a dummy client that will always respond with "not implemented".
func (a *ServerWithRoles) PluginsClient() pluginspb.PluginServiceClient {
	return pluginspb.NewPluginServiceClient(
		utils.NewGRPCDummyClientConnection("PluginsClient() should not be called on ServerWithRoles"),
	)
}

// EmbeddingClient allows ServerWithRoles to implement ClientI.
// It should not be called through ServerWithRoles,
// as it returns a dummy client that will always respond with "not implemented".
func (a *ServerWithRoles) EmbeddingClient() assist.AssistEmbeddingServiceClient {
	return assist.NewAssistEmbeddingServiceClient(
		utils.NewGRPCDummyClientConnection("EmbeddingClient() should not be called on ServerWithRoles"),
	)
}

// SAMLIdPClient allows ServerWithRoles to implement ClientI.
// It should not be called through ServerWithRoles,
// as it returns a dummy client that will always respond with "not implemented".
func (a *ServerWithRoles) SAMLIdPClient() samlidppb.SAMLIdPServiceClient {
	return samlidppb.NewSAMLIdPServiceClient(
		utils.NewGRPCDummyClientConnection("SAMLIdPClient() should not be called on ServerWithRoles"),
	)
}

// AccessListClient allows ServerWithRoles to implement ClientI.
// It should not be called through ServerWithRoles,
// as it returns a dummy client that will always respond with "not implemented".
func (a *ServerWithRoles) AccessListClient() services.AccessLists {
	return accesslist.NewClient(accesslistv1.NewAccessListServiceClient(
		utils.NewGRPCDummyClientConnection("AccessListClient() should not be called on ServerWithRoles")))
}

// UserLoginStateClient allows ServerWithRoles to implement ClientI.
// It should not be called through ServerWithRoles,
// as it returns a dummy client that will always respond with "not implemented".
func (a *ServerWithRoles) UserLoginStateClient() services.UserLoginStates {
	return userloginstate.NewClient(userloginstatev1.NewUserLoginStateServiceClient(
		utils.NewGRPCDummyClientConnection("UserLoginStateClient() should not be called on ServerWithRoles")))
}

// integrationsService returns an Integrations Service.
func (a *ServerWithRoles) integrationsService() (*integrationv1.Service, error) {
	igSvc, err := integrationv1.NewService(&integrationv1.ServiceConfig{
		Authorizer: authz.AuthorizerFunc(func(context.Context) (*authz.Context, error) {
			return &a.context, nil
		}),
		Cache:   a.authServer.Cache,
		Backend: a.authServer.Services,
	})
	if err != nil {
		return nil, trace.Wrap(err)
	}

	return igSvc, nil
}

// CreateIntegration creates an Integration.
func (a *ServerWithRoles) CreateIntegration(ctx context.Context, ig types.Integration) (types.Integration, error) {
	igSvc, err := a.integrationsService()
	if err != nil {
		return nil, trace.Wrap(err)
	}

	igv1, ok := ig.(*types.IntegrationV1)
	if !ok {
		return nil, trace.BadParameter("unexpected integration type %T", ig)
	}

	ig, err = igSvc.CreateIntegration(ctx, &integrationpb.CreateIntegrationRequest{Integration: igv1})
	if err != nil {
		return nil, trace.Wrap(err)
	}
	return ig, nil
}

// GetIntegration returns an Integration by its name.
func (a *ServerWithRoles) GetIntegration(ctx context.Context, name string) (types.Integration, error) {
	igSvc, err := a.integrationsService()
	if err != nil {
		return nil, trace.Wrap(err)
	}

	ig, err := igSvc.GetIntegration(ctx, &integrationpb.GetIntegrationRequest{Name: name})
	if err != nil {
		return nil, trace.Wrap(err)
	}
	return ig, nil
}

// ListIntegrations returns a list of Integrations.
// A next page can be retreived by calling ListIntegrations again and passing the nextKey from the previous response.
func (a *ServerWithRoles) ListIntegrations(ctx context.Context, pageSize int, nextKey string) ([]types.Integration, string, error) {
	igSvc, err := a.integrationsService()
	if err != nil {
		return nil, "", trace.Wrap(err)
	}

	resp, err := igSvc.ListIntegrations(ctx, &integrationpb.ListIntegrationsRequest{
		Limit:   int32(pageSize),
		NextKey: nextKey,
	})
	if err != nil {
		return nil, "", trace.Wrap(err)
	}

	integrations := make([]types.Integration, 0, len(resp.GetIntegrations()))
	for _, ig := range resp.GetIntegrations() {
		integrations = append(integrations, ig)
	}

	return integrations, resp.GetNextKey(), nil
}

// UpdateIntegration updates an Integration.
func (a *ServerWithRoles) UpdateIntegration(ctx context.Context, ig types.Integration) (types.Integration, error) {
	igSvc, err := a.integrationsService()
	if err != nil {
		return nil, trace.Wrap(err)
	}

	igv1, ok := ig.(*types.IntegrationV1)
	if !ok {
		return nil, trace.BadParameter("unexpected integration type %T", ig)
	}

	ig, err = igSvc.UpdateIntegration(ctx, &integrationpb.UpdateIntegrationRequest{Integration: igv1})
	if err != nil {
		return nil, trace.Wrap(err)
	}
	return ig, nil
}

// DeleteAllIntegrations deletes all integrations.
func (a *ServerWithRoles) DeleteAllIntegrations(ctx context.Context) error {
	igSvc, err := a.integrationsService()
	if err != nil {
		return trace.Wrap(err)
	}

	_, err = igSvc.DeleteAllIntegrations(ctx, &integrationpb.DeleteAllIntegrationsRequest{})
	return trace.Wrap(err)
}

// DeleteIntegration deletes an integration integrations.
func (a *ServerWithRoles) DeleteIntegration(ctx context.Context, name string) error {
	igSvc, err := a.integrationsService()
	if err != nil {
		return trace.Wrap(err)
	}

	_, err = igSvc.DeleteIntegration(ctx, &integrationpb.DeleteIntegrationRequest{Name: name})
	return trace.Wrap(err)
}

// GenerateAWSOIDCToken generates a token to be used when executing an AWS OIDC Integration action.
func (a *ServerWithRoles) GenerateAWSOIDCToken(ctx context.Context, req types.GenerateAWSOIDCTokenRequest) (string, error) {
	igSvc, err := a.integrationsService()
	if err != nil {
		return "", trace.Wrap(err)
	}

	if err := req.CheckAndSetDefaults(); err != nil {
		return "", trace.Wrap(err)
	}

	resp, err := igSvc.GenerateAWSOIDCToken(ctx, &integrationpb.GenerateAWSOIDCTokenRequest{
		Issuer: req.Issuer,
	})
	if err != nil {
		return "", trace.Wrap(err)
	}

	return resp.Token, nil
}

// CreateSessionTracker creates a tracker resource for an active session.
func (a *ServerWithRoles) CreateSessionTracker(ctx context.Context, tracker types.SessionTracker) (types.SessionTracker, error) {
	if err := a.localServerAction(); err != nil {
		return nil, trace.Wrap(err)
	}

	tracker, err := a.authServer.CreateSessionTracker(ctx, tracker)
	if err != nil {
		return nil, trace.Wrap(err)
	}
	return tracker, nil
}

func (a *ServerWithRoles) filterSessionTracker(ctx context.Context, joinerRoles []types.Role, tracker types.SessionTracker, verb string) bool {
	// Apply RFD 45 RBAC rules to the session if it's SSH.
	// This is a bit of a hack. It converts to the old legacy format
	// which we don't have all data for, luckily the fields we don't have aren't made available
	// to the RBAC filter anyway.
	if tracker.GetKind() == types.KindSSHSession {
		ruleCtx := &services.Context{User: a.context.User}
		ruleCtx.SSHSession = &session.Session{
			Kind:           tracker.GetSessionKind(),
			ID:             session.ID(tracker.GetSessionID()),
			Namespace:      apidefaults.Namespace,
			Login:          tracker.GetLogin(),
			Created:        tracker.GetCreated(),
			LastActive:     a.authServer.GetClock().Now(),
			ServerID:       tracker.GetAddress(),
			ServerAddr:     tracker.GetAddress(),
			ServerHostname: tracker.GetHostname(),
			ClusterName:    tracker.GetClusterName(),
		}

		for _, participant := range tracker.GetParticipants() {
			// We only need to fill in User here since other fields get discarded anyway.
			ruleCtx.SSHSession.Parties = append(ruleCtx.SSHSession.Parties, session.Party{
				User: participant.User,
			})
		}

		// Skip past it if there's a deny rule in place blocking access.
		if err := a.context.Checker.CheckAccessToRule(ruleCtx, apidefaults.Namespace, types.KindSSHSession, verb, true /* silent */); err != nil {
			return false
		}
	}

	ruleCtx := &services.Context{User: a.context.User, SessionTracker: tracker}
	if a.context.Checker.CheckAccessToRule(ruleCtx, apidefaults.Namespace, types.KindSessionTracker, types.VerbList, true /* silent */) == nil {
		return true
	}

	evaluator := NewSessionAccessEvaluator(tracker.GetHostPolicySets(), tracker.GetSessionKind(), tracker.GetHostUser())
	modes := evaluator.CanJoin(SessionAccessContext{Username: a.context.User.GetName(), Roles: joinerRoles})
	return len(modes) != 0
}

const (
	forwardedTag = "teleport.forwarded.for"
)

// Export forwards OTLP traces to the upstream collector configured in the tracing service. This allows for
// tsh, tctl, etc to be able to export traces without having to know how to connect to the upstream collector
// for the cluster.
//
// All spans received will have a `teleport.forwarded.for` attribute added to them with the value being one of
// two things depending on the role of the forwarder:
//  1. User forwarded: `teleport.forwarded.for: alice`
//  2. Instance forwarded: `teleport.forwarded.for: Proxy.clustername:Proxy,Node,Instance`
//
// This allows upstream consumers of the spans to be able to identify forwarded spans and act on them accordingly.
func (a *ServerWithRoles) Export(ctx context.Context, req *collectortracev1.ExportTraceServiceRequest) (*collectortracev1.ExportTraceServiceResponse, error) {
	var sb strings.Builder

	sb.WriteString(a.context.User.GetName())

	// if forwarded on behalf of a Teleport service add its system roles
	if role, ok := a.context.Identity.(authz.BuiltinRole); ok {
		sb.WriteRune(':')
		sb.WriteString(role.Role.String())
		if len(role.AdditionalSystemRoles) > 0 {
			sb.WriteRune(',')
			sb.WriteString(role.AdditionalSystemRoles.String())
		}
	}

	// the forwarded attribute to add
	value := &otlpcommonv1.KeyValue{
		Key: forwardedTag,
		Value: &otlpcommonv1.AnyValue{
			Value: &otlpcommonv1.AnyValue_StringValue{
				StringValue: sb.String(),
			},
		},
	}

	// returns the index at which the attribute with
	// the forwardedTag key exists, -1 if not found
	tagIndex := func(attrs []*otlpcommonv1.KeyValue) int {
		for i, attr := range attrs {
			if attr.Key == forwardedTag {
				return i
			}
		}

		return -1
	}

	for _, resourceSpans := range req.ResourceSpans {
		// if there is a resource, tag it with the
		// forwarded attribute instead of each of tagging
		// each span
		if resourceSpans.Resource != nil {
			if index := tagIndex(resourceSpans.Resource.Attributes); index != -1 {
				resourceSpans.Resource.Attributes[index] = value
			} else {
				resourceSpans.Resource.Attributes = append(resourceSpans.Resource.Attributes, value)
			}

			// override any span attributes with a forwarded tag,
			// but we don't need to add one if the span isn't already
			// tagged since we just tagged the resource
			for _, scopeSpans := range resourceSpans.ScopeSpans {
				for _, span := range scopeSpans.Spans {
					if index := tagIndex(span.Attributes); index != -1 {
						span.Attributes[index] = value
					}
				}
			}

			continue
		}

		// there was no resource, so we must now tag all the
		// individual spans with the forwarded tag
		for _, scopeSpans := range resourceSpans.ScopeSpans {
			for _, span := range scopeSpans.Spans {
				if index := tagIndex(span.Attributes); index != -1 {
					span.Attributes[index] = value
				} else {
					span.Attributes = append(span.Attributes, value)
				}
			}
		}
	}

	if err := a.authServer.traceClient.UploadTraces(ctx, req.ResourceSpans); err != nil {
		return &collectortracev1.ExportTraceServiceResponse{}, trace.Wrap(err)
	}

	return &collectortracev1.ExportTraceServiceResponse{}, nil
}

// GetSessionTracker returns the current state of a session tracker for an active session.
func (a *ServerWithRoles) GetSessionTracker(ctx context.Context, sessionID string) (types.SessionTracker, error) {
	tracker, err := a.authServer.GetSessionTracker(ctx, sessionID)
	if err != nil {
		return nil, trace.Wrap(err)
	}

	if err := a.localServerAction(); err == nil {
		return tracker, nil
	}

	user := a.context.User
	joinerRoles, err := services.FetchRoles(user.GetRoles(), a.authServer, user.GetTraits())
	if err != nil {
		return nil, trace.Wrap(err)
	}

	ok := a.filterSessionTracker(ctx, joinerRoles, tracker, types.VerbRead)
	if !ok {
		return nil, trace.NotFound("session %v not found", sessionID)
	}

	return tracker, nil
}

// GetActiveSessionTrackers returns a list of active session trackers.
func (a *ServerWithRoles) GetActiveSessionTrackers(ctx context.Context) ([]types.SessionTracker, error) {
	sessions, err := a.authServer.GetActiveSessionTrackers(ctx)
	if err != nil {
		return nil, trace.Wrap(err)
	}

	if err := a.localServerAction(); err == nil {
		return sessions, nil
	}

	var filteredSessions []types.SessionTracker
	user := a.context.User
	joinerRoles, err := services.FetchRoles(user.GetRoles(), a.authServer, user.GetTraits())
	if err != nil {
		return nil, trace.Wrap(err)
	}

	for _, sess := range sessions {
		ok := a.filterSessionTracker(ctx, joinerRoles, sess, types.VerbList)
		if ok {
			filteredSessions = append(filteredSessions, sess)
		}
	}

	return filteredSessions, nil
}

// GetActiveSessionTrackersWithFilter returns a list of active sessions filtered by a filter.
func (a *ServerWithRoles) GetActiveSessionTrackersWithFilter(ctx context.Context, filter *types.SessionTrackerFilter) ([]types.SessionTracker, error) {
	sessions, err := a.authServer.GetActiveSessionTrackersWithFilter(ctx, filter)
	if err != nil {
		return nil, trace.Wrap(err)
	}

	if err := a.localServerAction(); err == nil {
		return sessions, nil
	}

	var filteredSessions []types.SessionTracker
	user := a.context.User
	joinerRoles, err := services.FetchRoles(user.GetRoles(), a.authServer, user.GetTraits())
	if err != nil {
		return nil, trace.Wrap(err)
	}

	for _, sess := range sessions {
		ok := a.filterSessionTracker(ctx, joinerRoles, sess, types.VerbList)
		if ok {
			filteredSessions = append(filteredSessions, sess)
		}
	}

	return filteredSessions, nil
}

// RemoveSessionTracker removes a tracker resource for an active session.
func (a *ServerWithRoles) RemoveSessionTracker(ctx context.Context, sessionID string) error {
	if err := a.localServerAction(); err != nil {
		return trace.Wrap(err)
	}

	return a.authServer.RemoveSessionTracker(ctx, sessionID)
}

// UpdateSessionTracker updates a tracker resource for an active session.
func (a *ServerWithRoles) UpdateSessionTracker(ctx context.Context, req *proto.UpdateSessionTrackerRequest) error {
	if err := a.localServerAction(); err != nil {
		return trace.Wrap(err)
	}

	return a.authServer.UpdateSessionTracker(ctx, req)
}

// AuthenticateWebUser authenticates web user, creates and returns a web session
// in case authentication is successful
func (a *ServerWithRoles) AuthenticateWebUser(ctx context.Context, req AuthenticateUserRequest) (types.WebSession, error) {
	// authentication request has it's own authentication, however this limits the requests
	// types to proxies to make it harder to break
	if !a.hasBuiltinRole(types.RoleProxy) {
		return nil, trace.AccessDenied("this request can be only executed by a proxy")
	}
	return a.authServer.AuthenticateWebUser(ctx, req)
}

// AuthenticateSSHUser authenticates SSH console user, creates and  returns a pair of signed TLS and SSH
// short lived certificates as a result
func (a *ServerWithRoles) AuthenticateSSHUser(ctx context.Context, req AuthenticateSSHRequest) (*SSHLoginResponse, error) {
	// authentication request has it's own authentication, however this limits the requests
	// types to proxies to make it harder to break
	if !a.hasBuiltinRole(types.RoleProxy) {
		return nil, trace.AccessDenied("this request can be only executed by a proxy")
	}
	return a.authServer.AuthenticateSSHUser(ctx, req)
}

// GenerateOpenSSHCert signs a SSH certificate that can be used
// to connect to Agentless nodes.
func (a *ServerWithRoles) GenerateOpenSSHCert(ctx context.Context, req *proto.OpenSSHCertRequest) (*proto.OpenSSHCert, error) {
	// this limits the requests types to proxies to make it harder to break
	if !a.hasBuiltinRole(types.RoleProxy) && !a.hasRemoteBuiltinRole(string(types.RoleRemoteProxy)) {
		return nil, trace.AccessDenied("this request can be only executed by a proxy")
	}
	return a.authServer.GenerateOpenSSHCert(ctx, req)
}

// CreateCertAuthority not implemented: can only be called locally.
func (a *ServerWithRoles) CreateCertAuthority(ctx context.Context, ca types.CertAuthority) error {
	return trace.NotImplemented(notImplementedMessage)
}

// RotateCertAuthority starts or restarts certificate authority rotation process.
func (a *ServerWithRoles) RotateCertAuthority(ctx context.Context, req RotateRequest) error {
	if err := req.CheckAndSetDefaults(a.authServer.clock); err != nil {
		return trace.Wrap(err)
	}
	if err := a.action(apidefaults.Namespace, types.KindCertAuthority, types.VerbCreate, types.VerbUpdate); err != nil {
		return trace.Wrap(err)
	}
	return a.authServer.RotateCertAuthority(ctx, req)
}

// RotateExternalCertAuthority rotates external certificate authority,
// this method is called by a remote trusted cluster and is used to update
// only public keys and certificates of the certificate authority.
func (a *ServerWithRoles) RotateExternalCertAuthority(ctx context.Context, ca types.CertAuthority) error {
	if ca == nil {
		return trace.BadParameter("missing certificate authority")
	}
	sctx := &services.Context{User: a.context.User, Resource: ca}
	if err := a.actionWithContext(sctx, apidefaults.Namespace, types.KindCertAuthority, types.VerbRotate); err != nil {
		return trace.Wrap(err)
	}
	return a.authServer.RotateExternalCertAuthority(ctx, ca)
}

// UpsertCertAuthority updates existing cert authority or updates the existing one.
func (a *ServerWithRoles) UpsertCertAuthority(ctx context.Context, ca types.CertAuthority) error {
	trust, err := trustv1.NewService(&trustv1.ServiceConfig{
		Authorizer: authz.AuthorizerFunc(func(context.Context) (*authz.Context, error) {
			return &a.context, nil
		}),
		Cache:   a.authServer.Cache,
		Backend: a.authServer.Services,
	})
	if err != nil {
		return trace.Wrap(err)
	}

	cav2, ok := ca.(*types.CertAuthorityV2)
	if !ok {
		return trace.BadParameter("unexpected ca type %T", ca)
	}

	_, err = trust.UpsertCertAuthority(ctx, &trustpb.UpsertCertAuthorityRequest{CertAuthority: cav2})
	return trace.Wrap(err)
}

// CompareAndSwapCertAuthority updates existing cert authority if the existing cert authority
// value matches the value stored in the backend.
func (a *ServerWithRoles) CompareAndSwapCertAuthority(new, existing types.CertAuthority) error {
	if err := a.action(apidefaults.Namespace, types.KindCertAuthority, types.VerbCreate, types.VerbUpdate); err != nil {
		return trace.Wrap(err)
	}
	return a.authServer.CompareAndSwapCertAuthority(new, existing)
}

func (a *ServerWithRoles) GetCertAuthorities(ctx context.Context, caType types.CertAuthType, loadKeys bool) ([]types.CertAuthority, error) {
	trust, err := trustv1.NewService(&trustv1.ServiceConfig{
		Authorizer: authz.AuthorizerFunc(func(context.Context) (*authz.Context, error) {
			return &a.context, nil
		}),
		Cache:   a.authServer.Cache,
		Backend: a.authServer.Services,
	})
	if err != nil {
		return nil, trace.Wrap(err)
	}

	resp, err := trust.GetCertAuthorities(ctx, &trustpb.GetCertAuthoritiesRequest{Type: string(caType), IncludeKey: loadKeys})
	if err != nil {
		return nil, trace.Wrap(err)
	}

	cas := make([]types.CertAuthority, 0, len(resp.CertAuthoritiesV2))
	for _, ca := range resp.CertAuthoritiesV2 {
		cas = append(cas, ca)
	}

	return cas, trace.Wrap(err)
}

func (a *ServerWithRoles) GetCertAuthority(ctx context.Context, id types.CertAuthID, loadKeys bool) (types.CertAuthority, error) {
	trust, err := trustv1.NewService(&trustv1.ServiceConfig{
		Authorizer: authz.AuthorizerFunc(func(context.Context) (*authz.Context, error) {
			return &a.context, nil
		}),
		Cache:   a.authServer.Cache,
		Backend: a.authServer.Services,
	})
	if err != nil {
		return nil, trace.Wrap(err)
	}

	resp, err := trust.GetCertAuthority(ctx, &trustpb.GetCertAuthorityRequest{
		Domain:     id.DomainName,
		Type:       string(id.Type),
		IncludeKey: loadKeys,
	})
	if err != nil {
		return nil, trace.Wrap(err)
	}

	return resp, trace.Wrap(err)
}

func (a *ServerWithRoles) GetDomainName(ctx context.Context) (string, error) {
	// anyone can read it, no harm in that
	return a.authServer.GetDomainName()
}

// getClusterCACert returns the PEM-encoded TLS certs for the local cluster
// without signing keys. If the cluster has multiple TLS certs, they will all
// be concatenated.
func (a *ServerWithRoles) GetClusterCACert(
	ctx context.Context,
) (*proto.GetClusterCACertResponse, error) {
	// Allow all roles to get the CA certs.
	return a.authServer.GetClusterCACert(ctx)
}

func (a *ServerWithRoles) DeleteCertAuthority(ctx context.Context, id types.CertAuthID) error {
	trust, err := trustv1.NewService(&trustv1.ServiceConfig{
		Authorizer: authz.AuthorizerFunc(func(context.Context) (*authz.Context, error) {
			return &a.context, nil
		}),
		Cache:   a.authServer.Cache,
		Backend: a.authServer.Services,
	})
	if err != nil {
		return trace.Wrap(err)
	}

	if _, err := trust.DeleteCertAuthority(ctx, &trustpb.DeleteCertAuthorityRequest{Domain: id.DomainName, Type: string(id.Type)}); err != nil {
		return trace.Wrap(err)
	}

	return nil
}

// ActivateCertAuthority not implemented: can only be called locally.
func (a *ServerWithRoles) ActivateCertAuthority(id types.CertAuthID) error {
	return trace.NotImplemented(notImplementedMessage)
}

// DeactivateCertAuthority not implemented: can only be called locally.
func (a *ServerWithRoles) DeactivateCertAuthority(id types.CertAuthID) error {
	return trace.NotImplemented(notImplementedMessage)
}

// UpdateUserCARoleMap not implemented: can only be called locally.
func (a *ServerWithRoles) UpdateUserCARoleMap(ctx context.Context, name string, roleMap types.RoleMap, activated bool) error {
	return trace.NotImplemented(notImplementedMessage)
}

func (a *ServerWithRoles) RegisterUsingToken(ctx context.Context, req *types.RegisterUsingTokenRequest) (*proto.Certs, error) {
	// tokens have authz mechanism  on their own, no need to check
	return a.authServer.RegisterUsingToken(ctx, req)
}

// RegisterUsingIAMMethod registers the caller using the IAM join method and
// returns signed certs to join the cluster.
//
// See (*Server).RegisterUsingIAMMethod for further documentation.
//
// This wrapper does not do any extra authz checks, as the register method has
// its own authz mechanism.
func (a *ServerWithRoles) RegisterUsingIAMMethod(ctx context.Context, challengeResponse client.RegisterIAMChallengeResponseFunc) (*proto.Certs, error) {
	certs, err := a.authServer.RegisterUsingIAMMethod(ctx, challengeResponse)
	return certs, trace.Wrap(err)
}

// RegisterUsingAzureMethod registers the caller using the Azure join method and
// returns signed certs to join the cluster.
//
// See (*Server).RegisterUsingAzureMethod for further documentation.
//
// This wrapper does not do any extra authz checks, as the register method has
// its own authz mechanism.
func (a *ServerWithRoles) RegisterUsingAzureMethod(ctx context.Context, challengeResponse client.RegisterAzureChallengeResponseFunc) (*proto.Certs, error) {
	certs, err := a.authServer.RegisterUsingAzureMethod(ctx, challengeResponse)
	return certs, trace.Wrap(err)
}

// GenerateHostCerts generates new host certificates (signed
// by the host certificate authority) for a node.
func (a *ServerWithRoles) GenerateHostCerts(ctx context.Context, req *proto.HostCertsRequest) (*proto.Certs, error) {
	clusterName, err := a.authServer.GetDomainName()
	if err != nil {
		return nil, trace.Wrap(err)
	}
	// username is hostID + cluster name, so make sure server requests new keys for itself
	if a.context.User.GetName() != HostFQDN(req.HostID, clusterName) {
		return nil, trace.AccessDenied("username mismatch %q and %q", a.context.User.GetName(), HostFQDN(req.HostID, clusterName))
	}

	if req.Role == types.RoleInstance {
		if err := a.checkAdditionalSystemRoles(ctx, req); err != nil {
			return nil, trace.Wrap(err)
		}
	} else {
		if len(req.SystemRoles) != 0 {
			return nil, trace.AccessDenied("additional system role encoding not supported for certs of type %q", req.Role)
		}
	}

	existingRoles, err := types.NewTeleportRoles(a.context.User.GetRoles())
	if err != nil {
		return nil, trace.Wrap(err)
	}

	// prohibit privilege escalations through role changes (except the instance cert exception, handled above).
	if !a.hasBuiltinRole(req.Role) && req.Role != types.RoleInstance {
		return nil, trace.AccessDenied("roles do not match: %v and %v", existingRoles, req.Role)
	}
	return a.authServer.GenerateHostCerts(ctx, req)
}

// checkAdditionalSystemRoles verifies additional system roles in host cert request.
func (a *ServerWithRoles) checkAdditionalSystemRoles(ctx context.Context, req *proto.HostCertsRequest) error {
	// ensure requesting cert's primary role is a server role.
	role, ok := a.context.Identity.(authz.BuiltinRole)
	if !ok || !role.IsServer() {
		return trace.AccessDenied("additional system roles can only be claimed by a teleport built-in server")
	}

	// check that additional system roles are theoretically valid (distinct from permissibility, which
	// is checked in the following loop).
	for _, r := range req.SystemRoles {
		if r.Check() != nil {
			return trace.AccessDenied("additional system role %q cannot be applied (not a valid system role)", r)
		}
		if !r.IsLocalService() {
			return trace.AccessDenied("additional system role %q cannot be applied (not a builtin service role)", r)
		}
	}

	// check if additional system roles are permissible
	for _, requestedRole := range req.SystemRoles {
		if a.hasBuiltinRole(requestedRole) {
			// instance is already known to hold this role
			continue
		}

		return trace.AccessDenied("additional system role %q cannot be applied (not authorized)", requestedRole)
	}

	return nil
}

// RegisterInventoryControlStream handles the upstream half of the control stream handshake, then passes the control stream to
// the auth server's main control logic. We also return the post-auth hello message back up to the grpcserver layer in order to
// use it for metrics purposes.
func (a *ServerWithRoles) RegisterInventoryControlStream(ics client.UpstreamInventoryControlStream) (proto.UpstreamInventoryHello, error) {
	// this value gets set further down
	var hello proto.UpstreamInventoryHello

	// Ensure that caller is a teleport server
	role, ok := a.context.Identity.(authz.BuiltinRole)
	if !ok || !role.IsServer() {
		return hello, trace.AccessDenied("inventory control streams can only be created by a teleport built-in server")
	}

	// wait for upstream hello
	select {
	case msg := <-ics.Recv():
		switch m := msg.(type) {
		case proto.UpstreamInventoryHello:
			hello = m
		default:
			return hello, trace.BadParameter("expected upstream hello, got: %T", m)
		}
	case <-ics.Done():
		return hello, trace.Wrap(ics.Error())
	case <-a.CloseContext().Done():
		return hello, trace.Errorf("auth server shutdown")
	}

	// verify that server is creating stream on behalf of itself.
	if hello.ServerID != role.GetServerID() {
		return hello, trace.AccessDenied("control streams do not support impersonation (%q -> %q)", role.GetServerID(), hello.ServerID)
	}

	// in order to reduce sensitivity to downgrades/misconfigurations, we simply filter out
	// services that are unrecognized or unauthorized, rather than rejecting hellos that claim them.
	var filteredServices []types.SystemRole
	for _, service := range hello.Services {
		if !a.hasBuiltinRole(service) {
			log.Warnf("Omitting service %q for control stream of instance %q (unknown or unauthorized).", service, role.GetServerID())
			continue
		}
		filteredServices = append(filteredServices, service)
	}

	hello.Services = filteredServices

	return hello, a.authServer.RegisterInventoryControlStream(ics, hello)
}

func (a *ServerWithRoles) GetInventoryStatus(ctx context.Context, req proto.InventoryStatusRequest) (proto.InventoryStatusSummary, error) {
	if err := a.action(apidefaults.Namespace, types.KindInstance, types.VerbList, types.VerbRead); err != nil {
		return proto.InventoryStatusSummary{}, trace.Wrap(err)
	}

	if req.Connected {
		if !a.hasBuiltinRole(types.RoleAdmin) {
			return proto.InventoryStatusSummary{}, trace.AccessDenied("requires local tctl, try using 'tctl inventory ls' instead")
		}
	}
	return a.authServer.GetInventoryStatus(ctx, req)
}

// GetInventoryConnectedServiceCounts returns the counts of each connected service seen in the inventory.
func (a *ServerWithRoles) GetInventoryConnectedServiceCounts() (proto.InventoryConnectedServiceCounts, error) {
	// TODO(fspmarshall): switch this to being scoped to instance:read once we have a sane remote version of
	// this method. for now we're leaving it as requiring local admin because the returned value is basically
	// nonsense if you aren't connected locally.
	if !a.hasBuiltinRole(types.RoleAdmin) {
		return proto.InventoryConnectedServiceCounts{}, trace.AccessDenied("requires builtin admin role")
	}
	return a.authServer.GetInventoryConnectedServiceCounts(), nil
}

func (a *ServerWithRoles) PingInventory(ctx context.Context, req proto.InventoryPingRequest) (proto.InventoryPingResponse, error) {
	// this is scoped to admin-only not because we don't have appropriate rbac, but because this method doesn't function
	// as expected if you aren't connected locally.
	if !a.hasBuiltinRole(types.RoleAdmin) {
		return proto.InventoryPingResponse{}, trace.AccessDenied("requires builtin admin role")
	}
	return a.authServer.PingInventory(ctx, req)
}

func (a *ServerWithRoles) GetInstances(ctx context.Context, filter types.InstanceFilter) stream.Stream[types.Instance] {
	if err := a.action(apidefaults.Namespace, types.KindInstance, types.VerbList, types.VerbRead); err != nil {
		return stream.Fail[types.Instance](trace.Wrap(err))
	}

	return a.authServer.GetInstances(ctx, filter)
}

// GetNodeStream returns a stream of nodes.
func (a *ServerWithRoles) GetNodeStream(ctx context.Context, namespace string) stream.Stream[types.Server] {
	if err := a.action(namespace, types.KindNode, types.VerbList, types.VerbRead); err != nil {
		return stream.Fail[types.Server](trace.Wrap(err))
	}

	return a.authServer.GetNodeStream(ctx, namespace)
}

func (a *ServerWithRoles) GetClusterAlerts(ctx context.Context, query types.GetClusterAlertsRequest) ([]types.ClusterAlert, error) {
	// unauthenticated clients can never check for alerts. we don't normally explicitly
	// check for this kind of thing, but since alerts use an unusual access-control
	// pattern, explicitly rejecting the nop role makes things easier.
	if a.hasBuiltinRole(types.RoleNop) {
		return nil, trace.AccessDenied("alerts not available to unauthenticated clients")
	}

	alerts, err := a.authServer.GetClusterAlerts(ctx, query)
	if err != nil {
		return nil, trace.Wrap(err)
	}

	var acks []types.AlertAcknowledgement
	if !query.WithAcknowledged {
		// load acks so that we can filter out acknowledged alerts
		acks, err = a.authServer.GetAlertAcks(ctx)
		if err != nil {
			// we don't fail here since users are allowed to see acknowledged alerts, acks
			// are intended only as a tool for reducing noise.
			log.Warnf("Failed to load alert acks: %v", err)
		}
	}

	// by default we only show alerts whose labels specify that a given user should see them, but users
	// with permissions to view all resources of kind 'cluster_alert' can opt into viewing all alerts
	// regardless of labels for management/debug purposes.
	var resourceLevelPermit bool
	if query.WithUntargeted && a.withOptions(quietAction(true)).action(apidefaults.Namespace, types.KindClusterAlert, types.VerbRead, types.VerbList) == nil {
		resourceLevelPermit = true
	}

	// filter alerts by acks and teleport.internal 'permit' labels to determine whether the alert
	// was intended to be visible to the calling user.
	filtered := alerts[:0]
Outer:
	for _, alert := range alerts {
		// skip acknowledged alerts
		for _, ack := range acks {
			if ack.AlertID == alert.Metadata.Name {
				continue Outer
			}
		}

		// remaining checks in this loop are evaluating per-alert access, so short-circuit
		// if we are going off of resource-level permissions for this query.
		if resourceLevelPermit {
			filtered = append(filtered, alert)
			continue Outer
		}

		if alert.Metadata.Labels[types.AlertPermitAll] == "yes" {
			// alert may be shown to all authenticated users
			filtered = append(filtered, alert)
			continue Outer
		}

		// the verb-permit label permits users to view an alert if they hold
		// one of the specified <resource>:<verb> pairs (e.g. `node:list|token:create`
		// would be satisfied by either a user that can list nodes *or* create tokens).
	Verbs:
		for _, s := range strings.Split(alert.Metadata.Labels[types.AlertVerbPermit], "|") {
			rv := strings.Split(s, ":")
			if len(rv) != 2 {
				continue Verbs
			}

			if a.withOptions(quietAction(true)).action(apidefaults.Namespace, rv[0], rv[1]) == nil {
				// user holds at least one of the resource:verb pairs specified by
				// the verb-permit label.
				filtered = append(filtered, alert)
				continue Outer
			}
		}
	}
	alerts = filtered

	if !query.WithSuperseded {
		// aggregate supersede directives and filter. we do this as a separate filter
		// step since we only obey supersede relationships within the set of
		// visible alerts (i.e. an alert that isn't visible cannot supersede an alert
		// that is visible).

		sups := make(map[string]types.AlertSeverity)

		for _, alert := range alerts {
			for _, id := range strings.Split(alert.Metadata.Labels[types.AlertSupersedes], ",") {
				if sups[id] < alert.Spec.Severity {
					sups[id] = alert.Spec.Severity
				}
			}
		}

		filtered = alerts[:0]
		for _, alert := range alerts {
			if sups[alert.Metadata.Name] > alert.Spec.Severity {
				continue
			}
			filtered = append(filtered, alert)
		}
		alerts = filtered
	}

	return alerts, nil
}

func (a *ServerWithRoles) UpsertClusterAlert(ctx context.Context, alert types.ClusterAlert) error {
	if err := a.action(apidefaults.Namespace, types.KindClusterAlert, types.VerbCreate, types.VerbUpdate); err != nil {
		return trace.Wrap(err)
	}

	return a.authServer.UpsertClusterAlert(ctx, alert)
}

func (a *ServerWithRoles) CreateAlertAck(ctx context.Context, ack types.AlertAcknowledgement) error {
	// we treat alert acks as an extension of the cluster alert resource rather than its own resource
	if err := a.action(apidefaults.Namespace, types.KindClusterAlert, types.VerbCreate, types.VerbUpdate); err != nil {
		return trace.Wrap(err)
	}

	return a.authServer.CreateAlertAck(ctx, ack)
}

func (a *ServerWithRoles) GetAlertAcks(ctx context.Context) ([]types.AlertAcknowledgement, error) {
	// we treat alert acks as an extension of the cluster alert resource rather than its own resource.
	if err := a.action(apidefaults.Namespace, types.KindClusterAlert, types.VerbRead, types.VerbList); err != nil {
		return nil, trace.Wrap(err)
	}

	return a.authServer.GetAlertAcks(ctx)
}

func (a *ServerWithRoles) ClearAlertAcks(ctx context.Context, req proto.ClearAlertAcksRequest) error {
	// we treat alert acks as an extension of the cluster alert resource rather than its own resource
	if err := a.action(apidefaults.Namespace, types.KindClusterAlert, types.VerbDelete); err != nil {
		return trace.Wrap(err)
	}

	return a.authServer.ClearAlertAcks(ctx, req)
}

func (a *ServerWithRoles) UpsertNode(ctx context.Context, s types.Server) (*types.KeepAlive, error) {
	if err := a.action(s.GetNamespace(), types.KindNode, types.VerbCreate, types.VerbUpdate); err != nil {
		return nil, trace.Wrap(err)
	}
	return a.authServer.UpsertNode(ctx, s)
}

// KeepAliveServer updates expiry time of a server resource.
func (a *ServerWithRoles) KeepAliveServer(ctx context.Context, handle types.KeepAlive) error {
	clusterName, err := a.GetDomainName(ctx)
	if err != nil {
		return trace.Wrap(err)
	}
	serverName, err := ExtractHostID(a.context.User.GetName(), clusterName)
	if err != nil {
		return trace.AccessDenied("access denied")
	}

	switch handle.GetType() {
	case constants.KeepAliveNode:
		if serverName != handle.Name {
			return trace.AccessDenied("access denied")
		}
		if !a.hasBuiltinRole(types.RoleNode) {
			return trace.AccessDenied("access denied")
		}
		if err := a.action(apidefaults.Namespace, types.KindNode, types.VerbUpdate); err != nil {
			return trace.Wrap(err)
		}
	case constants.KeepAliveApp:
		if handle.HostID != "" {
			if serverName != handle.HostID {
				return trace.AccessDenied("access denied")
			}
		} else { // DELETE IN 9.0. Legacy app server is heartbeating back.
			if serverName != handle.Name {
				return trace.AccessDenied("access denied")
			}
		}
		if !a.hasBuiltinRole(types.RoleApp) && !a.hasBuiltinRole(types.RoleOkta) {
			return trace.AccessDenied("access denied")
		}
		if err := a.action(apidefaults.Namespace, types.KindAppServer, types.VerbUpdate); err != nil {
			return trace.Wrap(err)
		}
	case constants.KeepAliveDatabase:
		// There can be multiple database servers per host so they send their
		// host ID in a separate field because unlike SSH nodes the resource
		// name cannot be the host ID.
		if serverName != handle.HostID {
			return trace.AccessDenied("access denied")
		}
		if !a.hasBuiltinRole(types.RoleDatabase) {
			return trace.AccessDenied("access denied")
		}
		if err := a.action(apidefaults.Namespace, types.KindDatabaseServer, types.VerbUpdate); err != nil {
			return trace.Wrap(err)
		}
	case constants.KeepAliveWindowsDesktopService:
		if serverName != handle.Name {
			return trace.AccessDenied("access denied")
		}
		if !a.hasBuiltinRole(types.RoleWindowsDesktop) {
			return trace.AccessDenied("access denied")
		}
		if err := a.action(apidefaults.Namespace, types.KindWindowsDesktopService, types.VerbUpdate); err != nil {
			return trace.Wrap(err)
		}
	case constants.KeepAliveKube:
		if handle.HostID == "" {
			return trace.BadParameter("hostID is required for kubernetes keep alive")
		} else if serverName != handle.HostID {
			return trace.AccessDenied("access denied")
		}
		// Legacy kube proxy can heartbeat kube servers from the proxy itself so
		// we need to check if the host has the Kube or Proxy role.
		if !a.hasBuiltinRole(types.RoleKube, types.RoleProxy) {
			return trace.AccessDenied("access denied")
		}
		if err := a.action(apidefaults.Namespace, types.KindKubeServer, types.VerbUpdate); err != nil {
			return trace.Wrap(err)
		}
	case constants.KeepAliveDatabaseService:
		if serverName != handle.Name {
			return trace.AccessDenied("access denied")
		}
		if !a.hasBuiltinRole(types.RoleDatabase) {
			return trace.AccessDenied("access denied")
		}
		if err := a.action(apidefaults.Namespace, types.KindDatabaseService, types.VerbUpdate); err != nil {
			return trace.Wrap(err)
		}
	default:
		return trace.BadParameter("unknown keep alive type %q", handle.Type)
	}

	return a.authServer.KeepAliveServer(ctx, handle)
}

// NewWatcher returns a new event watcher
func (a *ServerWithRoles) NewWatcher(ctx context.Context, watch types.Watch) (types.Watcher, error) {
	if len(watch.Kinds) == 0 {
		return nil, trace.AccessDenied("can't setup global watch")
	}

	validKinds := make([]types.WatchKind, 0, len(watch.Kinds))
	for _, kind := range watch.Kinds {
		err := a.hasWatchPermissionForKind(kind)
		if err != nil {
			if watch.AllowPartialSuccess {
				continue
			}
			return nil, trace.Wrap(err)
		}

		validKinds = append(validKinds, kind)
	}

	if len(validKinds) == 0 {
		return nil, trace.BadParameter("none of the requested kinds can be watched")
	}

	watch.Kinds = validKinds
	switch {
	case a.hasBuiltinRole(types.RoleProxy):
		watch.QueueSize = defaults.ProxyQueueSize
	case a.hasBuiltinRole(types.RoleNode):
		watch.QueueSize = defaults.NodeQueueSize
	}
	return a.authServer.NewWatcher(ctx, watch)
}

// hasWatchPermissionForKind checks the permissions for data of each kind.
// For watching, most kinds of data just need a Read permission, but some
// have more complicated logic.
func (a *ServerWithRoles) hasWatchPermissionForKind(kind types.WatchKind) error {
	verb := types.VerbRead
	switch kind.Kind {
	case types.KindCertAuthority:
		if !kind.LoadSecrets {
			verb = types.VerbReadNoSecrets
		}
	case types.KindAccessRequest:
		var filter types.AccessRequestFilter
		if err := filter.FromMap(kind.Filter); err != nil {
			return trace.Wrap(err)
		}

		// Users can watch their own access requests.
		if filter.User != "" && a.currentUserAction(filter.User) == nil {
			return nil
		}
	case types.KindWebSession:
		var filter types.WebSessionFilter
		if err := filter.FromMap(kind.Filter); err != nil {
			return trace.Wrap(err)
		}

		// Allow reading Snowflake sessions to DB service.
		if kind.SubKind == types.KindSnowflakeSession && a.hasBuiltinRole(types.RoleDatabase) {
			return nil
		}

		// Users can watch their own web sessions.
		if filter.User != "" && a.currentUserAction(filter.User) == nil {
			return nil
		}
	case types.KindHeadlessAuthentication:
		var filter types.HeadlessAuthenticationFilter
		if err := filter.FromMap(kind.Filter); err != nil {
			return trace.Wrap(err)
		}

		// Users can only watch their own headless authentications, meaning we don't fallback to
		// the generalized verb-kind-action check below.
		if !hasLocalUserRole(a.context) {
			return trace.AccessDenied("non-local user roles cannot watch headless authentications")
		} else if filter.Username == "" {
			return trace.AccessDenied("user cannot watch headless authentications without a filter for their username")
		} else if filter.Username != a.context.User.GetName() {
			return trace.AccessDenied("user %q cannot watch headless authentications of %q", a.context.User.GetName(), filter.Username)
		}

		return nil
	}
	return trace.Wrap(a.action(apidefaults.Namespace, kind.Kind, verb))
}

// DeleteAllNodes deletes all nodes in a given namespace
func (a *ServerWithRoles) DeleteAllNodes(ctx context.Context, namespace string) error {
	if err := a.action(namespace, types.KindNode, types.VerbDelete); err != nil {
		return trace.Wrap(err)
	}
	return a.authServer.DeleteAllNodes(ctx, namespace)
}

// DeleteNode deletes node in the namespace
func (a *ServerWithRoles) DeleteNode(ctx context.Context, namespace, node string) error {
	if err := a.action(namespace, types.KindNode, types.VerbDelete); err != nil {
		return trace.Wrap(err)
	}
	return a.authServer.DeleteNode(ctx, namespace, node)
}

// GetNode gets a node by name and namespace.
func (a *ServerWithRoles) GetNode(ctx context.Context, namespace, name string) (types.Server, error) {
	if err := a.action(namespace, types.KindNode, types.VerbRead); err != nil {
		return nil, trace.Wrap(err)
	}
	node, err := a.authServer.GetNode(ctx, namespace, name)
	if err != nil {
		return nil, trace.Wrap(err)
	}

	if err := a.checkAccessToNode(node); err != nil {
		if trace.IsAccessDenied(err) {
			return nil, trace.NotFound("not found")
		}

		return nil, trace.Wrap(err)
	}

	return node, nil
}

<<<<<<< HEAD
=======
func stringCompare(a string, b string, isDesc bool) bool {
	if isDesc {
		return a > b
	}
	return a < b
}

func unifiedNameCompare(a types.ResourceWithLabels, b types.ResourceWithLabels, isDesc bool) bool {
	var nameA, nameB string
	resourceA, ok := a.(types.Server)
	if ok {
		nameA = resourceA.GetHostname()
	} else {
		nameA = a.GetName()
	}

	resourceB, ok := b.(types.Server)
	if ok {
		nameB = resourceB.GetHostname()
	} else {
		nameB = b.GetName()
	}

	return stringCompare(nameA, nameB, isDesc)
}

// MakePaginatedResources converts a list of ResourceWithLabels to a PaginatedResource used in
// grpc responses.
>>>>>>> a3d504bd
func (s *ServerWithRoles) MakePaginatedResources(requestType string, resources []types.ResourceWithLabels) ([]*proto.PaginatedResource, error) {
	paginatedResources := make([]*proto.PaginatedResource, 0, len(resources))
	for _, resource := range resources {
		var protoResource *proto.PaginatedResource
		resourceKind := requestType
		if requestType == types.KindUnifiedResource {
			resourceKind = resource.GetKind()
		}
		switch resourceKind {
		case types.KindDatabaseServer:
			database, ok := resource.(*types.DatabaseServerV3)
			if !ok {
				return nil, trace.BadParameter("%s has invalid type %T", resourceKind, resource)
			}

			protoResource = &proto.PaginatedResource{Resource: &proto.PaginatedResource_DatabaseServer{DatabaseServer: database}}
		case types.KindDatabaseService:
			databaseService, ok := resource.(*types.DatabaseServiceV1)
			if !ok {
				return nil, trace.BadParameter("%s has invalid type %T", resourceKind, resource)
			}

			protoResource = &proto.PaginatedResource{Resource: &proto.PaginatedResource_DatabaseService{DatabaseService: databaseService}}
		case types.KindAppServer:
			app, ok := resource.(*types.AppServerV3)
			if !ok {
				return nil, trace.BadParameter("%s has invalid type %T", resourceKind, resource)
			}

			protoResource = &proto.PaginatedResource{Resource: &proto.PaginatedResource_AppServer{AppServer: app}}
		case types.KindNode:
			srv, ok := resource.(*types.ServerV2)
			if !ok {
				return nil, trace.BadParameter("%s has invalid type %T", resourceKind, resource)
			}

			protoResource = &proto.PaginatedResource{Resource: &proto.PaginatedResource_Node{Node: srv}}
		case types.KindKubeServer:
			srv, ok := resource.(*types.KubernetesServerV3)
			if !ok {
				return nil, trace.BadParameter("%s has invalid type %T", resourceKind, resource)
			}

			protoResource = &proto.PaginatedResource{Resource: &proto.PaginatedResource_KubernetesServer{KubernetesServer: srv}}
		case types.KindWindowsDesktop:
			desktop, ok := resource.(*types.WindowsDesktopV3)
			if !ok {
				return nil, trace.BadParameter("%s has invalid type %T", resourceKind, resource)
			}

			protoResource = &proto.PaginatedResource{Resource: &proto.PaginatedResource_WindowsDesktop{WindowsDesktop: desktop}}
		case types.KindWindowsDesktopService:
			desktopService, ok := resource.(*types.WindowsDesktopServiceV3)
			if !ok {
				return nil, trace.BadParameter("%s has invalid type %T", resourceKind, resource)
			}

			protoResource = &proto.PaginatedResource{Resource: &proto.PaginatedResource_WindowsDesktopService{WindowsDesktopService: desktopService}}
		case types.KindKubernetesCluster:
			cluster, ok := resource.(*types.KubernetesClusterV3)
			if !ok {
				return nil, trace.BadParameter("%s has invalid type %T", resourceKind, resource)
			}

			protoResource = &proto.PaginatedResource{Resource: &proto.PaginatedResource_KubeCluster{KubeCluster: cluster}}
		case types.KindUserGroup:
			userGroup, ok := resource.(*types.UserGroupV1)
			if !ok {
				return nil, trace.BadParameter("%s has invalid type %T", resourceKind, resource)
			}

			protoResource = &proto.PaginatedResource{Resource: &proto.PaginatedResource_UserGroup{UserGroup: userGroup}}
		case types.KindSAMLIdPServiceProvider, types.KindAppOrSAMLIdPServiceProvider:
			switch appOrSP := resource.(type) {
			case *types.AppServerV3:
				protoResource = &proto.PaginatedResource{
					Resource: &proto.PaginatedResource_AppServerOrSAMLIdPServiceProvider{
						AppServerOrSAMLIdPServiceProvider: &types.AppServerOrSAMLIdPServiceProviderV1{
							Resource: &types.AppServerOrSAMLIdPServiceProviderV1_AppServer{
								AppServer: appOrSP,
							},
						},
					}}
			case *types.SAMLIdPServiceProviderV1:
				protoResource = &proto.PaginatedResource{
					Resource: &proto.PaginatedResource_AppServerOrSAMLIdPServiceProvider{
						AppServerOrSAMLIdPServiceProvider: &types.AppServerOrSAMLIdPServiceProviderV1{
							Resource: &types.AppServerOrSAMLIdPServiceProviderV1_SAMLIdPServiceProvider{
								SAMLIdPServiceProvider: appOrSP,
							},
						},
					}}
			default:
				return nil, trace.BadParameter("%s has invalid type %T", resourceKind, resource)
			}

		default:
			return nil, trace.NotImplemented("resource type %s doesn't support pagination", resource.GetKind())
		}

		paginatedResources = append(paginatedResources, protoResource)
	}
	return paginatedResources, nil
}

// ListUnifiedResources returns a paginated list of unified resources filtered by user access.
func (a *ServerWithRoles) ListUnifiedResources(ctx context.Context, req *proto.ListUnifiedResourcesRequest) (*proto.ListUnifiedResourcesResponse, error) {
	// Fetch full list of resources in the backend.
<<<<<<< HEAD
	var elapsedFetch time.Duration
	var elapsedFilter time.Duration
	var unifiedResources types.ResourcesWithLabels
	var filteredResources types.ResourcesWithLabels
=======
	var (
		elapsedFetch      time.Duration
		elapsedFilter     time.Duration
		unifiedResources  []types.ResourceWithLabels
		filteredResources []types.ResourceWithLabels
	)
>>>>>>> a3d504bd

	defer func() {
		log.WithFields(logrus.Fields{
			"user":           a.context.User.GetName(),
			"elapsed_fetch":  elapsedFetch,
			"elapsed_filter": elapsedFilter,
		}).Debugf(
			"ListUnifiedResources(%v->%v) in %v.",
			len(unifiedResources), len(filteredResources), elapsedFetch+elapsedFilter)
	}()

	startFetch := time.Now()
	unifiedResources, err := a.authServer.UnifiedResourceCache.GetUnifiedResources(ctx)
	if err != nil {
		return nil, trace.Wrap(err)
	}

	elapsedFetch = time.Since(startFetch)

<<<<<<< HEAD
	filteredResources = make(types.ResourcesWithLabels, 0)
=======
>>>>>>> a3d504bd
	startFilter := time.Now()
	for _, resource := range unifiedResources {
		switch r := resource.(type) {
		case types.Server:
			{
				if err := a.checkAccessToNode(r); err != nil {
					if trace.IsAccessDenied(err) {
						continue
					}

					return nil, trace.Wrap(err)
				}

				filteredResources = append(filteredResources, resource)
			}
		case types.DatabaseServer:
			{
				if err := a.checkAccessToDatabase(r.GetDatabase()); err != nil {
					if trace.IsAccessDenied(err) {
						continue
					}

					return nil, trace.Wrap(err)
				}

				filteredResources = append(filteredResources, resource)
			}

		case types.AppServer:
			{
				if err := a.checkAccessToApp(r.GetApp()); err != nil {
					if trace.IsAccessDenied(err) {
						continue
					}

					return nil, trace.Wrap(err)
				}

				filteredResources = append(filteredResources, resource)
			}
		case types.SAMLIdPServiceProvider:
			{
				if err := a.action(apidefaults.Namespace, types.KindSAMLIdPServiceProvider, types.VerbList); err == nil {
					filteredResources = append(filteredResources, resource)
				}
			}
		case types.KubeServer:
			kube := r.GetCluster()
			if err := a.checkAccessToKubeCluster(kube); err != nil {
				if trace.IsAccessDenied(err) {
					continue
				}

				return nil, trace.Wrap(err)
			}

			filteredResources = append(filteredResources, kube)
		case types.WindowsDesktop:
			{
				if err := a.checkAccessToWindowsDesktop(r); err != nil {
					if trace.IsAccessDenied(err) {
						continue
					}

					return nil, trace.Wrap(err)
				}

				filteredResources = append(filteredResources, resource)
			}
		}
	}
	elapsedFilter = time.Since(startFilter)

	if req.SortBy.Field != "" {
<<<<<<< HEAD
		if err := filteredResources.SortByCustom(req.SortBy); err != nil {
			return nil, trace.Wrap(err, "sorting unified resources")
=======
		isDesc := req.SortBy.IsDesc
		switch req.SortBy.Field {
		case types.ResourceMetadataName:
			sort.SliceStable(filteredResources, func(i, j int) bool {
				return unifiedNameCompare(filteredResources[i], filteredResources[j], isDesc)
			})
		case types.ResourceSpecType:
			sort.SliceStable(filteredResources, func(i, j int) bool {
				return stringCompare(filteredResources[i].GetKind(), filteredResources[j].GetKind(), isDesc)
			})
		default:
			return nil, trace.NotImplemented("sorting by field %q for unified resource %q is not supported", req.SortBy.Field, types.KindUnifiedResource)
>>>>>>> a3d504bd
		}
	}

	// Apply request filters and get pagination info.
	resp, err := local.FakePaginate(filteredResources, local.FakePaginateParams{
		Limit:               req.Limit,
		Labels:              req.Labels,
		SearchKeywords:      req.SearchKeywords,
		PredicateExpression: req.PredicateExpression,
		StartKey:            req.StartKey,
		Kinds:               req.Kinds,
	})
	if err != nil {
		return nil, trace.Wrap(err)
	}

	paginatedResources, err := a.MakePaginatedResources(types.KindUnifiedResource, resp.Resources)
	if err != nil {
		return nil, trace.Wrap(err, "making paginated unified resources")
	}

	return &proto.ListUnifiedResourcesResponse{
		NextKey:   resp.NextKey,
		Resources: paginatedResources,
	}, nil
}

func (a *ServerWithRoles) GetNodes(ctx context.Context, namespace string) ([]types.Server, error) {
	if err := a.action(namespace, types.KindNode, types.VerbList); err != nil {
		return nil, trace.Wrap(err)
	}

	// Fetch full list of nodes in the backend.
	startFetch := time.Now()
	nodes, err := a.authServer.GetNodes(ctx, namespace)
	if err != nil {
		return nil, trace.Wrap(err)
	}
	elapsedFetch := time.Since(startFetch)

	// Filter nodes to return the ones for the connected identity.
	filteredNodes := make([]types.Server, 0)
	startFilter := time.Now()
	for _, node := range nodes {
		if err := a.checkAccessToNode(node); err != nil {
			if trace.IsAccessDenied(err) {
				continue
			}

			return nil, trace.Wrap(err)
		}

		filteredNodes = append(filteredNodes, node)
	}
	elapsedFilter := time.Since(startFilter)

	log.WithFields(logrus.Fields{
		"user":           a.context.User.GetName(),
		"elapsed_fetch":  elapsedFetch,
		"elapsed_filter": elapsedFilter,
	}).Debugf(
		"GetServers(%v->%v) in %v.",
		len(nodes), len(filteredNodes), elapsedFetch+elapsedFilter)

	return filteredNodes, nil
}

func (a *ServerWithRoles) StreamNodes(ctx context.Context, namespace string) stream.Stream[types.Server] {
	return stream.Fail[types.Server](trace.NotImplemented(notImplementedMessage))
}

// authContextForSearch returns an extended authz.Context which should be used
// when searching for resources that a user may be able to request access to,
// but does not already have access to.
// Extra roles are determined from the user's search_as_roles and
// preview_as_roles if [req] requested that each be used.
func (a *ServerWithRoles) authContextForSearch(ctx context.Context, req *proto.ListResourcesRequest) (*authz.Context, error) {
	var extraRoles []string
	if req.UseSearchAsRoles {
		extraRoles = append(extraRoles, a.context.Checker.GetAllowedSearchAsRoles()...)
	}
	if req.UsePreviewAsRoles {
		extraRoles = append(extraRoles, a.context.Checker.GetAllowedPreviewAsRoles()...)
	}
	if len(extraRoles) == 0 {
		// Return the current auth context unmodified.
		return &a.context, nil
	}

	clusterName, err := a.authServer.GetClusterName()
	if err != nil {
		return nil, trace.Wrap(err)
	}

	// Get a new auth context with the additional roles
	extendedContext, err := a.context.WithExtraRoles(a.authServer, clusterName.GetClusterName(), extraRoles)
	if err != nil {
		return nil, trace.Wrap(err)
	}

	// Only emit the event if the role list actually changed
	if len(extendedContext.Checker.RoleNames()) != len(a.context.Checker.RoleNames()) {
		if err := a.authServer.emitter.EmitAuditEvent(a.authServer.closeCtx, &apievents.AccessRequestResourceSearch{
			Metadata: apievents.Metadata{
				Type: events.AccessRequestResourceSearch,
				Code: events.AccessRequestResourceSearchCode,
			},
			UserMetadata:        authz.ClientUserMetadata(ctx),
			SearchAsRoles:       extendedContext.Checker.RoleNames(),
			ResourceType:        req.ResourceType,
			Namespace:           req.Namespace,
			Labels:              req.Labels,
			PredicateExpression: req.PredicateExpression,
			SearchKeywords:      req.SearchKeywords,
		}); err != nil {
			return nil, trace.Wrap(err)
		}
	}
	return extendedContext, nil
}

// ListResources returns a paginated list of resources filtered by user access.
func (a *ServerWithRoles) ListResources(ctx context.Context, req proto.ListResourcesRequest) (*types.ListResourcesResponse, error) {
	// Check if auth server has a license for this resource type but only return an
	// error if the requester is not a builtin or remote server.
	// Builtin and remote server roles are allowed to list resources to avoid crashes
	// even if the license is missing.
	// Users with other roles will get an error if the license is missing so they
	// can request a license with the correct features.
	if err := enforceLicense(req.ResourceType); err != nil && !a.isLocalOrRemoteServerAction() {
		return nil, trace.Wrap(err)
	}

	// Apply any requested additional search_as_roles and/or preview_as_roles
	// for the duration of the search.
	if req.UseSearchAsRoles || req.UsePreviewAsRoles {
		extendedContext, err := a.authContextForSearch(ctx, &req)
		if err != nil {
			return nil, trace.Wrap(err)
		}
		baseContext := a.context
		a.context = *extendedContext
		defer func() {
			a.context = baseContext
		}()
	}

	// ListResources request coming through this auth layer gets request filters
	// stripped off and saved to be applied later after items go through rbac checks.
	// The list that gets returned from the backend comes back unfiltered and as
	// we apply request filters, we might make multiple trips to get more subsets to
	// reach our limit, which is fine b/c we can start query with our next key.
	//
	// But since sorting and counting totals requires us to work with entire list upfront,
	// special handling is needed in this layer b/c if we try to mimic the "subset" here,
	// we will be making unnecessary trips and doing needless work of deserializing every
	// item for every subset.
	if req.RequiresFakePagination() {
		resp, err := a.listResourcesWithSort(ctx, req)
		if err != nil {
			return nil, trace.Wrap(err)
		}

		return resp, nil
	}

	// Start real pagination.
	if err := req.CheckAndSetDefaults(); err != nil {
		return nil, trace.Wrap(err)
	}

	limit := int(req.Limit)
	actionVerbs := []string{types.VerbList, types.VerbRead}
	switch req.ResourceType {
	case types.KindNode:
		// We are checking list only for Nodes to keep backwards compatibility.
		// The read verb got added to GetNodes initially in:
		//   https://github.com/gravitational/teleport/pull/1209
		// but got removed shortly afterwards in:
		//   https://github.com/gravitational/teleport/pull/1224
		actionVerbs = []string{types.VerbList}

	case types.KindDatabaseServer, types.KindDatabaseService, types.KindAppServer, types.KindKubeServer, types.KindWindowsDesktop, types.KindWindowsDesktopService, types.KindUserGroup:

	default:
		return nil, trace.NotImplemented("resource type %s does not support pagination", req.ResourceType)
	}

	if err := a.action(req.Namespace, req.ResourceType, actionVerbs...); err != nil {
		return nil, trace.Wrap(err)
	}

	// Perform the label/search/expr filtering here (instead of at the backend
	// `ListResources`) to ensure that it will be applied only to resources
	// the user has access to.
	filter := services.MatchResourceFilter{
		ResourceKind:        req.ResourceType,
		Labels:              req.Labels,
		SearchKeywords:      req.SearchKeywords,
		PredicateExpression: req.PredicateExpression,
	}
	req.Labels = nil
	req.SearchKeywords = nil
	req.PredicateExpression = ""

	// Increase the limit to one more than was requested so
	// that an additional page load is not needed to determine
	// the next key.
	req.Limit++

	resourceChecker, err := a.newResourceAccessChecker(req.ResourceType)
	if err != nil {
		return nil, trace.Wrap(err)
	}

	var resp types.ListResourcesResponse
	if err := a.authServer.IterateResources(ctx, req, func(resource types.ResourceWithLabels) error {
		if len(resp.Resources) == limit {
			resp.NextKey = backend.GetPaginationKey(resource)
			return ErrDone
		}

		if err := resourceChecker.CanAccess(resource); err != nil {
			if trace.IsAccessDenied(err) {
				return nil
			}

			return trace.Wrap(err)
		}

		switch match, err := services.MatchResourceByFilters(resource, filter, nil /* ignore dup matches  */); {
		case err != nil:
			return trace.Wrap(err)
		case match:
			resp.Resources = append(resp.Resources, resource)
			return nil
		}

		return nil
	}); err != nil {
		return nil, trace.Wrap(err)
	}

	return &resp, nil
}

// resourceAccessChecker allows access to be checked differently per resource type.
type resourceAccessChecker interface {
	CanAccess(resource types.Resource) error
}

// resourceChecker is a pass through checker that utilizes the provided
// services.AccessChecker to check access
type resourceChecker struct {
	services.AccessChecker
}

// CanAccess handles providing the proper services.AccessCheckable resource
// to the services.AccessChecker
func (r resourceChecker) CanAccess(resource types.Resource) error {
	// MFA is not required for operations on app resources but
	// will be enforced at the connection time.
	state := services.AccessState{MFAVerified: true}
	switch rr := resource.(type) {
	case types.AppServer:
		return r.CheckAccess(rr.GetApp(), state)
	case types.KubeServer:
		return r.CheckAccess(rr.GetCluster(), state)
	case types.DatabaseServer:
		return r.CheckAccess(rr.GetDatabase(), state)
	case types.DatabaseService:
		return r.CheckAccess(rr, state)
	case types.Database:
		return r.CheckAccess(rr, state)
	case types.Server:
		return r.CheckAccess(rr, state)
	case types.WindowsDesktop:
		return r.CheckAccess(rr, state)
	case types.WindowsDesktopService:
		return r.CheckAccess(rr, state)
	case types.UserGroup:
		// Because usergroup only has ResourceWithLabels, it looks like this will match
		// everything. To get around this, we'll match on it last and then double check
		// that the kind is equal to usergroup. If it's not, we'll fall through and return
		// the bad parameter as expected.
		if rr.GetKind() == types.KindUserGroup {
			return r.CheckAccess(rr, state)
		}
	}

	return trace.BadParameter("could not check access to resource type %T", r)
}

// newResourceAccessChecker creates a resourceAccessChecker for the provided resource type
func (a *ServerWithRoles) newResourceAccessChecker(resource string) (resourceAccessChecker, error) {
	switch resource {
	case types.KindAppServer, types.KindDatabaseServer, types.KindDatabaseService, types.KindWindowsDesktop, types.KindWindowsDesktopService, types.KindNode, types.KindKubeServer, types.KindUserGroup:
		return &resourceChecker{AccessChecker: a.context.Checker}, nil
	default:
		return nil, trace.BadParameter("could not check access to resource type %s", resource)
	}
}

// listResourcesWithSort retrieves all resources of a certain resource type with rbac applied
// then afterwards applies request sorting and filtering.
func (a *ServerWithRoles) listResourcesWithSort(ctx context.Context, req proto.ListResourcesRequest) (*types.ListResourcesResponse, error) {
	if err := req.CheckAndSetDefaults(); err != nil {
		return nil, trace.Wrap(err)
	}

	var resources []types.ResourceWithLabels
	switch req.ResourceType {
	case types.KindNode:
		nodes, err := a.GetNodes(ctx, req.Namespace)
		if err != nil {
			return nil, trace.Wrap(err)
		}

		servers := types.Servers(nodes)
		if err := servers.SortByCustom(req.SortBy); err != nil {
			return nil, trace.Wrap(err)
		}
		resources = servers.AsResources()

	case types.KindAppServer:
		appservers, err := a.GetApplicationServers(ctx, req.Namespace)
		if err != nil {
			return nil, trace.Wrap(err)
		}

		servers := types.AppServers(appservers)
		if err := servers.SortByCustom(req.SortBy); err != nil {
			return nil, trace.Wrap(err)
		}
		resources = servers.AsResources()

	case types.KindAppOrSAMLIdPServiceProvider:
		appsAndServiceProviders, err := a.GetAppServersAndSAMLIdPServiceProviders(ctx, req.Namespace)
		if err != nil {
			return nil, trace.Wrap(err)
		}

		appsOrSPs := types.AppServersOrSAMLIdPServiceProviders(appsAndServiceProviders)

		if err := appsOrSPs.SortByCustom(req.SortBy); err != nil {
			return nil, trace.Wrap(err)
		}

		resources = appsOrSPs.AsResources()

	case types.KindDatabaseServer:
		dbservers, err := a.GetDatabaseServers(ctx, req.Namespace)
		if err != nil {
			return nil, trace.Wrap(err)
		}

		servers := types.DatabaseServers(dbservers)
		if err := servers.SortByCustom(req.SortBy); err != nil {
			return nil, trace.Wrap(err)
		}
		resources = servers.AsResources()

	case types.KindKubernetesCluster:
		kubeServers, err := a.GetKubernetesServers(ctx)
		if err != nil {
			return nil, trace.Wrap(err)
		}

		// Extract kube clusters into its own list.
		var clusters []types.KubeCluster
		for _, svc := range kubeServers {
			clusters = append(clusters, svc.GetCluster())
		}

		sortedClusters := types.KubeClusters(clusters)
		if err := sortedClusters.SortByCustom(req.SortBy); err != nil {
			return nil, trace.Wrap(err)
		}
		resources = sortedClusters.AsResources()
	case types.KindKubeServer:
		kubeServers, err := a.GetKubernetesServers(ctx)
		if err != nil {
			return nil, trace.Wrap(err)
		}

		sortedServers := types.KubeServers(kubeServers)
		if err := sortedServers.SortByCustom(req.SortBy); err != nil {
			return nil, trace.Wrap(err)
		}
		resources = sortedServers.AsResources()
	case types.KindWindowsDesktop:
		windowsdesktops, err := a.GetWindowsDesktops(ctx, req.GetWindowsDesktopFilter())
		if err != nil {
			return nil, trace.Wrap(err)
		}

		desktops := types.WindowsDesktops(windowsdesktops)
		if err := desktops.SortByCustom(req.SortBy); err != nil {
			return nil, trace.Wrap(err)
		}
		resources = desktops.AsResources()
	case types.KindUserGroup:
		var allUserGroups types.UserGroups
		userGroups, nextKey, err := a.ListUserGroups(ctx, int(req.Limit), "")
		for {
			if err != nil {
				return nil, trace.Wrap(err)
			}

			for _, ug := range userGroups {
				allUserGroups = append(allUserGroups, ug)
			}

			if nextKey == "" {
				break
			}

			userGroups, nextKey, err = a.ListUserGroups(ctx, int(req.Limit), nextKey)
		}

		if err := allUserGroups.SortByCustom(req.SortBy); err != nil {
			return nil, trace.Wrap(err)
		}
		resources = allUserGroups.AsResources()

	default:
		return nil, trace.NotImplemented("resource type %q is not supported for listResourcesWithSort", req.ResourceType)
	}

	// Apply request filters and get pagination info.
	resp, err := local.FakePaginate(resources, local.FakePaginateParams{
		ResourceType:        req.ResourceType,
		Limit:               req.Limit,
		Labels:              req.Labels,
		SearchKeywords:      req.SearchKeywords,
		PredicateExpression: req.PredicateExpression,
		StartKey:            req.StartKey,
	})
	if err != nil {
		return nil, trace.Wrap(err)
	}

	return resp, nil
}

// ListWindowsDesktops not implemented: can only be called locally.
func (a *ServerWithRoles) ListWindowsDesktops(ctx context.Context, req types.ListWindowsDesktopsRequest) (*types.ListWindowsDesktopsResponse, error) {
	return nil, trace.NotImplemented(notImplementedMessage)
}

// ListWindowsDesktopServices not implemented: can only be called locally.
func (a *ServerWithRoles) ListWindowsDesktopServices(ctx context.Context, req types.ListWindowsDesktopServicesRequest) (*types.ListWindowsDesktopServicesResponse, error) {
	return nil, trace.NotImplemented(notImplementedMessage)
}

func (a *ServerWithRoles) UpsertAuthServer(ctx context.Context, s types.Server) error {
	if err := a.action(apidefaults.Namespace, types.KindAuthServer, types.VerbCreate, types.VerbUpdate); err != nil {
		return trace.Wrap(err)
	}
	return a.authServer.UpsertAuthServer(ctx, s)
}

func (a *ServerWithRoles) GetAuthServers() ([]types.Server, error) {
	if err := a.action(apidefaults.Namespace, types.KindAuthServer, types.VerbList, types.VerbRead); err != nil {
		return nil, trace.Wrap(err)
	}
	return a.authServer.GetAuthServers()
}

// DeleteAllAuthServers deletes all auth servers
func (a *ServerWithRoles) DeleteAllAuthServers() error {
	if err := a.action(apidefaults.Namespace, types.KindAuthServer, types.VerbDelete); err != nil {
		return trace.Wrap(err)
	}
	return a.authServer.DeleteAllAuthServers()
}

// DeleteAuthServer deletes auth server by name
func (a *ServerWithRoles) DeleteAuthServer(name string) error {
	if err := a.action(apidefaults.Namespace, types.KindAuthServer, types.VerbDelete); err != nil {
		return trace.Wrap(err)
	}
	return a.authServer.DeleteAuthServer(name)
}

func (a *ServerWithRoles) UpsertProxy(ctx context.Context, s types.Server) error {
	if err := a.action(apidefaults.Namespace, types.KindProxy, types.VerbCreate, types.VerbUpdate); err != nil {
		return trace.Wrap(err)
	}
	return a.authServer.UpsertProxy(ctx, s)
}

func (a *ServerWithRoles) GetProxies() ([]types.Server, error) {
	if err := a.action(apidefaults.Namespace, types.KindProxy, types.VerbList, types.VerbRead); err != nil {
		return nil, trace.Wrap(err)
	}
	return a.authServer.GetProxies()
}

// DeleteAllProxies deletes all proxies
func (a *ServerWithRoles) DeleteAllProxies() error {
	if err := a.action(apidefaults.Namespace, types.KindProxy, types.VerbDelete); err != nil {
		return trace.Wrap(err)
	}
	return a.authServer.DeleteAllProxies()
}

// DeleteProxy deletes proxy by name
func (a *ServerWithRoles) DeleteProxy(ctx context.Context, name string) error {
	if err := a.action(apidefaults.Namespace, types.KindProxy, types.VerbDelete); err != nil {
		return trace.Wrap(err)
	}
	return a.authServer.DeleteProxy(ctx, name)
}

func (a *ServerWithRoles) UpsertReverseTunnel(r types.ReverseTunnel) error {
	if err := a.action(apidefaults.Namespace, types.KindReverseTunnel, types.VerbCreate, types.VerbUpdate); err != nil {
		return trace.Wrap(err)
	}
	return a.authServer.UpsertReverseTunnel(r)
}

func (a *ServerWithRoles) GetReverseTunnel(name string, opts ...services.MarshalOption) (types.ReverseTunnel, error) {
	if err := a.action(apidefaults.Namespace, types.KindReverseTunnel, types.VerbRead); err != nil {
		return nil, trace.Wrap(err)
	}
	return a.authServer.GetReverseTunnel(name, opts...)
}

func (a *ServerWithRoles) GetReverseTunnels(ctx context.Context, opts ...services.MarshalOption) ([]types.ReverseTunnel, error) {
	if err := a.action(apidefaults.Namespace, types.KindReverseTunnel, types.VerbList, types.VerbRead); err != nil {
		return nil, trace.Wrap(err)
	}
	return a.authServer.GetReverseTunnels(ctx, opts...)
}

func (a *ServerWithRoles) DeleteReverseTunnel(domainName string) error {
	if err := a.action(apidefaults.Namespace, types.KindReverseTunnel, types.VerbDelete); err != nil {
		return trace.Wrap(err)
	}
	return a.authServer.DeleteReverseTunnel(domainName)
}

func (a *ServerWithRoles) DeleteToken(ctx context.Context, token string) error {
	if err := a.action(apidefaults.Namespace, types.KindToken, types.VerbDelete); err != nil {
		return trace.Wrap(err)
	}
	return a.authServer.DeleteToken(ctx, token)
}

func (a *ServerWithRoles) GetTokens(ctx context.Context) ([]types.ProvisionToken, error) {
	if err := a.action(apidefaults.Namespace, types.KindToken, types.VerbList, types.VerbRead); err != nil {
		return nil, trace.Wrap(err)
	}
	return a.authServer.GetTokens(ctx)
}

func (a *ServerWithRoles) GetToken(ctx context.Context, token string) (types.ProvisionToken, error) {
	// The Proxy has permission to look up tokens by name in order to validate
	// attempts to use the node join script.
	if isProxy := a.hasBuiltinRole(types.RoleProxy); !isProxy {
		if err := a.action(apidefaults.Namespace, types.KindToken, types.VerbRead); err != nil {
			return nil, trace.Wrap(err)
		}
	}
	return a.authServer.GetToken(ctx, token)
}

func enforceEnterpriseJoinMethodCreation(token types.ProvisionToken) error {
	if modules.GetModules().BuildType() == modules.BuildEnterprise {
		return nil
	}

	v, ok := token.(*types.ProvisionTokenV2)
	if !ok {
		return trace.BadParameter("unexpected token type %T", token)
	}

	if v.Spec.GitHub != nil && v.Spec.GitHub.EnterpriseServerHost != "" {
		return fmt.Errorf(
			"github enterprise server joining: %w",
			ErrRequiresEnterprise,
		)
	}
	return nil
}

// emitTokenEvent is called by Create/Upsert Token in order to emit any relevant
// events.
func emitTokenEvent(
	ctx context.Context,
	e apievents.Emitter,
	roles types.SystemRoles,
	joinMethod types.JoinMethod,
) {
	userMetadata := authz.ClientUserMetadata(ctx)
	if err := e.EmitAuditEvent(ctx, &apievents.ProvisionTokenCreate{
		Metadata: apievents.Metadata{
			Type: events.ProvisionTokenCreateEvent,
			Code: events.ProvisionTokenCreateCode,
		},
		UserMetadata: userMetadata,
		Roles:        roles,
		JoinMethod:   joinMethod,
	}); err != nil {
		log.WithError(err).Warn("Failed to emit join token create event.")
	}
	for _, role := range roles {
		if role == types.RoleTrustedCluster {
			//nolint:staticcheck // Emit a deprecated event.
			if err := e.EmitAuditEvent(ctx, &apievents.TrustedClusterTokenCreate{
				Metadata: apievents.Metadata{
					Type: events.TrustedClusterTokenCreateEvent,
					Code: events.TrustedClusterTokenCreateCode,
				},
				UserMetadata: userMetadata,
			}); err != nil {
				log.WithError(err).Warn("Failed to emit trusted cluster token create event.")
			}
		}
	}
}

func (a *ServerWithRoles) UpsertToken(ctx context.Context, token types.ProvisionToken) error {
	if err := a.action(apidefaults.Namespace, types.KindToken, types.VerbCreate, types.VerbUpdate); err != nil {
		return trace.Wrap(err)
	}
	if err := enforceEnterpriseJoinMethodCreation(token); err != nil {
		return trace.Wrap(err)
	}
	if err := a.authServer.UpsertToken(ctx, token); err != nil {
		return trace.Wrap(err)
	}
	emitTokenEvent(ctx, a.authServer.emitter, token.GetRoles(), token.GetJoinMethod())
	return nil
}

func (a *ServerWithRoles) CreateToken(ctx context.Context, token types.ProvisionToken) error {
	jm := token.GetJoinMethod()
	if err := a.action(apidefaults.Namespace, types.KindToken, types.VerbCreate); err != nil {
		return trace.Wrap(err)
	}
	if err := enforceEnterpriseJoinMethodCreation(token); err != nil {
		return trace.Wrap(err)
	}
	if err := a.authServer.CreateToken(ctx, token); err != nil {
		return trace.Wrap(err)
	}
	emitTokenEvent(ctx, a.authServer.emitter, token.GetRoles(), jm)
	return nil
}

// ChangePassword updates users password based on the old password.
func (a *ServerWithRoles) ChangePassword(
	ctx context.Context,
	req *proto.ChangePasswordRequest,
) error {
	if err := a.currentUserAction(req.User); err != nil {
		return trace.Wrap(err)
	}
	return a.authServer.ChangePassword(ctx, req)
}

func (a *ServerWithRoles) PreAuthenticatedSignIn(ctx context.Context, user string) (types.WebSession, error) {
	if err := a.currentUserAction(user); err != nil {
		return nil, trace.Wrap(err)
	}
	return a.authServer.PreAuthenticatedSignIn(ctx, user, a.context.Identity.GetIdentity())
}

// CreateWebSession creates a new web session for the specified user
func (a *ServerWithRoles) CreateWebSession(ctx context.Context, user string) (types.WebSession, error) {
	if err := a.currentUserAction(user); err != nil {
		return nil, trace.Wrap(err)
	}
	return a.authServer.CreateWebSession(ctx, user)
}

// ExtendWebSession creates a new web session for a user based on a valid previous session.
// Additional roles are appended to initial roles if there is an approved access request.
// The new session expiration time will not exceed the expiration time of the old session.
func (a *ServerWithRoles) ExtendWebSession(ctx context.Context, req WebSessionReq) (types.WebSession, error) {
	if err := a.currentUserAction(req.User); err != nil {
		return nil, trace.Wrap(err)
	}
	return a.authServer.ExtendWebSession(ctx, req, a.context.Identity.GetIdentity())
}

// GetWebSessionInfo returns the web session for the given user specified with sid.
// The session is stripped of any authentication details.
// Implements auth.WebUIService
func (a *ServerWithRoles) GetWebSessionInfo(ctx context.Context, user, sessionID string) (types.WebSession, error) {
	if err := a.currentUserAction(user); err != nil {
		return nil, trace.Wrap(err)
	}
	return a.authServer.GetWebSessionInfo(ctx, user, sessionID)
}

// GetWebSession returns the web session specified with req.
// Implements auth.ReadAccessPoint.
func (a *ServerWithRoles) GetWebSession(ctx context.Context, req types.GetWebSessionRequest) (types.WebSession, error) {
	return a.WebSessions().Get(ctx, req)
}

// WebSessions returns the web session manager.
// Implements services.WebSessionsGetter.
func (a *ServerWithRoles) WebSessions() types.WebSessionInterface {
	return &webSessionsWithRoles{c: a, ws: a.authServer.WebSessions()}
}

// Get returns the web session specified with req.
func (r *webSessionsWithRoles) Get(ctx context.Context, req types.GetWebSessionRequest) (types.WebSession, error) {
	if err := r.c.currentUserAction(req.User); err != nil {
		if err := r.c.action(apidefaults.Namespace, types.KindWebSession, types.VerbRead); err != nil {
			return nil, trace.Wrap(err)
		}
	}
	return r.ws.Get(ctx, req)
}

// List returns the list of all web sessions.
func (r *webSessionsWithRoles) List(ctx context.Context) ([]types.WebSession, error) {
	if err := r.c.action(apidefaults.Namespace, types.KindWebSession, types.VerbList); err != nil {
		return nil, trace.Wrap(err)
	}
	if err := r.c.action(apidefaults.Namespace, types.KindWebSession, types.VerbRead); err != nil {
		return nil, trace.Wrap(err)
	}
	return r.ws.List(ctx)
}

// Upsert creates a new or updates the existing web session from the specified session.
// TODO(dmitri): this is currently only implemented for local invocations. This needs to be
// moved into a more appropriate API
func (*webSessionsWithRoles) Upsert(ctx context.Context, session types.WebSession) error {
	return trace.NotImplemented(notImplementedMessage)
}

// Delete removes the web session specified with req.
func (r *webSessionsWithRoles) Delete(ctx context.Context, req types.DeleteWebSessionRequest) error {
	if err := r.c.canDeleteWebSession(req.User); err != nil {
		return trace.Wrap(err)
	}
	return r.ws.Delete(ctx, req)
}

// DeleteAll removes all web sessions.
func (r *webSessionsWithRoles) DeleteAll(ctx context.Context) error {
	if err := r.c.action(apidefaults.Namespace, types.KindWebSession, types.VerbList); err != nil {
		return trace.Wrap(err)
	}
	if err := r.c.action(apidefaults.Namespace, types.KindWebSession, types.VerbDelete); err != nil {
		return trace.Wrap(err)
	}
	return r.ws.DeleteAll(ctx)
}

// GetWebToken returns the web token specified with req.
// Implements auth.ReadAccessPoint.
func (a *ServerWithRoles) GetWebToken(ctx context.Context, req types.GetWebTokenRequest) (types.WebToken, error) {
	return a.WebTokens().Get(ctx, req)
}

type webSessionsWithRoles struct {
	c  accessChecker
	ws types.WebSessionInterface
}

// WebTokens returns the web token manager.
// Implements services.WebTokensGetter.
func (a *ServerWithRoles) WebTokens() types.WebTokenInterface {
	return &webTokensWithRoles{c: a, t: a.authServer.WebTokens()}
}

// Get returns the web token specified with req.
func (r *webTokensWithRoles) Get(ctx context.Context, req types.GetWebTokenRequest) (types.WebToken, error) {
	if err := r.c.currentUserAction(req.User); err != nil {
		if err := r.c.action(apidefaults.Namespace, types.KindWebToken, types.VerbRead); err != nil {
			return nil, trace.Wrap(err)
		}
	}
	return r.t.Get(ctx, req)
}

// List returns the list of all web tokens.
func (r *webTokensWithRoles) List(ctx context.Context) ([]types.WebToken, error) {
	if err := r.c.action(apidefaults.Namespace, types.KindWebToken, types.VerbList); err != nil {
		return nil, trace.Wrap(err)
	}
	return r.t.List(ctx)
}

// Upsert creates a new or updates the existing web token from the specified token.
// TODO(dmitri): this is currently only implemented for local invocations. This needs to be
// moved into a more appropriate API
func (*webTokensWithRoles) Upsert(ctx context.Context, session types.WebToken) error {
	return trace.NotImplemented(notImplementedMessage)
}

// Delete removes the web token specified with req.
func (r *webTokensWithRoles) Delete(ctx context.Context, req types.DeleteWebTokenRequest) error {
	if err := r.c.currentUserAction(req.User); err != nil {
		if err := r.c.action(apidefaults.Namespace, types.KindWebToken, types.VerbDelete); err != nil {
			return trace.Wrap(err)
		}
	}
	return r.t.Delete(ctx, req)
}

// DeleteAll removes all web tokens.
func (r *webTokensWithRoles) DeleteAll(ctx context.Context) error {
	if err := r.c.action(apidefaults.Namespace, types.KindWebToken, types.VerbList); err != nil {
		return trace.Wrap(err)
	}
	if err := r.c.action(apidefaults.Namespace, types.KindWebToken, types.VerbDelete); err != nil {
		return trace.Wrap(err)
	}
	return r.t.DeleteAll(ctx)
}

type webTokensWithRoles struct {
	c accessChecker
	t types.WebTokenInterface
}

type accessChecker interface {
	action(namespace, resource string, verbs ...string) error
	currentUserAction(user string) error
	canDeleteWebSession(username string) error
}

func (a *ServerWithRoles) GetAccessRequests(ctx context.Context, filter types.AccessRequestFilter) ([]types.AccessRequest, error) {
	// users can always view their own access requests
	if filter.User != "" && a.currentUserAction(filter.User) == nil {
		return a.authServer.GetAccessRequests(ctx, filter)
	}

	// users with read + list permissions can get all requests
	if a.withOptions(quietAction(true)).action(apidefaults.Namespace, types.KindAccessRequest, types.VerbList) == nil {
		if a.withOptions(quietAction(true)).action(apidefaults.Namespace, types.KindAccessRequest, types.VerbRead) == nil {
			return a.authServer.GetAccessRequests(ctx, filter)
		}
	}

	// user does not have read/list permissions and is not specifically requesting only
	// their own requests.  we therefore subselect the filter results to show only those requests
	// that the user *is* allowed to see (specifically, their own requests + requests that they
	// are allowed to review).

	checker, err := services.NewReviewPermissionChecker(ctx, a.authServer, a.context.User.GetName())
	if err != nil {
		return nil, trace.Wrap(err)
	}

	// unless the user has allow directives for reviewing, they will never be able to
	// see any requests other than their own.
	if !checker.HasAllowDirectives() {
		if filter.User != "" {
			// filter specifies a user, but it wasn't caught by the preceding exception,
			// so just return nothing.
			return nil, nil
		}
		filter.User = a.context.User.GetName()
		return a.authServer.GetAccessRequests(ctx, filter)
	}

	reqs, err := a.authServer.GetAccessRequests(ctx, filter)
	if err != nil {
		return nil, trace.Wrap(err)
	}

	// filter in place
	filtered := reqs[:0]
	for _, req := range reqs {
		if req.GetUser() == a.context.User.GetName() {
			filtered = append(filtered, req)
			continue
		}

		ok, err := checker.CanReviewRequest(req)
		if err != nil {
			return nil, trace.Wrap(err)
		}
		if ok {
			filtered = append(filtered, req)
			continue
		}
	}
	return filtered, nil
}

func (a *ServerWithRoles) CreateAccessRequest(ctx context.Context, req types.AccessRequest) error {
	_, err := a.CreateAccessRequestV2(ctx, req)
	return trace.Wrap(err)
}

func (a *ServerWithRoles) CreateAccessRequestV2(ctx context.Context, req types.AccessRequest) (types.AccessRequest, error) {
	// An exception is made to allow users to create access *pending* requests for themselves.
	if !req.GetState().IsPending() || a.currentUserAction(req.GetUser()) != nil {
		if err := a.action(apidefaults.Namespace, types.KindAccessRequest, types.VerbCreate); err != nil {
			return nil, trace.Wrap(err)
		}
	}
	resp, err := a.authServer.CreateAccessRequestV2(ctx, req, a.context.Identity.GetIdentity())
	return resp, trace.Wrap(err)
}

func (a *ServerWithRoles) SetAccessRequestState(ctx context.Context, params types.AccessRequestUpdate) error {
	if err := a.action(apidefaults.Namespace, types.KindAccessRequest, types.VerbUpdate); err != nil {
		return trace.Wrap(err)
	}
	return a.authServer.SetAccessRequestState(ctx, params)
}

func (a *ServerWithRoles) SubmitAccessReview(ctx context.Context, params types.AccessReviewSubmission) (types.AccessRequest, error) {
	// review author defaults to username of caller.
	if params.Review.Author == "" {
		params.Review.Author = a.context.User.GetName()
	}

	// review author must match calling user, except in the case of the builtin admin role.  we make this
	// exception in order to allow for convenient testing with local tctl connections.
	if !a.hasBuiltinRole(types.RoleAdmin) {
		if params.Review.Author != a.context.User.GetName() {
			return nil, trace.AccessDenied("user %q cannot submit reviews on behalf of %q", a.context.User.GetName(), params.Review.Author)
		}

		// MaybeCanReviewRequests returns false positives, but it will tell us
		// if the user definitely can't review requests, which saves a lot of work.
		if !a.context.Checker.MaybeCanReviewRequests() {
			return nil, trace.AccessDenied("user %q cannot submit reviews", a.context.User.GetName())
		}
	}

	// note that we haven't actually enforced any access-control other than requiring
	// the author field to match the calling user.  fine-grained permissions are evaluated
	// under optimistic locking at the level of the backend service.  the correctness of the
	// author field is all that need be enforced at this level.

	return a.authServer.SubmitAccessReview(ctx, params)
}

func (a *ServerWithRoles) GetAccessCapabilities(ctx context.Context, req types.AccessCapabilitiesRequest) (*types.AccessCapabilities, error) {
	// default to checking the capabilities of the caller
	if req.User == "" {
		req.User = a.context.User.GetName()
	}

	// all users can check their own capabilities
	if a.currentUserAction(req.User) != nil {
		if err := a.action(apidefaults.Namespace, types.KindUser, types.VerbRead); err != nil {
			return nil, trace.Wrap(err)
		}
		if err := a.action(apidefaults.Namespace, types.KindRole, types.VerbList, types.VerbRead); err != nil {
			return nil, trace.Wrap(err)
		}
	}

	return a.authServer.GetAccessCapabilities(ctx, req)
}

// GetPluginData loads all plugin data matching the supplied filter.
func (a *ServerWithRoles) GetPluginData(ctx context.Context, filter types.PluginDataFilter) ([]types.PluginData, error) {
	switch filter.Kind {
	case types.KindAccessRequest:
		// for backwards compatibility, we allow list/read against access requests to also grant list/read for
		// access request related plugin data.
		if a.withOptions(quietAction(true)).action(apidefaults.Namespace, types.KindAccessRequest, types.VerbList) != nil {
			if err := a.action(apidefaults.Namespace, types.KindAccessPluginData, types.VerbList); err != nil {
				return nil, trace.Wrap(err)
			}
		}
		if a.withOptions(quietAction(true)).action(apidefaults.Namespace, types.KindAccessRequest, types.VerbRead) != nil {
			if err := a.action(apidefaults.Namespace, types.KindAccessPluginData, types.VerbRead); err != nil {
				return nil, trace.Wrap(err)
			}
		}
		return a.authServer.GetPluginData(ctx, filter)
	default:
		return nil, trace.BadParameter("unsupported resource kind %q", filter.Kind)
	}
}

// UpdatePluginData updates a per-resource PluginData entry.
func (a *ServerWithRoles) UpdatePluginData(ctx context.Context, params types.PluginDataUpdateParams) error {
	switch params.Kind {
	case types.KindAccessRequest:
		// for backwards compatibility, we allow update against access requests to also grant update for
		// access request related plugin data.
		if a.withOptions(quietAction(true)).action(apidefaults.Namespace, types.KindAccessRequest, types.VerbUpdate) != nil {
			if err := a.action(apidefaults.Namespace, types.KindAccessPluginData, types.VerbUpdate); err != nil {
				return trace.Wrap(err)
			}
		}
		return a.authServer.UpdatePluginData(ctx, params)
	default:
		return trace.BadParameter("unsupported resource kind %q", params.Kind)
	}
}

// Ping gets basic info about the auth server.
func (a *ServerWithRoles) Ping(ctx context.Context) (proto.PingResponse, error) {
	// The Ping method does not require special permissions since it only returns
	// basic status information.  This is an intentional design choice.  Alternative
	// methods should be used for relaying any sensitive information.
	return a.authServer.Ping(ctx)
}

func (a *ServerWithRoles) DeleteAccessRequest(ctx context.Context, name string) error {
	if err := a.action(apidefaults.Namespace, types.KindAccessRequest, types.VerbDelete); err != nil {
		return trace.Wrap(err)
	}
	return a.authServer.DeleteAccessRequest(ctx, name)
}

func (a *ServerWithRoles) GetUsers(withSecrets bool) ([]types.User, error) {
	if withSecrets {
		// TODO(fspmarshall): replace admin requirement with VerbReadWithSecrets once we've
		// migrated to that model.
		if !a.hasBuiltinRole(types.RoleAdmin) {
			err := trace.AccessDenied("user %q requested access to all users with secrets", a.context.User.GetName())
			log.Warning(err)
			if err := a.authServer.emitter.EmitAuditEvent(a.authServer.closeCtx, &apievents.UserLogin{
				Metadata: apievents.Metadata{
					Type: events.UserLoginEvent,
					Code: events.UserLocalLoginFailureCode,
				},
				Method: events.LoginMethodClientCert,
				Status: apievents.Status{
					Success:     false,
					Error:       trace.Unwrap(err).Error(),
					UserMessage: err.Error(),
				},
			}); err != nil {
				log.WithError(err).Warn("Failed to emit local login failure event.")
			}
			return nil, trace.AccessDenied("this request can be only executed by an admin")
		}
	} else {
		if err := a.action(apidefaults.Namespace, types.KindUser, types.VerbList, types.VerbRead); err != nil {
			return nil, trace.Wrap(err)
		}
	}
	return a.authServer.GetUsers(withSecrets)
}

func (a *ServerWithRoles) GetUser(name string, withSecrets bool) (types.User, error) {
	if withSecrets {
		// TODO(fspmarshall): replace admin requirement with VerbReadWithSecrets once we've
		// migrated to that model.
		if !a.hasBuiltinRole(types.RoleAdmin) {
			err := trace.AccessDenied("user %q requested access to user %q with secrets", a.context.User.GetName(), name)
			log.Warning(err)
			if err := a.authServer.emitter.EmitAuditEvent(a.authServer.closeCtx, &apievents.UserLogin{
				Metadata: apievents.Metadata{
					Type: events.UserLoginEvent,
					Code: events.UserLocalLoginFailureCode,
				},
				Method: events.LoginMethodClientCert,
				Status: apievents.Status{
					Success:     false,
					Error:       trace.Unwrap(err).Error(),
					UserMessage: err.Error(),
				},
			}); err != nil {
				log.WithError(err).Warn("Failed to emit local login failure event.")
			}
			return nil, trace.AccessDenied("this request can be only executed by an admin")
		}
	} else {
		// if secrets are not being accessed, let users always read
		// their own info.
		if err := a.currentUserAction(name); err != nil {
			// not current user, perform normal permission check.
			if err := a.action(apidefaults.Namespace, types.KindUser, types.VerbRead); err != nil {
				return nil, trace.Wrap(err)
			}
		}
	}
	return a.authServer.GetUser(name, withSecrets)
}

// GetCurrentUser returns current user as seen by the server.
// Useful especially in the context of remote clusters which perform role and trait mapping.
func (a *ServerWithRoles) GetCurrentUser(ctx context.Context) (types.User, error) {
	// check access to roles
	for _, role := range a.context.User.GetRoles() {
		_, err := a.GetRole(ctx, role)
		if err != nil {
			return nil, trace.Wrap(err)
		}
	}

	usrRes := a.context.User.WithoutSecrets()
	if usr, ok := usrRes.(types.User); ok {
		return usr, nil
	}
	return nil, trace.BadParameter("expected types.User when fetching current user information, got %T", usrRes)
}

// GetCurrentUserRoles returns current user's roles.
func (a *ServerWithRoles) GetCurrentUserRoles(ctx context.Context) ([]types.Role, error) {
	roleNames := a.context.User.GetRoles()
	roles := make([]types.Role, 0, len(roleNames))
	for _, roleName := range roleNames {
		role, err := a.GetRole(ctx, roleName)
		if err != nil {
			return nil, trace.Wrap(err)
		}
		roles = append(roles, role)
	}
	return roles, nil
}

// DeleteUser deletes an existng user in a backend by username.
func (a *ServerWithRoles) DeleteUser(ctx context.Context, user string) error {
	if err := a.action(apidefaults.Namespace, types.KindUser, types.VerbDelete); err != nil {
		return trace.Wrap(err)
	}

	return a.authServer.DeleteUser(ctx, user)
}

func (a *ServerWithRoles) GenerateHostCert(
	ctx context.Context, key []byte, hostID, nodeName string, principals []string, clusterName string, role types.SystemRole, ttl time.Duration,
) ([]byte, error) {
	serviceContext := services.Context{
		User: a.context.User,
		HostCert: &services.HostCertContext{
			HostID:      hostID,
			NodeName:    nodeName,
			Principals:  principals,
			ClusterName: clusterName,
			Role:        role,
			TTL:         ttl,
		},
	}

	// Instead of the usual RBAC checks, we'll manually call CheckAccessToRule
	// here as we'll be evaluating `where` predicates with a custom RuleContext
	// to expose cert request fields.
	// We've only got a single verb to check so luckily it's pretty concise.
	if err := a.withOptions().context.Checker.CheckAccessToRule(
		&serviceContext, apidefaults.Namespace, types.KindHostCert, types.VerbCreate, false,
	); err != nil {
		return nil, trace.Wrap(err)
	}

	return a.authServer.GenerateHostCert(ctx, key, hostID, nodeName, principals, clusterName, role, ttl)
}

// NewKeepAliver not implemented: can only be called locally.
func (a *ServerWithRoles) NewKeepAliver(ctx context.Context) (types.KeepAliver, error) {
	return nil, trace.NotImplemented(notImplementedMessage)
}

// desiredAccessInfo inspects the current request to determine which access
// information (roles, traits, and allowed resource IDs) the requesting user
// wants to be present on the resulting certificate. This does not attempt to
// determine if the user is allowed to assume the returned roles. Will set
// `req.AccessRequests` and potentially shorten `req.Expires` based on the
// access request expirations.
func (a *ServerWithRoles) desiredAccessInfo(ctx context.Context, req *proto.UserCertsRequest, user types.User) (*services.AccessInfo, error) {
	if req.Username != a.context.User.GetName() {
		if isRoleImpersonation(*req) {
			err := trace.AccessDenied("User %v tried to issue a cert for %v and added role requests. This is not supported.", a.context.User.GetName(), req.Username)
			log.WithError(err).Warn()
			return nil, err
		}
		if len(req.AccessRequests) > 0 {
			err := trace.AccessDenied("User %v tried to issue a cert for %v and added access requests. This is not supported.", a.context.User.GetName(), req.Username)
			log.WithError(err).Warn()
			return nil, err
		}
		return a.desiredAccessInfoForImpersonation(req, user)
	}
	if isRoleImpersonation(*req) {
		if len(req.AccessRequests) > 0 {
			err := trace.AccessDenied("User %v tried to issue a cert with both role and access requests. This is not supported.", a.context.User.GetName())
			log.WithError(err).Warn()
			return nil, err
		}
		return a.desiredAccessInfoForRoleRequest(req, user.GetTraits())
	}
	return a.desiredAccessInfoForUser(ctx, req, user)
}

// desiredAccessInfoForImpersonation returns the desired AccessInfo for an
// impersonation request.
func (a *ServerWithRoles) desiredAccessInfoForImpersonation(req *proto.UserCertsRequest, user types.User) (*services.AccessInfo, error) {
	return &services.AccessInfo{
		Roles:  user.GetRoles(),
		Traits: user.GetTraits(),
	}, nil
}

// desiredAccessInfoForRoleRequest returns the desired roles for a role request.
func (a *ServerWithRoles) desiredAccessInfoForRoleRequest(req *proto.UserCertsRequest, traits wrappers.Traits) (*services.AccessInfo, error) {
	// If UseRoleRequests is set, make sure we don't return unusable certs: an
	// identity without roles can't be parsed.
	if len(req.RoleRequests) == 0 {
		return nil, trace.BadParameter("at least one role request is required")
	}

	// If role requests are provided, attempt to satisfy them instead of
	// pulling them directly from the logged in identity. Role requests
	// are intended to reduce allowed permissions so we'll accept them
	// as-is for now (and ensure the user is allowed to assume them
	// later).
	//
	// Traits are copied across from the impersonating user so that role
	// variables within the impersonated role behave as expected.
	return &services.AccessInfo{
		Roles:  req.RoleRequests,
		Traits: traits,
	}, nil
}

// desiredAccessInfoForUser returns the desired AccessInfo
// cert request which may contain access requests.
func (a *ServerWithRoles) desiredAccessInfoForUser(ctx context.Context, req *proto.UserCertsRequest, user types.User) (*services.AccessInfo, error) {
	currentIdentity := a.context.Identity.GetIdentity()

	// Start with the base AccessInfo for current logged-in identity, before
	// considering new or dropped access requests. This will include roles from
	// currently assumed role access requests, and allowed resources from
	// currently assumed resource access requests.
	accessInfo, err := services.AccessInfoFromLocalIdentity(currentIdentity, a)
	if err != nil {
		return nil, trace.Wrap(err)
	}

	if dropAnyRequests := len(req.DropAccessRequests) > 0; dropAnyRequests {
		// Reset to the base roles and traits stored in the backend user,
		// currently active requests (not being dropped) and new access requests
		// will be filled in below.
		accessInfo = services.AccessInfoFromUser(user)

		// Check for ["*"] as special case to drop all requests.
		if len(req.DropAccessRequests) == 1 && req.DropAccessRequests[0] == "*" {
			// Removing all access requests from cert, return early with base roles
			// for the user. Make sure to clear req.AccessRequests, or these will be
			// encoded in the cert.
			req.AccessRequests = nil
			return accessInfo, nil
		}
	}

	// Build a list of access request IDs which we need to fetch and apply to
	// the new cert request.
	var finalRequestIDs []string
	for _, requestList := range [][]string{currentIdentity.ActiveRequests, req.AccessRequests} {
		for _, reqID := range requestList {
			if !slices.Contains(req.DropAccessRequests, reqID) {
				finalRequestIDs = append(finalRequestIDs, reqID)
			}
		}
	}
	finalRequestIDs = apiutils.Deduplicate(finalRequestIDs)

	// Replace req.AccessRequests with final filtered values, these will be
	// encoded into the cert.
	req.AccessRequests = finalRequestIDs

	// Reset the resource restrictions, we are going to iterate all access
	// requests below, if there are any resource requests this will be set.
	accessInfo.AllowedResourceIDs = nil

	for _, reqID := range finalRequestIDs {
		// Fetch and validate the access request for this user.
		accessRequest, err := a.authServer.getValidatedAccessRequest(ctx, currentIdentity, req.Username, reqID)
		if err != nil {
			return nil, trace.Wrap(err)
		}

		// Cannot generate a cert that would outlive the access request.
		if accessRequest.GetAccessExpiry().Before(req.Expires) {
			req.Expires = accessRequest.GetAccessExpiry()
		}

		// Merge requested roles from all access requests.
		accessInfo.Roles = append(accessInfo.Roles, accessRequest.GetRoles()...)

		// Make sure only 1 access request includes resource restrictions. There
		// is not a logical way to merge resource access requests, e.g. if a
		// user requested "node1" with role "user" and "node2" with role "admin".
		if requestedResourceIDs := accessRequest.GetRequestedResourceIDs(); len(requestedResourceIDs) > 0 {
			if len(accessInfo.AllowedResourceIDs) > 0 {
				return nil, trace.BadParameter("cannot generate certificate with multiple resource access requests")
			}
			accessInfo.AllowedResourceIDs = requestedResourceIDs
		}
	}
	accessInfo.Roles = apiutils.Deduplicate(accessInfo.Roles)

	return accessInfo, nil
}

// GenerateUserCerts generates users certificates
func (a *ServerWithRoles) GenerateUserCerts(ctx context.Context, req proto.UserCertsRequest) (*proto.Certs, error) {
	identity := a.context.Identity.GetIdentity()
	return a.generateUserCerts(
		ctx, req,
		certRequestDeviceExtensions(identity.DeviceExtensions),
	)
}

func isRoleImpersonation(req proto.UserCertsRequest) bool {
	// For now, either req.UseRoleRequests or len(req.RoleRequests) > 0
	// indicates that role impersonation is being used.
	// In Teleport 14.0.0, make using len(req.RoleRequests) > 0 without
	// req.UseRoleRequests an error. This will simplify logic throughout
	// by having a clear indicator of whether role impersonation is in use
	// and make this helper redundant.
	return req.UseRoleRequests || len(req.RoleRequests) > 0
}

func (a *ServerWithRoles) generateUserCerts(ctx context.Context, req proto.UserCertsRequest, opts ...certRequestOption) (*proto.Certs, error) {
	// Device trust: authorize device before issuing certificates.
	authPref, err := a.authServer.GetAuthPreference(ctx)
	if err != nil {
		return nil, trace.Wrap(err)
	}
	if err := a.verifyUserDeviceForCertIssuance(req.Usage, authPref.GetDeviceTrust()); err != nil {
		return nil, trace.Wrap(err)
	}

	var verifiedMFADeviceID string
	if req.MFAResponse != nil {
		dev, _, err := a.authServer.validateMFAAuthResponse(
			ctx, req.GetMFAResponse(), req.Username, false /* passwordless */)
		if err != nil {
			return nil, trace.Wrap(err)
		}
		verifiedMFADeviceID = dev.Id
	}

	// this prevents clients who have no chance at getting a cert and impersonating anyone
	// from enumerating local users and hitting database
	if !a.hasBuiltinRole(types.RoleAdmin) && !a.context.Checker.CanImpersonateSomeone() && req.Username != a.context.User.GetName() {
		return nil, trace.AccessDenied("access denied: impersonation is not allowed")
	}

	if a.context.Identity.GetIdentity().DisallowReissue {
		return nil, trace.AccessDenied("access denied: identity is not allowed to reissue certificates")
	}

	// Prohibit recursive impersonation behavior:
	//
	// Alice can impersonate Bob
	// Bob can impersonate Grace <- this code block prohibits the escape
	//
	// Allow cases:
	//
	// Alice can impersonate Bob
	//
	// Bob (impersonated by Alice) can renew the cert with route to cluster
	//
	// Similarly, for role requests, Alice is allowed to request roles `access`
	// and `ci`, however these impersonated identities, Alice(access) and
	// Alice(ci), should not be able to issue any new certificates.
	//
	if a.context.Identity != nil && a.context.Identity.GetIdentity().Impersonator != "" {
		if len(req.AccessRequests) > 0 {
			return nil, trace.AccessDenied("access denied: impersonated user can not request new roles")
		}
		if isRoleImpersonation(req) {
			// Note: technically this should never be needed as all role
			// impersonated certs should have the DisallowReissue set.
			return nil, trace.AccessDenied("access denied: impersonated roles can not request other roles")
		}
		if req.Username != a.context.User.GetName() {
			return nil, trace.AccessDenied("access denied: impersonated user can not impersonate anyone else")
		}
	}

	// Extract the user and role set for whom the certificate will be generated.
	// This should be safe since this is typically done against a local user.
	//
	// This call bypasses RBAC check for users read on purpose.
	// Users who are allowed to impersonate other users might not have
	// permissions to read user data.
	user, err := a.authServer.GetUser(req.Username, false)
	if err != nil {
		log.WithError(err).Debugf("Could not impersonate user %v. The user could not be fetched from local store.", req.Username)
		return nil, trace.AccessDenied("access denied")
	}

	// Do not allow SSO users to be impersonated.
	if req.Username != a.context.User.GetName() && user.GetUserType() == types.UserTypeSSO {
		log.Warningf("User %v tried to issue a cert for externally managed user %v, this is not supported.", a.context.User.GetName(), req.Username)
		return nil, trace.AccessDenied("access denied")
	}

	// For users renewing certificates limit the TTL to the duration of the session, to prevent
	// users renewing certificates forever.
	if req.Username == a.context.User.GetName() {
		identity := a.context.Identity.GetIdentity()
		sessionExpires := identity.Expires
		if sessionExpires.IsZero() {
			log.Warningf("Encountered identity with no expiry: %v and denied request. Must be internal logic error.", a.context.Identity)
			return nil, trace.AccessDenied("access denied")
		}
		if req.Expires.Before(a.authServer.GetClock().Now()) {
			return nil, trace.AccessDenied("access denied: client credentials have expired, please relogin.")
		}

		if identity.Renewable || isRoleImpersonation(req) {
			// Bot self-renewal or role impersonation can request certs with an
			// expiry up to the global maximum allowed value.
			if max := a.authServer.GetClock().Now().Add(defaults.MaxRenewableCertTTL); req.Expires.After(max) {
				req.Expires = max
			}
		} else {
			// Standard user impersonation has an expiry limited to the expiry
			// of the current session. This prevents a user renewing their
			// own certificates indefinitely to avoid re-authenticating.
			if req.Expires.After(sessionExpires) {
				req.Expires = sessionExpires
			}
		}
	}

	// we're going to extend the roles list based on the access requests, so we
	// ensure that all the current requests are added to the new certificate
	// (and are checked again)
	req.AccessRequests = append(req.AccessRequests, a.context.Identity.GetIdentity().ActiveRequests...)
	if req.Username != a.context.User.GetName() && len(req.AccessRequests) > 0 {
		return nil, trace.AccessDenied("user %q requested cert for %q and included access requests, this is not supported.", a.context.User.GetName(), req.Username)
	}

	accessInfo, err := a.desiredAccessInfo(ctx, &req, user)
	if err != nil {
		return nil, trace.Wrap(err)
	}

	parsedRoles, err := services.FetchRoleList(accessInfo.Roles, a.authServer, accessInfo.Traits)
	if err != nil {
		return nil, trace.Wrap(err)
	}
	// add implicit roles to the set and build a checker
	roleSet := services.NewRoleSet(parsedRoles...)
	clusterName, err := a.GetClusterName()
	if err != nil {
		return nil, trace.Wrap(err)
	}
	checker := services.NewAccessCheckerWithRoleSet(accessInfo, clusterName.GetClusterName(), roleSet)

	switch {
	case a.hasBuiltinRole(types.RoleAdmin):
		// builtin admins can impersonate anyone
		// this is required for local tctl commands to work
	case req.Username == a.context.User.GetName():
		// users can impersonate themselves, but role impersonation requests
		// must be checked.
		if isRoleImpersonation(req) {
			// Note: CheckImpersonateRoles() checks against the _stored_
			// impersonate roles for the user rather than the set available
			// to the current identity. If not explicitly denied (as above),
			// this could allow a role-impersonated certificate to request new
			// certificates with alternate RoleRequests.
			err = a.context.Checker.CheckImpersonateRoles(a.context.User, parsedRoles)
			if err != nil {
				log.Warning(err)
				err := trace.AccessDenied("user %q has requested role impersonation for %q", a.context.User.GetName(), accessInfo.Roles)
				if err := a.authServer.emitter.EmitAuditEvent(a.CloseContext(), &apievents.UserLogin{
					Metadata: apievents.Metadata{
						Type: events.UserLoginEvent,
						Code: events.UserLocalLoginFailureCode,
					},
					Method: events.LoginMethodClientCert,
					Status: apievents.Status{
						Success:     false,
						Error:       trace.Unwrap(err).Error(),
						UserMessage: err.Error(),
					},
				}); err != nil {
					log.WithError(err).Warn("Failed to emit local login failure event.")
				}
				return nil, trace.Wrap(err)
			}
		}
	default:
		// check if this user is allowed to impersonate other users
		err = a.context.Checker.CheckImpersonate(a.context.User, user, parsedRoles)
		// adjust session TTL based on the impersonated role set limit
		ttl := req.Expires.Sub(a.authServer.GetClock().Now())
		ttl = checker.AdjustSessionTTL(ttl)
		req.Expires = a.authServer.GetClock().Now().Add(ttl)
		if err != nil {
			log.Warning(err)
			err := trace.AccessDenied("user %q has requested to generate certs for %q.", a.context.User.GetName(), accessInfo.Roles)
			if err := a.authServer.emitter.EmitAuditEvent(a.CloseContext(), &apievents.UserLogin{
				Metadata: apievents.Metadata{
					Type: events.UserLoginEvent,
					Code: events.UserLocalLoginFailureCode,
				},
				Method: events.LoginMethodClientCert,
				Status: apievents.Status{
					Success:     false,
					Error:       trace.Unwrap(err).Error(),
					UserMessage: err.Error(),
				},
			}); err != nil {
				log.WithError(err).Warn("Failed to emit local login failure event.")
			}
			return nil, trace.Wrap(err)
		}
	}

	// Generate certificate, note that the roles TTL will be ignored because
	// the request is coming from "tctl auth sign" itself.
	certReq := certRequest{
		mfaVerified:       verifiedMFADeviceID,
		user:              user,
		ttl:               req.Expires.Sub(a.authServer.GetClock().Now()),
		compatibility:     req.Format,
		publicKey:         req.PublicKey,
		overrideRoleTTL:   a.hasBuiltinRole(types.RoleAdmin),
		routeToCluster:    req.RouteToCluster,
		kubernetesCluster: req.KubernetesCluster,
		dbService:         req.RouteToDatabase.ServiceName,
		dbProtocol:        req.RouteToDatabase.Protocol,
		dbUser:            req.RouteToDatabase.Username,
		dbName:            req.RouteToDatabase.Database,
		appName:           req.RouteToApp.Name,
		appSessionID:      req.RouteToApp.SessionID,
		appPublicAddr:     req.RouteToApp.PublicAddr,
		appClusterName:    req.RouteToApp.ClusterName,
		awsRoleARN:        req.RouteToApp.AWSRoleARN,
		azureIdentity:     req.RouteToApp.AzureIdentity,
		gcpServiceAccount: req.RouteToApp.GCPServiceAccount,
		checker:           checker,
		// Copy IP from current identity to the generated certificate, if present,
		// to avoid generateUserCerts() being used to drop IP pinning in the new certificates.
		loginIP: a.context.Identity.GetIdentity().LoginIP,
		traits:  accessInfo.Traits,
		activeRequests: services.RequestIDs{
			AccessRequests: req.AccessRequests,
		},
		connectionDiagnosticID: req.ConnectionDiagnosticID,
		attestationStatement:   keys.AttestationStatementFromProto(req.AttestationStatement),
	}
	if user.GetName() != a.context.User.GetName() {
		certReq.impersonator = a.context.User.GetName()
	} else if isRoleImpersonation(req) {
		// Role impersonation uses the user's own name as the impersonator value.
		certReq.impersonator = a.context.User.GetName()

		// Deny reissuing certs to prevent privilege re-escalation.
		certReq.disallowReissue = true
	} else if a.context.Identity != nil && a.context.Identity.GetIdentity().Impersonator != "" {
		// impersonating users can receive new certs
		certReq.impersonator = a.context.Identity.GetIdentity().Impersonator
	}
	switch req.Usage {
	case proto.UserCertsRequest_Database:
		certReq.usage = []string{teleport.UsageDatabaseOnly}
	case proto.UserCertsRequest_App:
		certReq.usage = []string{teleport.UsageAppsOnly}
	case proto.UserCertsRequest_Kubernetes:
		certReq.usage = []string{teleport.UsageKubeOnly}
	case proto.UserCertsRequest_SSH:
		// SSH certs are ssh-only by definition, certReq.usage only applies to
		// TLS certs.
	case proto.UserCertsRequest_All:
		// Unrestricted usage.
	case proto.UserCertsRequest_WindowsDesktop:
		// Desktop certs.
		certReq.usage = []string{teleport.UsageWindowsDesktopOnly}
	default:
		return nil, trace.BadParameter("unsupported cert usage %q", req.Usage)
	}
	for _, o := range opts {
		o(&certReq)
	}

	// If the user is renewing a renewable cert, make sure the renewable flag
	// remains for subsequent requests of the primary certificate. The
	// renewable flag should never be carried over for impersonation, role
	// requests, or when the disallow-reissue flag has already been set.
	if a.context.Identity.GetIdentity().Renewable &&
		req.Username == a.context.User.GetName() &&
		!isRoleImpersonation(req) &&
		!certReq.disallowReissue {
		certReq.renewable = true
	}

	// If the cert is renewable, process any certificate generation counter.
	if certReq.renewable {
		currentIdentityGeneration := a.context.Identity.GetIdentity().Generation
		if err := a.authServer.validateGenerationLabel(ctx, user, &certReq, currentIdentityGeneration); err != nil {
			return nil, trace.Wrap(err)
		}
	}

	certs, err := a.authServer.generateUserCert(certReq)
	if err != nil {
		return nil, trace.Wrap(err)
	}

	return certs, nil
}

// verifyUserDeviceForCertIssuance verifies if the user device is a trusted
// device, in accordance to the certificate usage and the cluster's DeviceTrust
// settings. It's meant to be called before issuing new user certificates.
// Each Node (or access server) verifies the device independently, so this check
// is not paramount to the access system itself, but it stops bad attempts from
// progressing further and provides better feedback than other protocol-specific
// failures.
func (a *ServerWithRoles) verifyUserDeviceForCertIssuance(usage proto.UserCertsRequest_CertUsage, dt *types.DeviceTrust) error {
	// Ignore App or WindowsDeskop requests, they do not support device trust.
	if usage == proto.UserCertsRequest_App || usage == proto.UserCertsRequest_WindowsDesktop {
		return nil
	}

	identity := a.context.Identity.GetIdentity()
	return trace.Wrap(dtauthz.VerifyTLSUser(dt, identity))
}

// CreateBot creates a new certificate renewal bot and returns a join token.
func (a *ServerWithRoles) CreateBot(ctx context.Context, req *proto.CreateBotRequest) (*proto.CreateBotResponse, error) {
	// Note: this creates a role with role impersonation privileges for all
	// roles listed in the request and doesn't attempt to verify that the
	// current user has permissions for those embedded roles. We assume that
	// "create role" is effectively root already and validate only that.
	if err := a.action(apidefaults.Namespace, types.KindUser, types.VerbRead, types.VerbCreate); err != nil {
		return nil, trace.Wrap(err)
	}
	if err := a.action(apidefaults.Namespace, types.KindRole, types.VerbRead, types.VerbCreate); err != nil {
		return nil, trace.Wrap(err)
	}
	if err := a.action(apidefaults.Namespace, types.KindToken, types.VerbRead, types.VerbCreate); err != nil {
		return nil, trace.Wrap(err)
	}

	return a.authServer.createBot(ctx, req)
}

// DeleteBot removes a certificate renewal bot by name.
func (a *ServerWithRoles) DeleteBot(ctx context.Context, botName string) error {
	// Requires read + delete on users and roles. We do verify the user and
	// role are explicitly associated with a bot before doing anything (must
	// match bot-$name and have a matching teleport.dev/bot label set).
	if err := a.action(apidefaults.Namespace, types.KindUser, types.VerbRead, types.VerbDelete); err != nil {
		return trace.Wrap(err)
	}
	if err := a.action(apidefaults.Namespace, types.KindRole, types.VerbRead, types.VerbDelete); err != nil {
		return trace.Wrap(err)
	}
	return a.authServer.deleteBot(ctx, botName)
}

// GetBotUsers fetches all users with bot labels. It does not fetch users with
// secrets.
func (a *ServerWithRoles) GetBotUsers(ctx context.Context) ([]types.User, error) {
	if err := a.action(apidefaults.Namespace, types.KindUser, types.VerbList, types.VerbRead); err != nil {
		return nil, trace.Wrap(err)
	}

	return a.authServer.getBotUsers(ctx)
}

func (a *ServerWithRoles) CreateResetPasswordToken(ctx context.Context, req CreateUserTokenRequest) (types.UserToken, error) {
	if err := a.action(apidefaults.Namespace, types.KindUser, types.VerbUpdate); err != nil {
		return nil, trace.Wrap(err)
	}
	return a.authServer.CreateResetPasswordToken(ctx, req)
}

func (a *ServerWithRoles) GetResetPasswordToken(ctx context.Context, tokenID string) (types.UserToken, error) {
	// tokens are their own authz mechanism, no need to double check
	return a.authServer.getResetPasswordToken(ctx, tokenID)
}

// ChangeUserAuthentication is implemented by AuthService.ChangeUserAuthentication.
func (a *ServerWithRoles) ChangeUserAuthentication(ctx context.Context, req *proto.ChangeUserAuthenticationRequest) (*proto.ChangeUserAuthenticationResponse, error) {
	// Token is it's own authentication, no need to double check.
	return a.authServer.ChangeUserAuthentication(ctx, req)
}

// CreateUser inserts a new user entry in a backend.
func (a *ServerWithRoles) CreateUser(ctx context.Context, user types.User) error {
	if err := a.action(apidefaults.Namespace, types.KindUser, types.VerbCreate); err != nil {
		return trace.Wrap(err)
	}
	return a.authServer.CreateUser(ctx, user)
}

// UpdateUser updates an existing user in a backend.
// Captures the auth user who modified the user record.
func (a *ServerWithRoles) UpdateUser(ctx context.Context, user types.User) error {
	if err := a.action(apidefaults.Namespace, types.KindUser, types.VerbUpdate); err != nil {
		return trace.Wrap(err)
	}

	return a.authServer.UpdateUser(ctx, user)
}

func (a *ServerWithRoles) UpsertUser(u types.User) error {
	if err := a.action(apidefaults.Namespace, types.KindUser, types.VerbCreate, types.VerbUpdate); err != nil {
		return trace.Wrap(err)
	}

	createdBy := u.GetCreatedBy()
	if createdBy.IsEmpty() {
		u.SetCreatedBy(types.CreatedBy{
			User: types.UserRef{Name: a.context.User.GetName()},
		})
	}
	return a.authServer.UpsertUser(u)
}

// UpdateAndSwapUser exists on [ServerWithRoles] only for compatibility with
// [ClientI], it is not implemented here.
// See [local.IdentityService.UpdateAndSwapUser].
func (a *ServerWithRoles) UpdateAndSwapUser(ctx context.Context, user string, withSecrets bool, fn func(types.User) (changed bool, err error)) (types.User, error) {
	// To the reader: consider writing this function if it's useful to you.
	return nil, trace.NotImplemented("func UpdateAndSwapUser is not implemented by ServerWithRoles")
}

// CompareAndSwapUser updates an existing user in a backend, but fails if the
// backend's value does not match the expected value.
// Captures the auth user who modified the user record.
func (a *ServerWithRoles) CompareAndSwapUser(ctx context.Context, new, existing types.User) error {
	if err := a.action(apidefaults.Namespace, types.KindUser, types.VerbUpdate); err != nil {
		return trace.Wrap(err)
	}

	return a.authServer.CompareAndSwapUser(ctx, new, existing)
}

// UpsertOIDCConnector creates or updates an OIDC connector.
func (a *ServerWithRoles) UpsertOIDCConnector(ctx context.Context, connector types.OIDCConnector) error {
	if err := a.authConnectorAction(apidefaults.Namespace, types.KindOIDC, types.VerbCreate); err != nil {
		return trace.Wrap(err)
	}
	if err := a.authConnectorAction(apidefaults.Namespace, types.KindOIDC, types.VerbUpdate); err != nil {
		return trace.Wrap(err)
	}
	if !modules.GetModules().Features().OIDC {
		// TODO(zmb3): ideally we would wrap ErrRequiresEnterprise here, but
		// we can't currently propagate wrapped errors across the gRPC boundary,
		// and we want tctl to display a clean user-facing message in this case
		return trace.AccessDenied("OIDC is only available in Teleport Enterprise")
	}

	return a.authServer.UpsertOIDCConnector(ctx, connector)
}

func (a *ServerWithRoles) GetOIDCConnector(ctx context.Context, id string, withSecrets bool) (types.OIDCConnector, error) {
	if err := a.authConnectorAction(apidefaults.Namespace, types.KindOIDC, types.VerbReadNoSecrets); err != nil {
		return nil, trace.Wrap(err)
	}
	if withSecrets {
		if err := a.authConnectorAction(apidefaults.Namespace, types.KindOIDC, types.VerbRead); err != nil {
			return nil, trace.Wrap(err)
		}
	}
	return a.authServer.GetOIDCConnector(ctx, id, withSecrets)
}

func (a *ServerWithRoles) GetOIDCConnectors(ctx context.Context, withSecrets bool) ([]types.OIDCConnector, error) {
	if err := a.authConnectorAction(apidefaults.Namespace, types.KindOIDC, types.VerbList); err != nil {
		return nil, trace.Wrap(err)
	}
	if err := a.authConnectorAction(apidefaults.Namespace, types.KindOIDC, types.VerbReadNoSecrets); err != nil {
		return nil, trace.Wrap(err)
	}
	if withSecrets {
		if err := a.authConnectorAction(apidefaults.Namespace, types.KindOIDC, types.VerbRead); err != nil {
			return nil, trace.Wrap(err)
		}
	}
	return a.authServer.GetOIDCConnectors(ctx, withSecrets)
}

func (a *ServerWithRoles) CreateOIDCAuthRequest(ctx context.Context, req types.OIDCAuthRequest) (*types.OIDCAuthRequest, error) {
	if err := a.action(apidefaults.Namespace, types.KindOIDCRequest, types.VerbCreate); err != nil {
		return nil, trace.Wrap(err)
	}

	// require additional permissions for executing SSO test flow.
	if req.SSOTestFlow {
		if err := a.authConnectorAction(apidefaults.Namespace, types.KindOIDC, types.VerbCreate); err != nil {
			return nil, trace.Wrap(err)
		}
	}

	oidcReq, err := a.authServer.CreateOIDCAuthRequest(ctx, req)
	if err != nil {
		emitSSOLoginFailureEvent(a.CloseContext(), a.authServer.emitter, events.LoginMethodOIDC, err, req.SSOTestFlow)
		return nil, trace.Wrap(err)
	}

	return oidcReq, nil
}

// GetOIDCAuthRequest returns OIDC auth request if found.
func (a *ServerWithRoles) GetOIDCAuthRequest(ctx context.Context, id string) (*types.OIDCAuthRequest, error) {
	if err := a.action(apidefaults.Namespace, types.KindOIDCRequest, types.VerbRead); err != nil {
		return nil, trace.Wrap(err)
	}

	return a.authServer.GetOIDCAuthRequest(ctx, id)
}

func (a *ServerWithRoles) ValidateOIDCAuthCallback(ctx context.Context, q url.Values) (*OIDCAuthResponse, error) {
	// auth callback is it's own authz, no need to check extra permissions
	return a.authServer.ValidateOIDCAuthCallback(ctx, q)
}

func (a *ServerWithRoles) DeleteOIDCConnector(ctx context.Context, connectorID string) error {
	if err := a.authConnectorAction(apidefaults.Namespace, types.KindOIDC, types.VerbDelete); err != nil {
		return trace.Wrap(err)
	}
	return a.authServer.DeleteOIDCConnector(ctx, connectorID)
}

// UpsertSAMLConnector creates or updates a SAML connector.
func (a *ServerWithRoles) UpsertSAMLConnector(ctx context.Context, connector types.SAMLConnector) error {
	if !modules.GetModules().Features().SAML {
		return trace.Wrap(ErrSAMLRequiresEnterprise)
	}

	if err := a.authConnectorAction(apidefaults.Namespace, types.KindSAML, types.VerbCreate); err != nil {
		return trace.Wrap(err)
	}
	if err := a.authConnectorAction(apidefaults.Namespace, types.KindSAML, types.VerbUpdate); err != nil {
		return trace.Wrap(err)
	}

	return a.authServer.UpsertSAMLConnector(ctx, connector)
}

func (a *ServerWithRoles) GetSAMLConnector(ctx context.Context, id string, withSecrets bool) (types.SAMLConnector, error) {
	if err := a.authConnectorAction(apidefaults.Namespace, types.KindSAML, types.VerbReadNoSecrets); err != nil {
		return nil, trace.Wrap(err)
	}
	if withSecrets {
		if err := a.authConnectorAction(apidefaults.Namespace, types.KindSAML, types.VerbRead); err != nil {
			return nil, trace.Wrap(err)
		}
	}
	return a.authServer.GetSAMLConnector(ctx, id, withSecrets)
}

func (a *ServerWithRoles) GetSAMLConnectors(ctx context.Context, withSecrets bool) ([]types.SAMLConnector, error) {
	if err := a.authConnectorAction(apidefaults.Namespace, types.KindSAML, types.VerbList); err != nil {
		return nil, trace.Wrap(err)
	}
	if err := a.authConnectorAction(apidefaults.Namespace, types.KindSAML, types.VerbReadNoSecrets); err != nil {
		return nil, trace.Wrap(err)
	}
	if withSecrets {
		if err := a.authConnectorAction(apidefaults.Namespace, types.KindSAML, types.VerbRead); err != nil {
			return nil, trace.Wrap(err)
		}
	}
	return a.authServer.GetSAMLConnectors(ctx, withSecrets)
}

func (a *ServerWithRoles) CreateSAMLAuthRequest(ctx context.Context, req types.SAMLAuthRequest) (*types.SAMLAuthRequest, error) {
	if err := a.action(apidefaults.Namespace, types.KindSAMLRequest, types.VerbCreate); err != nil {
		return nil, trace.Wrap(err)
	}

	// require additional permissions for executing SSO test flow.
	if req.SSOTestFlow {
		if err := a.authConnectorAction(apidefaults.Namespace, types.KindSAML, types.VerbCreate); err != nil {
			return nil, trace.Wrap(err)
		}
	}

	samlReq, err := a.authServer.CreateSAMLAuthRequest(ctx, req)
	if err != nil {
		emitSSOLoginFailureEvent(a.CloseContext(), a.authServer.emitter, events.LoginMethodSAML, err, req.SSOTestFlow)
		return nil, trace.Wrap(err)
	}

	return samlReq, nil
}

// ValidateSAMLResponse validates SAML auth response.
func (a *ServerWithRoles) ValidateSAMLResponse(ctx context.Context, re string, connectorID string) (*SAMLAuthResponse, error) {
	// auth callback is it's own authz, no need to check extra permissions
	return a.authServer.ValidateSAMLResponse(ctx, re, connectorID)
}

// GetSAMLAuthRequest returns SAML auth request if found.
func (a *ServerWithRoles) GetSAMLAuthRequest(ctx context.Context, id string) (*types.SAMLAuthRequest, error) {
	if err := a.action(apidefaults.Namespace, types.KindSAMLRequest, types.VerbRead); err != nil {
		return nil, trace.Wrap(err)
	}

	return a.authServer.GetSAMLAuthRequest(ctx, id)
}

// GetSSODiagnosticInfo returns SSO diagnostic info records.
func (a *ServerWithRoles) GetSSODiagnosticInfo(ctx context.Context, authKind string, authRequestID string) (*types.SSODiagnosticInfo, error) {
	var resource string

	switch authKind {
	case types.KindSAML:
		resource = types.KindSAMLRequest
	case types.KindGithub:
		resource = types.KindGithubRequest
	case types.KindOIDC:
		resource = types.KindOIDCRequest
	default:
		return nil, trace.BadParameter("unsupported authKind %q", authKind)
	}

	if err := a.action(apidefaults.Namespace, resource, types.VerbRead); err != nil {
		return nil, trace.Wrap(err)
	}

	return a.authServer.GetSSODiagnosticInfo(ctx, authKind, authRequestID)
}

// DeleteSAMLConnector deletes a SAML connector by name.
func (a *ServerWithRoles) DeleteSAMLConnector(ctx context.Context, connectorID string) error {
	if err := a.authConnectorAction(apidefaults.Namespace, types.KindSAML, types.VerbDelete); err != nil {
		return trace.Wrap(err)
	}
	return a.authServer.DeleteSAMLConnector(ctx, connectorID)
}

func (a *ServerWithRoles) checkGithubConnector(connector types.GithubConnector) error {
	mapping := connector.GetTeamsToLogins()
	for _, team := range mapping {
		if len(team.KubeUsers) != 0 || len(team.KubeGroups) != 0 {
			return trace.BadParameter("since 6.0 teleport uses teams_to_logins to reference a role, use it instead of local kubernetes_users and kubernetes_groups ")
		}
		for _, localRole := range team.Logins {
			_, err := a.GetRole(context.TODO(), localRole)
			if err != nil {
				if trace.IsNotFound(err) {
					return trace.BadParameter("since 6.0 teleport uses teams_to_logins to reference a role, role %q referenced in mapping for organization %q is not found", localRole, team.Organization)
				}
				return trace.Wrap(err)
			}
		}
	}
	return nil
}

// UpsertGithubConnector creates or updates a Github connector.
func (a *ServerWithRoles) UpsertGithubConnector(ctx context.Context, connector types.GithubConnector) error {
	if err := a.authConnectorAction(apidefaults.Namespace, types.KindGithub, types.VerbCreate); err != nil {
		return trace.Wrap(err)
	}
	if err := a.authConnectorAction(apidefaults.Namespace, types.KindGithub, types.VerbUpdate); err != nil {
		return trace.Wrap(err)
	}
	if err := a.checkGithubConnector(connector); err != nil {
		return trace.Wrap(err)
	}
	return a.authServer.upsertGithubConnector(ctx, connector)
}

func (a *ServerWithRoles) GetGithubConnector(ctx context.Context, id string, withSecrets bool) (types.GithubConnector, error) {
	if err := a.authConnectorAction(apidefaults.Namespace, types.KindGithub, types.VerbReadNoSecrets); err != nil {
		return nil, trace.Wrap(err)
	}
	if withSecrets {
		if err := a.authConnectorAction(apidefaults.Namespace, types.KindGithub, types.VerbRead); err != nil {
			return nil, trace.Wrap(err)
		}
	}
	return a.authServer.GetGithubConnector(ctx, id, withSecrets)
}

func (a *ServerWithRoles) GetGithubConnectors(ctx context.Context, withSecrets bool) ([]types.GithubConnector, error) {
	if err := a.authConnectorAction(apidefaults.Namespace, types.KindGithub, types.VerbList); err != nil {
		return nil, trace.Wrap(err)
	}
	if err := a.authConnectorAction(apidefaults.Namespace, types.KindGithub, types.VerbReadNoSecrets); err != nil {
		return nil, trace.Wrap(err)
	}
	if withSecrets {
		if err := a.authConnectorAction(apidefaults.Namespace, types.KindGithub, types.VerbRead); err != nil {
			return nil, trace.Wrap(err)
		}
	}
	return a.authServer.GetGithubConnectors(ctx, withSecrets)
}

// DeleteGithubConnector deletes a Github connector by name.
func (a *ServerWithRoles) DeleteGithubConnector(ctx context.Context, connectorID string) error {
	if err := a.authConnectorAction(apidefaults.Namespace, types.KindGithub, types.VerbDelete); err != nil {
		return trace.Wrap(err)
	}
	return a.authServer.deleteGithubConnector(ctx, connectorID)
}

func (a *ServerWithRoles) CreateGithubAuthRequest(ctx context.Context, req types.GithubAuthRequest) (*types.GithubAuthRequest, error) {
	if err := a.action(apidefaults.Namespace, types.KindGithubRequest, types.VerbCreate); err != nil {
		return nil, trace.Wrap(err)
	}

	// require additional permissions for executing SSO test flow.
	if req.SSOTestFlow {
		if err := a.authConnectorAction(apidefaults.Namespace, types.KindGithub, types.VerbCreate); err != nil {
			return nil, trace.Wrap(err)
		}
	}

	githubReq, err := a.authServer.CreateGithubAuthRequest(ctx, req)
	if err != nil {
		emitSSOLoginFailureEvent(a.authServer.closeCtx, a.authServer.emitter, events.LoginMethodGithub, err, req.SSOTestFlow)
		return nil, trace.Wrap(err)
	}

	return githubReq, nil
}

// GetGithubAuthRequest returns Github auth request if found.
func (a *ServerWithRoles) GetGithubAuthRequest(ctx context.Context, stateToken string) (*types.GithubAuthRequest, error) {
	if err := a.action(apidefaults.Namespace, types.KindGithubRequest, types.VerbRead); err != nil {
		return nil, trace.Wrap(err)
	}

	return a.authServer.GetGithubAuthRequest(ctx, stateToken)
}

func (a *ServerWithRoles) ValidateGithubAuthCallback(ctx context.Context, q url.Values) (*GithubAuthResponse, error) {
	return a.authServer.ValidateGithubAuthCallback(ctx, q)
}

// EmitAuditEvent emits a single audit event
func (a *ServerWithRoles) EmitAuditEvent(ctx context.Context, event apievents.AuditEvent) error {
	if err := a.action(apidefaults.Namespace, types.KindEvent, types.VerbCreate); err != nil {
		return trace.Wrap(err)
	}
	role, ok := a.context.Identity.(authz.BuiltinRole)
	if !ok || !role.IsServer() {
		return trace.AccessDenied("this request can be only executed by a teleport built-in server")
	}
	err := events.ValidateServerMetadata(event, role.GetServerID(), a.hasBuiltinRole(types.RoleProxy))
	if err != nil {
		// TODO: this should be a proper audit event
		// notifying about access violation
		log.Warningf("Rejecting audit event %v(%q) from %q: %v. The client is attempting to "+
			"submit events for an identity other than the one on its x509 certificate.",
			event.GetType(), event.GetID(), role.GetServerID(), err)
		// this message is sparse on purpose to avoid conveying extra data to an attacker
		return trace.AccessDenied("failed to validate event metadata")
	}
	return a.authServer.emitter.EmitAuditEvent(ctx, event)
}

// CreateAuditStream creates audit event stream
func (a *ServerWithRoles) CreateAuditStream(ctx context.Context, sid session.ID) (apievents.Stream, error) {
	if err := a.action(apidefaults.Namespace, types.KindEvent, types.VerbCreate, types.VerbUpdate); err != nil {
		return nil, trace.Wrap(err)
	}
	role, ok := a.context.Identity.(authz.BuiltinRole)
	if !ok || !role.IsServer() {
		return nil, trace.AccessDenied("this request can be only executed by a Teleport server")
	}
	stream, err := a.authServer.CreateAuditStream(ctx, sid)
	if err != nil {
		return nil, trace.Wrap(err)
	}
	return &streamWithRoles{
		stream:   stream,
		a:        a,
		serverID: role.GetServerID(),
	}, nil
}

// ResumeAuditStream resumes the stream that has been created
func (a *ServerWithRoles) ResumeAuditStream(ctx context.Context, sid session.ID, uploadID string) (apievents.Stream, error) {
	if err := a.action(apidefaults.Namespace, types.KindEvent, types.VerbCreate, types.VerbUpdate); err != nil {
		return nil, trace.Wrap(err)
	}
	role, ok := a.context.Identity.(authz.BuiltinRole)
	if !ok || !role.IsServer() {
		return nil, trace.AccessDenied("this request can be only executed by a Teleport server")
	}
	stream, err := a.authServer.ResumeAuditStream(ctx, sid, uploadID)
	if err != nil {
		return nil, trace.Wrap(err)
	}
	return &streamWithRoles{
		stream:   stream,
		a:        a,
		serverID: role.GetServerID(),
	}, nil
}

type streamWithRoles struct {
	a        *ServerWithRoles
	serverID string
	stream   apievents.Stream
}

// Status returns channel receiving updates about stream status
// last event index that was uploaded and upload ID
func (s *streamWithRoles) Status() <-chan apievents.StreamStatus {
	return s.stream.Status()
}

// Done returns channel closed when streamer is closed
// should be used to detect sending errors
func (s *streamWithRoles) Done() <-chan struct{} {
	return s.stream.Done()
}

// Complete closes the stream and marks it finalized
func (s *streamWithRoles) Complete(ctx context.Context) error {
	return s.stream.Complete(ctx)
}

// Close flushes non-uploaded flight stream data without marking
// the stream completed and closes the stream instance
func (s *streamWithRoles) Close(ctx context.Context) error {
	return s.stream.Close(ctx)
}

func (s *streamWithRoles) RecordEvent(ctx context.Context, pe apievents.PreparedSessionEvent) error {
	event := pe.GetAuditEvent()
	err := events.ValidateServerMetadata(event, s.serverID, s.a.hasBuiltinRole(types.RoleProxy))
	if err != nil {
		// TODO: this should be a proper audit event
		// notifying about access violation
		log.Warningf("Rejecting audit event %v from %v: %v. A node is attempting to "+
			"submit events for an identity other than the one on its x509 certificate.",
			event.GetID(), s.serverID, err)
		// this message is sparse on purpose to avoid conveying extra data to an attacker
		return trace.AccessDenied("failed to validate event metadata")
	}
	return s.stream.RecordEvent(ctx, pe)
}

func (a *ServerWithRoles) GetSessionChunk(namespace string, sid session.ID, offsetBytes, maxBytes int) ([]byte, error) {
	if err := a.actionForKindSession(namespace, sid); err != nil {
		return nil, trace.Wrap(err)
	}

	return a.alog.GetSessionChunk(namespace, sid, offsetBytes, maxBytes)
}

func (a *ServerWithRoles) GetSessionEvents(namespace string, sid session.ID, afterN int) ([]events.EventFields, error) {
	if err := a.actionForKindSession(namespace, sid); err != nil {
		return nil, trace.Wrap(err)
	}

	// emit a session recording view event for the audit log
	if err := a.authServer.emitter.EmitAuditEvent(a.authServer.closeCtx, &apievents.SessionRecordingAccess{
		Metadata: apievents.Metadata{
			Type: events.SessionRecordingAccessEvent,
			Code: events.SessionRecordingAccessCode,
		},
		SessionID:    sid.String(),
		UserMetadata: a.context.Identity.GetIdentity().GetUserMetadata(),
	}); err != nil {
		return nil, trace.Wrap(err)
	}

	return a.alog.GetSessionEvents(namespace, sid, afterN)
}

func (a *ServerWithRoles) findSessionEndEvent(namespace string, sid session.ID) (apievents.AuditEvent, error) {
	sessionEvents, _, err := a.alog.SearchSessionEvents(context.TODO(), events.SearchSessionEventsRequest{
		From:  time.Time{},
		To:    a.authServer.clock.Now().UTC(),
		Limit: defaults.EventsIterationLimit,
		Order: types.EventOrderAscending,
		Cond: &types.WhereExpr{Equals: types.WhereExpr2{
			L: &types.WhereExpr{Field: events.SessionEventID},
			R: &types.WhereExpr{Literal: sid.String()},
		}},
		SessionID: sid.String(),
	})
	if err != nil {
		return nil, trace.Wrap(err)
	}
	if len(sessionEvents) == 1 {
		return sessionEvents[0], nil
	}

	return nil, trace.NotFound("session end event not found for session ID %q", sid)
}

// GetNamespaces returns a list of namespaces
func (a *ServerWithRoles) GetNamespaces() ([]types.Namespace, error) {
	if err := a.action(apidefaults.Namespace, types.KindNamespace, types.VerbList, types.VerbRead); err != nil {
		return nil, trace.Wrap(err)
	}
	return a.authServer.GetNamespaces()
}

// GetNamespace returns namespace by name
func (a *ServerWithRoles) GetNamespace(name string) (*types.Namespace, error) {
	if err := a.action(apidefaults.Namespace, types.KindNamespace, types.VerbRead); err != nil {
		return nil, trace.Wrap(err)
	}
	return a.authServer.GetNamespace(name)
}

// UpsertNamespace upserts namespace
func (a *ServerWithRoles) UpsertNamespace(ns types.Namespace) error {
	if err := a.action(apidefaults.Namespace, types.KindNamespace, types.VerbCreate, types.VerbUpdate); err != nil {
		return trace.Wrap(err)
	}
	return a.authServer.UpsertNamespace(ns)
}

// DeleteNamespace deletes namespace by name
func (a *ServerWithRoles) DeleteNamespace(name string) error {
	if err := a.action(apidefaults.Namespace, types.KindNamespace, types.VerbDelete); err != nil {
		return trace.Wrap(err)
	}
	return a.authServer.DeleteNamespace(name)
}

// GetRoles returns a list of roles
func (a *ServerWithRoles) GetRoles(ctx context.Context) ([]types.Role, error) {
	if err := a.action(apidefaults.Namespace, types.KindRole, types.VerbList, types.VerbRead); err != nil {
		return nil, trace.Wrap(err)
	}
	return a.authServer.GetRoles(ctx)
}

// CreateRole not implemented: can only be called locally.
func (a *ServerWithRoles) CreateRole(ctx context.Context, role types.Role) error {
	return trace.NotImplemented(notImplementedMessage)
}

// UpsertRole creates or updates role.
func (a *ServerWithRoles) UpsertRole(ctx context.Context, role types.Role) error {
	if err := a.action(apidefaults.Namespace, types.KindRole, types.VerbCreate, types.VerbUpdate); err != nil {
		return trace.Wrap(err)
	}

	if downgradeReason := role.GetMetadata().Labels[types.TeleportDowngradedLabel]; downgradeReason != "" {
		return trace.BadParameter("refusing to upsert role because %s label is set with reason %q",
			types.TeleportDowngradedLabel, downgradeReason)
	}

	// Some options are only available with enterprise subscription
	if err := checkRoleFeatureSupport(role); err != nil {
		return trace.Wrap(err)
	}

	// access predicate syntax is not checked as part of normal role validation in order
	// to allow the available namespaces to be extended without breaking compatibility with
	// older nodes/proxies (which do not need to ever evaluate said predicates).
	if err := services.ValidateAccessPredicates(role); err != nil {
		return trace.Wrap(err)
	}

	// check that the given RequireMFAType is supported in this build.
	switch role.GetOptions().RequireMFAType {
	case types.RequireMFAType_SESSION_AND_HARDWARE_KEY, types.RequireMFAType_HARDWARE_KEY_TOUCH:
		if modules.GetModules().BuildType() != modules.BuildEnterprise {
			return trace.AccessDenied("Hardware Key support is only available with an enterprise license")
		}
	}

	// Note: passing a.authServer.GetInventoryStatus here intentionally bypasses
	// the authz checks in a.GetInventoryStatus, for these reasons:
	// - We don't actually return the inventory status result, we're only using
	//   it internally to check for a misconfiguration and return a generic error.
	// - We don't want to require users to have new permissions to call UpsertRole.
	// - GetInventoryStatus currently only supports builtin roles.
	// - This user already has UpsertRole permissions and could give themselves
	//   arbitrary permissions if they wanted to.
	if err := checkInventorySupportsRole(ctx, role, api.Version, a.authServer.GetInventoryStatus); err != nil {
		return trace.Wrap(err)
	}

	return a.authServer.UpsertRole(ctx, role)
}

func checkRoleFeatureSupport(role types.Role) error {
	features := modules.GetModules().Features()
	options := role.GetOptions()
	allowReq, allowRev := role.GetAccessRequestConditions(types.Allow), role.GetAccessReviewConditions(types.Allow)

	// source IP pinning doesn't have a dedicated feature flag,
	// it is available to all enterprise users
	if modules.GetModules().BuildType() != modules.BuildEnterprise && role.GetOptions().PinSourceIP {
		return trace.AccessDenied("role option pin_source_ip is only available in enterprise subscriptions")
	}

	switch {
	case !features.AccessControls && options.MaxSessions > 0:
		return trace.AccessDenied(
			"role option max_sessions is only available in enterprise subscriptions")
	case !features.AdvancedAccessWorkflows &&
		(options.RequestAccess == types.RequestStrategyReason || options.RequestAccess == types.RequestStrategyAlways):
		return trace.AccessDenied(
			"role option request_access: %v is only available in enterprise subscriptions", options.RequestAccess)
	case !features.AdvancedAccessWorkflows && len(allowReq.Thresholds) != 0:
		return trace.AccessDenied(
			"role field allow.request.thresholds is only available in enterprise subscriptions")
	case !features.AdvancedAccessWorkflows && !allowRev.IsZero():
		return trace.AccessDenied(
			"role field allow.review_requests is only available in enterprise subscriptions")
	case modules.GetModules().BuildType() != modules.BuildEnterprise && len(allowReq.SearchAsRoles) != 0:
		return trace.AccessDenied(
			"role field allow.search_as_roles is only available in enterprise subscriptions")
	default:
		return nil
	}
}

type inventoryGetter func(context.Context, proto.InventoryStatusRequest) (proto.InventoryStatusSummary, error)

// checkInventorySupportsRole returns an error if any connected servers found in
// the inventory do not support some features enabled in [role]. This is only a
// best-effort check meant to prevent common user errors, since some unsupported
// servers may not be connected to this auth, or they may connect later.
func checkInventorySupportsRole(ctx context.Context, role types.Role, authVersion string, getInventory inventoryGetter) error {
	minRequiredVersion, msg, err := minRequiredVersionForRole(role)
	if err != nil {
		return trace.Wrap(err)
	}

	if safeToSkipInventoryCheck(*semver.New(authVersion), minRequiredVersion) {
		return nil
	}

	inventoryStatus, err := getInventory(ctx, proto.InventoryStatusRequest{Connected: true})
	if err != nil {
		return trace.Wrap(err)
	}
	for _, hello := range inventoryStatus.Connected {
		version, err := semver.NewVersion(hello.Version)
		if err != nil {
			log.Warnf("Connected server %q has unparseable version %q", hello.ServerID, hello.Version)
			continue
		}
		if version.LessThan(minRequiredVersion) {
			return trace.BadParameter(msg)
		}
	}
	return nil
}

func minRequiredVersionForRole(role types.Role) (semver.Version, string, error) {
	// DELETE IN 15.0.0
	// The label expression checks can be deleted in 15.0.0 since all servers
	// that don't support label expressions are on 13.x or older. If no other
	// feature checks have been added at that time, checkInventorySupportsRole
	// can be deleted entirely.
	for _, kind := range types.LabelMatcherKinds {
		for _, rct := range []types.RoleConditionType{types.Allow, types.Deny} {
			labelMatchers, err := role.GetLabelMatchers(rct, kind)
			if err != nil {
				return semver.Version{}, "", trace.Wrap(err)
			}
			if len(labelMatchers.Expression) != 0 {
				return minSupportedLabelExpressionVersion, fmt.Sprintf(
					"one or more connected servers is running a Teleport version "+
						"older than %s which does not support the label expressions used "+
						"in this role.", minSupportedLabelExpressionVersion), nil
			}
		}
	}
	// Return the zero version to indicate all server versions are supported.
	return semver.Version{}, "", nil
}

// safeToSkipInventoryCheck returns true if all possible versions *less than*
// [minRequiredVersion] are more than one major version behind [authVersion].
//
// In this case, any servers older than [minRequiredVersion] are already
// unsupported and shouldn't be connected, so it's safe to skip the inventory
// check as an optimization.
//
// This also covers the case where minRequiredVersionForRole returned
// the zero version.
//
// Examples:
// - (15.x.x, 13.1.1) -> true (anything older than 13.1.1 is >1 major behind v15)
// - (14.x.x, 13.1.1) -> false (13.0.9 is within one major of v14)
// - (14.x.x, 13.0.0) -> true (anything older than 13.0.0 is >1 major behind v14)
func safeToSkipInventoryCheck(authVersion, minRequiredVersion semver.Version) bool {
	return authVersion.Major > roundToNextMajor(minRequiredVersion)
}

// roundToNextMajor returns the next major version that is *not less than* [v].
//
// Examples:
// - 13.1.1 -> 14.0.0
// - 13.0.0 -> 13.0.0
// - 13.0.0-alpha -> 13.0.0
func roundToNextMajor(v semver.Version) int64 {
	if (semver.Version{Major: v.Major}).LessThan(v) {
		return v.Major + 1
	}
	return v.Major
}

// GetRole returns role by name
func (a *ServerWithRoles) GetRole(ctx context.Context, name string) (types.Role, error) {
	// Current-user exception: we always allow users to read roles
	// that they hold.  This requirement is checked first to avoid
	// misleading denial messages in the logs.
	if !slices.Contains(a.context.User.GetRoles(), name) {
		if err := a.action(apidefaults.Namespace, types.KindRole, types.VerbRead); err != nil {
			return nil, trace.Wrap(err)
		}
	}
	return a.authServer.GetRole(ctx, name)
}

// DeleteRole deletes role by name
func (a *ServerWithRoles) DeleteRole(ctx context.Context, name string) error {
	if err := a.action(apidefaults.Namespace, types.KindRole, types.VerbDelete); err != nil {
		return trace.Wrap(err)
	}
	// DELETE IN (7.0)
	// It's OK to delete this code alongside migrateOSS code in auth.
	// It prevents 6.0 from migrating resources multiple times
	// and the role is used for `tctl users add` code too.
	if modules.GetModules().BuildType() == modules.BuildOSS && name == teleport.AdminRoleName {
		return trace.AccessDenied("can not delete system role %q", name)
	}
	return a.authServer.DeleteRole(ctx, name)
}

// DeleteClusterName deletes cluster name
func (a *ServerWithRoles) DeleteClusterName() error {
	if err := a.action(apidefaults.Namespace, types.KindClusterName, types.VerbDelete); err != nil {
		return trace.Wrap(err)
	}
	return a.authServer.DeleteClusterName()
}

// GetClusterName gets the name of the cluster.
func (a *ServerWithRoles) GetClusterName(opts ...services.MarshalOption) (types.ClusterName, error) {
	if err := a.action(apidefaults.Namespace, types.KindClusterName, types.VerbRead); err != nil {
		return nil, trace.Wrap(err)
	}
	return a.authServer.GetClusterName()
}

// SetClusterName sets the name of the cluster. SetClusterName can only be called once.
func (a *ServerWithRoles) SetClusterName(c types.ClusterName) error {
	if err := a.action(apidefaults.Namespace, types.KindClusterName, types.VerbCreate, types.VerbUpdate); err != nil {
		return trace.Wrap(err)
	}
	return a.authServer.SetClusterName(c)
}

// UpsertClusterName sets the name of the cluster.
func (a *ServerWithRoles) UpsertClusterName(c types.ClusterName) error {
	if err := a.action(apidefaults.Namespace, types.KindClusterName, types.VerbCreate, types.VerbUpdate); err != nil {
		return trace.Wrap(err)
	}
	return a.authServer.UpsertClusterName(c)
}

// DeleteStaticTokens deletes static tokens
func (a *ServerWithRoles) DeleteStaticTokens() error {
	if err := a.action(apidefaults.Namespace, types.KindStaticTokens, types.VerbDelete); err != nil {
		return trace.Wrap(err)
	}
	return a.authServer.DeleteStaticTokens()
}

// GetStaticTokens gets the list of static tokens used to provision nodes.
func (a *ServerWithRoles) GetStaticTokens() (types.StaticTokens, error) {
	if err := a.action(apidefaults.Namespace, types.KindStaticTokens, types.VerbRead); err != nil {
		return nil, trace.Wrap(err)
	}
	return a.authServer.GetStaticTokens()
}

// SetStaticTokens sets the list of static tokens used to provision nodes.
func (a *ServerWithRoles) SetStaticTokens(s types.StaticTokens) error {
	if err := a.action(apidefaults.Namespace, types.KindStaticTokens, types.VerbCreate, types.VerbUpdate); err != nil {
		return trace.Wrap(err)
	}
	return a.authServer.SetStaticTokens(s)
}

// GetAuthPreference gets cluster auth preference.
func (a *ServerWithRoles) GetAuthPreference(ctx context.Context) (types.AuthPreference, error) {
	if err := a.action(apidefaults.Namespace, types.KindClusterAuthPreference, types.VerbRead); err != nil {
		return nil, trace.Wrap(err)
	}

	return a.authServer.GetAuthPreference(ctx)
}

func (a *ServerWithRoles) GetUIConfig(ctx context.Context) (types.UIConfig, error) {
	if err := a.action(apidefaults.Namespace, types.KindUIConfig, types.VerbRead); err != nil {
		return nil, trace.Wrap(err)
	}
	cfg, err := a.authServer.GetUIConfig(ctx)
	return cfg, trace.Wrap(err)
}

func (a *ServerWithRoles) SetUIConfig(ctx context.Context, uic types.UIConfig) error {
	if err := a.action(apidefaults.Namespace, types.KindUIConfig, types.VerbUpdate, types.VerbCreate); err != nil {
		return trace.Wrap(err)
	}
	return trace.Wrap(a.authServer.SetUIConfig(ctx, uic))
}

func (a *ServerWithRoles) DeleteUIConfig(ctx context.Context) error {
	if err := a.action(apidefaults.Namespace, types.KindUIConfig, types.VerbDelete); err != nil {
		return trace.Wrap(err)
	}
	return trace.Wrap(a.authServer.DeleteUIConfig(ctx))
}

// GetInstaller retrieves an installer script resource
func (a *ServerWithRoles) GetInstaller(ctx context.Context, name string) (types.Installer, error) {
	if err := a.action(apidefaults.Namespace, types.KindInstaller, types.VerbRead); err != nil {
		return nil, trace.Wrap(err)
	}
	return a.authServer.GetInstaller(ctx, name)
}

// GetInstallers gets all the installer resources.
func (a *ServerWithRoles) GetInstallers(ctx context.Context) ([]types.Installer, error) {
	if err := a.action(apidefaults.Namespace, types.KindInstaller, types.VerbRead, types.VerbList); err != nil {
		return nil, trace.Wrap(err)
	}
	return a.authServer.GetInstallers(ctx)
}

// SetInstaller sets an Installer script resource
func (a *ServerWithRoles) SetInstaller(ctx context.Context, inst types.Installer) error {
	if err := a.action(apidefaults.Namespace, types.KindInstaller, types.VerbUpdate, types.VerbCreate); err != nil {
		return trace.Wrap(err)
	}
	return trace.Wrap(a.authServer.SetInstaller(ctx, inst))
}

// DeleteInstaller removes an installer script resource
func (a *ServerWithRoles) DeleteInstaller(ctx context.Context, name string) error {
	if err := a.action(apidefaults.Namespace, types.KindInstaller, types.VerbDelete); err != nil {
		return trace.Wrap(err)
	}
	return trace.Wrap(a.authServer.DeleteInstaller(ctx, name))
}

// DeleteAllInstallers removes all installer script resources
func (a *ServerWithRoles) DeleteAllInstallers(ctx context.Context) error {
	if err := a.action(apidefaults.Namespace, types.KindInstaller, types.VerbDelete, types.VerbList); err != nil {
		return trace.Wrap(err)
	}
	return trace.Wrap(a.authServer.DeleteAllInstallers(ctx))
}

// SetAuthPreference sets cluster auth preference.
func (a *ServerWithRoles) SetAuthPreference(ctx context.Context, newAuthPref types.AuthPreference) error {
	storedAuthPref, err := a.authServer.GetAuthPreference(ctx)
	if err != nil {
		return trace.Wrap(err)
	}

	if err := a.action(apidefaults.Namespace, types.KindClusterAuthPreference, verbsToReplaceResourceWithOrigin(storedAuthPref)...); err != nil {
		return trace.Wrap(err)
	}

	// check that the given RequireMFAType is supported in this build.
	switch newAuthPref.GetRequireMFAType() {
	case types.RequireMFAType_SESSION_AND_HARDWARE_KEY, types.RequireMFAType_HARDWARE_KEY_TOUCH:
		if modules.GetModules().BuildType() != modules.BuildEnterprise {
			return trace.AccessDenied("Hardware Key support is only available with an enterprise license")
		}
	}

	if err := dtconfig.ValidateConfigAgainstModules(newAuthPref.GetDeviceTrust()); err != nil {
		return trace.Wrap(err)
	}

	return a.authServer.SetAuthPreference(ctx, newAuthPref)
}

// ResetAuthPreference resets cluster auth preference to defaults.
func (a *ServerWithRoles) ResetAuthPreference(ctx context.Context) error {
	storedAuthPref, err := a.authServer.GetAuthPreference(ctx)
	if err != nil {
		return trace.Wrap(err)
	}
	if storedAuthPref.Origin() == types.OriginConfigFile {
		return trace.BadParameter("config-file configuration cannot be reset")
	}

	if err := a.action(apidefaults.Namespace, types.KindClusterAuthPreference, types.VerbUpdate); err != nil {
		return trace.Wrap(err)
	}

	return a.authServer.SetAuthPreference(ctx, types.DefaultAuthPreference())
}

// DeleteAuthPreference not implemented: can only be called locally.
func (a *ServerWithRoles) DeleteAuthPreference(context.Context) error {
	return trace.NotImplemented(notImplementedMessage)
}

// GetClusterAuditConfig gets cluster audit configuration.
func (a *ServerWithRoles) GetClusterAuditConfig(ctx context.Context, opts ...services.MarshalOption) (types.ClusterAuditConfig, error) {
	if err := a.action(apidefaults.Namespace, types.KindClusterAuditConfig, types.VerbRead); err != nil {
		if err2 := a.action(apidefaults.Namespace, types.KindClusterConfig, types.VerbRead); err2 != nil {
			return nil, trace.Wrap(err)
		}
	}
	return a.authServer.GetClusterAuditConfig(ctx, opts...)
}

// SetClusterAuditConfig not implemented: can only be called locally.
func (a *ServerWithRoles) SetClusterAuditConfig(ctx context.Context, auditConfig types.ClusterAuditConfig) error {
	return trace.NotImplemented(notImplementedMessage)
}

// DeleteClusterAuditConfig not implemented: can only be called locally.
func (a *ServerWithRoles) DeleteClusterAuditConfig(ctx context.Context) error {
	return trace.NotImplemented(notImplementedMessage)
}

// GetClusterNetworkingConfig gets cluster networking configuration.
func (a *ServerWithRoles) GetClusterNetworkingConfig(ctx context.Context, opts ...services.MarshalOption) (types.ClusterNetworkingConfig, error) {
	if err := a.action(apidefaults.Namespace, types.KindClusterNetworkingConfig, types.VerbRead); err != nil {
		if err2 := a.action(apidefaults.Namespace, types.KindClusterConfig, types.VerbRead); err2 != nil {
			return nil, trace.Wrap(err)
		}
	}
	return a.authServer.GetClusterNetworkingConfig(ctx, opts...)
}

// SetClusterNetworkingConfig sets cluster networking configuration.
func (a *ServerWithRoles) SetClusterNetworkingConfig(ctx context.Context, newNetConfig types.ClusterNetworkingConfig) error {
	storedNetConfig, err := a.authServer.GetClusterNetworkingConfig(ctx)
	if err != nil {
		return trace.Wrap(err)
	}

	if err := a.action(apidefaults.Namespace, types.KindClusterNetworkingConfig, verbsToReplaceResourceWithOrigin(storedNetConfig)...); err != nil {
		if err2 := a.action(apidefaults.Namespace, types.KindClusterConfig, verbsToReplaceResourceWithOrigin(storedNetConfig)...); err2 != nil {
			return trace.Wrap(err)
		}
	}

	tst, err := newNetConfig.GetTunnelStrategyType()
	if err != nil {
		return trace.Wrap(err)
	}
	if tst == types.ProxyPeering &&
		modules.GetModules().BuildType() != modules.BuildEnterprise {
		return trace.AccessDenied("proxy peering is an enterprise-only feature")
	}

	return a.authServer.SetClusterNetworkingConfig(ctx, newNetConfig)
}

// ResetClusterNetworkingConfig resets cluster networking configuration to defaults.
func (a *ServerWithRoles) ResetClusterNetworkingConfig(ctx context.Context) error {
	storedNetConfig, err := a.authServer.GetClusterNetworkingConfig(ctx)
	if err != nil {
		return trace.Wrap(err)
	}
	if storedNetConfig.Origin() == types.OriginConfigFile {
		return trace.BadParameter("config-file configuration cannot be reset")
	}

	if err := a.action(apidefaults.Namespace, types.KindClusterNetworkingConfig, types.VerbUpdate); err != nil {
		if err2 := a.action(apidefaults.Namespace, types.KindClusterConfig, types.VerbUpdate); err2 != nil {
			return trace.Wrap(err)
		}
	}

	return a.authServer.SetClusterNetworkingConfig(ctx, types.DefaultClusterNetworkingConfig())
}

// DeleteClusterNetworkingConfig not implemented: can only be called locally.
func (a *ServerWithRoles) DeleteClusterNetworkingConfig(ctx context.Context) error {
	return trace.NotImplemented(notImplementedMessage)
}

// GetSessionRecordingConfig gets session recording configuration.
func (a *ServerWithRoles) GetSessionRecordingConfig(ctx context.Context, opts ...services.MarshalOption) (types.SessionRecordingConfig, error) {
	if err := a.action(apidefaults.Namespace, types.KindSessionRecordingConfig, types.VerbRead); err != nil {
		if err2 := a.action(apidefaults.Namespace, types.KindClusterConfig, types.VerbRead); err2 != nil {
			return nil, trace.Wrap(err)
		}
	}
	return a.authServer.GetSessionRecordingConfig(ctx, opts...)
}

// SetSessionRecordingConfig sets session recording configuration.
func (a *ServerWithRoles) SetSessionRecordingConfig(ctx context.Context, newRecConfig types.SessionRecordingConfig) error {
	storedRecConfig, err := a.authServer.GetSessionRecordingConfig(ctx)
	if err != nil {
		return trace.Wrap(err)
	}

	if err := a.action(apidefaults.Namespace, types.KindSessionRecordingConfig, verbsToReplaceResourceWithOrigin(storedRecConfig)...); err != nil {
		if err2 := a.action(apidefaults.Namespace, types.KindClusterConfig, verbsToReplaceResourceWithOrigin(storedRecConfig)...); err2 != nil {
			return trace.Wrap(err)
		}
	}

	return a.authServer.SetSessionRecordingConfig(ctx, newRecConfig)
}

// ResetSessionRecordingConfig resets session recording configuration to defaults.
func (a *ServerWithRoles) ResetSessionRecordingConfig(ctx context.Context) error {
	storedRecConfig, err := a.authServer.GetSessionRecordingConfig(ctx)
	if err != nil {
		return trace.Wrap(err)
	}
	if storedRecConfig.Origin() == types.OriginConfigFile {
		return trace.BadParameter("config-file configuration cannot be reset")
	}

	if err := a.action(apidefaults.Namespace, types.KindSessionRecordingConfig, types.VerbUpdate); err != nil {
		if err2 := a.action(apidefaults.Namespace, types.KindClusterConfig, types.VerbUpdate); err2 != nil {
			return trace.Wrap(err)
		}
	}

	return a.authServer.SetSessionRecordingConfig(ctx, types.DefaultSessionRecordingConfig())
}

// DeleteSessionRecordingConfig not implemented: can only be called locally.
func (a *ServerWithRoles) DeleteSessionRecordingConfig(ctx context.Context) error {
	return trace.NotImplemented(notImplementedMessage)
}

// DeleteAllTokens not implemented: can only be called locally.
func (a *ServerWithRoles) DeleteAllTokens() error {
	return trace.NotImplemented(notImplementedMessage)
}

// DeleteAllCertAuthorities not implemented: can only be called locally.
func (a *ServerWithRoles) DeleteAllCertAuthorities(caType types.CertAuthType) error {
	return trace.NotImplemented(notImplementedMessage)
}

// DeleteAllCertNamespaces not implemented: can only be called locally.
func (a *ServerWithRoles) DeleteAllNamespaces() error {
	return trace.NotImplemented(notImplementedMessage)
}

// DeleteAllReverseTunnels not implemented: can only be called locally.
func (a *ServerWithRoles) DeleteAllReverseTunnels() error {
	return trace.NotImplemented(notImplementedMessage)
}

// DeleteAllRoles not implemented: can only be called locally.
func (a *ServerWithRoles) DeleteAllRoles() error {
	return trace.NotImplemented(notImplementedMessage)
}

// DeleteAllUsers not implemented: can only be called locally.
func (a *ServerWithRoles) DeleteAllUsers() error {
	return trace.NotImplemented(notImplementedMessage)
}

// GetServerInfos returns a stream of ServerInfos.
func (a *ServerWithRoles) GetServerInfos(ctx context.Context) stream.Stream[types.ServerInfo] {
	if err := a.action(apidefaults.Namespace, types.KindServerInfo, types.VerbList, types.VerbRead); err != nil {
		return stream.Fail[types.ServerInfo](trace.Wrap(err))
	}

	return a.authServer.GetServerInfos(ctx)
}

// GetServerInfo returns a ServerInfo by name.
func (a *ServerWithRoles) GetServerInfo(ctx context.Context, name string) (types.ServerInfo, error) {
	if err := a.action(apidefaults.Namespace, types.KindServerInfo, types.VerbRead); err != nil {
		return nil, trace.Wrap(err)
	}

	info, err := a.authServer.GetServerInfo(ctx, name)
	return info, trace.Wrap(err)
}

// UpsertServerInfo upserts a ServerInfo.
func (a *ServerWithRoles) UpsertServerInfo(ctx context.Context, si types.ServerInfo) error {
	if err := a.action(apidefaults.Namespace, types.KindServerInfo, types.VerbCreate, types.VerbUpdate); err != nil {
		return trace.Wrap(err)
	}

	return trace.Wrap(a.authServer.UpsertServerInfo(ctx, si))
}

// DeleteServerInfo deletes a ServerInfo by name.
func (a *ServerWithRoles) DeleteServerInfo(ctx context.Context, name string) error {
	if err := a.action(apidefaults.Namespace, types.KindServerInfo, types.VerbDelete); err != nil {
		return trace.Wrap(err)
	}

	return trace.Wrap(a.authServer.DeleteServerInfo(ctx, name))
}

// DeleteAllServerInfos deletes all ServerInfos.
func (a *ServerWithRoles) DeleteAllServerInfos(ctx context.Context) error {
	if err := a.action(apidefaults.Namespace, types.KindServerInfo, types.VerbDelete); err != nil {
		return trace.Wrap(err)
	}

	return trace.Wrap(a.authServer.DeleteAllServerInfos(ctx))
}

func (a *ServerWithRoles) GetTrustedClusters(ctx context.Context) ([]types.TrustedCluster, error) {
	if err := a.action(apidefaults.Namespace, types.KindTrustedCluster, types.VerbList, types.VerbRead); err != nil {
		return nil, trace.Wrap(err)
	}

	return a.authServer.GetTrustedClusters(ctx)
}

func (a *ServerWithRoles) GetTrustedCluster(ctx context.Context, name string) (types.TrustedCluster, error) {
	if err := a.action(apidefaults.Namespace, types.KindTrustedCluster, types.VerbRead); err != nil {
		return nil, trace.Wrap(err)
	}

	return a.authServer.GetTrustedCluster(ctx, name)
}

// UpsertTrustedCluster creates or updates a trusted cluster.
func (a *ServerWithRoles) UpsertTrustedCluster(ctx context.Context, tc types.TrustedCluster) (types.TrustedCluster, error) {
	if err := a.action(apidefaults.Namespace, types.KindTrustedCluster, types.VerbCreate, types.VerbUpdate); err != nil {
		return nil, trace.Wrap(err)
	}

	return a.authServer.UpsertTrustedCluster(ctx, tc)
}

func (a *ServerWithRoles) ValidateTrustedCluster(ctx context.Context, validateRequest *ValidateTrustedClusterRequest) (*ValidateTrustedClusterResponse, error) {
	// the token provides it's own authorization and authentication
	return a.authServer.validateTrustedCluster(ctx, validateRequest)
}

// DeleteTrustedCluster deletes a trusted cluster by name.
func (a *ServerWithRoles) DeleteTrustedCluster(ctx context.Context, name string) error {
	if err := a.action(apidefaults.Namespace, types.KindTrustedCluster, types.VerbDelete); err != nil {
		return trace.Wrap(err)
	}

	return a.authServer.DeleteTrustedCluster(ctx, name)
}

func (a *ServerWithRoles) UpsertTunnelConnection(conn types.TunnelConnection) error {
	if err := a.action(apidefaults.Namespace, types.KindTunnelConnection, types.VerbCreate, types.VerbUpdate); err != nil {
		return trace.Wrap(err)
	}
	return a.authServer.UpsertTunnelConnection(conn)
}

func (a *ServerWithRoles) GetTunnelConnections(clusterName string, opts ...services.MarshalOption) ([]types.TunnelConnection, error) {
	if err := a.action(apidefaults.Namespace, types.KindTunnelConnection, types.VerbList); err != nil {
		return nil, trace.Wrap(err)
	}
	return a.authServer.GetTunnelConnections(clusterName, opts...)
}

func (a *ServerWithRoles) GetAllTunnelConnections(opts ...services.MarshalOption) ([]types.TunnelConnection, error) {
	if err := a.action(apidefaults.Namespace, types.KindTunnelConnection, types.VerbList); err != nil {
		return nil, trace.Wrap(err)
	}
	return a.authServer.GetAllTunnelConnections(opts...)
}

func (a *ServerWithRoles) DeleteTunnelConnection(clusterName string, connName string) error {
	if err := a.action(apidefaults.Namespace, types.KindTunnelConnection, types.VerbDelete); err != nil {
		return trace.Wrap(err)
	}
	return a.authServer.DeleteTunnelConnection(clusterName, connName)
}

func (a *ServerWithRoles) DeleteTunnelConnections(clusterName string) error {
	if err := a.action(apidefaults.Namespace, types.KindTunnelConnection, types.VerbList, types.VerbDelete); err != nil {
		return trace.Wrap(err)
	}
	return a.authServer.DeleteTunnelConnections(clusterName)
}

func (a *ServerWithRoles) DeleteAllTunnelConnections() error {
	if err := a.action(apidefaults.Namespace, types.KindTunnelConnection, types.VerbList, types.VerbDelete); err != nil {
		return trace.Wrap(err)
	}
	return a.authServer.DeleteAllTunnelConnections()
}

func (a *ServerWithRoles) CreateRemoteCluster(conn types.RemoteCluster) error {
	if err := a.action(apidefaults.Namespace, types.KindRemoteCluster, types.VerbCreate); err != nil {
		return trace.Wrap(err)
	}
	return a.authServer.CreateRemoteCluster(conn)
}

func (a *ServerWithRoles) UpdateRemoteCluster(ctx context.Context, rc types.RemoteCluster) error {
	if err := a.action(apidefaults.Namespace, types.KindRemoteCluster, types.VerbUpdate); err != nil {
		return trace.Wrap(err)
	}
	return a.authServer.UpdateRemoteCluster(ctx, rc)
}

func (a *ServerWithRoles) GetRemoteCluster(clusterName string) (types.RemoteCluster, error) {
	if err := a.action(apidefaults.Namespace, types.KindRemoteCluster, types.VerbRead); err != nil {
		return nil, trace.Wrap(err)
	}
	cluster, err := a.authServer.GetRemoteCluster(clusterName)
	if err != nil {
		return nil, trace.Wrap(err)
	}
	if err := a.context.Checker.CheckAccessToRemoteCluster(cluster); err != nil {
		return nil, utils.OpaqueAccessDenied(err)
	}
	return cluster, nil
}

func (a *ServerWithRoles) GetRemoteClusters(opts ...services.MarshalOption) ([]types.RemoteCluster, error) {
	if err := a.action(apidefaults.Namespace, types.KindRemoteCluster, types.VerbList); err != nil {
		return nil, trace.Wrap(err)
	}
	remoteClusters, err := a.authServer.GetRemoteClusters(opts...)
	if err != nil {
		return nil, trace.Wrap(err)
	}
	return a.filterRemoteClustersForUser(remoteClusters)
}

// filterRemoteClustersForUser filters remote clusters based on what the current user is authorized to access
func (a *ServerWithRoles) filterRemoteClustersForUser(remoteClusters []types.RemoteCluster) ([]types.RemoteCluster, error) {
	filteredClusters := make([]types.RemoteCluster, 0, len(remoteClusters))
	for _, rc := range remoteClusters {
		if err := a.context.Checker.CheckAccessToRemoteCluster(rc); err != nil {
			if trace.IsAccessDenied(err) {
				continue
			}
			return nil, trace.Wrap(err)
		}
		filteredClusters = append(filteredClusters, rc)
	}
	return filteredClusters, nil
}

func (a *ServerWithRoles) DeleteRemoteCluster(ctx context.Context, clusterName string) error {
	if err := a.action(apidefaults.Namespace, types.KindRemoteCluster, types.VerbDelete); err != nil {
		return trace.Wrap(err)
	}
	return a.authServer.DeleteRemoteCluster(ctx, clusterName)
}

func (a *ServerWithRoles) DeleteAllRemoteClusters() error {
	if err := a.action(apidefaults.Namespace, types.KindRemoteCluster, types.VerbList, types.VerbDelete); err != nil {
		return trace.Wrap(err)
	}
	return a.authServer.DeleteAllRemoteClusters()
}

// AcquireSemaphore acquires lease with requested resources from semaphore.
func (a *ServerWithRoles) AcquireSemaphore(ctx context.Context, params types.AcquireSemaphoreRequest) (*types.SemaphoreLease, error) {
	if err := a.action(apidefaults.Namespace, types.KindSemaphore, types.VerbCreate, types.VerbUpdate); err != nil {
		return nil, trace.Wrap(err)
	}
	return a.authServer.AcquireSemaphore(ctx, params)
}

// KeepAliveSemaphoreLease updates semaphore lease.
func (a *ServerWithRoles) KeepAliveSemaphoreLease(ctx context.Context, lease types.SemaphoreLease) error {
	if err := a.action(apidefaults.Namespace, types.KindSemaphore, types.VerbUpdate); err != nil {
		return trace.Wrap(err)
	}
	return a.authServer.KeepAliveSemaphoreLease(ctx, lease)
}

// CancelSemaphoreLease cancels semaphore lease early.
func (a *ServerWithRoles) CancelSemaphoreLease(ctx context.Context, lease types.SemaphoreLease) error {
	if err := a.action(apidefaults.Namespace, types.KindSemaphore, types.VerbUpdate); err != nil {
		return trace.Wrap(err)
	}
	return a.authServer.CancelSemaphoreLease(ctx, lease)
}

// GetSemaphores returns a list of all semaphores matching the supplied filter.
func (a *ServerWithRoles) GetSemaphores(ctx context.Context, filter types.SemaphoreFilter) ([]types.Semaphore, error) {
	if err := a.action(apidefaults.Namespace, types.KindSemaphore, types.VerbReadNoSecrets, types.VerbList); err != nil {
		return nil, trace.Wrap(err)
	}
	return a.authServer.GetSemaphores(ctx, filter)
}

// DeleteSemaphore deletes a semaphore matching the supplied filter.
func (a *ServerWithRoles) DeleteSemaphore(ctx context.Context, filter types.SemaphoreFilter) error {
	if err := a.action(apidefaults.Namespace, types.KindSemaphore, types.VerbDelete); err != nil {
		return trace.Wrap(err)
	}
	return a.authServer.DeleteSemaphore(ctx, filter)
}

// ProcessKubeCSR processes CSR request against Kubernetes CA, returns
// signed certificate if successful.
func (a *ServerWithRoles) ProcessKubeCSR(req KubeCSR) (*KubeCSRResponse, error) {
	// limits the requests types to proxies to make it harder to break
	if !a.hasBuiltinRole(types.RoleProxy) {
		return nil, trace.AccessDenied("this request can be only executed by a proxy")
	}
	return a.authServer.ProcessKubeCSR(req)
}

// GetDatabaseServers returns all registered database servers.
func (a *ServerWithRoles) GetDatabaseServers(ctx context.Context, namespace string, opts ...services.MarshalOption) ([]types.DatabaseServer, error) {
	if err := a.action(namespace, types.KindDatabaseServer, types.VerbList, types.VerbRead); err != nil {
		return nil, trace.Wrap(err)
	}
	servers, err := a.authServer.GetDatabaseServers(ctx, namespace, opts...)
	if err != nil {
		return nil, trace.Wrap(err)
	}
	// Filter out databases the caller doesn't have access to.
	var filtered []types.DatabaseServer
	for _, server := range servers {
		err := a.checkAccessToDatabase(server.GetDatabase())
		if err != nil && !trace.IsAccessDenied(err) {
			return nil, trace.Wrap(err)
		} else if err == nil {
			filtered = append(filtered, server)
		}
	}
	return filtered, nil
}

// UpsertDatabaseServer creates or updates a new database proxy server.
func (a *ServerWithRoles) UpsertDatabaseServer(ctx context.Context, server types.DatabaseServer) (*types.KeepAlive, error) {
	if err := a.action(server.GetNamespace(), types.KindDatabaseServer, types.VerbCreate, types.VerbUpdate); err != nil {
		return nil, trace.Wrap(err)
	}
	return a.authServer.UpsertDatabaseServer(ctx, server)
}

// DeleteDatabaseServer removes the specified database proxy server.
func (a *ServerWithRoles) DeleteDatabaseServer(ctx context.Context, namespace, hostID, name string) error {
	if err := a.action(namespace, types.KindDatabaseServer, types.VerbDelete); err != nil {
		return trace.Wrap(err)
	}
	return a.authServer.DeleteDatabaseServer(ctx, namespace, hostID, name)
}

// DeleteAllDatabaseServers removes all registered database proxy servers.
func (a *ServerWithRoles) DeleteAllDatabaseServers(ctx context.Context, namespace string) error {
	if err := a.action(namespace, types.KindDatabaseServer, types.VerbList, types.VerbDelete); err != nil {
		return trace.Wrap(err)
	}
	return a.authServer.DeleteAllDatabaseServers(ctx, namespace)
}

// UpsertDatabaseService creates or updates a new DatabaseService resource.
func (a *ServerWithRoles) UpsertDatabaseService(ctx context.Context, service types.DatabaseService) (*types.KeepAlive, error) {
	if err := a.action(service.GetNamespace(), types.KindDatabaseService, types.VerbCreate, types.VerbUpdate); err != nil {
		return nil, trace.Wrap(err)
	}
	return a.authServer.UpsertDatabaseService(ctx, service)
}

// DeleteAllDatabaseServices removes all DatabaseService resources.
func (a *ServerWithRoles) DeleteAllDatabaseServices(ctx context.Context) error {
	if err := a.action(apidefaults.Namespace, types.KindDatabaseService, types.VerbList, types.VerbDelete); err != nil {
		return trace.Wrap(err)
	}
	return a.authServer.DeleteAllDatabaseServices(ctx)
}

// DeleteDatabaseService removes a specific DatabaseService resource.
func (a *ServerWithRoles) DeleteDatabaseService(ctx context.Context, name string) error {
	if err := a.action(apidefaults.Namespace, types.KindDatabaseService, types.VerbDelete); err != nil {
		return trace.Wrap(err)
	}
	return a.authServer.DeleteDatabaseService(ctx, name)
}

// SignDatabaseCSR generates a client certificate used by proxy when talking
// to a remote database service.
func (a *ServerWithRoles) SignDatabaseCSR(ctx context.Context, req *proto.DatabaseCSRRequest) (*proto.DatabaseCSRResponse, error) {
	// Only proxy is allowed to request this certificate when proxying
	// database client connection to a remote database service.
	if !a.hasBuiltinRole(types.RoleProxy) {
		return nil, trace.AccessDenied("this request can only be executed by a proxy service")
	}
	return a.authServer.SignDatabaseCSR(ctx, req)
}

// GenerateDatabaseCert generates a certificate used by a database service
// to authenticate with the database instance.
//
// This certificate can be requested by:
//
//   - Cluster administrator using "tctl auth sign --format=db" command locally
//     on the auth server to produce a certificate for configuring a self-hosted
//     database.
//   - Remote user using "tctl auth sign --format=db" command with a remote
//     proxy (e.g. Teleport Cloud), as long as they can impersonate system
//     role Db.
//   - Database service when initiating connection to a database instance to
//     produce a client certificate.
//   - Proxy service when generating mTLS files to a database
func (a *ServerWithRoles) GenerateDatabaseCert(ctx context.Context, req *proto.DatabaseCertRequest) (*proto.DatabaseCertResponse, error) {
	// Check if the User can `create` DatabaseCertificates
	err := a.action(apidefaults.Namespace, types.KindDatabaseCertificate, types.VerbCreate)
	if err != nil {
		if !trace.IsAccessDenied(err) {
			return nil, trace.Wrap(err)
		}

		// Err is access denied, trying the old way

		// Check if this is a local cluster admin, or a database service, or a
		// user that is allowed to impersonate database service.
		if !a.hasBuiltinRole(types.RoleDatabase, types.RoleAdmin) {
			if err := a.canImpersonateBuiltinRole(types.RoleDatabase); err != nil {
				log.WithError(err).Warnf("User %v tried to generate database certificate but does not have '%s' permission for '%s' kind, nor is allowed to impersonate %q system role",
					a.context.User.GetName(), types.VerbCreate, types.KindDatabaseCertificate, types.RoleDatabase)
				return nil, trace.AccessDenied(fmt.Sprintf("access denied. User must have '%s' permission for '%s' kind to generate the certificate ", types.VerbCreate, types.KindDatabaseCertificate))
			}
		}
	}
	return a.authServer.GenerateDatabaseCert(ctx, req)
}

// GenerateSnowflakeJWT generates JWT in the Snowflake required format.
func (a *ServerWithRoles) GenerateSnowflakeJWT(ctx context.Context, req *proto.SnowflakeJWTRequest) (*proto.SnowflakeJWTResponse, error) {
	// Check if this is a local cluster admin, or a database service, or a
	// user that is allowed to impersonate database service.
	if !a.hasBuiltinRole(types.RoleDatabase, types.RoleAdmin) {
		if err := a.canImpersonateBuiltinRole(types.RoleDatabase); err != nil {
			log.WithError(err).Warnf("User %v tried to generate database certificate but is not allowed to impersonate %q system role.",
				a.context.User.GetName(), types.RoleDatabase)
			return nil, trace.AccessDenied(`access denied. The user must be able to impersonate the builtin role and user "Db" in order to generate database certificates, for more info see https://goteleport.com/docs/database-access/reference/cli/#tctl-auth-sign.`)
		}
	}
	return a.authServer.GenerateSnowflakeJWT(ctx, req)
}

// canImpersonateBuiltinRole checks if the current user can impersonate the
// provided system role.
func (a *ServerWithRoles) canImpersonateBuiltinRole(role types.SystemRole) error {
	roleCtx, err := authz.NewBuiltinRoleContext(role)
	if err != nil {
		return trace.Wrap(err)
	}
	roleSet := services.RoleSet(roleCtx.Checker.Roles())
	err = a.context.Checker.CheckImpersonate(a.context.User, roleCtx.User, roleSet.WithoutImplicit())
	if err != nil {
		return trace.Wrap(err)
	}
	return nil
}

func (a *ServerWithRoles) checkAccessToApp(app types.Application) error {
	return a.context.Checker.CheckAccess(
		app,
		// MFA is not required for operations on app resources but
		// will be enforced at the connection time.
		services.AccessState{MFAVerified: true})
}

// GetApplicationServers returns all registered application servers.
func (a *ServerWithRoles) GetApplicationServers(ctx context.Context, namespace string) ([]types.AppServer, error) {
	if err := a.action(namespace, types.KindAppServer, types.VerbList, types.VerbRead); err != nil {
		return nil, trace.Wrap(err)
	}
	servers, err := a.authServer.GetApplicationServers(ctx, namespace)
	if err != nil {
		return nil, trace.Wrap(err)
	}
	// Filter out apps the caller doesn't have access to.
	var filtered []types.AppServer
	for _, server := range servers {
		err := a.checkAccessToApp(server.GetApp())
		if err != nil && !trace.IsAccessDenied(err) {
			return nil, trace.Wrap(err)
		} else if err == nil {
			filtered = append(filtered, server)
		}
	}
	return filtered, nil
}

// GetAppServersAndSAMLIdPServiceProviders returns a list containing all registered AppServers and SAMLIdPServiceProviders.
func (a *ServerWithRoles) GetAppServersAndSAMLIdPServiceProviders(ctx context.Context, namespace string) ([]types.AppServerOrSAMLIdPServiceProvider, error) {
	appservers, err := a.GetApplicationServers(ctx, namespace)
	if err != nil {
		return nil, trace.Wrap(err)
	}

	var appsAndSPs []types.AppServerOrSAMLIdPServiceProvider
	// Convert the AppServers to AppServerOrSAMLIdPServiceProviders.
	for _, appserver := range appservers {
		appServerV3 := appserver.(*types.AppServerV3)
		appAndSP := &types.AppServerOrSAMLIdPServiceProviderV1{
			Resource: &types.AppServerOrSAMLIdPServiceProviderV1_AppServer{
				AppServer: appServerV3,
			},
		}
		appsAndSPs = append(appsAndSPs, appAndSP)
	}

	// Only add SAMLIdPServiceProviders to the list if the caller has an enterprise license since this is an enteprise-only feature.
	if modules.GetModules().BuildType() == modules.BuildEnterprise {
		// Only attempt to list SAMLIdPServiceProviders if the caller has the permission to.
		if err := a.action(namespace, types.KindSAMLIdPServiceProvider, types.VerbList); err == nil {
			serviceProviders, _, err := a.authServer.ListSAMLIdPServiceProviders(ctx, 0, "")
			if err != nil {
				return nil, trace.Wrap(err)
			}
			for _, sp := range serviceProviders {
				spV1 := sp.(*types.SAMLIdPServiceProviderV1)
				appAndSP := &types.AppServerOrSAMLIdPServiceProviderV1{
					Resource: &types.AppServerOrSAMLIdPServiceProviderV1_SAMLIdPServiceProvider{
						SAMLIdPServiceProvider: spV1,
					},
				}
				appsAndSPs = append(appsAndSPs, appAndSP)
			}
		}
	}

	return appsAndSPs, nil
}

// UpsertApplicationServer registers an application server.
func (a *ServerWithRoles) UpsertApplicationServer(ctx context.Context, server types.AppServer) (*types.KeepAlive, error) {
	if err := a.action(server.GetNamespace(), types.KindAppServer, types.VerbCreate, types.VerbUpdate); err != nil {
		return nil, trace.Wrap(err)
	}
	return a.authServer.UpsertApplicationServer(ctx, server)
}

// DeleteApplicationServer deletes specified application server.
func (a *ServerWithRoles) DeleteApplicationServer(ctx context.Context, namespace, hostID, name string) error {
	if err := a.action(namespace, types.KindAppServer, types.VerbDelete); err != nil {
		return trace.Wrap(err)
	}
	return a.authServer.DeleteApplicationServer(ctx, namespace, hostID, name)
}

// DeleteAllApplicationServers deletes all registered application servers.
func (a *ServerWithRoles) DeleteAllApplicationServers(ctx context.Context, namespace string) error {
	if err := a.action(namespace, types.KindAppServer, types.VerbList, types.VerbDelete); err != nil {
		return trace.Wrap(err)
	}
	return a.authServer.DeleteAllApplicationServers(ctx, namespace)
}

// GetAppSession gets an application web session.
func (a *ServerWithRoles) GetAppSession(ctx context.Context, req types.GetAppSessionRequest) (types.WebSession, error) {
	session, err := a.authServer.GetAppSession(ctx, req)
	if err != nil {
		return nil, trace.Wrap(err)
	}
	// Users can only fetch their own app sessions.
	if err := a.currentUserAction(session.GetUser()); err != nil {
		if err := a.action(apidefaults.Namespace, types.KindWebSession, types.VerbRead); err != nil {
			return nil, trace.Wrap(err)
		}
	}
	return session, nil
}

// GetSnowflakeSession gets a Snowflake web session.
func (a *ServerWithRoles) GetSnowflakeSession(ctx context.Context, req types.GetSnowflakeSessionRequest) (types.WebSession, error) {
	session, err := a.authServer.GetSnowflakeSession(ctx, req)
	if err != nil {
		return nil, trace.Wrap(err)
	}
	if session.GetSubKind() != types.KindSnowflakeSession {
		return nil, trace.AccessDenied("GetSnowflakeSession only allows reading sessions with SubKind Snowflake")
	}
	// Check if this a database service.
	if !a.hasBuiltinRole(types.RoleDatabase) {
		// Users can only fetch their own web sessions.
		if err := a.currentUserAction(session.GetUser()); err != nil {
			if err := a.action(apidefaults.Namespace, types.KindWebSession, types.VerbRead); err != nil {
				return nil, trace.Wrap(err)
			}
		}
	}
	return session, nil
}

// GetSAMLIdPSession gets a SAML IdP session.
func (a *ServerWithRoles) GetSAMLIdPSession(ctx context.Context, req types.GetSAMLIdPSessionRequest) (types.WebSession, error) {
	session, err := a.authServer.GetSAMLIdPSession(ctx, req)
	if err != nil {
		return nil, trace.Wrap(err)
	}
	if session.GetSubKind() != types.KindSAMLIdPSession {
		return nil, trace.AccessDenied("GetSAMLIdPSession only allows reading sessions with SubKind SAMLIdpSession")
	}
	// Users can only fetch their own web sessions or the proxy can fetch all web sessions.
	if err := a.currentUserAction(session.GetUser()); err != nil {
		if err := a.action(apidefaults.Namespace, types.KindWebSession, types.VerbRead); err != nil {
			return nil, trace.Wrap(err)
		}
	}
	return session, nil
}

// ListAppSessions gets a paginated list of application web sessions.
func (a *ServerWithRoles) ListAppSessions(ctx context.Context, pageSize int, pageToken, user string) ([]types.WebSession, string, error) {
	if err := a.action(apidefaults.Namespace, types.KindWebSession, types.VerbList, types.VerbRead); err != nil {
		return nil, "", trace.Wrap(err)
	}

	sessions, nextKey, err := a.authServer.ListAppSessions(ctx, pageSize, pageToken, user)
	return sessions, nextKey, trace.Wrap(err)
}

// GetSnowflakeSessions gets all Snowflake web sessions.
func (a *ServerWithRoles) GetSnowflakeSessions(ctx context.Context) ([]types.WebSession, error) {
	// Check if this a database service.
	if !a.hasBuiltinRole(types.RoleDatabase) {
		if err := a.action(apidefaults.Namespace, types.KindWebSession, types.VerbList, types.VerbRead); err != nil {
			return nil, trace.Wrap(err)
		}
	}

	sessions, err := a.authServer.GetSnowflakeSessions(ctx)
	if err != nil {
		return nil, trace.Wrap(err)
	}
	return sessions, nil
}

// ListSAMLIdPSessions gets a paginated list of SAML IdP sessions.
func (a *ServerWithRoles) ListSAMLIdPSessions(ctx context.Context, pageSize int, pageToken, user string) ([]types.WebSession, string, error) {
	if err := a.action(apidefaults.Namespace, types.KindWebSession, types.VerbList, types.VerbRead); err != nil {
		return nil, "", trace.Wrap(err)
	}

	sessions, nextKey, err := a.authServer.ListSAMLIdPSessions(ctx, pageSize, pageToken, user)
	return sessions, nextKey, trace.Wrap(err)
}

// CreateAppSession creates an application web session. Application web
// sessions represent a browser session the client holds.
func (a *ServerWithRoles) CreateAppSession(ctx context.Context, req types.CreateAppSessionRequest) (types.WebSession, error) {
	if err := a.currentUserAction(req.Username); err != nil {
		return nil, trace.Wrap(err)
	}

	session, err := a.authServer.CreateAppSession(ctx, req, a.context.User, a.context.Identity.GetIdentity(), a.context.Checker)
	if err != nil {
		return nil, trace.Wrap(err)
	}
	return session, nil
}

// CreateSnowflakeSession creates a Snowflake web session.
func (a *ServerWithRoles) CreateSnowflakeSession(ctx context.Context, req types.CreateSnowflakeSessionRequest) (types.WebSession, error) {
	// Check if this a database service.
	if !a.hasBuiltinRole(types.RoleDatabase) {
		if err := a.currentUserAction(req.Username); err != nil {
			return nil, trace.Wrap(err)
		}
	}

	snowflakeSession, err := a.authServer.CreateSnowflakeSession(ctx, req, a.context.Identity.GetIdentity(), a.context.Checker)
	if err != nil {
		return nil, trace.Wrap(err)
	}
	return snowflakeSession, nil
}

// CreateSAMLIdPSession creates a SAML IdP session.
func (a *ServerWithRoles) CreateSAMLIdPSession(ctx context.Context, req types.CreateSAMLIdPSessionRequest) (types.WebSession, error) {
	// Check if this a proxy service.
	if !a.hasBuiltinRole(types.RoleProxy) {
		if err := a.currentUserAction(req.Username); err != nil {
			return nil, trace.Wrap(err)
		}
	}

	samlSession, err := a.authServer.CreateSAMLIdPSession(ctx, req, a.context.Identity.GetIdentity(), a.context.Checker)
	if err != nil {
		return nil, trace.Wrap(err)
	}
	return samlSession, nil
}

// UpsertAppSession not implemented: can only be called locally.
func (a *ServerWithRoles) UpsertAppSession(ctx context.Context, session types.WebSession) error {
	return trace.NotImplemented(notImplementedMessage)
}

// UpsertSnowflakeSession not implemented: can only be called locally.
func (a *ServerWithRoles) UpsertSnowflakeSession(_ context.Context, _ types.WebSession) error {
	return trace.NotImplemented(notImplementedMessage)
}

// UpsertSAMLIdPSession not implemented: can only be called locally.
func (a *ServerWithRoles) UpsertSAMLIdPSession(_ context.Context, _ types.WebSession) error {
	return trace.NotImplemented(notImplementedMessage)
}

// DeleteAppSession removes an application web session.
func (a *ServerWithRoles) DeleteAppSession(ctx context.Context, req types.DeleteAppSessionRequest) error {
	session, err := a.authServer.GetAppSession(ctx, types.GetAppSessionRequest(req))
	if err != nil {
		return trace.Wrap(err)
	}
	// Check if user can delete this web session.
	if err := a.canDeleteWebSession(session.GetUser()); err != nil {
		return trace.Wrap(err)
	}
	if err := a.authServer.DeleteAppSession(ctx, req); err != nil {
		return trace.Wrap(err)
	}
	return nil
}

// DeleteSnowflakeSession removes a Snowflake web session.
func (a *ServerWithRoles) DeleteSnowflakeSession(ctx context.Context, req types.DeleteSnowflakeSessionRequest) error {
	snowflakeSession, err := a.authServer.GetSnowflakeSession(ctx, types.GetSnowflakeSessionRequest(req))
	if err != nil {
		return trace.Wrap(err)
	}
	// Check if user can delete this web session.
	if !a.hasBuiltinRole(types.RoleDatabase) {
		if err := a.canDeleteWebSession(snowflakeSession.GetUser()); err != nil {
			return trace.Wrap(err)
		}
	}
	if err := a.authServer.DeleteSnowflakeSession(ctx, req); err != nil {
		return trace.Wrap(err)
	}
	return nil
}

// DeleteSAMLIdPSession removes a SAML IdP session.
func (a *ServerWithRoles) DeleteSAMLIdPSession(ctx context.Context, req types.DeleteSAMLIdPSessionRequest) error {
	samlSession, err := a.authServer.GetSAMLIdPSession(ctx, types.GetSAMLIdPSessionRequest(req))
	if err != nil {
		return trace.Wrap(err)
	}
	// Check if user can delete this web session.
	if err := a.canDeleteWebSession(samlSession.GetUser()); err != nil {
		return trace.Wrap(err)
	}
	if err := a.authServer.DeleteSAMLIdPSession(ctx, req); err != nil {
		return trace.Wrap(err)
	}
	return nil
}

// DeleteAllSnowflakeSessions removes all Snowflake web sessions.
func (a *ServerWithRoles) DeleteAllSnowflakeSessions(ctx context.Context) error {
	if !a.hasBuiltinRole(types.RoleDatabase) {
		if err := a.action(apidefaults.Namespace, types.KindWebSession, types.VerbList, types.VerbDelete); err != nil {
			return trace.Wrap(err)
		}
	}

	if err := a.authServer.DeleteAllSnowflakeSessions(ctx); err != nil {
		return trace.Wrap(err)
	}
	return nil
}

// DeleteAllAppSessions removes all application web sessions.
func (a *ServerWithRoles) DeleteAllAppSessions(ctx context.Context) error {
	if err := a.action(apidefaults.Namespace, types.KindWebSession, types.VerbList, types.VerbDelete); err != nil {
		return trace.Wrap(err)
	}

	if err := a.authServer.DeleteAllAppSessions(ctx); err != nil {
		return trace.Wrap(err)
	}
	return nil
}

// DeleteUserAppSessions deletes all user’s application sessions.
func (a *ServerWithRoles) DeleteUserAppSessions(ctx context.Context, req *proto.DeleteUserAppSessionsRequest) error {
	// First, check if the current user can delete the request user sessions.
	if err := a.canDeleteWebSession(req.Username); err != nil {
		return trace.Wrap(err)
	}

	if err := a.authServer.DeleteUserAppSessions(ctx, req); err != nil {
		return trace.Wrap(err)
	}

	return nil
}

// DeleteAllSAMLIdPSessions removes all SAML IdP sessions.
func (a *ServerWithRoles) DeleteAllSAMLIdPSessions(ctx context.Context) error {
	if err := a.action(apidefaults.Namespace, types.KindWebSession, types.VerbList, types.VerbDelete); err != nil {
		return trace.Wrap(err)
	}

	if err := a.authServer.DeleteAllSAMLIdPSessions(ctx); err != nil {
		return trace.Wrap(err)
	}
	return nil
}

// DeleteUserSAMLIdPSessions deletes all of a user's SAML IdP sessions.
func (a *ServerWithRoles) DeleteUserSAMLIdPSessions(ctx context.Context, username string) error {
	// First, check if the current user can delete the request user sessions.
	if err := a.canDeleteWebSession(username); err != nil {
		return trace.Wrap(err)
	}

	if err := a.authServer.DeleteUserSAMLIdPSessions(ctx, username); err != nil {
		return trace.Wrap(err)
	}

	return nil
}

// canDeleteWebSession checks if the current user can delete
// WebSessions from the provided `username`.
func (a *ServerWithRoles) canDeleteWebSession(username string) error {
	if err := a.currentUserAction(username); err != nil {
		if err := a.action(apidefaults.Namespace, types.KindWebSession, types.VerbList, types.VerbDelete); err != nil {
			return trace.Wrap(err)
		}
	}

	return nil
}

// GenerateAppToken creates a JWT token with application access.
func (a *ServerWithRoles) GenerateAppToken(ctx context.Context, req types.GenerateAppTokenRequest) (string, error) {
	if err := a.action(apidefaults.Namespace, types.KindJWT, types.VerbCreate); err != nil {
		return "", trace.Wrap(err)
	}

	session, err := a.authServer.generateAppToken(ctx, req.Username, req.Roles, req.Traits, req.URI, req.Expires)
	if err != nil {
		return "", trace.Wrap(err)
	}
	return session, nil
}

func (a *ServerWithRoles) Close() error {
	return a.authServer.Close()
}

func (a *ServerWithRoles) checkAccessToKubeCluster(cluster types.KubeCluster) error {
	return a.context.Checker.CheckAccess(
		cluster,
		// MFA is not required for operations on kube clusters resources but
		// will be enforced at the connection time.
		services.AccessState{MFAVerified: true})
}

// GetKubernetesServers returns all registered kubernetes servers.
func (a *ServerWithRoles) GetKubernetesServers(ctx context.Context) ([]types.KubeServer, error) {
	if err := a.action(apidefaults.Namespace, types.KindKubeServer, types.VerbList, types.VerbRead); err != nil {
		return nil, trace.Wrap(err)
	}

	servers, err := a.authServer.GetKubernetesServers(ctx)
	if err != nil {
		return nil, trace.Wrap(err)
	}
	// Filter out kube servers the caller doesn't have access to.
	var filtered []types.KubeServer
	for _, server := range servers {
		err := a.checkAccessToKubeCluster(server.GetCluster())
		if err != nil && !trace.IsAccessDenied(err) {
			return nil, trace.Wrap(err)
		} else if err == nil {
			filtered = append(filtered, server)
		}
	}

	return filtered, nil
}

// UpsertKubernetesServer creates or updates a Server representing a teleport
// kubernetes server.
func (a *ServerWithRoles) UpsertKubernetesServer(ctx context.Context, s types.KubeServer) (*types.KeepAlive, error) {
	if err := a.action(apidefaults.Namespace, types.KindKubeServer, types.VerbCreate, types.VerbUpdate); err != nil {
		return nil, trace.Wrap(err)
	}
	return a.authServer.UpsertKubernetesServer(ctx, s)
}

// DeleteKubernetesServer deletes specified kubernetes server.
func (a *ServerWithRoles) DeleteKubernetesServer(ctx context.Context, hostID, name string) error {
	if err := a.action(apidefaults.Namespace, types.KindKubeServer, types.VerbDelete); err != nil {
		return trace.Wrap(err)
	}
	return a.authServer.DeleteKubernetesServer(ctx, hostID, name)
}

// DeleteAllKubernetesServers deletes all registered kubernetes servers.
func (a *ServerWithRoles) DeleteAllKubernetesServers(ctx context.Context) error {
	if err := a.action(apidefaults.Namespace, types.KindKubeServer, types.VerbList, types.VerbDelete); err != nil {
		return trace.Wrap(err)
	}
	return a.authServer.DeleteAllKubernetesServers(ctx)
}

// GetNetworkRestrictions retrieves all the network restrictions (allow/deny lists).
func (a *ServerWithRoles) GetNetworkRestrictions(ctx context.Context) (types.NetworkRestrictions, error) {
	if err := a.action(apidefaults.Namespace, types.KindNetworkRestrictions, types.VerbRead); err != nil {
		return nil, trace.Wrap(err)
	}
	return a.authServer.GetNetworkRestrictions(ctx)
}

// SetNetworkRestrictions updates the network restrictions.
func (a *ServerWithRoles) SetNetworkRestrictions(ctx context.Context, nr types.NetworkRestrictions) error {
	if err := a.action(apidefaults.Namespace, types.KindNetworkRestrictions, types.VerbCreate, types.VerbUpdate); err != nil {
		return trace.Wrap(err)
	}
	return a.authServer.SetNetworkRestrictions(ctx, nr)
}

// DeleteNetworkRestrictions deletes the network restrictions.
func (a *ServerWithRoles) DeleteNetworkRestrictions(ctx context.Context) error {
	if err := a.action(apidefaults.Namespace, types.KindNetworkRestrictions, types.VerbDelete); err != nil {
		return trace.Wrap(err)
	}
	return a.authServer.DeleteNetworkRestrictions(ctx)
}

// GetMFADevices returns a list of MFA devices.
func (a *ServerWithRoles) GetMFADevices(ctx context.Context, req *proto.GetMFADevicesRequest) (*proto.GetMFADevicesResponse, error) {
	return a.authServer.GetMFADevices(ctx, req)
}

// TODO(awly): decouple auth.ClientI from auth.ServerWithRoles, they exist on
// opposite sides of the connection.

// AddMFADevice exists to satisfy auth.ClientI but is not implemented here.
// Use auth.GRPCServer.AddMFADevice or client.Client.AddMFADevice instead.
func (a *ServerWithRoles) AddMFADevice(ctx context.Context) (proto.AuthService_AddMFADeviceClient, error) {
	return nil, trace.NotImplemented("bug: AddMFADevice must not be called on auth.ServerWithRoles")
}

// DeleteMFADevice exists to satisfy auth.ClientI but is not implemented here.
// Use auth.GRPCServer.DeleteMFADevice or client.Client.DeleteMFADevice instead.
func (a *ServerWithRoles) DeleteMFADevice(ctx context.Context) (proto.AuthService_DeleteMFADeviceClient, error) {
	return nil, trace.NotImplemented("bug: DeleteMFADevice must not be called on auth.ServerWithRoles")
}

// AddMFADeviceSync is implemented by AuthService.AddMFADeviceSync.
func (a *ServerWithRoles) AddMFADeviceSync(ctx context.Context, req *proto.AddMFADeviceSyncRequest) (*proto.AddMFADeviceSyncResponse, error) {
	// The token provides its own authorization and authentication.
	res, err := a.authServer.AddMFADeviceSync(ctx, req)
	return res, trace.Wrap(err)
}

// DeleteMFADeviceSync is implemented by AuthService.DeleteMFADeviceSync.
func (a *ServerWithRoles) DeleteMFADeviceSync(ctx context.Context, req *proto.DeleteMFADeviceSyncRequest) error {
	// The token provides its own authorization and authentication.
	return a.authServer.DeleteMFADeviceSync(ctx, req)
}

// GenerateUserSingleUseCerts exists to satisfy auth.ClientI but is not
// implemented here.
//
// Use auth.GRPCServer.GenerateUserSingleUseCerts or
// client.Client.GenerateUserSingleUseCerts instead.
func (a *ServerWithRoles) GenerateUserSingleUseCerts(ctx context.Context) (proto.AuthService_GenerateUserSingleUseCertsClient, error) {
	return nil, trace.NotImplemented("bug: GenerateUserSingleUseCerts must not be called on auth.ServerWithRoles")
}

// GetResources exists to satisfy auth.ClientI but is not
// implemented here. It is a client only interface to make
// interacting with ListResources friendlier.
func (a *ServerWithRoles) GetResources(ctx context.Context, req *proto.ListResourcesRequest) (*proto.ListResourcesResponse, error) {
	return nil, trace.NotImplemented("bug: GetResources must not be called on auth.ServerWithRoles")
}

func (a *ServerWithRoles) IsMFARequired(ctx context.Context, req *proto.IsMFARequiredRequest) (*proto.IsMFARequiredResponse, error) {
	if !hasLocalUserRole(a.context) && !hasRemoteUserRole(a.context) {
		return nil, trace.AccessDenied("only a user role can call IsMFARequired, got %T", a.context.Checker)
	}
	return a.authServer.isMFARequired(ctx, a.context.Checker, req)
}

// SearchEvents allows searching audit events with pagination support.
func (a *ServerWithRoles) SearchEvents(ctx context.Context, req events.SearchEventsRequest) (outEvents []apievents.AuditEvent, lastKey string, err error) {
	if err := a.action(apidefaults.Namespace, types.KindEvent, types.VerbList); err != nil {
		return nil, "", trace.Wrap(err)
	}

	outEvents, lastKey, err = a.alog.SearchEvents(ctx, req)
	if err != nil {
		return nil, "", trace.Wrap(err)
	}

	return outEvents, lastKey, nil
}

// SearchSessionEvents allows searching session audit events with pagination support.
func (a *ServerWithRoles) SearchSessionEvents(ctx context.Context, req events.SearchSessionEventsRequest) (outEvents []apievents.AuditEvent, lastKey string, err error) {
	if req.Cond != nil {
		return nil, "", trace.BadParameter("cond is an internal parameter, should not be set by client")
	}

	cond, err := a.actionForListWithCondition(apidefaults.Namespace, types.KindSession, services.SessionIdentifier)
	if err != nil {
		return nil, "", trace.Wrap(err)
	}

	// TODO(codingllama): Refactor cond out of SearchSessionEvents and simplify signature.
	req.Cond = cond
	outEvents, lastKey, err = a.alog.SearchSessionEvents(ctx, req)
	if err != nil {
		return nil, "", trace.Wrap(err)
	}

	return outEvents, lastKey, nil
}

// GetLock gets a lock by name.
func (a *ServerWithRoles) GetLock(ctx context.Context, name string) (types.Lock, error) {
	if err := a.action(apidefaults.Namespace, types.KindLock, types.VerbRead); err != nil {
		return nil, trace.Wrap(err)
	}
	return a.authServer.GetLock(ctx, name)
}

// GetLocks gets all/in-force locks that match at least one of the targets when specified.
func (a *ServerWithRoles) GetLocks(ctx context.Context, inForceOnly bool, targets ...types.LockTarget) ([]types.Lock, error) {
	if err := a.action(apidefaults.Namespace, types.KindLock, types.VerbList, types.VerbRead); err != nil {
		return nil, trace.Wrap(err)
	}
	return a.authServer.GetLocks(ctx, inForceOnly, targets...)
}

// UpsertLock upserts a lock.
func (a *ServerWithRoles) UpsertLock(ctx context.Context, lock types.Lock) error {
	if err := a.action(apidefaults.Namespace, types.KindLock, types.VerbCreate, types.VerbUpdate); err != nil {
		return trace.Wrap(err)
	}

	if lock.CreatedBy() == "" {
		hasAdmin := a.hasBuiltinRole(types.RoleAdmin)
		createdBy := string(types.RoleAdmin)
		if !hasAdmin {
			createdBy = a.context.User.GetName()
		}
		lock.SetCreatedBy(createdBy)
	}

	if lock.CreatedAt().IsZero() {
		lock.SetCreatedAt(a.authServer.clock.Now().UTC())
	}

	return a.authServer.UpsertLock(ctx, lock)
}

// DeleteLock deletes a lock.
func (a *ServerWithRoles) DeleteLock(ctx context.Context, name string) error {
	if err := a.action(apidefaults.Namespace, types.KindLock, types.VerbDelete); err != nil {
		return trace.Wrap(err)
	}
	return a.authServer.DeleteLock(ctx, name)
}

// DeleteAllLocks not implemented: can only be called locally.
func (a *ServerWithRoles) DeleteAllLocks(context.Context) error {
	return trace.NotImplemented(notImplementedMessage)
}

// ReplaceRemoteLocks replaces the set of locks associated with a remote cluster.
func (a *ServerWithRoles) ReplaceRemoteLocks(ctx context.Context, clusterName string, locks []types.Lock) error {
	role, ok := a.context.Identity.(authz.RemoteBuiltinRole)
	if !a.hasRemoteBuiltinRole(string(types.RoleRemoteProxy)) || !ok || role.ClusterName != clusterName {
		return trace.AccessDenied("this request can be only executed by a remote proxy of cluster %q", clusterName)
	}
	return a.authServer.ReplaceRemoteLocks(ctx, clusterName, locks)
}

// StreamSessionEvents streams all events from a given session recording. An error is returned on the first
// channel if one is encountered. Otherwise the event channel is closed when the stream ends.
// The event channel is not closed on error to prevent race conditions in downstream select statements.
func (a *ServerWithRoles) StreamSessionEvents(ctx context.Context, sessionID session.ID, startIndex int64) (chan apievents.AuditEvent, chan error) {
	createErrorChannel := func(err error) (chan apievents.AuditEvent, chan error) {
		e := make(chan error, 1)
		e <- trace.Wrap(err)
		return nil, e
	}

	err := a.localServerAction()
	isTeleportServer := err == nil

	if !isTeleportServer {
		if err := a.actionForKindSession(apidefaults.Namespace, sessionID); err != nil {
			c, e := make(chan apievents.AuditEvent), make(chan error, 1)
			e <- trace.Wrap(err)
			return c, e
		}
	}

	// StreamSessionEvents can be called internally, and when that happens we don't want to emit an event.
	shouldEmitAuditEvent := !isTeleportServer
	if shouldEmitAuditEvent {
		if err := a.authServer.emitter.EmitAuditEvent(a.authServer.closeCtx, &apievents.SessionRecordingAccess{
			Metadata: apievents.Metadata{
				Type: events.SessionRecordingAccessEvent,
				Code: events.SessionRecordingAccessCode,
			},
			SessionID:    sessionID.String(),
			UserMetadata: a.context.Identity.GetIdentity().GetUserMetadata(),
		}); err != nil {
			return createErrorChannel(err)
		}
	}

	return a.alog.StreamSessionEvents(ctx, sessionID, startIndex)
}

// CreateApp creates a new application resource.
func (a *ServerWithRoles) CreateApp(ctx context.Context, app types.Application) error {
	if err := a.action(apidefaults.Namespace, types.KindApp, types.VerbCreate); err != nil {
		return trace.Wrap(err)
	}
	// Don't allow users create apps they wouldn't have access to (e.g.
	// non-matching labels).
	if err := a.checkAccessToApp(app); err != nil {
		return trace.Wrap(err)
	}
	return trace.Wrap(a.authServer.CreateApp(ctx, app))
}

// UpdateApp updates existing application resource.
func (a *ServerWithRoles) UpdateApp(ctx context.Context, app types.Application) error {
	if err := a.action(apidefaults.Namespace, types.KindApp, types.VerbUpdate); err != nil {
		return trace.Wrap(err)
	}
	// Don't allow users update apps they don't have access to (e.g.
	// non-matching labels). Make sure to check existing app too.
	existing, err := a.authServer.GetApp(ctx, app.GetName())
	if err != nil {
		return trace.Wrap(err)
	}
	if err := a.checkAccessToApp(existing); err != nil {
		return trace.Wrap(err)
	}
	if err := a.checkAccessToApp(app); err != nil {
		return trace.Wrap(err)
	}
	return trace.Wrap(a.authServer.UpdateApp(ctx, app))
}

// GetApp returns specified application resource.
func (a *ServerWithRoles) GetApp(ctx context.Context, name string) (types.Application, error) {
	if err := a.action(apidefaults.Namespace, types.KindApp, types.VerbRead); err != nil {
		return nil, trace.Wrap(err)
	}
	app, err := a.authServer.GetApp(ctx, name)
	if err != nil {
		return nil, trace.Wrap(err)
	}
	if err := a.checkAccessToApp(app); err != nil {
		return nil, trace.Wrap(err)
	}
	return app, nil
}

// GetApps returns all application resources.
func (a *ServerWithRoles) GetApps(ctx context.Context) (result []types.Application, err error) {
	if err := a.action(apidefaults.Namespace, types.KindApp, types.VerbList, types.VerbRead); err != nil {
		return nil, trace.Wrap(err)
	}
	// Filter out apps user doesn't have access to.
	apps, err := a.authServer.GetApps(ctx)
	if err != nil {
		return nil, trace.Wrap(err)
	}
	for _, app := range apps {
		if err := a.checkAccessToApp(app); err == nil {
			result = append(result, app)
		}
	}
	return result, nil
}

// DeleteApp removes the specified application resource.
func (a *ServerWithRoles) DeleteApp(ctx context.Context, name string) error {
	if err := a.action(apidefaults.Namespace, types.KindApp, types.VerbDelete); err != nil {
		return trace.Wrap(err)
	}
	// Make sure user has access to the application before deleting.
	app, err := a.authServer.GetApp(ctx, name)
	if err != nil {
		return trace.Wrap(err)
	}
	if err := a.checkAccessToApp(app); err != nil {
		return trace.Wrap(err)
	}
	return trace.Wrap(a.authServer.DeleteApp(ctx, name))
}

// DeleteAllApps removes all application resources.
func (a *ServerWithRoles) DeleteAllApps(ctx context.Context) error {
	if err := a.action(apidefaults.Namespace, types.KindApp, types.VerbList, types.VerbDelete); err != nil {
		return trace.Wrap(err)
	}
	// Make sure to only delete apps user has access to.
	apps, err := a.authServer.GetApps(ctx)
	if err != nil {
		return trace.Wrap(err)
	}
	for _, app := range apps {
		if err := a.checkAccessToApp(app); err == nil {
			if err := a.authServer.DeleteApp(ctx, app.GetName()); err != nil {
				return trace.Wrap(err)
			}
		}
	}
	return nil
}

// CreateKubernetesCluster creates a new kubernetes cluster resource.
func (a *ServerWithRoles) CreateKubernetesCluster(ctx context.Context, cluster types.KubeCluster) error {
	if err := a.action(apidefaults.Namespace, types.KindKubernetesCluster, types.VerbCreate); err != nil {
		return trace.Wrap(err)
	}
	// Don't allow users create clusters they wouldn't have access to (e.g.
	// non-matching labels).
	if err := a.checkAccessToKubeCluster(cluster); err != nil {
		return trace.Wrap(err)
	}
	// Don't allow discovery service to create clusters with dynamic labels.
	if a.hasBuiltinRole(types.RoleDiscovery) && len(cluster.GetDynamicLabels()) > 0 {
		return trace.AccessDenied("discovered kubernetes cluster must not have dynamic labels")
	}
	return trace.Wrap(a.authServer.CreateKubernetesCluster(ctx, cluster))
}

// UpdateKubernetesCluster updates existing kubernetes cluster resource.
func (a *ServerWithRoles) UpdateKubernetesCluster(ctx context.Context, cluster types.KubeCluster) error {
	if err := a.action(apidefaults.Namespace, types.KindKubernetesCluster, types.VerbUpdate); err != nil {
		return trace.Wrap(err)
	}
	// Don't allow users update clusters they don't have access to (e.g.
	// non-matching labels). Make sure to check existing cluster too.
	existing, err := a.authServer.GetKubernetesCluster(ctx, cluster.GetName())
	if err != nil {
		return trace.Wrap(err)
	}
	if err := a.checkAccessToKubeCluster(existing); err != nil {
		return trace.Wrap(err)
	}
	if err := a.checkAccessToKubeCluster(cluster); err != nil {
		return trace.Wrap(err)
	}
	// Don't allow discovery service to create clusters with dynamic labels.
	if a.hasBuiltinRole(types.RoleDiscovery) && len(cluster.GetDynamicLabels()) > 0 {
		return trace.AccessDenied("discovered kubernetes cluster must not have dynamic labels")
	}
	return trace.Wrap(a.authServer.UpdateKubernetesCluster(ctx, cluster))
}

// GetKubernetesCluster returns specified kubernetes cluster resource.
func (a *ServerWithRoles) GetKubernetesCluster(ctx context.Context, name string) (types.KubeCluster, error) {
	if err := a.action(apidefaults.Namespace, types.KindKubernetesCluster, types.VerbRead); err != nil {
		return nil, trace.Wrap(err)
	}
	kubeCluster, err := a.authServer.GetKubernetesCluster(ctx, name)
	if err != nil {
		return nil, trace.Wrap(err)
	}
	if err := a.checkAccessToKubeCluster(kubeCluster); err != nil {
		return nil, trace.Wrap(err)
	}
	return kubeCluster, nil
}

// GetKubernetesClusters returns all kubernetes cluster resources.
func (a *ServerWithRoles) GetKubernetesClusters(ctx context.Context) (result []types.KubeCluster, err error) {
	if err := a.action(apidefaults.Namespace, types.KindKubernetesCluster, types.VerbList, types.VerbRead); err != nil {
		return nil, trace.Wrap(err)
	}
	// Filter out kube clusters user doesn't have access to.
	clusters, err := a.authServer.GetKubernetesClusters(ctx)
	if err != nil {
		return nil, trace.Wrap(err)
	}
	for _, cluster := range clusters {
		if err := a.checkAccessToKubeCluster(cluster); err == nil {
			result = append(result, cluster)
		}
	}
	return result, nil
}

// DeleteKubernetesCluster removes the specified kubernetes cluster resource.
func (a *ServerWithRoles) DeleteKubernetesCluster(ctx context.Context, name string) error {
	if err := a.action(apidefaults.Namespace, types.KindKubernetesCluster, types.VerbDelete); err != nil {
		return trace.Wrap(err)
	}
	// Make sure user has access to the kubernetes cluster before deleting.
	cluster, err := a.authServer.GetKubernetesCluster(ctx, name)
	if err != nil {
		return trace.Wrap(err)
	}
	if err := a.checkAccessToKubeCluster(cluster); err != nil {
		return trace.Wrap(err)
	}
	return trace.Wrap(a.authServer.DeleteKubernetesCluster(ctx, name))
}

// DeleteAllKubernetesClusters removes all kubernetes cluster resources.
func (a *ServerWithRoles) DeleteAllKubernetesClusters(ctx context.Context) error {
	if err := a.action(apidefaults.Namespace, types.KindKubernetesCluster, types.VerbList, types.VerbDelete); err != nil {
		return trace.Wrap(err)
	}
	// Make sure to only delete kubernetes cluster user has access to.
	clusters, err := a.authServer.GetKubernetesClusters(ctx)
	if err != nil {
		return trace.Wrap(err)
	}
	for _, cluster := range clusters {
		if err := a.checkAccessToKubeCluster(cluster); err == nil {
			if err := a.authServer.DeleteKubernetesCluster(ctx, cluster.GetName()); err != nil {
				return trace.Wrap(err)
			}
		}
	}
	return nil
}

func (a *ServerWithRoles) checkAccessToNode(node types.Server) error {
	// For certain built-in roles, continue to allow full access and return
	// the full set of nodes to not break existing clusters during migration.
	//
	// In addition, allow proxy (and remote proxy) to access all nodes for its
	// smart resolution address resolution. Once the smart resolution logic is
	// moved to the auth server, this logic can be removed.
	builtinRole := authz.HasBuiltinRole(a.context, string(types.RoleAdmin)) ||
		authz.HasBuiltinRole(a.context, string(types.RoleProxy)) ||
		HasRemoteBuiltinRole(a.context, string(types.RoleRemoteProxy))

	if builtinRole {
		return nil
	}

	return a.context.Checker.CheckAccess(node,
		// MFA is not required for operations on node resources but
		// will be enforced at the connection time.
		services.AccessState{MFAVerified: true})
}

func (a *ServerWithRoles) checkAccessToDatabase(database types.Database) error {
	return a.context.Checker.CheckAccess(database,
		// MFA is not required for operations on database resources but
		// will be enforced at the connection time.
		services.AccessState{MFAVerified: true})
}

// CreateDatabase creates a new database resource.
func (a *ServerWithRoles) CreateDatabase(ctx context.Context, database types.Database) error {
	if err := a.action(apidefaults.Namespace, types.KindDatabase, types.VerbCreate); err != nil {
		return trace.Wrap(err)
	}
	// Don't allow users create databases they wouldn't have access to (e.g.
	// non-matching labels).
	if err := a.checkAccessToDatabase(database); err != nil {
		return trace.Wrap(err)
	}
	// Don't allow discovery service to create databases with dynamic labels.
	if a.hasBuiltinRole(types.RoleDiscovery) && len(database.GetDynamicLabels()) > 0 {
		return trace.AccessDenied("discovered database must not have dynamic labels")
	}
	return trace.Wrap(a.authServer.CreateDatabase(ctx, database))
}

// UpdateDatabase updates existing database resource.
func (a *ServerWithRoles) UpdateDatabase(ctx context.Context, database types.Database) error {
	if err := a.action(apidefaults.Namespace, types.KindDatabase, types.VerbUpdate); err != nil {
		return trace.Wrap(err)
	}
	// Don't allow users update databases they don't have access to (e.g.
	// non-matching labels). Make sure to check existing database too.
	existing, err := a.authServer.GetDatabase(ctx, database.GetName())
	if err != nil {
		return trace.Wrap(err)
	}
	if err := a.checkAccessToDatabase(existing); err != nil {
		return trace.Wrap(err)
	}
	if err := a.checkAccessToDatabase(database); err != nil {
		return trace.Wrap(err)
	}
	// Don't allow discovery service to create databases with dynamic labels.
	if a.hasBuiltinRole(types.RoleDiscovery) && len(database.GetDynamicLabels()) > 0 {
		return trace.AccessDenied("discovered database must not have dynamic labels")
	}
	return trace.Wrap(a.authServer.UpdateDatabase(ctx, database))
}

// GetDatabase returns specified database resource.
func (a *ServerWithRoles) GetDatabase(ctx context.Context, name string) (types.Database, error) {
	if err := a.action(apidefaults.Namespace, types.KindDatabase, types.VerbRead); err != nil {
		return nil, trace.Wrap(err)
	}
	database, err := a.authServer.GetDatabase(ctx, name)
	if err != nil {
		return nil, trace.Wrap(err)
	}
	if err := a.checkAccessToDatabase(database); err != nil {
		return nil, trace.Wrap(err)
	}
	return database, nil
}

// GetDatabases returns all database resources.
func (a *ServerWithRoles) GetDatabases(ctx context.Context) (result []types.Database, err error) {
	if err := a.action(apidefaults.Namespace, types.KindDatabase, types.VerbList, types.VerbRead); err != nil {
		return nil, trace.Wrap(err)
	}
	// Filter out databases user doesn't have access to.
	databases, err := a.authServer.GetDatabases(ctx)
	if err != nil {
		return nil, trace.Wrap(err)
	}
	for _, database := range databases {
		if err := a.checkAccessToDatabase(database); err == nil {
			result = append(result, database)
		}
	}
	return result, nil
}

// DeleteDatabase removes the specified database resource.
func (a *ServerWithRoles) DeleteDatabase(ctx context.Context, name string) error {
	if err := a.action(apidefaults.Namespace, types.KindDatabase, types.VerbDelete); err != nil {
		return trace.Wrap(err)
	}
	// Make sure user has access to the database before deleting.
	database, err := a.authServer.GetDatabase(ctx, name)
	if err != nil {
		return trace.Wrap(err)
	}
	if err := a.checkAccessToDatabase(database); err != nil {
		return trace.Wrap(err)
	}
	return trace.Wrap(a.authServer.DeleteDatabase(ctx, name))
}

// DeleteAllDatabases removes all database resources.
func (a *ServerWithRoles) DeleteAllDatabases(ctx context.Context) error {
	if err := a.action(apidefaults.Namespace, types.KindDatabase, types.VerbList, types.VerbDelete); err != nil {
		return trace.Wrap(err)
	}
	// Make sure to only delete databases user has access to.
	databases, err := a.authServer.GetDatabases(ctx)
	if err != nil {
		return trace.Wrap(err)
	}
	for _, database := range databases {
		if err := a.checkAccessToDatabase(database); err == nil {
			if err := a.authServer.DeleteDatabase(ctx, database.GetName()); err != nil {
				return trace.Wrap(err)
			}
		}
	}
	return nil
}

// GetWindowsDesktopServices returns all registered windows desktop services.
func (a *ServerWithRoles) GetWindowsDesktopServices(ctx context.Context) ([]types.WindowsDesktopService, error) {
	if err := a.action(apidefaults.Namespace, types.KindWindowsDesktopService, types.VerbList, types.VerbRead); err != nil {
		return nil, trace.Wrap(err)
	}
	services, err := a.authServer.GetWindowsDesktopServices(ctx)
	if err != nil {
		return nil, trace.Wrap(err)
	}
	return services, nil
}

// GetWindowsDesktopService returns a registered windows desktop service by name.
func (a *ServerWithRoles) GetWindowsDesktopService(ctx context.Context, name string) (types.WindowsDesktopService, error) {
	if err := a.action(apidefaults.Namespace, types.KindWindowsDesktopService, types.VerbList, types.VerbRead); err != nil {
		return nil, trace.Wrap(err)
	}
	service, err := a.authServer.GetWindowsDesktopService(ctx, name)
	if err != nil {
		return nil, trace.Wrap(err)
	}
	return service, nil
}

// UpsertWindowsDesktopService creates or updates a new windows desktop service.
func (a *ServerWithRoles) UpsertWindowsDesktopService(ctx context.Context, s types.WindowsDesktopService) (*types.KeepAlive, error) {
	if err := a.action(apidefaults.Namespace, types.KindWindowsDesktopService, types.VerbCreate, types.VerbUpdate); err != nil {
		return nil, trace.Wrap(err)
	}
	return a.authServer.UpsertWindowsDesktopService(ctx, s)
}

// DeleteWindowsDesktopService removes the specified windows desktop service.
func (a *ServerWithRoles) DeleteWindowsDesktopService(ctx context.Context, name string) error {
	if err := a.action(apidefaults.Namespace, types.KindWindowsDesktopService, types.VerbDelete); err != nil {
		return trace.Wrap(err)
	}
	return a.authServer.DeleteWindowsDesktopService(ctx, name)
}

// DeleteAllWindowsDesktopServices removes all registered windows desktop services.
func (a *ServerWithRoles) DeleteAllWindowsDesktopServices(ctx context.Context) error {
	if err := a.action(apidefaults.Namespace, types.KindWindowsDesktopService, types.VerbList, types.VerbDelete); err != nil {
		return trace.Wrap(err)
	}
	return a.authServer.DeleteAllWindowsDesktopServices(ctx)
}

// GetWindowsDesktops returns all registered windows desktop hosts.
func (a *ServerWithRoles) GetWindowsDesktops(ctx context.Context, filter types.WindowsDesktopFilter) ([]types.WindowsDesktop, error) {
	if err := a.action(apidefaults.Namespace, types.KindWindowsDesktop, types.VerbList, types.VerbRead); err != nil {
		return nil, trace.Wrap(err)
	}
	hosts, err := a.authServer.GetWindowsDesktops(ctx, filter)
	if err != nil {
		return nil, trace.Wrap(err)
	}
	filtered, err := a.filterWindowsDesktops(hosts)
	if err != nil {
		return nil, trace.Wrap(err)
	}
	return filtered, nil
}

// CreateWindowsDesktop creates a new windows desktop host.
func (a *ServerWithRoles) CreateWindowsDesktop(ctx context.Context, s types.WindowsDesktop) error {
	if err := a.action(apidefaults.Namespace, types.KindWindowsDesktop, types.VerbCreate); err != nil {
		return trace.Wrap(err)
	}
	return a.authServer.CreateWindowsDesktop(ctx, s)
}

// UpdateWindowsDesktop updates an existing windows desktop host.
func (a *ServerWithRoles) UpdateWindowsDesktop(ctx context.Context, s types.WindowsDesktop) error {
	if err := a.action(apidefaults.Namespace, types.KindWindowsDesktop, types.VerbUpdate); err != nil {
		return trace.Wrap(err)
	}

	existing, err := a.authServer.GetWindowsDesktops(ctx,
		types.WindowsDesktopFilter{HostID: s.GetHostID(), Name: s.GetName()})
	if err != nil {
		return trace.Wrap(err)
	}
	if len(existing) == 0 {
		return trace.NotFound("no windows desktops with HostID %s and Name %s",
			s.GetHostID(), s.GetName())
	}

	if err := a.checkAccessToWindowsDesktop(existing[0]); err != nil {
		return trace.Wrap(err)
	}
	if err := a.checkAccessToWindowsDesktop(s); err != nil {
		return trace.Wrap(err)
	}
	return a.authServer.UpdateWindowsDesktop(ctx, s)
}

// UpsertWindowsDesktop updates a windows desktop resource, creating it if it doesn't exist.
func (a *ServerWithRoles) UpsertWindowsDesktop(ctx context.Context, s types.WindowsDesktop) error {
	// Ensure caller has both Create and Update permissions.
	if err := a.action(apidefaults.Namespace, types.KindWindowsDesktop, types.VerbCreate, types.VerbUpdate); err != nil {
		return trace.Wrap(err)
	}

	if s.GetHostID() == "" {
		// dont try to insert desktops with empty hostIDs
		return nil
	}

	// If the desktop exists, check access,
	// if it doesn't, continue.
	existing, err := a.authServer.GetWindowsDesktops(ctx,
		types.WindowsDesktopFilter{HostID: s.GetHostID(), Name: s.GetName()})
	if err == nil && len(existing) != 0 {
		if err := a.checkAccessToWindowsDesktop(existing[0]); err != nil {
			return trace.Wrap(err)
		}
	} else if err != nil && !trace.IsNotFound(err) {
		return trace.Wrap(err)
	}

	if err := a.checkAccessToWindowsDesktop(s); err != nil {
		return trace.Wrap(err)
	}
	return a.authServer.UpsertWindowsDesktop(ctx, s)
}

// DeleteWindowsDesktop removes the specified Windows desktop host.
// Note: unlike GetWindowsDesktops, this will delete at-most one desktop.
// Passing an empty host ID will not trigger "delete all" behavior. To delete
// all desktops, use DeleteAllWindowsDesktops.
func (a *ServerWithRoles) DeleteWindowsDesktop(ctx context.Context, hostID, name string) error {
	if err := a.action(apidefaults.Namespace, types.KindWindowsDesktop, types.VerbDelete); err != nil {
		return trace.Wrap(err)
	}
	desktop, err := a.authServer.GetWindowsDesktops(ctx,
		types.WindowsDesktopFilter{HostID: hostID, Name: name})
	if err != nil {
		return trace.Wrap(err)
	}
	if len(desktop) == 0 {
		return trace.NotFound("no windows desktops with HostID %s and Name %s",
			hostID, name)
	}
	if err := a.checkAccessToWindowsDesktop(desktop[0]); err != nil {
		return trace.Wrap(err)
	}
	return a.authServer.DeleteWindowsDesktop(ctx, hostID, name)
}

// DeleteAllWindowsDesktops removes all registered windows desktop hosts.
func (a *ServerWithRoles) DeleteAllWindowsDesktops(ctx context.Context) error {
	if err := a.action(apidefaults.Namespace, types.KindWindowsDesktop, types.VerbList, types.VerbDelete); err != nil {
		return trace.Wrap(err)
	}
	// Only delete the desktops the user has access to.
	desktops, err := a.authServer.GetWindowsDesktops(ctx, types.WindowsDesktopFilter{})
	if err != nil {
		return trace.Wrap(err)
	}
	for _, desktop := range desktops {
		if err := a.checkAccessToWindowsDesktop(desktop); err == nil {
			if err := a.authServer.DeleteWindowsDesktop(ctx, desktop.GetHostID(), desktop.GetName()); err != nil {
				return trace.Wrap(err)
			}
		}
	}
	return nil
}

func (a *ServerWithRoles) filterWindowsDesktops(desktops []types.WindowsDesktop) ([]types.WindowsDesktop, error) {
	// For certain built-in roles allow full access
	if a.hasBuiltinRole(types.RoleAdmin, types.RoleProxy, types.RoleWindowsDesktop) {
		return desktops, nil
	}

	filtered := make([]types.WindowsDesktop, 0, len(desktops))
	for _, desktop := range desktops {
		if err := a.checkAccessToWindowsDesktop(desktop); err == nil {
			filtered = append(filtered, desktop)
		}
	}

	return filtered, nil
}

func (a *ServerWithRoles) checkAccessToWindowsDesktop(w types.WindowsDesktop) error {
	return a.context.Checker.CheckAccess(w,
		// MFA is not required for operations on desktop resources
		services.AccessState{MFAVerified: true},
		// Note: we don't use the Windows login matcher here, as we won't know what OS user
		// the user is trying to log in as until they initiate the connection.
	)
}

// GenerateWindowsDesktopCert generates a certificate for Windows RDP or SQL Server
// authentication.
func (a *ServerWithRoles) GenerateWindowsDesktopCert(ctx context.Context, req *proto.WindowsDesktopCertRequest) (*proto.WindowsDesktopCertResponse, error) {
	// Only windows_desktop_service should be requesting Windows certificates.
	// (We also allow RoleAdmin for tctl auth sign)
	if !a.hasBuiltinRole(types.RoleWindowsDesktop, types.RoleAdmin) {
		return nil, trace.AccessDenied("access denied")
	}
	return a.authServer.GenerateWindowsDesktopCert(ctx, req)
}

// GetConnectionDiagnostic returns the connection diagnostic with the matching name
func (a *ServerWithRoles) GetConnectionDiagnostic(ctx context.Context, name string) (types.ConnectionDiagnostic, error) {
	if err := a.action(apidefaults.Namespace, types.KindConnectionDiagnostic, types.VerbRead); err != nil {
		return nil, trace.Wrap(err)
	}

	connectionsDiagnostic, err := a.authServer.GetConnectionDiagnostic(ctx, name)
	if err != nil {
		return nil, trace.Wrap(err)
	}

	return connectionsDiagnostic, nil
}

// CreateConnectionDiagnostic creates a new connection diagnostic.
func (a *ServerWithRoles) CreateConnectionDiagnostic(ctx context.Context, connectionDiagnostic types.ConnectionDiagnostic) error {
	if err := a.action(apidefaults.Namespace, types.KindConnectionDiagnostic, types.VerbCreate); err != nil {
		return trace.Wrap(err)
	}

	if err := a.authServer.CreateConnectionDiagnostic(ctx, connectionDiagnostic); err != nil {
		return trace.Wrap(err)
	}

	return nil
}

// UpdateConnectionDiagnostic updates a connection diagnostic.
func (a *ServerWithRoles) UpdateConnectionDiagnostic(ctx context.Context, connectionDiagnostic types.ConnectionDiagnostic) error {
	if err := a.action(apidefaults.Namespace, types.KindConnectionDiagnostic, types.VerbUpdate); err != nil {
		return trace.Wrap(err)
	}

	if err := a.authServer.UpdateConnectionDiagnostic(ctx, connectionDiagnostic); err != nil {
		return trace.Wrap(err)
	}

	return nil
}

// AppendDiagnosticTrace adds a new trace for the given ConnectionDiagnostic.
func (a *ServerWithRoles) AppendDiagnosticTrace(ctx context.Context, name string, t *types.ConnectionDiagnosticTrace) (types.ConnectionDiagnostic, error) {
	if err := a.action(apidefaults.Namespace, types.KindConnectionDiagnostic, types.VerbUpdate); err != nil {
		return nil, trace.Wrap(err)
	}

	return a.authServer.AppendDiagnosticTrace(ctx, name, t)
}

// StartAccountRecovery is implemented by AuthService.StartAccountRecovery.
func (a *ServerWithRoles) StartAccountRecovery(ctx context.Context, req *proto.StartAccountRecoveryRequest) (types.UserToken, error) {
	return a.authServer.StartAccountRecovery(ctx, req)
}

// VerifyAccountRecovery is implemented by AuthService.VerifyAccountRecovery.
func (a *ServerWithRoles) VerifyAccountRecovery(ctx context.Context, req *proto.VerifyAccountRecoveryRequest) (types.UserToken, error) {
	// The token provides its own authorization and authentication.
	return a.authServer.VerifyAccountRecovery(ctx, req)
}

// CompleteAccountRecovery is implemented by AuthService.CompleteAccountRecovery.
func (a *ServerWithRoles) CompleteAccountRecovery(ctx context.Context, req *proto.CompleteAccountRecoveryRequest) error {
	// The token provides its own authorization and authentication.
	return a.authServer.CompleteAccountRecovery(ctx, req)
}

// CreateAccountRecoveryCodes is implemented by AuthService.CreateAccountRecoveryCodes.
func (a *ServerWithRoles) CreateAccountRecoveryCodes(ctx context.Context, req *proto.CreateAccountRecoveryCodesRequest) (*proto.RecoveryCodes, error) {
	return a.authServer.CreateAccountRecoveryCodes(ctx, req)
}

// GetAccountRecoveryToken is implemented by AuthService.GetAccountRecoveryToken.
func (a *ServerWithRoles) GetAccountRecoveryToken(ctx context.Context, req *proto.GetAccountRecoveryTokenRequest) (types.UserToken, error) {
	return a.authServer.GetAccountRecoveryToken(ctx, req)
}

// CreateAuthenticateChallenge is implemented by AuthService.CreateAuthenticateChallenge.
func (a *ServerWithRoles) CreateAuthenticateChallenge(ctx context.Context, req *proto.CreateAuthenticateChallengeRequest) (*proto.MFAAuthenticateChallenge, error) {
	// No permission check is required b/c this request verifies request by one of the following:
	//   - username + password, anyone who has user's password can generate a sign request
	//   - token provide its own auth
	//   - the user extracted from context can retrieve their own challenges
	return a.authServer.CreateAuthenticateChallenge(ctx, req)
}

// CreatePrivilegeToken is implemented by AuthService.CreatePrivilegeToken.
func (a *ServerWithRoles) CreatePrivilegeToken(ctx context.Context, req *proto.CreatePrivilegeTokenRequest) (*types.UserTokenV3, error) {
	return a.authServer.CreatePrivilegeToken(ctx, req)
}

// CreateRegisterChallenge is implemented by AuthService.CreateRegisterChallenge.
func (a *ServerWithRoles) CreateRegisterChallenge(ctx context.Context, req *proto.CreateRegisterChallengeRequest) (*proto.MFARegisterChallenge, error) {
	// The token provides its own authorization and authentication.
	return a.authServer.CreateRegisterChallenge(ctx, req)
}

// GetAccountRecoveryCodes is implemented by AuthService.GetAccountRecoveryCodes.
func (a *ServerWithRoles) GetAccountRecoveryCodes(ctx context.Context, req *proto.GetAccountRecoveryCodesRequest) (*proto.RecoveryCodes, error) {
	// User in context can retrieve their own recovery codes.
	return a.authServer.GetAccountRecoveryCodes(ctx, req)
}

// GenerateCertAuthorityCRL generates an empty CRL for a CA.
//
// This CRL can be requested by:
//
//   - Windows desktop service when updating the certificate authority contents
//     on LDAP.
//   - Cluster administrator using "tctl auth crl --type=db" command locally
//     on the auth server to produce revocation list used to be configured on
//     external services such as Windows certificate store.
//   - Remote user using "tctl auth crl --type=db" command with a remote
//     proxy (e.g. Teleport Cloud), as long as they have permission to read
//     certificate authorities.
func (a *ServerWithRoles) GenerateCertAuthorityCRL(ctx context.Context, caType types.CertAuthType) ([]byte, error) {
	// Assume this is a user request, check if the user has permission to read CAs.
	err := a.action(apidefaults.Namespace, types.KindCertAuthority, types.VerbReadNoSecrets)
	if err != nil {
		// An error means the user doesn't have permission to read CAs, or this
		// is an admin on the auth server or the windows desktop service. We
		// expect to see an access denied error in any of those cases.
		if !trace.IsAccessDenied(err) {
			return nil, trace.Wrap(err)
		}

		// If this is an admin on the auth server (types.RoleAdmin) or the
		// windows desktop service (types.RoleWindowsDesktop), allow the
		// request. Otherwise, return the access denied error.
		if !a.hasBuiltinRole(types.RoleAdmin, types.RoleWindowsDesktop) {
			return nil, trace.AccessDenied("access denied")
		}
	}

	crl, err := a.authServer.GenerateCertAuthorityCRL(ctx, caType)
	if err != nil {
		return nil, trace.Wrap(err)
	}
	return crl, nil
}

// UpdatePresence is coupled to the service layer and must exist here but is never actually called
// since it's handled by the session presence task. This is never valid to call.
func (a *ServerWithRoles) UpdatePresence(ctx context.Context, sessionID, user string) error {
	return trace.NotImplemented(notImplementedMessage)
}

// UpdatePresence is coupled to the service layer and must exist here but is never actually called
// since it's handled by the session presence task. This is never valid to call.
func (a *ServerWithRoles) MaintainSessionPresence(ctx context.Context) (proto.AuthService_MaintainSessionPresenceClient, error) {
	return nil, trace.NotImplemented(notImplementedMessage)
}

// SubmitUsageEvent submits an external usage event.
func (a *ServerWithRoles) SubmitUsageEvent(ctx context.Context, req *proto.SubmitUsageEventRequest) error {
	if err := a.action(apidefaults.Namespace, types.KindUsageEvent, types.VerbCreate); err != nil {
		return trace.Wrap(err)
	}

	if err := a.authServer.SubmitUsageEvent(ctx, req); err != nil {
		return trace.Wrap(err)
	}

	return nil
}

// GetLicense returns the license used to start the auth server
func (a *ServerWithRoles) GetLicense(ctx context.Context) (string, error) {
	if err := a.action(apidefaults.Namespace, types.KindLicense, types.VerbRead); err != nil {
		return "", trace.Wrap(err)
	}
	return a.authServer.GetLicense(ctx)
}

// ListReleases return Teleport Enterprise releases
func (a *ServerWithRoles) ListReleases(ctx context.Context) ([]*types.Release, error) {
	if err := a.action(apidefaults.Namespace, types.KindDownload, types.VerbList); err != nil {
		return nil, trace.Wrap(err)
	}

	return a.authServer.releaseService.ListReleases(ctx)
}

// ListSAMLIdPServiceProviders returns a paginated list of SAML IdP service provider resources.
func (a *ServerWithRoles) ListSAMLIdPServiceProviders(ctx context.Context, pageSize int, nextToken string) ([]types.SAMLIdPServiceProvider, string, error) {
	if err := a.action(apidefaults.Namespace, types.KindSAMLIdPServiceProvider, types.VerbList); err != nil {
		return nil, "", trace.Wrap(err)
	}

	return a.authServer.ListSAMLIdPServiceProviders(ctx, pageSize, nextToken)
}

// GetSAMLIdPServiceProvider returns the specified SAML IdP service provider resources.
func (a *ServerWithRoles) GetSAMLIdPServiceProvider(ctx context.Context, name string) (types.SAMLIdPServiceProvider, error) {
	if err := a.action(apidefaults.Namespace, types.KindSAMLIdPServiceProvider, types.VerbRead); err != nil {
		return nil, trace.Wrap(err)
	}

	return a.authServer.GetSAMLIdPServiceProvider(ctx, name)
}

// CreateSAMLIdPServiceProvider creates a new SAML IdP service provider resource.
func (a *ServerWithRoles) CreateSAMLIdPServiceProvider(ctx context.Context, sp types.SAMLIdPServiceProvider) error {
	code := events.SAMLIdPServiceProviderCreateFailureCode
	var err error
	if err = a.action(apidefaults.Namespace, types.KindSAMLIdPServiceProvider, types.VerbCreate); err == nil {
		err = a.authServer.CreateSAMLIdPServiceProvider(ctx, sp)
		if err == nil {
			code = events.SAMLIdPServiceProviderCreateCode
		}
	}

	if emitErr := a.authServer.emitter.EmitAuditEvent(a.authServer.closeCtx, &apievents.SAMLIdPServiceProviderCreate{
		Metadata: apievents.Metadata{
			Type: events.SAMLIdPServiceProviderCreateEvent,
			Code: code,
		},
		ResourceMetadata: apievents.ResourceMetadata{
			Name:      sp.GetName(),
			UpdatedBy: authz.ClientUsername(ctx),
		},
		SAMLIdPServiceProviderMetadata: apievents.SAMLIdPServiceProviderMetadata{
			ServiceProviderEntityID: sp.GetEntityID(),
		},
	}); emitErr != nil {
		log.WithError(trace.NewAggregate(emitErr, err)).Warn("Failed to emit SAML IdP service provider created event.")
	}

	return trace.Wrap(err)
}

// UpdateSAMLIdPServiceProvider updates an existing SAML IdP service provider resource.
func (a *ServerWithRoles) UpdateSAMLIdPServiceProvider(ctx context.Context, sp types.SAMLIdPServiceProvider) error {
	code := events.SAMLIdPServiceProviderUpdateFailureCode
	var err error
	if err = a.action(apidefaults.Namespace, types.KindSAMLIdPServiceProvider, types.VerbUpdate); err == nil {
		err = a.authServer.UpdateSAMLIdPServiceProvider(ctx, sp)
		if err == nil {
			code = events.SAMLIdPServiceProviderUpdateCode
		}
	}

	if emitErr := a.authServer.emitter.EmitAuditEvent(a.authServer.closeCtx, &apievents.SAMLIdPServiceProviderUpdate{
		Metadata: apievents.Metadata{
			Type: events.SAMLIdPServiceProviderUpdateEvent,
			Code: code,
		},
		ResourceMetadata: apievents.ResourceMetadata{
			Name:      sp.GetName(),
			UpdatedBy: authz.ClientUsername(ctx),
		},
		SAMLIdPServiceProviderMetadata: apievents.SAMLIdPServiceProviderMetadata{
			ServiceProviderEntityID: sp.GetEntityID(),
		},
	}); emitErr != nil {
		log.WithError(trace.NewAggregate(emitErr, err)).Warn("Failed to emit SAML IdP service provider updated event.")
	}

	return trace.Wrap(err)
}

// DeleteSAMLIdPServiceProvider removes the specified SAML IdP service provider resource.
func (a *ServerWithRoles) DeleteSAMLIdPServiceProvider(ctx context.Context, name string) error {
	var entityID string
	code := events.SAMLIdPServiceProviderDeleteFailureCode
	var err error
	if err = a.action(apidefaults.Namespace, types.KindSAMLIdPServiceProvider, types.VerbDelete); err == nil {
		var sp types.SAMLIdPServiceProvider
		// Get the service provider so we can emit its entity ID later.
		sp, err = a.authServer.GetSAMLIdPServiceProvider(ctx, name)
		if err == nil {
			name = sp.GetName()
			entityID = sp.GetEntityID()

			// Delete the actual service provider.
			err = a.authServer.DeleteSAMLIdPServiceProvider(ctx, name)
			if err == nil {
				code = events.SAMLIdPServiceProviderDeleteCode
			}
		}
	}

	if emitErr := a.authServer.emitter.EmitAuditEvent(a.authServer.closeCtx, &apievents.SAMLIdPServiceProviderDelete{
		Metadata: apievents.Metadata{
			Type: events.SAMLIdPServiceProviderDeleteEvent,
			Code: code,
		},
		ResourceMetadata: apievents.ResourceMetadata{
			Name:      name,
			UpdatedBy: authz.ClientUsername(ctx),
		},
		SAMLIdPServiceProviderMetadata: apievents.SAMLIdPServiceProviderMetadata{
			ServiceProviderEntityID: entityID,
		},
	}); emitErr != nil {
		log.WithError(trace.NewAggregate(emitErr, err)).Warn("Failed to emit SAML IdP service provider deleted event.")
	}

	return trace.Wrap(err)
}

// DeleteAllSAMLIdPServiceProviders removes all SAML IdP service providers.
func (a *ServerWithRoles) DeleteAllSAMLIdPServiceProviders(ctx context.Context) error {
	code := events.SAMLIdPServiceProviderDeleteAllFailureCode
	var err error
	if err = a.action(apidefaults.Namespace, types.KindSAMLIdPServiceProvider, types.VerbDelete); err == nil {
		err = a.authServer.DeleteAllSAMLIdPServiceProviders(ctx)
		if err == nil {
			code = events.SAMLIdPServiceProviderDeleteAllCode
		}
	}

	if emitErr := a.authServer.emitter.EmitAuditEvent(a.authServer.closeCtx, &apievents.SAMLIdPServiceProviderDeleteAll{
		Metadata: apievents.Metadata{
			Type: events.SAMLIdPServiceProviderDeleteAllEvent,
			Code: code,
		},
		ResourceMetadata: apievents.ResourceMetadata{
			UpdatedBy: authz.ClientUsername(ctx),
		},
	}); emitErr != nil {
		log.WithError(trace.NewAggregate(emitErr, err)).Warn("Failed to emit SAML IdP service provider deleted all event.")
	}

	return trace.Wrap(err)
}

func (a *ServerWithRoles) checkAccessToUserGroup(userGroup types.UserGroup) error {
	return a.context.Checker.CheckAccess(
		userGroup,
		// MFA is not required for operations on user group resources.
		services.AccessState{MFAVerified: true})
}

// ListUserGroups returns a paginated list of user group resources.
func (a *ServerWithRoles) ListUserGroups(ctx context.Context, pageSize int, nextToken string) ([]types.UserGroup, string, error) {
	if err := a.action(apidefaults.Namespace, types.KindUserGroup, types.VerbList); err != nil {
		return nil, "", trace.Wrap(err)
	}

	// We have to set a default here.
	if pageSize == 0 {
		pageSize = local.GroupMaxPageSize
	}

	// Because access to user groups is determined by label, we'll need to calculate the entire list of
	// user groups and then check access to those user groups.
	var filteredUserGroups []types.UserGroup

	// Use the default page size since we're assembling our pages manually here.
	userGroups, nextToken, err := a.authServer.ListUserGroups(ctx, 0, nextToken)
	for {
		if err != nil {
			return nil, "", trace.Wrap(err)
		}

		for _, userGroup := range userGroups {
			err := a.checkAccessToUserGroup(userGroup)
			if err != nil && !trace.IsAccessDenied(err) {
				return nil, "", trace.Wrap(err)
			} else if err == nil {
				filteredUserGroups = append(filteredUserGroups, userGroup)
			}
		}

		if nextToken == "" {
			break
		}

		userGroups, nextToken, err = a.authServer.ListUserGroups(ctx, 0, nextToken)
	}

	numUserGroups := len(filteredUserGroups)
	if numUserGroups <= pageSize {
		return filteredUserGroups, "", nil
	}

	return filteredUserGroups[:pageSize], backend.NextPaginationKey(filteredUserGroups[pageSize-1]), nil
}

// GetUserGroup returns the specified user group resources.
func (a *ServerWithRoles) GetUserGroup(ctx context.Context, name string) (types.UserGroup, error) {
	if err := a.action(apidefaults.Namespace, types.KindUserGroup, types.VerbRead); err != nil {
		return nil, trace.Wrap(err)
	}

	userGroup, err := a.authServer.GetUserGroup(ctx, name)
	if err != nil {
		return nil, trace.Wrap(err)
	}

	if err := a.checkAccessToUserGroup(userGroup); err != nil {
		return nil, trace.Wrap(err)
	}

	return userGroup, nil
}

// CreateUserGroup creates a new user group resource.
func (a *ServerWithRoles) CreateUserGroup(ctx context.Context, userGroup types.UserGroup) error {
	if err := a.action(apidefaults.Namespace, types.KindUserGroup, types.VerbCreate); err != nil {
		return trace.Wrap(err)
	}

	if err := a.checkAccessToUserGroup(userGroup); err != nil {
		return trace.Wrap(err)
	}

	return a.authServer.CreateUserGroup(ctx, userGroup)
}

// UpdateUserGroup updates an existing user group resource.
func (a *ServerWithRoles) UpdateUserGroup(ctx context.Context, userGroup types.UserGroup) error {
	if err := a.action(apidefaults.Namespace, types.KindUserGroup, types.VerbUpdate); err != nil {
		return trace.Wrap(err)
	}

	previousUserGroup, err := a.authServer.GetUserGroup(ctx, userGroup.GetName())
	if err != nil {
		return trace.Wrap(err)
	}

	if err := a.checkAccessToUserGroup(previousUserGroup); err != nil {
		return trace.Wrap(err)
	}

	return a.authServer.UpdateUserGroup(ctx, userGroup)
}

// DeleteUserGroup removes the specified user group resource.
func (a *ServerWithRoles) DeleteUserGroup(ctx context.Context, name string) error {
	if err := a.action(apidefaults.Namespace, types.KindUserGroup, types.VerbDelete); err != nil {
		return trace.Wrap(err)
	}

	previousUserGroup, err := a.authServer.GetUserGroup(ctx, name)
	if err != nil {
		return trace.Wrap(err)
	}

	if err := a.checkAccessToUserGroup(previousUserGroup); err != nil {
		return trace.Wrap(err)
	}

	return a.authServer.DeleteUserGroup(ctx, name)
}

// DeleteAllUserGroups removes all user groups.
func (a *ServerWithRoles) DeleteAllUserGroups(ctx context.Context) error {
	if err := a.action(apidefaults.Namespace, types.KindUserGroup, types.VerbDelete); err != nil {
		return trace.Wrap(err)
	}

	return a.authServer.DeleteAllUserGroups(ctx)
}

// GetHeadlessAuthentication gets a headless authentication from the backend.
func (a *ServerWithRoles) GetHeadlessAuthentication(ctx context.Context, name string) (*types.HeadlessAuthentication, error) {
	if !hasLocalUserRole(a.context) {
		return nil, trace.AccessDenied("non-local user roles cannot get headless authentication resources")
	}
	username := a.context.User.GetName()

	headlessAuthn, err := a.authServer.GetHeadlessAuthentication(ctx, username, name)
	if err != nil {
		return nil, trace.Wrap(err)
	}
	return headlessAuthn, nil
}

// GetHeadlessAuthenticationFromWatcher gets a headless authentication from the headless
// authentication watcher.
func (a *ServerWithRoles) GetHeadlessAuthenticationFromWatcher(ctx context.Context, name string) (*types.HeadlessAuthentication, error) {
	if !hasLocalUserRole(a.context) {
		return nil, trace.AccessDenied("non-local user roles cannot get headless authentication resources")
	}
	username := a.context.User.GetName()

	headlessAuthn, err := a.authServer.GetHeadlessAuthenticationFromWatcher(ctx, username, name)
	if err != nil {
		return nil, trace.Wrap(err)
	}

	return headlessAuthn, nil
}

// UpsertHeadlessAuthenticationStub creates a headless authentication stub for the user
// that will expire after the standard callback timeout. Headless login processes will
// look for this stub before inserting the headless authentication resource into the
// backend as a form of indirect authorization.
func (a *ServerWithRoles) UpsertHeadlessAuthenticationStub(ctx context.Context) error {
	if !hasLocalUserRole(a.context) {
		return trace.AccessDenied("non-local user roles cannot create headless authentication stubs")
	}
	username := a.context.User.GetName()

	err := a.authServer.UpsertHeadlessAuthenticationStub(ctx, username)
	return trace.Wrap(err)
}

// UpdateHeadlessAuthenticationState updates a headless authentication state.
func (a *ServerWithRoles) UpdateHeadlessAuthenticationState(ctx context.Context, name string, state types.HeadlessAuthenticationState, mfaResp *proto.MFAAuthenticateResponse) error {
	if !hasLocalUserRole(a.context) {
		return trace.AccessDenied("non-local user roles cannot approve or deny headless authentication resources")
	}
	username := a.context.User.GetName()

	headlessAuthn, err := a.authServer.GetHeadlessAuthentication(ctx, username, name)
	if err != nil {
		return trace.Wrap(err)
	}

	if !headlessAuthn.State.IsPending() {
		return trace.AccessDenied("cannot update a headless authentication state from a non-pending state")
	}

	// Shallow copy headless authn for compare and swap below.
	replaceHeadlessAuthn := *headlessAuthn
	replaceHeadlessAuthn.State = state

	switch state {
	case types.HeadlessAuthenticationState_HEADLESS_AUTHENTICATION_STATE_APPROVED:
		// The user must authenticate with MFA to change the state to approved.
		if mfaResp == nil {
			return trace.BadParameter("expected MFA auth challenge response")
		}

		// Only WebAuthn is supported in headless login flow for superior phishing prevention.
		if _, ok := mfaResp.Response.(*proto.MFAAuthenticateResponse_Webauthn); !ok {
			return trace.BadParameter("expected WebAuthn challenge response, but got %T", mfaResp.Response)
		}

		mfaDevice, _, err := a.authServer.validateMFAAuthResponse(ctx, mfaResp, headlessAuthn.User, false /* passwordless */)
		if err != nil {
			return trace.Wrap(err)
		}

		replaceHeadlessAuthn.MfaDevice = mfaDevice
	case types.HeadlessAuthenticationState_HEADLESS_AUTHENTICATION_STATE_DENIED:
		// continue to compare and swap without MFA.
	default:
		return trace.AccessDenied("cannot update a headless authentication state to %v", state.String())
	}

	_, err = a.authServer.CompareAndSwapHeadlessAuthentication(ctx, headlessAuthn, &replaceHeadlessAuthn)
	return trace.Wrap(err)
}

// MaintainHeadlessAuthenticationStub maintains a headless authentication stub for the user.
// Headless login processes will look for this stub before inserting the headless authentication
// resource into the backend as a form of indirect authorization.
func (a *ServerWithRoles) MaintainHeadlessAuthenticationStub(ctx context.Context) error {
	if !hasLocalUserRole(a.context) {
		return trace.AccessDenied("non-local user roles cannot create headless authentication stubs")
	}
	username := a.context.User.GetName()

	// Create a stub and re-create it each time it expires.
	// Authorization is handled by UpsertHeadlessAuthenticationStub.
	if err := a.authServer.UpsertHeadlessAuthenticationStub(ctx, username); err != nil {
		return trace.Wrap(err)
	}

	ticker := time.NewTicker(defaults.CallbackTimeout)
	defer ticker.Stop()

	for {
		select {
		case <-ticker.C:
			if err := a.authServer.UpsertHeadlessAuthenticationStub(ctx, username); err != nil {
				return trace.Wrap(err)
			}
		case <-ctx.Done():
			return nil
		}
	}
}

// WatchPendingHeadlessAuthentications creates a watcher for pending headless authentication for the current user.
func (a *ServerWithRoles) WatchPendingHeadlessAuthentications(ctx context.Context) (types.Watcher, error) {
	if !hasLocalUserRole(a.context) {
		return nil, trace.AccessDenied("non-local user roles cannot watch headless authentications")
	}
	username := a.context.User.GetName()

	// Authorization is handled by NewWatcher.
	filter := types.HeadlessAuthenticationFilter{
		Username: username,
		State:    types.HeadlessAuthenticationState_HEADLESS_AUTHENTICATION_STATE_PENDING,
	}

	return a.NewWatcher(ctx, types.Watch{
		Name: username,
		Kinds: []types.WatchKind{{
			Kind:   types.KindHeadlessAuthentication,
			Filter: filter.IntoMap(),
		}},
	})
}

// CreateAssistantConversation creates a new conversation entry in the backend.
func (a *ServerWithRoles) CreateAssistantConversation(ctx context.Context, req *assist.CreateAssistantConversationRequest) (*assist.CreateAssistantConversationResponse, error) {
	return nil, trace.NotImplemented("CreateAssistantConversation must not be called on auth.ServerWithRoles")
}

// GetAssistantConversations returns all conversations started by a user.
func (a *ServerWithRoles) GetAssistantConversations(ctx context.Context, request *assist.GetAssistantConversationsRequest) (*assist.GetAssistantConversationsResponse, error) {
	return nil, trace.NotImplemented("GetAssistantConversations must not be called on auth.ServerWithRoles")
}

// GetAssistantMessages returns all messages with given conversation ID.
func (a *ServerWithRoles) GetAssistantMessages(ctx context.Context, req *assist.GetAssistantMessagesRequest) (*assist.GetAssistantMessagesResponse, error) {
	return nil, trace.NotImplemented("GetAssistantMessages must not be called on auth.ServerWithRoles")
}

// DeleteAssistantConversation deletes a conversation by ID.
func (a *ServerWithRoles) DeleteAssistantConversation(ctx context.Context, req *assist.DeleteAssistantConversationRequest) error {
	return trace.NotImplemented("DeleteAssistantConversation must not be called on auth.ServerWithRoles")
}

// IsAssistEnabled returns true if the assist is enabled or not on the auth level.
func (a *ServerWithRoles) IsAssistEnabled(ctx context.Context) (*assist.IsAssistEnabledResponse, error) {
	return nil, trace.NotImplemented("IsAssistEnabled must not be called on auth.ServerWithRoles")
}

// CreateAssistantMessage adds the message to the backend.
func (a *ServerWithRoles) CreateAssistantMessage(ctx context.Context, msg *assist.CreateAssistantMessageRequest) error {
	return trace.NotImplemented("CreateAssistantMessage must not be called on auth.ServerWithRoles")
}

// UpdateAssistantConversationInfo updates the conversation info.
func (a *ServerWithRoles) UpdateAssistantConversationInfo(ctx context.Context, msg *assist.UpdateAssistantConversationInfoRequest) error {
	return trace.NotImplemented("UpdateAssistantConversationInfo must not be called on auth.ServerWithRoles")
}

// GetUserPreferences returns the user preferences for a given user.
func (a *ServerWithRoles) GetUserPreferences(ctx context.Context, req *userpreferencespb.GetUserPreferencesRequest) (*userpreferencespb.GetUserPreferencesResponse, error) {
	return nil, trace.NotImplemented("GetUserPreferences must not be called on auth.ServerWithRoles")
}

// UpsertUserPreferences creates or updates user preferences for a given username.
func (a *ServerWithRoles) UpsertUserPreferences(ctx context.Context, req *userpreferencespb.UpsertUserPreferencesRequest) error {
	return trace.NotImplemented("UpsertUserPreferences must not be called on auth.ServerWithRoles")
}

// CloneHTTPClient creates a new HTTP client with the same configuration.
func (a *ServerWithRoles) CloneHTTPClient(params ...roundtrip.ClientParam) (*HTTPClient, error) {
	return nil, trace.NotImplemented("not implemented")
}

// ExportUpgradeWindows is used to load derived upgrade window values for agents that
// need to export schedules to external upgraders.
func (a *ServerWithRoles) ExportUpgradeWindows(ctx context.Context, req proto.ExportUpgradeWindowsRequest) (proto.ExportUpgradeWindowsResponse, error) {
	// Ensure that caller is a teleport server
	role, ok := a.context.Identity.(authz.BuiltinRole)
	if !ok || !role.IsServer() {
		return proto.ExportUpgradeWindowsResponse{}, trace.AccessDenied("agent maintenance schedule is only accessible to teleport built-in servers")
	}

	return a.authServer.ExportUpgradeWindows(ctx, req)
}

// GetClusterMaintenanceConfig gets the current maintenance config singleton.
func (a *ServerWithRoles) GetClusterMaintenanceConfig(ctx context.Context) (types.ClusterMaintenanceConfig, error) {
	if err := a.action(apidefaults.Namespace, types.KindClusterMaintenanceConfig, types.VerbRead); err != nil {
		return nil, trace.Wrap(err)
	}

	return a.authServer.GetClusterMaintenanceConfig(ctx)
}

// UpdateClusterMaintenanceConfig updates the current maintenance config singleton.
func (a *ServerWithRoles) UpdateClusterMaintenanceConfig(ctx context.Context, cmc types.ClusterMaintenanceConfig) error {
	if err := a.action(apidefaults.Namespace, types.KindClusterMaintenanceConfig, types.VerbCreate, types.VerbUpdate); err != nil {
		return trace.Wrap(err)
	}

	if modules.GetModules().Features().Cloud {
		// maintenance configuration in cloud is derived from values stored in
		// an external cloud-specific database.
		return trace.NotImplemented("cloud clusters do not support custom cluster maintenance resources")
	}

	return a.authServer.UpdateClusterMaintenanceConfig(ctx, cmc)
}

// NewAdminAuthServer returns auth server authorized as admin,
// used for auth server cached access
func NewAdminAuthServer(authServer *Server, alog events.AuditLogSessionStreamer) (ClientI, error) {
	ctx, err := authz.NewAdminContext()
	if err != nil {
		return nil, trace.Wrap(err)
	}
	return &ServerWithRoles{
		authServer: authServer,
		context:    *ctx,
		alog:       alog,
	}, nil
}

func emitSSOLoginFailureEvent(ctx context.Context, emitter apievents.Emitter, method string, err error, testFlow bool) {
	code := events.UserSSOLoginFailureCode
	if testFlow {
		code = events.UserSSOTestFlowLoginFailureCode
	}

	emitErr := emitter.EmitAuditEvent(ctx, &apievents.UserLogin{
		Metadata: apievents.Metadata{
			Type: events.UserLoginEvent,
			Code: code,
		},
		Method: method,
		Status: apievents.Status{
			Success:     false,
			Error:       trace.Unwrap(err).Error(),
			UserMessage: err.Error(),
		},
	})

	if emitErr != nil {
		log.WithError(err).Warnf("Failed to emit %v login failure event.", method)
	}
}

// verbsToReplaceResourceWithOrigin determines the verbs/actions required of a role
// to replace the resource currently stored in the backend.
func verbsToReplaceResourceWithOrigin(stored types.ResourceWithOrigin) []string {
	verbs := []string{types.VerbUpdate}
	if stored.Origin() == types.OriginConfigFile {
		verbs = append(verbs, types.VerbCreate)
	}
	return verbs
}<|MERGE_RESOLUTION|>--- conflicted
+++ resolved
@@ -1490,37 +1490,6 @@
 	return node, nil
 }
 
-<<<<<<< HEAD
-=======
-func stringCompare(a string, b string, isDesc bool) bool {
-	if isDesc {
-		return a > b
-	}
-	return a < b
-}
-
-func unifiedNameCompare(a types.ResourceWithLabels, b types.ResourceWithLabels, isDesc bool) bool {
-	var nameA, nameB string
-	resourceA, ok := a.(types.Server)
-	if ok {
-		nameA = resourceA.GetHostname()
-	} else {
-		nameA = a.GetName()
-	}
-
-	resourceB, ok := b.(types.Server)
-	if ok {
-		nameB = resourceB.GetHostname()
-	} else {
-		nameB = b.GetName()
-	}
-
-	return stringCompare(nameA, nameB, isDesc)
-}
-
-// MakePaginatedResources converts a list of ResourceWithLabels to a PaginatedResource used in
-// grpc responses.
->>>>>>> a3d504bd
 func (s *ServerWithRoles) MakePaginatedResources(requestType string, resources []types.ResourceWithLabels) ([]*proto.PaginatedResource, error) {
 	paginatedResources := make([]*proto.PaginatedResource, 0, len(resources))
 	for _, resource := range resources {
@@ -1629,19 +1598,12 @@
 // ListUnifiedResources returns a paginated list of unified resources filtered by user access.
 func (a *ServerWithRoles) ListUnifiedResources(ctx context.Context, req *proto.ListUnifiedResourcesRequest) (*proto.ListUnifiedResourcesResponse, error) {
 	// Fetch full list of resources in the backend.
-<<<<<<< HEAD
-	var elapsedFetch time.Duration
-	var elapsedFilter time.Duration
-	var unifiedResources types.ResourcesWithLabels
-	var filteredResources types.ResourcesWithLabels
-=======
 	var (
 		elapsedFetch      time.Duration
 		elapsedFilter     time.Duration
-		unifiedResources  []types.ResourceWithLabels
-		filteredResources []types.ResourceWithLabels
+		unifiedResources  types.ResourcesWithLabels
+		filteredResources types.ResourcesWithLabels
 	)
->>>>>>> a3d504bd
 
 	defer func() {
 		log.WithFields(logrus.Fields{
@@ -1661,10 +1623,6 @@
 
 	elapsedFetch = time.Since(startFetch)
 
-<<<<<<< HEAD
-	filteredResources = make(types.ResourcesWithLabels, 0)
-=======
->>>>>>> a3d504bd
 	startFilter := time.Now()
 	for _, resource := range unifiedResources {
 		switch r := resource.(type) {
@@ -1739,23 +1697,8 @@
 	elapsedFilter = time.Since(startFilter)
 
 	if req.SortBy.Field != "" {
-<<<<<<< HEAD
 		if err := filteredResources.SortByCustom(req.SortBy); err != nil {
 			return nil, trace.Wrap(err, "sorting unified resources")
-=======
-		isDesc := req.SortBy.IsDesc
-		switch req.SortBy.Field {
-		case types.ResourceMetadataName:
-			sort.SliceStable(filteredResources, func(i, j int) bool {
-				return unifiedNameCompare(filteredResources[i], filteredResources[j], isDesc)
-			})
-		case types.ResourceSpecType:
-			sort.SliceStable(filteredResources, func(i, j int) bool {
-				return stringCompare(filteredResources[i].GetKind(), filteredResources[j].GetKind(), isDesc)
-			})
-		default:
-			return nil, trace.NotImplemented("sorting by field %q for unified resource %q is not supported", req.SortBy.Field, types.KindUnifiedResource)
->>>>>>> a3d504bd
 		}
 	}
 
