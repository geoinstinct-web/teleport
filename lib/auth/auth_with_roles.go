--- conflicted
+++ resolved
@@ -702,32 +702,6 @@
 	return a.authServer.RotateExternalCertAuthority(ctx, ca)
 }
 
-<<<<<<< HEAD
-// UpsertCertAuthority updates existing cert authority or updates the existing one.
-func (a *ServerWithRoles) UpsertCertAuthority(ctx context.Context, ca types.CertAuthority) error {
-	trust, err := trustv1.NewService(&trustv1.ServiceConfig{
-		Authorizer: authz.AuthorizerFunc(func(context.Context) (*authz.Context, error) {
-			return &a.context, nil
-		}),
-		Cache:      a.authServer.Cache,
-		Backend:    a.authServer.Services,
-		AuthServer: a.authServer,
-	})
-	if err != nil {
-		return trace.Wrap(err)
-	}
-
-	cav2, ok := ca.(*types.CertAuthorityV2)
-	if !ok {
-		return trace.BadParameter("unexpected ca type %T", ca)
-	}
-
-	_, err = trust.UpsertCertAuthority(ctx, &trustpb.UpsertCertAuthorityRequest{CertAuthority: cav2})
-	return trace.Wrap(err)
-}
-
-=======
->>>>>>> b0837620
 // CompareAndSwapCertAuthority updates existing cert authority if the existing cert authority
 // value matches the value stored in the backend.
 func (a *ServerWithRoles) CompareAndSwapCertAuthority(new, existing types.CertAuthority) error {
@@ -737,60 +711,6 @@
 	return a.authServer.CompareAndSwapCertAuthority(new, existing)
 }
 
-<<<<<<< HEAD
-func (a *ServerWithRoles) GetCertAuthorities(ctx context.Context, caType types.CertAuthType, loadKeys bool) ([]types.CertAuthority, error) {
-	trust, err := trustv1.NewService(&trustv1.ServiceConfig{
-		Authorizer: authz.AuthorizerFunc(func(context.Context) (*authz.Context, error) {
-			return &a.context, nil
-		}),
-		Cache:      a.authServer.Cache,
-		Backend:    a.authServer.Services,
-		AuthServer: a.authServer,
-	})
-	if err != nil {
-		return nil, trace.Wrap(err)
-	}
-
-	resp, err := trust.GetCertAuthorities(ctx, &trustpb.GetCertAuthoritiesRequest{Type: string(caType), IncludeKey: loadKeys})
-	if err != nil {
-		return nil, trace.Wrap(err)
-	}
-
-	cas := make([]types.CertAuthority, 0, len(resp.CertAuthoritiesV2))
-	for _, ca := range resp.CertAuthoritiesV2 {
-		cas = append(cas, ca)
-	}
-
-	return cas, trace.Wrap(err)
-}
-
-func (a *ServerWithRoles) GetCertAuthority(ctx context.Context, id types.CertAuthID, loadKeys bool) (types.CertAuthority, error) {
-	trust, err := trustv1.NewService(&trustv1.ServiceConfig{
-		Authorizer: authz.AuthorizerFunc(func(context.Context) (*authz.Context, error) {
-			return &a.context, nil
-		}),
-		Cache:      a.authServer.Cache,
-		Backend:    a.authServer.Services,
-		AuthServer: a.authServer,
-	})
-	if err != nil {
-		return nil, trace.Wrap(err)
-	}
-
-	resp, err := trust.GetCertAuthority(ctx, &trustpb.GetCertAuthorityRequest{
-		Domain:     id.DomainName,
-		Type:       string(id.Type),
-		IncludeKey: loadKeys,
-	})
-	if err != nil {
-		return nil, trace.Wrap(err)
-	}
-
-	return resp, trace.Wrap(err)
-}
-
-=======
->>>>>>> b0837620
 func (a *ServerWithRoles) GetDomainName(ctx context.Context) (string, error) {
 	// anyone can read it, no harm in that
 	return a.authServer.GetDomainName()
@@ -2619,25 +2539,9 @@
 	return roles, nil
 }
 
-<<<<<<< HEAD
-// DeleteUser deletes an existng user in a backend by username.
-func (a *ServerWithRoles) DeleteUser(ctx context.Context, user string) error {
-	if err := a.action(apidefaults.Namespace, types.KindUser, types.VerbDelete); err != nil {
-		return trace.Wrap(err)
-	}
-
-	if err := checkOktaAccess(ctx, &a.context, a.authServer, user, types.VerbDelete); err != nil {
-		return trace.Wrap(err)
-	}
-
-	return a.authServer.DeleteUser(ctx, user)
-}
-
 // GenerateHostCert
 // TODO(noah): DELETE IN 16.0
 // Deprecated: use [trustv1.Service.GenerateHostCert] instead.
-=======
->>>>>>> b0837620
 func (a *ServerWithRoles) GenerateHostCert(
 	ctx context.Context,
 	key []byte,
