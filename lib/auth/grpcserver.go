/*
Copyright 2018-2021 Gravitational, Inc.

Licensed under the Apache License, Version 2.0 (the "License");
you may not use this file except in compliance with the License.
You may obtain a copy of the License at

    http://www.apache.org/licenses/LICENSE-2.0

Unless required by applicable law or agreed to in writing, software
distributed under the License is distributed on an "AS IS" BASIS,
WITHOUT WARRANTIES OR CONDITIONS OF ANY KIND, either express or implied.
See the License for the specific language governing permissions and
limitations under the License.
*/

package auth

import (
	"context"
	"crypto/tls"
	"fmt"
	"io"
	"net"
	"time"

	"github.com/coreos/go-semver/semver"
	"github.com/golang/protobuf/ptypes/empty"
	"github.com/google/uuid"
	"github.com/gravitational/trace"
	"github.com/gravitational/trace/trail"
	"github.com/prometheus/client_golang/prometheus"
	"github.com/sirupsen/logrus"
	"go.opentelemetry.io/contrib/instrumentation/google.golang.org/grpc/otelgrpc"
	"go.opentelemetry.io/otel/exporters/otlp/otlptrace"
	collectortracepb "go.opentelemetry.io/proto/otlp/collector/trace/v1"
	"google.golang.org/grpc"
	"google.golang.org/grpc/codes"
	_ "google.golang.org/grpc/encoding/gzip" // gzip compressor for gRPC.
	"google.golang.org/grpc/keepalive"
	"google.golang.org/grpc/peer"
	"google.golang.org/grpc/status"

	"github.com/gravitational/teleport"
	"github.com/gravitational/teleport/api/client"
	"github.com/gravitational/teleport/api/client/proto"
	"github.com/gravitational/teleport/api/metadata"
	"github.com/gravitational/teleport/api/types"
	apievents "github.com/gravitational/teleport/api/types/events"
	wanlib "github.com/gravitational/teleport/lib/auth/webauthn"
	"github.com/gravitational/teleport/lib/events"
	"github.com/gravitational/teleport/lib/httplib"
	"github.com/gravitational/teleport/lib/joinserver"
	"github.com/gravitational/teleport/lib/services"
	"github.com/gravitational/teleport/lib/session"
	"github.com/gravitational/teleport/lib/utils"
)

var (
	heartbeatConnectionsReceived = prometheus.NewCounter(
		prometheus.CounterOpts{
			Name: teleport.MetricHeartbeatConnectionsReceived,
			Help: "Number of times auth received a heartbeat connection",
		},
	)
	watcherEventsEmitted = prometheus.NewHistogramVec(
		prometheus.HistogramOpts{
			Name:    teleport.MetricWatcherEventsEmitted,
			Help:    "Per resources size of events emitted",
			Buckets: prometheus.LinearBuckets(0, 200, 5),
		},
		[]string{teleport.TagResource},
	)
	watcherEventSizes = prometheus.NewHistogram(
		prometheus.HistogramOpts{
			Name:    teleport.MetricWatcherEventSizes,
			Help:    "Overall size of events emitted",
			Buckets: prometheus.LinearBuckets(0, 100, 20),
		},
	)
	connectedResources = prometheus.NewGaugeVec(
		prometheus.GaugeOpts{
			Namespace: teleport.MetricNamespace,
			Name:      teleport.MetricConnectedResources,
			Help:      "Tracks the number and type of resources connected via keepalives",
		},
		[]string{teleport.TagType},
	)
)

// GRPCServer is GPRC Auth Server API
type GRPCServer struct {
	*logrus.Entry
	APIConfig
	server *grpc.Server

	// traceClient is used to forward spans to the upstream collector for components
	// within the cluster that don't have a direct connection to said collector
	traceClient otlptrace.Client
	// TraceServiceServer exposes the exporter server so that the auth server may
	// collect and forward spans
	collectortracepb.TraceServiceServer
}

func (g *GRPCServer) serverContext() context.Context {
	return g.AuthServer.closeCtx
}

// Export forwards OTLP traces to the upstream collector configured in the tracing service. This allows for
// tsh, tctl, etc to be able to export traces without having to know how to connect to the upstream collector
// for the cluster.
func (g *GRPCServer) Export(ctx context.Context, req *collectortracepb.ExportTraceServiceRequest) (*collectortracepb.ExportTraceServiceResponse, error) {
	if len(req.ResourceSpans) == 0 {
		return &collectortracepb.ExportTraceServiceResponse{}, nil
	}

	if err := g.traceClient.UploadTraces(ctx, req.ResourceSpans); err != nil {
		return &collectortracepb.ExportTraceServiceResponse{}, trace.Wrap(err)
	}

	return &collectortracepb.ExportTraceServiceResponse{}, nil
}

// GetServer returns an instance of grpc server
func (g *GRPCServer) GetServer() (*grpc.Server, error) {
	if g.server == nil {
		return nil, trace.BadParameter("grpc server has not been initialized")
	}

	return g.server, nil
}

// EmitAuditEvent emits audit event
func (g *GRPCServer) EmitAuditEvent(ctx context.Context, req *apievents.OneOf) (*empty.Empty, error) {
	auth, err := g.authenticate(ctx)
	if err != nil {
		return nil, trace.Wrap(err)
	}
	event, err := apievents.FromOneOf(*req)
	if err != nil {
		return nil, trace.Wrap(err)
	}
	err = auth.EmitAuditEvent(ctx, event)
	if err != nil {
		return nil, trace.Wrap(err)
	}
	return &empty.Empty{}, nil
}

// SendKeepAlives allows node to send a stream of keep alive requests
func (g *GRPCServer) SendKeepAlives(stream proto.AuthService_SendKeepAlivesServer) error {
	defer stream.SendAndClose(&empty.Empty{})
	firstIteration := true
	for {
		// Authenticate within the loop to block locked-out nodes from heartbeating.
		auth, err := g.authenticate(stream.Context())
		if err != nil {
			return trace.Wrap(err)
		}
		keepAlive, err := stream.Recv()
		if err == io.EOF {
			g.Debugf("Connection closed.")
			return nil
		}
		if err != nil {
			g.Debugf("Failed to receive heartbeat: %v", err)
			return trace.Wrap(err)
		}
		err = auth.KeepAliveServer(stream.Context(), *keepAlive)
		if err != nil {
			return trace.Wrap(err)
		}
		if firstIteration {
			g.Debugf("Got heartbeat connection from %v.", auth.User.GetName())
			heartbeatConnectionsReceived.Inc()
			connectedResources.WithLabelValues(keepAlive.GetType()).Inc()
			defer connectedResources.WithLabelValues(keepAlive.GetType()).Dec()
			firstIteration = false
		}
	}
}

// CreateAuditStream creates or resumes audit event stream
func (g *GRPCServer) CreateAuditStream(stream proto.AuthService_CreateAuditStreamServer) error {
	auth, err := g.authenticate(stream.Context())
	if err != nil {
		return trace.Wrap(err)
	}

	var eventStream apievents.Stream
	var sessionID session.ID
	g.Debugf("CreateAuditStream connection from %v.", auth.User.GetName())
	streamStart := time.Now()
	processed := int64(0)
	counter := 0
	forwardEvents := func(eventStream apievents.Stream) {
		for {
			select {
			case <-stream.Context().Done():
				return
			case statusUpdate := <-eventStream.Status():
				if err := stream.Send(&statusUpdate); err != nil {
					g.WithError(err).Debugf("Failed to send status update.")
				}
			}
		}
	}

	closeStream := func(eventStream apievents.Stream) {
		if err := eventStream.Close(auth.CloseContext()); err != nil {
			g.WithError(err).Warningf("Failed to flush close the stream.")
		} else {
			g.Debugf("Flushed and closed the stream.")
		}
	}

	for {
		request, err := stream.Recv()
		if err == io.EOF {
			return nil
		}
		if err != nil {
			g.WithError(err).Debugf("Failed to receive stream request.")
			return trace.Wrap(err)
		}
		if create := request.GetCreateStream(); create != nil {
			if eventStream != nil {
				return trace.BadParameter("stream is already created or resumed")
			}
			eventStream, err = auth.CreateAuditStream(stream.Context(), session.ID(create.SessionID))
			if err != nil {
				return trace.Wrap(err)
			}
			sessionID = session.ID(create.SessionID)
			g.Debugf("Created stream: %v.", err)
			go forwardEvents(eventStream)
			defer closeStream(eventStream)
		} else if resume := request.GetResumeStream(); resume != nil {
			if eventStream != nil {
				return trace.BadParameter("stream is already created or resumed")
			}
			eventStream, err = auth.ResumeAuditStream(stream.Context(), session.ID(resume.SessionID), resume.UploadID)
			if err != nil {
				return trace.Wrap(err)
			}
			g.Debugf("Resumed stream: %v.", err)
			go forwardEvents(eventStream)
			defer closeStream(eventStream)
		} else if complete := request.GetCompleteStream(); complete != nil {
			if eventStream == nil {
				return trace.BadParameter("stream is not initialized yet, cannot complete")
			}
			// do not use stream context to give the auth server finish the upload
			// even if the stream's context is cancelled
			err := eventStream.Complete(auth.CloseContext())
			if err != nil {
				return trace.Wrap(err)
			}
			clusterName, err := auth.GetClusterName()
			if err != nil {
				return trace.Wrap(err)
			}
			if g.APIConfig.MetadataGetter != nil {
				sessionData := g.APIConfig.MetadataGetter.GetUploadMetadata(sessionID)
				event := &apievents.SessionUpload{
					Metadata: apievents.Metadata{
						Type:        events.SessionUploadEvent,
						Code:        events.SessionUploadCode,
						ID:          uuid.New().String(),
						Index:       events.SessionUploadIndex,
						ClusterName: clusterName.GetClusterName(),
					},
					SessionMetadata: apievents.SessionMetadata{
						SessionID: string(sessionData.SessionID),
					},
					SessionURL: sessionData.URL,
				}
				if err := g.Emitter.EmitAuditEvent(auth.CloseContext(), event); err != nil {
					return trace.Wrap(err)
				}
			}
			g.Debugf("Completed stream: %v.", err)
			if err != nil {
				return trace.Wrap(err)
			}
			return nil
		} else if flushAndClose := request.GetFlushAndCloseStream(); flushAndClose != nil {
			if eventStream == nil {
				return trace.BadParameter("stream is not initialized yet, cannot flush and close")
			}
			// flush and close is always done
			return nil
		} else if oneof := request.GetEvent(); oneof != nil {
			if eventStream == nil {
				return trace.BadParameter("stream cannot receive an event without first being created or resumed")
			}
			event, err := apievents.FromOneOf(*oneof)
			if err != nil {
				g.WithError(err).Debugf("Failed to decode event.")
				return trace.Wrap(err)
			}
			start := time.Now()
			err = eventStream.EmitAuditEvent(stream.Context(), event)
			if err != nil {
				switch {
				case events.IsPermanentEmitError(err):
					g.WithError(err).WithField("event", event).
						Error("Failed to EmitAuditEvent due to a permanent error. Event wil be omitted.")
					continue
				default:
					return trace.Wrap(err)
				}
			}
			event.Size()
			processed += int64(event.Size())
			seconds := time.Since(streamStart) / time.Second
			counter++
			if counter%logInterval == 0 {
				if seconds > 0 {
					kbytes := float64(processed) / 1000
					g.Debugf("Processed %v events, tx rate kbytes %v/second.", counter, kbytes/float64(seconds))
				}
			}
			diff := time.Since(start)
			if diff > 100*time.Millisecond {
				log.Warningf("EmitAuditEvent(%v) took longer than 100ms: %v", event.GetType(), time.Since(event.GetTime()))
			}
		} else {
			g.Errorf("Rejecting unsupported stream request: %v.", request)
			return trace.BadParameter("unsupported stream request")
		}
	}
}

// logInterval is used to log stats after this many events
const logInterval = 10000

// WatchEvents returns a new stream of cluster events
func (g *GRPCServer) WatchEvents(watch *proto.Watch, stream proto.AuthService_WatchEventsServer) error {
	auth, err := g.authenticate(stream.Context())
	if err != nil {
		return trace.Wrap(err)
	}
	servicesWatch := types.Watch{
		Name: auth.User.GetName(),
	}
	for _, kind := range watch.Kinds {
		servicesWatch.Kinds = append(servicesWatch.Kinds, proto.ToWatchKind(kind))
	}

	if clusterName, err := auth.GetClusterName(); err == nil {
		// we might want to enforce a filter for older clients in certain conditions
		maybeFilterCertAuthorityWatches(stream.Context(), clusterName.GetClusterName(), auth.Checker.RoleNames(), &servicesWatch)
	}

	watcher, err := auth.NewWatcher(stream.Context(), servicesWatch)
	if err != nil {
		return trace.Wrap(err)
	}
	defer watcher.Close()

	for {
		select {
		case <-stream.Context().Done():
			return nil
		case <-watcher.Done():
			return watcher.Error()
		case event := <-watcher.Events():
			switch r := event.Resource.(type) {
			case *types.RoleV5:
				downgraded, err := downgradeRole(stream.Context(), r)
				if err != nil {
					return trace.Wrap(err)
				}
				event.Resource = downgraded
			}

			out, err := client.EventToGRPC(event)
			if err != nil {
				return trace.Wrap(err)
			}

			watcherEventsEmitted.WithLabelValues(resourceLabel(event)).Observe(float64(out.Size()))
			watcherEventSizes.Observe(float64(out.Size()))

			if err := stream.Send(out); err != nil {
				return trace.Wrap(err)
			}
		}
	}
}

// maybeFilterCertAuthorityWatches will add filters to the CertAuthority
// WatchKinds in the watch if the client is authenticated as just a `Node` with
// no other roles and if the client is older than the cutoff version, and if the
// WatchKind for KindCertAuthority is trivial, i.e. it's a WatchKind{Kind:
// KindCertAuthority} with no other fields set. In any other case we will assume
// that the client knows what it's doing and the cache watcher will still send
// everything.
//
// DELETE IN 10.0, no supported clients should require this at that point
func maybeFilterCertAuthorityWatches(ctx context.Context, clusterName string, roleNames []string, watch *types.Watch) {
	if len(roleNames) != 1 || roleNames[0] != string(types.RoleNode) {
		return
	}

	clientVersionString, ok := metadata.ClientVersionFromContext(ctx)
	if !ok {
		log.Debug("no client version found in grpc context")
		return
	}

	clientVersion, err := semver.NewVersion(clientVersionString)
	if err != nil {
		log.WithError(err).Debugf("couldn't parse client version %q", clientVersionString)
		return
	}

	// we treat the entire previous major version as "old" for this version
	// check, even if there might have been backports; compliant clients will
	// supply their own filter anyway
	if !clientVersion.LessThan(certAuthorityFilterVersionCutoff) {
		return
	}

	for i, k := range watch.Kinds {
		if k.Kind != types.KindCertAuthority || !k.IsTrivial() {
			continue
		}

		log.Debugf("Injecting filter for CertAuthority watch for Node-only watcher with version %v", clientVersion)
		watch.Kinds[i].Filter = types.CertAuthorityFilter{
			types.HostCA: clusterName,
			types.UserCA: types.Wildcard,
		}.IntoMap()
	}
}

// certAuthorityFilterVersionCutoff is the version starting from which we stop
// injecting filters for CertAuthority watches in maybeFilterCertAuthorityWatches.
var certAuthorityFilterVersionCutoff = *semver.New("9.0.0")

// resourceLabel returns the label for the provided types.Event
func resourceLabel(event types.Event) string {
	if event.Resource == nil {
		return event.Type.String()
	}

	sub := event.Resource.GetSubKind()
	if sub == "" {
		return fmt.Sprintf("/%s", event.Resource.GetKind())
	}

	return fmt.Sprintf("/%s/%s", event.Resource.GetKind(), sub)
}

func (g *GRPCServer) GenerateUserCerts(ctx context.Context, req *proto.UserCertsRequest) (*proto.Certs, error) {
	auth, err := g.authenticate(ctx)
	if err != nil {
		return nil, trace.Wrap(err)
	}
	certs, err := auth.ServerWithRoles.GenerateUserCerts(ctx, *req)
	if err != nil {
		return nil, trace.Wrap(err)
	}
	return certs, nil
}

func (g *GRPCServer) GenerateHostCerts(ctx context.Context, req *proto.HostCertsRequest) (*proto.Certs, error) {
	auth, err := g.authenticate(ctx)
	if err != nil {
		return nil, trace.Wrap(err)
	}

	// Pass along the remote address the request came from to the registration function.
	p, ok := peer.FromContext(ctx)
	if !ok {
		return nil, trace.BadParameter("unable to find peer")
	}
	req.RemoteAddr = p.Addr.String()

	certs, err := auth.ServerWithRoles.GenerateHostCerts(ctx, req)
	if err != nil {
		return nil, trace.Wrap(err)
	}

	return certs, nil
}

// DELETE IN: 12.0 (deprecated in v11, but required for back-compat with v10 clients)
func (g *GRPCServer) UnstableAssertSystemRole(ctx context.Context, req *proto.UnstableSystemRoleAssertion) (*empty.Empty, error) {
	auth, err := g.authenticate(ctx)
	if err != nil {
		return nil, trail.ToGRPC(err)
	}

	if err := auth.UnstableAssertSystemRole(ctx, *req); err != nil {
		return nil, trail.ToGRPC(err)
	}

	return &empty.Empty{}, nil
}

func (g *GRPCServer) InventoryControlStream(stream proto.AuthService_InventoryControlStreamServer) error {
	auth, err := g.authenticate(stream.Context())
	if err != nil {
		return trail.ToGRPC(err)
	}

<<<<<<< HEAD
	ics := client.NewUpstreamInventoryControlStream(stream)
=======
	p, ok := peer.FromContext(stream.Context())
	if !ok {
		return trace.BadParameter("unable to find peer")
	}

	ics := client.NewUpstreamInventoryControlStream(stream, p.Addr.String())
>>>>>>> 8db2a1ec

	if err := auth.RegisterInventoryControlStream(ics); err != nil {
		return trail.ToGRPC(err)
	}

	// hold open the stream until it completes
	<-ics.Done()

	if trace.IsEOF(ics.Error()) {
		return nil
	}

	return trail.ToGRPC(ics.Error())
}

func (g *GRPCServer) GetInventoryStatus(ctx context.Context, req *proto.InventoryStatusRequest) (*proto.InventoryStatusSummary, error) {
	auth, err := g.authenticate(ctx)
	if err != nil {
		return nil, trail.ToGRPC(err)
	}

	rsp, err := auth.GetInventoryStatus(ctx, *req)
	if err != nil {
		return nil, trail.ToGRPC(err)
	}

	return &rsp, nil
}

func (g *GRPCServer) PingInventory(ctx context.Context, req *proto.InventoryPingRequest) (*proto.InventoryPingResponse, error) {
	auth, err := g.authenticate(ctx)
	if err != nil {
		return nil, trail.ToGRPC(err)
	}

	rsp, err := auth.PingInventory(ctx, *req)
	if err != nil {
		return nil, trail.ToGRPC(err)
	}

	return &rsp, nil
}

func (g *GRPCServer) GetUser(ctx context.Context, req *proto.GetUserRequest) (*types.UserV2, error) {
	auth, err := g.authenticate(ctx)
	if err != nil {
		return nil, trace.Wrap(err)
	}
	user, err := auth.ServerWithRoles.GetUser(req.Name, req.WithSecrets)
	if err != nil {
		return nil, trace.Wrap(err)
	}
	v2, ok := user.(*types.UserV2)
	if !ok {
		log.Warnf("expected type services.UserV2, got %T for user %q", user, user.GetName())
		return nil, trace.Errorf("encountered unexpected user type")
	}
	return v2, nil
}

func (g *GRPCServer) GetCurrentUser(ctx context.Context, req *empty.Empty) (*types.UserV2, error) {
	auth, err := g.authenticate(ctx)
	if err != nil {
		return nil, trace.Wrap(err)
	}
	user, err := auth.ServerWithRoles.GetCurrentUser(ctx)
	if err != nil {
		return nil, trace.Wrap(err)
	}
	v2, ok := user.(*types.UserV2)
	if !ok {
		log.Warnf("expected type services.UserV2, got %T for user %q", user, user.GetName())
		return nil, trace.Errorf("encountered unexpected user type")
	}
	return v2, nil
}

func (g *GRPCServer) GetUsers(req *proto.GetUsersRequest, stream proto.AuthService_GetUsersServer) error {
	auth, err := g.authenticate(stream.Context())
	if err != nil {
		return trace.Wrap(err)
	}
	users, err := auth.ServerWithRoles.GetUsers(req.WithSecrets)
	if err != nil {
		return trace.Wrap(err)
	}
	for _, user := range users {
		v2, ok := user.(*types.UserV2)
		if !ok {
			log.Warnf("expected type services.UserV2, got %T for user %q", user, user.GetName())
			return trace.Errorf("encountered unexpected user type")
		}
		if err := stream.Send(v2); err != nil {
			return trace.Wrap(err)
		}
	}
	return nil
}

// DEPRECATED, DELETE IN 11.0.0: Use GetAccessRequestsV2 instead.
func (g *GRPCServer) GetAccessRequests(ctx context.Context, f *types.AccessRequestFilter) (*proto.AccessRequests, error) {
	auth, err := g.authenticate(ctx)
	if err != nil {
		return nil, trace.Wrap(err)
	}
	var filter types.AccessRequestFilter
	if f != nil {
		filter = *f
	}
	reqs, err := auth.ServerWithRoles.GetAccessRequests(ctx, filter)
	if err != nil {
		return nil, trace.Wrap(err)
	}
	collector := make([]*types.AccessRequestV3, 0, len(reqs))
	for _, req := range reqs {
		r, ok := req.(*types.AccessRequestV3)
		if !ok {
			err = trace.BadParameter("unexpected access request type %T", req)
			return nil, trace.Wrap(err)
		}
		collector = append(collector, r)
	}
	return &proto.AccessRequests{
		AccessRequests: collector,
	}, nil
}

func (g *GRPCServer) GetAccessRequestsV2(f *types.AccessRequestFilter, stream proto.AuthService_GetAccessRequestsV2Server) error {
	ctx := stream.Context()
	auth, err := g.authenticate(ctx)
	if err != nil {
		return trace.Wrap(err)
	}
	var filter types.AccessRequestFilter
	if f != nil {
		filter = *f
	}
	reqs, err := auth.ServerWithRoles.GetAccessRequests(ctx, filter)
	if err != nil {
		return trace.Wrap(err)
	}
	for _, req := range reqs {
		r, ok := req.(*types.AccessRequestV3)
		if !ok {
			err = trace.BadParameter("unexpected access request type %T", req)
			return trace.Wrap(err)
		}

		if err := stream.Send(r); err != nil {
			return trace.Wrap(err)
		}
	}
	return nil
}

func (g *GRPCServer) CreateAccessRequest(ctx context.Context, req *types.AccessRequestV3) (*empty.Empty, error) {
	auth, err := g.authenticate(ctx)
	if err != nil {
		return nil, trace.Wrap(err)
	}
	if err := services.ValidateAccessRequest(req); err != nil {
		return nil, trace.Wrap(err)
	}
	if err := auth.ServerWithRoles.CreateAccessRequest(ctx, req); err != nil {
		return nil, trace.Wrap(err)
	}
	return &empty.Empty{}, nil
}

func (g *GRPCServer) DeleteAccessRequest(ctx context.Context, id *proto.RequestID) (*empty.Empty, error) {
	auth, err := g.authenticate(ctx)
	if err != nil {
		return nil, trace.Wrap(err)
	}
	if err := auth.ServerWithRoles.DeleteAccessRequest(ctx, id.ID); err != nil {
		return nil, trace.Wrap(err)
	}
	return &empty.Empty{}, nil
}

func (g *GRPCServer) SetAccessRequestState(ctx context.Context, req *proto.RequestStateSetter) (*empty.Empty, error) {
	auth, err := g.authenticate(ctx)
	if err != nil {
		return nil, trace.Wrap(err)
	}
	if req.Delegator != "" {
		ctx = WithDelegator(ctx, req.Delegator)
	}
	if err := auth.ServerWithRoles.SetAccessRequestState(ctx, types.AccessRequestUpdate{
		RequestID:   req.ID,
		State:       req.State,
		Reason:      req.Reason,
		Annotations: req.Annotations,
		Roles:       req.Roles,
	}); err != nil {
		return nil, trace.Wrap(err)
	}
	return &empty.Empty{}, nil
}

func (g *GRPCServer) SubmitAccessReview(ctx context.Context, review *types.AccessReviewSubmission) (*types.AccessRequestV3, error) {
	auth, err := g.authenticate(ctx)
	if err != nil {
		return nil, trace.Wrap(err)
	}

	req, err := auth.ServerWithRoles.SubmitAccessReview(ctx, *review)
	if err != nil {
		return nil, trace.Wrap(err)
	}

	r, ok := req.(*types.AccessRequestV3)
	if !ok {
		err = trace.BadParameter("unexpected access request type %T", req)
		return nil, trace.Wrap(err)
	}

	return r, nil
}

func (g *GRPCServer) GetAccessCapabilities(ctx context.Context, req *types.AccessCapabilitiesRequest) (*types.AccessCapabilities, error) {
	auth, err := g.authenticate(ctx)
	if err != nil {
		return nil, trace.Wrap(err)
	}
	caps, err := auth.ServerWithRoles.GetAccessCapabilities(ctx, *req)
	if err != nil {
		return nil, trace.Wrap(err)
	}
	return caps, nil
}

func (g *GRPCServer) CreateResetPasswordToken(ctx context.Context, req *proto.CreateResetPasswordTokenRequest) (*types.UserTokenV3, error) {
	auth, err := g.authenticate(ctx)
	if err != nil {
		return nil, trace.Wrap(err)
	}

	if req == nil {
		req = &proto.CreateResetPasswordTokenRequest{}
	}

	token, err := auth.CreateResetPasswordToken(ctx, CreateUserTokenRequest{
		Name: req.Name,
		TTL:  time.Duration(req.TTL),
		Type: req.Type,
	})
	if err != nil {
		return nil, trace.Wrap(err)
	}

	r, ok := token.(*types.UserTokenV3)
	if !ok {
		err = trace.BadParameter("unexpected UserToken type %T", token)
		return nil, trace.Wrap(err)
	}

	return r, nil
}

func (g *GRPCServer) RotateResetPasswordTokenSecrets(ctx context.Context, req *proto.RotateUserTokenSecretsRequest) (*types.UserTokenSecretsV3, error) {
	auth, err := g.authenticate(ctx)
	if err != nil {
		return nil, trace.Wrap(err)
	}

	tokenID := ""
	if req != nil {
		tokenID = req.TokenID
	}

	secrets, err := auth.RotateUserTokenSecrets(ctx, tokenID)
	if err != nil {
		return nil, trace.Wrap(err)
	}

	r, ok := secrets.(*types.UserTokenSecretsV3)
	if !ok {
		err = trace.BadParameter("unexpected ResetPasswordTokenSecrets type %T", secrets)
		return nil, trace.Wrap(err)
	}

	return r, nil
}

func (g *GRPCServer) GetResetPasswordToken(ctx context.Context, req *proto.GetResetPasswordTokenRequest) (*types.UserTokenV3, error) {
	auth, err := g.authenticate(ctx)
	if err != nil {
		return nil, trace.Wrap(err)
	}

	tokenID := ""
	if req != nil {
		tokenID = req.TokenID
	}

	token, err := auth.GetResetPasswordToken(ctx, tokenID)
	if err != nil {
		return nil, trace.Wrap(err)
	}

	r, ok := token.(*types.UserTokenV3)
	if !ok {
		err = trace.BadParameter("unexpected UserToken type %T", token)
		return nil, trace.Wrap(err)
	}

	return r, nil
}

// CreateBot creates a new bot and an optional join token.
func (g *GRPCServer) CreateBot(ctx context.Context, req *proto.CreateBotRequest) (*proto.CreateBotResponse, error) {
	auth, err := g.authenticate(ctx)
	if err != nil {
		return nil, trace.Wrap(err)
	}

	response, err := auth.ServerWithRoles.CreateBot(ctx, req)
	if err != nil {
		return nil, trace.Wrap(err)
	}

	log.Infof("%q bot created", req.GetName())

	return response, nil
}

// DeleteBot removes a bot and its associated resources.
func (g *GRPCServer) DeleteBot(ctx context.Context, req *proto.DeleteBotRequest) (*empty.Empty, error) {
	auth, err := g.authenticate(ctx)
	if err != nil {
		return nil, trace.Wrap(err)
	}

	if err := auth.ServerWithRoles.DeleteBot(ctx, req.Name); err != nil {
		return nil, trace.Wrap(err)
	}

	log.Infof("%q bot deleted", req.Name)

	return &empty.Empty{}, nil
}

// GetBotUsers lists all users with a bot label
func (g *GRPCServer) GetBotUsers(_ *proto.GetBotUsersRequest, stream proto.AuthService_GetBotUsersServer) error {
	auth, err := g.authenticate(stream.Context())
	if err != nil {
		return trace.Wrap(err)
	}
	users, err := auth.ServerWithRoles.GetBotUsers(stream.Context())
	if err != nil {
		return trace.Wrap(err)
	}
	for _, user := range users {
		v2, ok := user.(*types.UserV2)
		if !ok {
			log.Warnf("expected type services.UserV2, got %T for user %q", user, user.GetName())
			return trace.Errorf("encountered unexpected user type")
		}
		if err := stream.Send(v2); err != nil {
			return trace.Wrap(err)
		}
	}

	return nil
}

// GetPluginData loads all plugin data matching the supplied filter.
func (g *GRPCServer) GetPluginData(ctx context.Context, filter *types.PluginDataFilter) (*proto.PluginDataSeq, error) {
	// TODO(fspmarshall): Implement rate-limiting to prevent misbehaving plugins from
	// consuming too many server resources.
	auth, err := g.authenticate(ctx)
	if err != nil {
		return nil, trace.Wrap(err)
	}
	data, err := auth.ServerWithRoles.GetPluginData(ctx, *filter)
	if err != nil {
		return nil, trace.Wrap(err)
	}
	var seq []*types.PluginDataV3
	for _, rsc := range data {
		d, ok := rsc.(*types.PluginDataV3)
		if !ok {
			err = trace.BadParameter("unexpected plugin data type %T", rsc)
			return nil, trace.Wrap(err)
		}
		seq = append(seq, d)
	}
	return &proto.PluginDataSeq{
		PluginData: seq,
	}, nil
}

// UpdatePluginData updates a per-resource PluginData entry.
func (g *GRPCServer) UpdatePluginData(ctx context.Context, params *types.PluginDataUpdateParams) (*empty.Empty, error) {
	// TODO(fspmarshall): Implement rate-limiting to prevent misbehaving plugins from
	// consuming too many server resources.
	auth, err := g.authenticate(ctx)
	if err != nil {
		return nil, trace.Wrap(err)
	}
	if err := auth.ServerWithRoles.UpdatePluginData(ctx, *params); err != nil {
		return nil, trace.Wrap(err)
	}
	return &empty.Empty{}, nil
}

func (g *GRPCServer) Ping(ctx context.Context, req *proto.PingRequest) (*proto.PingResponse, error) {
	auth, err := g.authenticate(ctx)
	if err != nil {
		return nil, trace.Wrap(err)
	}
	rsp, err := auth.Ping(ctx)
	if err != nil {
		return nil, trace.Wrap(err)
	}
	return &rsp, nil
}

// CreateUser inserts a new user entry in a backend.
func (g *GRPCServer) CreateUser(ctx context.Context, req *types.UserV2) (*empty.Empty, error) {
	auth, err := g.authenticate(ctx)
	if err != nil {
		return nil, trace.Wrap(err)
	}

	if err := services.ValidateUser(req); err != nil {
		return nil, trace.Wrap(err)
	}

	if err := auth.ServerWithRoles.CreateUser(ctx, req); err != nil {
		return nil, trace.Wrap(err)
	}

	log.Infof("%q user created", req.GetName())

	return &empty.Empty{}, nil
}

// UpdateUser updates an existing user in a backend.
func (g *GRPCServer) UpdateUser(ctx context.Context, req *types.UserV2) (*empty.Empty, error) {
	auth, err := g.authenticate(ctx)
	if err != nil {
		return nil, trace.Wrap(err)
	}

	if err := services.ValidateUser(req); err != nil {
		return nil, trace.Wrap(err)
	}

	if err := auth.ServerWithRoles.UpdateUser(ctx, req); err != nil {
		return nil, trace.Wrap(err)
	}

	log.Infof("%q user updated", req.GetName())

	return &empty.Empty{}, nil
}

// DeleteUser deletes an existng user in a backend by username.
func (g *GRPCServer) DeleteUser(ctx context.Context, req *proto.DeleteUserRequest) (*empty.Empty, error) {
	auth, err := g.authenticate(ctx)
	if err != nil {
		return nil, trace.Wrap(err)
	}

	if err := auth.ServerWithRoles.DeleteUser(ctx, req.Name); err != nil {
		return nil, trace.Wrap(err)
	}

	log.Infof("%q user deleted", req.Name)

	return &empty.Empty{}, nil
}

// AcquireSemaphore acquires lease with requested resources from semaphore.
func (g *GRPCServer) AcquireSemaphore(ctx context.Context, params *types.AcquireSemaphoreRequest) (*types.SemaphoreLease, error) {
	auth, err := g.authenticate(ctx)
	if err != nil {
		return nil, trace.Wrap(err)
	}

	lease, err := auth.AcquireSemaphore(ctx, *params)
	return lease, trace.Wrap(err)
}

// KeepAliveSemaphoreLease updates semaphore lease.
func (g *GRPCServer) KeepAliveSemaphoreLease(ctx context.Context, req *types.SemaphoreLease) (*empty.Empty, error) {
	auth, err := g.authenticate(ctx)
	if err != nil {
		return nil, trace.Wrap(err)
	}
	if err := auth.KeepAliveSemaphoreLease(ctx, *req); err != nil {
		return nil, trace.Wrap(err)
	}
	return &empty.Empty{}, nil
}

// CancelSemaphoreLease cancels semaphore lease early.
func (g *GRPCServer) CancelSemaphoreLease(ctx context.Context, req *types.SemaphoreLease) (*empty.Empty, error) {
	auth, err := g.authenticate(ctx)
	if err != nil {
		return nil, trace.Wrap(err)
	}
	if err := auth.CancelSemaphoreLease(ctx, *req); err != nil {
		return nil, trace.Wrap(err)
	}
	return &empty.Empty{}, nil
}

// GetSemaphores returns a list of all semaphores matching the supplied filter.
func (g *GRPCServer) GetSemaphores(ctx context.Context, req *types.SemaphoreFilter) (*proto.Semaphores, error) {
	auth, err := g.authenticate(ctx)
	if err != nil {
		return nil, trace.Wrap(err)
	}
	semaphores, err := auth.GetSemaphores(ctx, *req)
	if err != nil {
		return nil, trace.Wrap(err)
	}
	ss := make([]*types.SemaphoreV3, 0, len(semaphores))
	for _, sem := range semaphores {
		s, ok := sem.(*types.SemaphoreV3)
		if !ok {
			return nil, trace.BadParameter("unexpected semaphore type: %T", sem)
		}
		ss = append(ss, s)
	}
	return &proto.Semaphores{
		Semaphores: ss,
	}, nil
}

// DeleteSemaphore deletes a semaphore matching the supplied filter.
func (g *GRPCServer) DeleteSemaphore(ctx context.Context, req *types.SemaphoreFilter) (*empty.Empty, error) {
	auth, err := g.authenticate(ctx)
	if err != nil {
		return nil, trace.Wrap(err)
	}
	if err := auth.DeleteSemaphore(ctx, *req); err != nil {
		return nil, trace.Wrap(err)
	}
	return &empty.Empty{}, nil
}

// GetDatabaseServers returns all registered database proxy servers.
func (g *GRPCServer) GetDatabaseServers(ctx context.Context, req *proto.GetDatabaseServersRequest) (*proto.GetDatabaseServersResponse, error) {
	auth, err := g.authenticate(ctx)
	if err != nil {
		return nil, trace.Wrap(err)
	}
	databaseServers, err := auth.GetDatabaseServers(ctx, req.GetNamespace())
	if err != nil {
		return nil, trace.Wrap(err)
	}
	var servers []*types.DatabaseServerV3
	for _, s := range databaseServers {
		server, ok := s.(*types.DatabaseServerV3)
		if !ok {
			return nil, trace.BadParameter("unexpected type %T", s)
		}
		servers = append(servers, server)
	}
	return &proto.GetDatabaseServersResponse{
		Servers: servers,
	}, nil
}

// UpsertDatabaseServer registers a new database proxy server.
func (g *GRPCServer) UpsertDatabaseServer(ctx context.Context, req *proto.UpsertDatabaseServerRequest) (*types.KeepAlive, error) {
	auth, err := g.authenticate(ctx)
	if err != nil {
		return nil, trace.Wrap(err)
	}
	keepAlive, err := auth.UpsertDatabaseServer(ctx, req.GetServer())
	if err != nil {
		return nil, trace.Wrap(err)
	}
	return keepAlive, nil
}

// DeleteDatabaseServer removes the specified database proxy server.
func (g *GRPCServer) DeleteDatabaseServer(ctx context.Context, req *proto.DeleteDatabaseServerRequest) (*empty.Empty, error) {
	auth, err := g.authenticate(ctx)
	if err != nil {
		return nil, trace.Wrap(err)
	}
	err = auth.DeleteDatabaseServer(ctx, req.GetNamespace(), req.GetHostID(), req.GetName())
	if err != nil {
		return nil, trace.Wrap(err)
	}
	return &empty.Empty{}, nil
}

// DeleteAllDatabaseServers removes all registered database proxy servers.
func (g *GRPCServer) DeleteAllDatabaseServers(ctx context.Context, req *proto.DeleteAllDatabaseServersRequest) (*empty.Empty, error) {
	auth, err := g.authenticate(ctx)
	if err != nil {
		return nil, trace.Wrap(err)
	}
	err = auth.DeleteAllDatabaseServers(ctx, req.GetNamespace())
	if err != nil {
		return nil, trace.Wrap(err)
	}
	return &empty.Empty{}, nil
}

// SignDatabaseCSR generates a client certificate used by proxy when talking
// to a remote database service.
func (g *GRPCServer) SignDatabaseCSR(ctx context.Context, req *proto.DatabaseCSRRequest) (*proto.DatabaseCSRResponse, error) {
	auth, err := g.authenticate(ctx)
	if err != nil {
		return nil, trace.Wrap(err)
	}
	response, err := auth.SignDatabaseCSR(ctx, req)
	if err != nil {
		return nil, trace.Wrap(err)
	}
	return response, nil
}

// GenerateDatabaseCert generates client certificate used by a database
// service to authenticate with the database instance.
func (g *GRPCServer) GenerateDatabaseCert(ctx context.Context, req *proto.DatabaseCertRequest) (*proto.DatabaseCertResponse, error) {
	auth, err := g.authenticate(ctx)
	if err != nil {
		return nil, trace.Wrap(err)
	}
	response, err := auth.GenerateDatabaseCert(ctx, req)
	if err != nil {
		return nil, trace.Wrap(err)
	}
	return response, nil
}

// GenerateSnowflakeJWT generates JWT in the format required by Snowflake.
func (g *GRPCServer) GenerateSnowflakeJWT(ctx context.Context, req *proto.SnowflakeJWTRequest) (*proto.SnowflakeJWTResponse, error) {
	auth, err := g.authenticate(ctx)
	if err != nil {
		return nil, trace.Wrap(err)
	}
	response, err := auth.GenerateSnowflakeJWT(ctx, req)
	if err != nil {
		return nil, trace.Wrap(err)
	}
	return response, nil
}

// GetApplicationServers returns all registered application servers.
func (g *GRPCServer) GetApplicationServers(ctx context.Context, req *proto.GetApplicationServersRequest) (*proto.GetApplicationServersResponse, error) {
	auth, err := g.authenticate(ctx)
	if err != nil {
		return nil, trace.Wrap(err)
	}
	serversI, err := auth.GetApplicationServers(ctx, req.GetNamespace())
	if err != nil {
		return nil, trace.Wrap(err)
	}
	var servers []*types.AppServerV3
	for _, serverI := range serversI {
		server, ok := serverI.(*types.AppServerV3)
		if !ok {
			return nil, trace.BadParameter("expected application server type *types.AppServerV3, got %T", serverI)
		}
		servers = append(servers, server)
	}
	return &proto.GetApplicationServersResponse{
		Servers: servers,
	}, nil
}

// UpsertApplicationServer registers an application server.
func (g *GRPCServer) UpsertApplicationServer(ctx context.Context, req *proto.UpsertApplicationServerRequest) (*types.KeepAlive, error) {
	auth, err := g.authenticate(ctx)
	if err != nil {
		return nil, trace.Wrap(err)
	}
	keepAlive, err := auth.UpsertApplicationServer(ctx, req.GetServer())
	if err != nil {
		return nil, trace.Wrap(err)
	}
	return keepAlive, nil
}

// DeleteApplicationServer deletes an application server.
func (g *GRPCServer) DeleteApplicationServer(ctx context.Context, req *proto.DeleteApplicationServerRequest) (*empty.Empty, error) {
	auth, err := g.authenticate(ctx)
	if err != nil {
		return nil, trace.Wrap(err)
	}
	err = auth.DeleteApplicationServer(ctx, req.GetNamespace(), req.GetHostID(), req.GetName())
	if err != nil {
		return nil, trace.Wrap(err)
	}
	return &empty.Empty{}, nil
}

// DeleteAllApplicationServers deletes all registered application servers.
func (g *GRPCServer) DeleteAllApplicationServers(ctx context.Context, req *proto.DeleteAllApplicationServersRequest) (*empty.Empty, error) {
	auth, err := g.authenticate(ctx)
	if err != nil {
		return nil, trace.Wrap(err)
	}
	err = auth.DeleteAllApplicationServers(ctx, req.GetNamespace())
	if err != nil {
		return nil, trace.Wrap(err)
	}
	return &empty.Empty{}, nil
}

// GetAppServers gets all application servers.
//
// DELETE IN 9.0. Deprecated, use GetApplicationServers.
func (g *GRPCServer) GetAppServers(ctx context.Context, req *proto.GetAppServersRequest) (*proto.GetAppServersResponse, error) {
	auth, err := g.authenticate(ctx)
	if err != nil {
		return nil, trace.Wrap(err)
	}

	appServers, err := auth.GetAppServers(ctx, req.GetNamespace())
	if err != nil {
		return nil, trace.Wrap(err)
	}

	var servers []*types.ServerV2
	for _, s := range appServers {
		server, ok := s.(*types.ServerV2)
		if !ok {
			return nil, trace.BadParameter("unexpected type %T", s)
		}
		servers = append(servers, server)
	}

	return &proto.GetAppServersResponse{
		Servers: servers,
	}, nil
}

// UpsertAppServer adds an application server.
//
// DELETE IN 9.0. Deprecated, use UpsertApplicationServer.
func (g *GRPCServer) UpsertAppServer(ctx context.Context, req *proto.UpsertAppServerRequest) (*types.KeepAlive, error) {
	auth, err := g.authenticate(ctx)
	if err != nil {
		return nil, trace.Wrap(err)
	}

	keepAlive, err := auth.UpsertAppServer(ctx, req.GetServer())
	if err != nil {
		return nil, trace.Wrap(err)
	}
	return keepAlive, nil
}

// DeleteAppServer removes an application server.
//
// DELETE IN 9.0. Deprecated, use DeleteApplicationServer.
func (g *GRPCServer) DeleteAppServer(ctx context.Context, req *proto.DeleteAppServerRequest) (*empty.Empty, error) {
	auth, err := g.authenticate(ctx)
	if err != nil {
		return nil, trace.Wrap(err)
	}

	err = auth.DeleteAppServer(ctx, req.GetNamespace(), req.GetName())
	if err != nil {
		return nil, trace.Wrap(err)
	}

	return &empty.Empty{}, nil
}

// DeleteAllAppServers removes all application servers.
//
// DELETE IN 9.0. Deprecated, use DeleteAllApplicationServers.
func (g *GRPCServer) DeleteAllAppServers(ctx context.Context, req *proto.DeleteAllAppServersRequest) (*empty.Empty, error) {
	auth, err := g.authenticate(ctx)
	if err != nil {
		return nil, trace.Wrap(err)
	}

	err = auth.DeleteAllAppServers(ctx, req.GetNamespace())
	if err != nil {
		return nil, trace.Wrap(err)
	}

	return &empty.Empty{}, nil
}

// GetAppSession gets an application web session.
func (g *GRPCServer) GetAppSession(ctx context.Context, req *proto.GetAppSessionRequest) (*proto.GetAppSessionResponse, error) {
	auth, err := g.authenticate(ctx)
	if err != nil {
		return nil, trace.Wrap(err)
	}

	session, err := auth.GetAppSession(ctx, types.GetAppSessionRequest{
		SessionID: req.GetSessionID(),
	})
	if err != nil {
		return nil, trace.Wrap(err)
	}
	sess, ok := session.(*types.WebSessionV2)
	if !ok {
		return nil, trace.BadParameter("unexpected session type %T", session)
	}

	return &proto.GetAppSessionResponse{
		Session: sess,
	}, nil
}

// GetAppSessions gets all application web sessions.
func (g *GRPCServer) GetAppSessions(ctx context.Context, _ *empty.Empty) (*proto.GetAppSessionsResponse, error) {
	auth, err := g.authenticate(ctx)
	if err != nil {
		return nil, trace.Wrap(err)
	}

	sessions, err := auth.GetAppSessions(ctx)
	if err != nil {
		return nil, trace.Wrap(err)
	}

	var out []*types.WebSessionV2
	for _, session := range sessions {
		sess, ok := session.(*types.WebSessionV2)
		if !ok {
			return nil, trace.BadParameter("unexpected type %T", session)
		}
		out = append(out, sess)
	}

	return &proto.GetAppSessionsResponse{
		Sessions: out,
	}, nil
}

func (g *GRPCServer) GetSnowflakeSession(ctx context.Context, req *proto.GetSnowflakeSessionRequest) (*proto.GetSnowflakeSessionResponse, error) {
	auth, err := g.authenticate(ctx)
	if err != nil {
		return nil, trace.Wrap(err)
	}

	snowflakeSession, err := auth.GetSnowflakeSession(ctx, types.GetSnowflakeSessionRequest{SessionID: req.GetSessionID()})
	if err != nil {
		return nil, trace.Wrap(err)
	}
	sess, ok := snowflakeSession.(*types.WebSessionV2)
	if !ok {
		return nil, trace.BadParameter("unexpected session type %T", snowflakeSession)
	}

	return &proto.GetSnowflakeSessionResponse{
		Session: sess,
	}, nil
}

func (g *GRPCServer) GetSnowflakeSessions(ctx context.Context, e *empty.Empty) (*proto.GetSnowflakeSessionsResponse, error) {
	auth, err := g.authenticate(ctx)
	if err != nil {
		return nil, trace.Wrap(err)
	}

	sessions, err := auth.GetSnowflakeSessions(ctx)
	if err != nil {
		return nil, trace.Wrap(err)
	}

	var out []*types.WebSessionV2
	for _, session := range sessions {
		sess, ok := session.(*types.WebSessionV2)
		if !ok {
			return nil, trace.BadParameter("unexpected type %T", session)
		}
		out = append(out, sess)
	}

	return &proto.GetSnowflakeSessionsResponse{
		Sessions: out,
	}, nil
}

func (g *GRPCServer) DeleteSnowflakeSession(ctx context.Context, req *proto.DeleteSnowflakeSessionRequest) (*empty.Empty, error) {
	auth, err := g.authenticate(ctx)
	if err != nil {
		return nil, trace.Wrap(err)
	}

	if err := auth.DeleteSnowflakeSession(ctx, types.DeleteSnowflakeSessionRequest{
		SessionID: req.GetSessionID(),
	}); err != nil {
		return nil, trace.Wrap(err)
	}

	return &empty.Empty{}, nil
}

func (g *GRPCServer) DeleteAllSnowflakeSessions(ctx context.Context, _ *empty.Empty) (*empty.Empty, error) {
	auth, err := g.authenticate(ctx)
	if err != nil {
		return nil, trace.Wrap(err)
	}

	if err := auth.DeleteAllSnowflakeSessions(ctx); err != nil {
		return nil, trace.Wrap(err)
	}

	return &empty.Empty{}, nil
}

// CreateAppSession creates an application web session. Application web
// sessions represent a browser session the client holds.
func (g *GRPCServer) CreateAppSession(ctx context.Context, req *proto.CreateAppSessionRequest) (*proto.CreateAppSessionResponse, error) {
	auth, err := g.authenticate(ctx)
	if err != nil {
		return nil, trace.Wrap(err)
	}

	session, err := auth.CreateAppSession(ctx, types.CreateAppSessionRequest{
		Username:    req.GetUsername(),
		PublicAddr:  req.GetPublicAddr(),
		ClusterName: req.GetClusterName(),
		AWSRoleARN:  req.GetAWSRoleARN(),
	})
	if err != nil {
		return nil, trace.Wrap(err)
	}
	sess, ok := session.(*types.WebSessionV2)
	if !ok {
		return nil, trace.BadParameter("unexpected type %T", session)
	}

	return &proto.CreateAppSessionResponse{
		Session: sess,
	}, nil
}

func (g *GRPCServer) CreateSnowflakeSession(ctx context.Context, req *proto.CreateSnowflakeSessionRequest) (*proto.CreateSnowflakeSessionResponse, error) {
	auth, err := g.authenticate(ctx)
	if err != nil {
		return nil, trace.Wrap(err)
	}

	snowflakeSession, err := auth.CreateSnowflakeSession(ctx, types.CreateSnowflakeSessionRequest{
		Username:     req.GetUsername(),
		SessionToken: req.GetSessionToken(),
		TokenTTL:     time.Duration(req.TokenTTL),
	})
	if err != nil {
		return nil, trace.Wrap(err)
	}
	sess, ok := snowflakeSession.(*types.WebSessionV2)
	if !ok {
		return nil, trace.BadParameter("unexpected type %T", snowflakeSession)
	}

	return &proto.CreateSnowflakeSessionResponse{
		Session: sess,
	}, nil
}

// DeleteAppSession removes an application web session.
func (g *GRPCServer) DeleteAppSession(ctx context.Context, req *proto.DeleteAppSessionRequest) (*empty.Empty, error) {
	auth, err := g.authenticate(ctx)
	if err != nil {
		return nil, trace.Wrap(err)
	}

	if err := auth.DeleteAppSession(ctx, types.DeleteAppSessionRequest{
		SessionID: req.GetSessionID(),
	}); err != nil {
		return nil, trace.Wrap(err)
	}

	return &empty.Empty{}, nil
}

// DeleteAllAppSessions removes all application web sessions.
func (g *GRPCServer) DeleteAllAppSessions(ctx context.Context, _ *empty.Empty) (*empty.Empty, error) {
	auth, err := g.authenticate(ctx)
	if err != nil {
		return nil, trace.Wrap(err)
	}

	if err := auth.DeleteAllAppSessions(ctx); err != nil {
		return nil, trace.Wrap(err)
	}

	return &empty.Empty{}, nil
}

// DeleteUserAppSessions removes user's all application web sessions.
func (g *GRPCServer) DeleteUserAppSessions(ctx context.Context, req *proto.DeleteUserAppSessionsRequest) (*empty.Empty, error) {
	auth, err := g.authenticate(ctx)
	if err != nil {
		return nil, trace.Wrap(err)
	}

	if err := auth.DeleteUserAppSessions(ctx, req); err != nil {
		return nil, trace.Wrap(err)
	}

	return &empty.Empty{}, nil
}

// GenerateAppToken creates a JWT token with application access.
func (g GRPCServer) GenerateAppToken(ctx context.Context, req *proto.GenerateAppTokenRequest) (*proto.GenerateAppTokenResponse, error) {
	auth, err := g.authenticate(ctx)
	if err != nil {
		return nil, trace.Wrap(err)
	}

	token, err := auth.GenerateAppToken(ctx, types.GenerateAppTokenRequest{
		Username: req.Username,
		Roles:    req.Roles,
		URI:      req.URI,
		Expires:  req.Expires,
	})
	if err != nil {
		return nil, trace.Wrap(err)
	}

	return &proto.GenerateAppTokenResponse{
		Token: token,
	}, nil
}

// GetWebSession gets a web session.
func (g *GRPCServer) GetWebSession(ctx context.Context, req *types.GetWebSessionRequest) (*proto.GetWebSessionResponse, error) {
	auth, err := g.authenticate(ctx)
	if err != nil {
		return nil, trace.Wrap(err)
	}

	session, err := auth.WebSessions().Get(ctx, *req)
	if err != nil {
		return nil, trace.Wrap(err)
	}
	sess, ok := session.(*types.WebSessionV2)
	if !ok {
		return nil, trace.BadParameter("unexpected session type %T", session)
	}

	return &proto.GetWebSessionResponse{
		Session: sess,
	}, nil
}

// GetWebSessions gets all web sessions.
func (g *GRPCServer) GetWebSessions(ctx context.Context, _ *empty.Empty) (*proto.GetWebSessionsResponse, error) {
	auth, err := g.authenticate(ctx)
	if err != nil {
		return nil, trace.Wrap(err)
	}

	sessions, err := auth.WebSessions().List(ctx)
	if err != nil {
		return nil, trace.Wrap(err)
	}

	var out []*types.WebSessionV2
	for _, session := range sessions {
		sess, ok := session.(*types.WebSessionV2)
		if !ok {
			return nil, trace.BadParameter("unexpected type %T", session)
		}
		out = append(out, sess)
	}

	return &proto.GetWebSessionsResponse{
		Sessions: out,
	}, nil
}

// DeleteWebSession removes the web session given with req.
func (g *GRPCServer) DeleteWebSession(ctx context.Context, req *types.DeleteWebSessionRequest) (*empty.Empty, error) {
	auth, err := g.authenticate(ctx)
	if err != nil {
		return nil, trace.Wrap(err)
	}

	if err := auth.WebSessions().Delete(ctx, *req); err != nil {
		return nil, trace.Wrap(err)
	}

	return &empty.Empty{}, nil
}

// DeleteAllWebSessions removes all web sessions.
func (g *GRPCServer) DeleteAllWebSessions(ctx context.Context, _ *empty.Empty) (*empty.Empty, error) {
	auth, err := g.authenticate(ctx)
	if err != nil {
		return nil, trace.Wrap(err)
	}

	if err := auth.WebSessions().DeleteAll(ctx); err != nil {
		return nil, trace.Wrap(err)
	}

	return &empty.Empty{}, nil
}

// GetWebToken gets a web token.
func (g *GRPCServer) GetWebToken(ctx context.Context, req *types.GetWebTokenRequest) (*proto.GetWebTokenResponse, error) {
	auth, err := g.authenticate(ctx)
	if err != nil {
		return nil, trace.Wrap(err)
	}

	resp, err := auth.WebTokens().Get(ctx, *req)
	if err != nil {
		return nil, trace.Wrap(err)
	}
	token, ok := resp.(*types.WebTokenV3)
	if !ok {
		return nil, trace.BadParameter("unexpected web token type %T", resp)
	}

	return &proto.GetWebTokenResponse{
		Token: token,
	}, nil
}

// GetWebTokens gets all web tokens.
func (g *GRPCServer) GetWebTokens(ctx context.Context, _ *empty.Empty) (*proto.GetWebTokensResponse, error) {
	auth, err := g.authenticate(ctx)
	if err != nil {
		return nil, trace.Wrap(err)
	}

	tokens, err := auth.WebTokens().List(ctx)
	if err != nil {
		return nil, trace.Wrap(err)
	}

	var out []*types.WebTokenV3
	for _, t := range tokens {
		token, ok := t.(*types.WebTokenV3)
		if !ok {
			return nil, trace.BadParameter("unexpected type %T", t)
		}
		out = append(out, token)
	}

	return &proto.GetWebTokensResponse{
		Tokens: out,
	}, nil
}

// DeleteWebToken removes the web token given with req.
func (g *GRPCServer) DeleteWebToken(ctx context.Context, req *types.DeleteWebTokenRequest) (*empty.Empty, error) {
	auth, err := g.authenticate(ctx)
	if err != nil {
		return nil, trace.Wrap(err)
	}

	if err := auth.WebTokens().Delete(ctx, *req); err != nil {
		return nil, trace.Wrap(err)
	}

	return &empty.Empty{}, nil
}

// DeleteAllWebTokens removes all web tokens.
func (g *GRPCServer) DeleteAllWebTokens(ctx context.Context, _ *empty.Empty) (*empty.Empty, error) {
	auth, err := g.authenticate(ctx)
	if err != nil {
		return nil, trace.Wrap(err)
	}

	if err := auth.WebTokens().DeleteAll(ctx); err != nil {
		return nil, trace.Wrap(err)
	}

	return &empty.Empty{}, nil
}

// UpdateRemoteCluster updates remote cluster
func (g *GRPCServer) UpdateRemoteCluster(ctx context.Context, req *types.RemoteClusterV3) (*empty.Empty, error) {
	auth, err := g.authenticate(ctx)
	if err != nil {
		return nil, trace.Wrap(err)
	}
	if err := auth.UpdateRemoteCluster(ctx, req); err != nil {
		return nil, trace.Wrap(err)
	}
	return &empty.Empty{}, nil
}

// GetKubeServices gets all kubernetes services.
func (g *GRPCServer) GetKubeServices(ctx context.Context, req *proto.GetKubeServicesRequest) (*proto.GetKubeServicesResponse, error) {
	auth, err := g.authenticate(ctx)
	if err != nil {
		return nil, trace.Wrap(err)
	}

	kubeServices, err := auth.GetKubeServices(ctx)
	if err != nil {
		return nil, trace.Wrap(err)
	}

	var servers []*types.ServerV2
	for _, s := range kubeServices {
		server, ok := s.(*types.ServerV2)
		if !ok {
			return nil, trace.BadParameter("unexpected type %T", s)
		}
		servers = append(servers, server)
	}

	return &proto.GetKubeServicesResponse{
		Servers: servers,
	}, nil
}

// UpsertKubeService adds a kubernetes service.
func (g *GRPCServer) UpsertKubeService(ctx context.Context, req *proto.UpsertKubeServiceRequest) (*empty.Empty, error) {
	auth, err := g.authenticate(ctx)
	if err != nil {
		return nil, trace.Wrap(err)
	}

	server := req.GetServer()
	// If Addr in the server is localhost, replace it with the address we see
	// from our end.
	//
	// Services that listen on "0.0.0.0:12345" will put that exact address in
	// the server.Addr field. It's not useful for other services that want to
	// connect to it (like a proxy). Remote address of the gRPC connection is
	// the closest thing we have to a public IP for the service.
	clientAddr, ok := ctx.Value(ContextClientAddr).(net.Addr)
	if !ok {
		return nil, status.Errorf(codes.FailedPrecondition, "bug: client address not found in request context")
	}
	server.SetAddr(utils.ReplaceLocalhost(server.GetAddr(), clientAddr.String()))

	if err := auth.UpsertKubeService(ctx, server); err != nil {
		return nil, trace.Wrap(err)
	}
	return new(empty.Empty), nil
}

// UpsertKubeServiceV2 adds a kubernetes service
func (g *GRPCServer) UpsertKubeServiceV2(ctx context.Context, req *proto.UpsertKubeServiceRequest) (*types.KeepAlive, error) {
	auth, err := g.authenticate(ctx)
	if err != nil {
		return nil, trace.Wrap(err)
	}

	server := req.GetServer()
	// If Addr in the server is localhost, replace it with the address we see
	// from our end.
	//
	// Services that listen on "0.0.0.0:12345" will put that exact address in
	// the server.Addr field. It's not useful for other services that want to
	// connect to it (like a proxy). Remote address of the gRPC connection is
	// the closest thing we have to a public IP for the service.
	clientAddr, ok := ctx.Value(ContextClientAddr).(net.Addr)
	if !ok {
		return nil, status.Errorf(codes.FailedPrecondition, "bug: client address not found in request context")
	}
	server.SetAddr(utils.ReplaceLocalhost(server.GetAddr(), clientAddr.String()))

	keepAlive, err := auth.UpsertKubeServiceV2(ctx, server)
	if err != nil {
		return nil, trace.Wrap(err)
	}
	return keepAlive, nil
}

// DeleteKubeService removes a kubernetes service.
func (g *GRPCServer) DeleteKubeService(ctx context.Context, req *proto.DeleteKubeServiceRequest) (*empty.Empty, error) {
	auth, err := g.authenticate(ctx)
	if err != nil {
		return nil, trace.Wrap(err)
	}

	err = auth.DeleteKubeService(ctx, req.GetName())
	if err != nil {
		return nil, trace.Wrap(err)
	}

	return &empty.Empty{}, nil
}

// DeleteAllKubeServices removes all kubernetes services.
func (g *GRPCServer) DeleteAllKubeServices(ctx context.Context, req *proto.DeleteAllKubeServicesRequest) (*empty.Empty, error) {
	auth, err := g.authenticate(ctx)
	if err != nil {
		return nil, trace.Wrap(err)
	}

	err = auth.DeleteAllKubeServices(ctx)
	if err != nil {
		return nil, trace.Wrap(err)
	}

	return &empty.Empty{}, nil
}

// downgradeRole tests the client version passed through the GRPC metadata, and
// if the client version is unknown or less than the minimum supported version
// for V5 roles returns a shallow copy of the given role downgraded to V4, If
// the passed in role is already V4, it is returned unmodified.
func downgradeRole(ctx context.Context, role *types.RoleV5) (*types.RoleV5, error) {
	if role.Version == types.V4 {
		// role is already V4, no need to downgrade
		return role, nil
	}

	var clientVersion *semver.Version
	clientVersionString, ok := metadata.ClientVersionFromContext(ctx)
	if ok {
		var err error
		clientVersion, err = semver.NewVersion(clientVersionString)
		if err != nil {
			return nil, trace.BadParameter("unrecognized client version: %s is not a valid semver", clientVersionString)
		}
	}

	if clientVersion == nil || clientVersion.LessThan(*MinSupportedModeratedSessionsVersion) {
		log.Debugf(`Client version "%s" is unknown or less than 9.0.0, converting role to v4`, clientVersionString)
		downgraded, err := services.DowngradeRoleToV4(role)
		if err != nil {
			return nil, trace.Wrap(err)
		}
		return downgraded, nil
	}
	return role, nil
}

// GetRole retrieves a role by name.
func (g *GRPCServer) GetRole(ctx context.Context, req *proto.GetRoleRequest) (*types.RoleV5, error) {
	auth, err := g.authenticate(ctx)
	if err != nil {
		return nil, trace.Wrap(err)
	}
	role, err := auth.ServerWithRoles.GetRole(ctx, req.Name)
	if err != nil {
		return nil, trace.Wrap(err)
	}
	roleV5, ok := role.(*types.RoleV5)
	if !ok {
		return nil, trace.Errorf("encountered unexpected role type")
	}
	downgraded, err := downgradeRole(ctx, roleV5)
	if err != nil {
		return nil, trace.Wrap(err)
	}
	return downgraded, nil
}

// GetRoles retrieves all roles.
func (g *GRPCServer) GetRoles(ctx context.Context, _ *empty.Empty) (*proto.GetRolesResponse, error) {
	auth, err := g.authenticate(ctx)
	if err != nil {
		return nil, trace.Wrap(err)
	}
	roles, err := auth.ServerWithRoles.GetRoles(ctx)
	if err != nil {
		return nil, trace.Wrap(err)
	}
	var rolesV5 []*types.RoleV5
	for _, r := range roles {
		role, ok := r.(*types.RoleV5)
		if !ok {
			return nil, trace.BadParameter("unexpected type %T", r)
		}
		downgraded, err := downgradeRole(ctx, role)
		if err != nil {
			return nil, trace.Wrap(err)
		}
		rolesV5 = append(rolesV5, downgraded)
	}
	return &proto.GetRolesResponse{
		Roles: rolesV5,
	}, nil
}

// UpsertRole upserts a role.
func (g *GRPCServer) UpsertRole(ctx context.Context, role *types.RoleV5) (*empty.Empty, error) {
	auth, err := g.authenticate(ctx)
	if err != nil {
		return nil, trace.Wrap(err)
	}
	if err = services.ValidateRole(role); err != nil {
		return nil, trace.Wrap(err)
	}
	err = auth.ServerWithRoles.UpsertRole(ctx, role)
	if err != nil {
		return nil, trace.Wrap(err)
	}

	g.Debugf("%q role upserted", role.GetName())

	return &empty.Empty{}, nil
}

// DeleteRole deletes a role by name.
func (g *GRPCServer) DeleteRole(ctx context.Context, req *proto.DeleteRoleRequest) (*empty.Empty, error) {
	auth, err := g.authenticate(ctx)
	if err != nil {
		return nil, trace.Wrap(err)
	}
	if err := auth.ServerWithRoles.DeleteRole(ctx, req.Name); err != nil {
		return nil, trace.Wrap(err)
	}

	g.Debugf("%q role deleted", req.GetName())

	return &empty.Empty{}, nil
}

// doMFAPresenceChallenge conducts an MFA presence challenge over a stream
// and updates the users presence for a given session.
//
// This function bypasses the `ServerWithRoles` RBAC layer. This is not
// usually how the GRPC layer accesses the underlying auth server API's but it's done
// here to avoid bloating the ClientI interface with special logic that isn't designed to be touched
// by anyone external to this process. This is not the norm and caution should be taken
// when looking at or modifying this function. This is the same approach taken by other MFA
// related GRPC API endpoints.
func doMFAPresenceChallenge(ctx context.Context, actx *grpcContext, stream proto.AuthService_MaintainSessionPresenceServer, challengeReq *proto.PresenceMFAChallengeRequest) error {
	user := actx.User.GetName()

	const passwordless = false
	authChallenge, err := actx.authServer.mfaAuthChallenge(ctx, user, passwordless)
	if err != nil {
		return trace.Wrap(err)
	}
	if authChallenge.WebauthnChallenge == nil {
		return trace.BadParameter("no MFA devices registered for %q", user)
	}

	if err := stream.Send(authChallenge); err != nil {
		return trace.Wrap(err)
	}

	resp, err := stream.Recv()
	if err != nil {
		return trace.Wrap(err)
	}

	challengeResp := resp.GetChallengeResponse()
	if challengeResp == nil {
		return trace.BadParameter("expected MFAAuthenticateResponse, got %T", challengeResp)
	}

	if _, _, err := actx.authServer.validateMFAAuthResponse(ctx, challengeResp, user, passwordless); err != nil {
		return trace.Wrap(err)
	}

	err = actx.authServer.UpdatePresence(ctx, challengeReq.SessionID, user)
	if err != nil {
		return trace.Wrap(err)
	}

	return nil
}

// MaintainSessionPresence establishes a channel used to continuously verify the presence for a session.
func (g *GRPCServer) MaintainSessionPresence(stream proto.AuthService_MaintainSessionPresenceServer) error {
	ctx := stream.Context()
	actx, err := g.authenticate(ctx)
	if err != nil {
		return trace.Wrap(err)
	}

	for {
		req, err := stream.Recv()
		if err == io.EOF {
			return nil
		}

		if err != nil {
			return trace.Wrap(err)
		}

		challengeReq := req.GetChallengeRequest()
		if challengeReq == nil {
			return trace.BadParameter("expected PresenceMFAChallengeRequest, got %T", req)
		}

		err = doMFAPresenceChallenge(ctx, actx, stream, challengeReq)
		if err != nil {
			return trace.Wrap(err)
		}
	}
}

func (g *GRPCServer) AddMFADevice(stream proto.AuthService_AddMFADeviceServer) error {
	actx, err := g.authenticate(stream.Context())
	if err != nil {
		return trace.Wrap(err)
	}

	// The RPC is streaming both ways and the message sequence is:
	// (-> means client-to-server, <- means server-to-client)
	//
	// 1. -> Init
	// 2. <- ExistingMFAChallenge
	// 3. -> ExistingMFAResponse
	// 4. <- NewMFARegisterChallenge
	// 5. -> NewMFARegisterResponse
	// 6. <- Ack

	// 1. receive client Init
	initReq, err := addMFADeviceInit(actx, stream)
	if err != nil {
		return trace.Wrap(err)
	}

	// 2. send ExistingMFAChallenge
	// 3. receive and validate ExistingMFAResponse
	if err := addMFADeviceAuthChallenge(actx, stream); err != nil {
		return trace.Wrap(err)
	}

	// 4. send MFARegisterChallenge
	// 5. receive and validate MFARegisterResponse
	dev, err := addMFADeviceRegisterChallenge(actx, stream, initReq)
	if err != nil {
		return trace.Wrap(err)
	}

	clusterName, err := actx.GetClusterName()
	if err != nil {
		return trace.Wrap(err)
	}
	if err := g.Emitter.EmitAuditEvent(g.serverContext(), &apievents.MFADeviceAdd{
		Metadata: apievents.Metadata{
			Type:        events.MFADeviceAddEvent,
			Code:        events.MFADeviceAddEventCode,
			ClusterName: clusterName.GetClusterName(),
		},
		UserMetadata:      actx.Identity.GetIdentity().GetUserMetadata(),
		MFADeviceMetadata: mfaDeviceEventMetadata(dev),
	}); err != nil {
		return trace.Wrap(err)
	}

	// 6. send Ack
	if err := stream.Send(&proto.AddMFADeviceResponse{
		Response: &proto.AddMFADeviceResponse_Ack{Ack: &proto.AddMFADeviceResponseAck{Device: dev}},
	}); err != nil {
		return trace.Wrap(err)
	}
	return nil
}

func addMFADeviceInit(gctx *grpcContext, stream proto.AuthService_AddMFADeviceServer) (*proto.AddMFADeviceRequestInit, error) {
	req, err := stream.Recv()
	if err != nil {
		return nil, trace.Wrap(err)
	}
	initReq := req.GetInit()
	if initReq == nil {
		return nil, trace.BadParameter("expected AddMFADeviceRequestInit, got %T", req)
	}
	devs, err := gctx.authServer.Identity.GetMFADevices(stream.Context(), gctx.User.GetName(), false)
	if err != nil {
		return nil, trace.Wrap(err)
	}
	for _, d := range devs {
		if d.Metadata.Name == initReq.DeviceName {
			return nil, trace.AlreadyExists("MFA device named %q already exists", d.Metadata.Name)
		}
	}
	return initReq, nil
}

func addMFADeviceAuthChallenge(gctx *grpcContext, stream proto.AuthService_AddMFADeviceServer) error {
	auth := gctx.authServer
	user := gctx.User.GetName()
	ctx := stream.Context()

	// Note: authChallenge may be empty if this user has no existing MFA devices.
	const passwordless = false
	authChallenge, err := auth.mfaAuthChallenge(ctx, user, passwordless)
	if err != nil {
		return trace.Wrap(err)
	}
	if err := stream.Send(&proto.AddMFADeviceResponse{
		Response: &proto.AddMFADeviceResponse_ExistingMFAChallenge{ExistingMFAChallenge: authChallenge},
	}); err != nil {
		return trace.Wrap(err)
	}

	req, err := stream.Recv()
	if err != nil {
		return trace.Wrap(err)
	}
	authResp := req.GetExistingMFAResponse()
	if authResp == nil {
		return trace.BadParameter("expected MFAAuthenticateResponse, got %T", req)
	}
	// Only validate if there was a challenge.
	if authChallenge.TOTP != nil || authChallenge.WebauthnChallenge != nil {
		if _, _, err := auth.validateMFAAuthResponse(ctx, authResp, user, passwordless); err != nil {
			return trace.Wrap(err)
		}
	}
	return nil
}

func addMFADeviceRegisterChallenge(gctx *grpcContext, stream proto.AuthService_AddMFADeviceServer, initReq *proto.AddMFADeviceRequestInit) (*types.MFADevice, error) {
	auth := gctx.authServer
	user := gctx.User.GetName()
	ctx := stream.Context()

	// Keep Webauthn session data in memory, we can afford that for the streaming
	// RPCs.
	webIdentity := wanlib.WithInMemorySessionData(auth.Identity)

	// Send registration challenge for the requested device type.
	regChallenge := new(proto.MFARegisterChallenge)

	res, err := auth.createRegisterChallenge(ctx, &newRegisterChallengeRequest{
		username:            user,
		deviceType:          initReq.DeviceType,
		deviceUsage:         initReq.DeviceUsage,
		webIdentityOverride: webIdentity,
	})
	if err != nil {
		return nil, trace.Wrap(err)
	}
	regChallenge.Request = res.GetRequest()

	if err := stream.Send(&proto.AddMFADeviceResponse{
		Response: &proto.AddMFADeviceResponse_NewMFARegisterChallenge{NewMFARegisterChallenge: regChallenge},
	}); err != nil {
		return nil, trace.Wrap(err)
	}

	// 5. receive client MFARegisterResponse
	req, err := stream.Recv()
	if err != nil {
		return nil, trace.Wrap(err)
	}
	regResp := req.GetNewMFARegisterResponse()
	if regResp == nil {
		return nil, trace.BadParameter("expected MFARegistrationResponse, got %T", req)
	}

	// Validate MFARegisterResponse and upsert the new device on success.
	dev, err := auth.verifyMFARespAndAddDevice(ctx, &newMFADeviceFields{
		username:            user,
		newDeviceName:       initReq.DeviceName,
		totpSecret:          regChallenge.GetTOTP().GetSecret(),
		webIdentityOverride: webIdentity,
		deviceResp:          regResp,
		deviceUsage:         initReq.DeviceUsage,
	})

	return dev, trace.Wrap(err)
}

func (g *GRPCServer) DeleteMFADevice(stream proto.AuthService_DeleteMFADeviceServer) error {
	ctx := stream.Context()
	actx, err := g.authenticate(ctx)
	if err != nil {
		return trace.Wrap(err)
	}
	auth := actx.authServer
	user := actx.User.GetName()

	// The RPC is streaming both ways and the message sequence is:
	// (-> means client-to-server, <- means server-to-client)
	//
	// 1. -> Init
	// 2. <- MFAChallenge
	// 3. -> MFAResponse
	// 4. <- Ack

	// 1. receive client Init
	req, err := stream.Recv()
	if err != nil {
		return trace.Wrap(err)
	}
	initReq := req.GetInit()
	if initReq == nil {
		return trace.BadParameter("expected DeleteMFADeviceRequestInit, got %T", req)
	}

	// 2. send MFAAuthenticateChallenge
	// 3. receive and validate MFAAuthenticateResponse
	if err := deleteMFADeviceAuthChallenge(actx, stream); err != nil {
		return trace.Wrap(err)
	}

	if err := auth.deleteMFADeviceSafely(ctx, user, initReq.DeviceName); err != nil {
		return trace.Wrap(err)
	}

	// 4. send Ack
	return trace.Wrap(stream.Send(&proto.DeleteMFADeviceResponse{
		Response: &proto.DeleteMFADeviceResponse_Ack{Ack: &proto.DeleteMFADeviceResponseAck{}},
	}))
}

func deleteMFADeviceAuthChallenge(gctx *grpcContext, stream proto.AuthService_DeleteMFADeviceServer) error {
	ctx := stream.Context()
	auth := gctx.authServer
	user := gctx.User.GetName()

	const passwordless = false
	authChallenge, err := auth.mfaAuthChallenge(ctx, user, passwordless)
	if err != nil {
		return trace.Wrap(err)
	}
	if err := stream.Send(&proto.DeleteMFADeviceResponse{
		Response: &proto.DeleteMFADeviceResponse_MFAChallenge{MFAChallenge: authChallenge},
	}); err != nil {
		return trace.Wrap(err)
	}

	// 3. receive client MFAAuthenticateResponse
	req, err := stream.Recv()
	if err != nil {
		return trace.Wrap(err)
	}
	authResp := req.GetMFAResponse()
	if authResp == nil {
		return trace.BadParameter("expected MFAAuthenticateResponse, got %T", req)
	}
	if _, _, err := auth.validateMFAAuthResponse(ctx, authResp, user, passwordless); err != nil {
		return trace.Wrap(err)
	}
	return nil
}

func mfaDeviceEventMetadata(d *types.MFADevice) apievents.MFADeviceMetadata {
	return apievents.MFADeviceMetadata{
		DeviceName: d.Metadata.Name,
		DeviceID:   d.Id,
		DeviceType: d.MFAType(),
	}
}

// AddMFADeviceSync is implemented by AuthService.AddMFADeviceSync.
func (g *GRPCServer) AddMFADeviceSync(ctx context.Context, req *proto.AddMFADeviceSyncRequest) (*proto.AddMFADeviceSyncResponse, error) {
	actx, err := g.authenticate(ctx)
	if err != nil {
		return nil, trace.Wrap(err)
	}

	res, err := actx.ServerWithRoles.AddMFADeviceSync(ctx, req)
	return res, trace.Wrap(err)
}

// DeleteMFADeviceSync is implemented by AuthService.DeleteMFADeviceSync.
func (g *GRPCServer) DeleteMFADeviceSync(ctx context.Context, req *proto.DeleteMFADeviceSyncRequest) (*empty.Empty, error) {
	actx, err := g.authenticate(ctx)
	if err != nil {
		return nil, trace.Wrap(err)
	}

	if err := actx.ServerWithRoles.DeleteMFADeviceSync(ctx, req); err != nil {
		return nil, trace.Wrap(err)
	}

	return &empty.Empty{}, nil
}

func (g *GRPCServer) GetMFADevices(ctx context.Context, req *proto.GetMFADevicesRequest) (*proto.GetMFADevicesResponse, error) {
	actx, err := g.authenticate(ctx)
	if err != nil {
		return nil, trace.Wrap(err)
	}

	devs, err := actx.ServerWithRoles.GetMFADevices(ctx, req)
	return devs, trace.Wrap(err)
}

func (g *GRPCServer) GenerateUserSingleUseCerts(stream proto.AuthService_GenerateUserSingleUseCertsServer) error {
	ctx := stream.Context()
	actx, err := g.authenticate(ctx)
	if err != nil {
		return trace.Wrap(err)
	}

	// The RPC is streaming both ways and the message sequence is:
	// (-> means client-to-server, <- means server-to-client)
	//
	// 1. -> Init
	// 2. <- MFAChallenge
	// 3. -> MFAResponse
	// 4. <- Certs

	// 1. receive client Init
	req, err := stream.Recv()
	if err != nil {
		return trace.Wrap(err)
	}
	initReq := req.GetInit()
	if initReq == nil {
		return trace.BadParameter("expected UserCertsRequest, got %T", req.Request)
	}
	if err := validateUserSingleUseCertRequest(ctx, actx, initReq); err != nil {
		g.Entry.Debugf("Validation of single-use cert request failed: %v", err)
		return trace.Wrap(err)
	}

	// 2. send MFAChallenge
	// 3. receive and validate MFAResponse
	mfaDev, err := userSingleUseCertsAuthChallenge(actx, stream)
	if err != nil {
		g.Entry.Debugf("Failed to perform single-use cert challenge: %v", err)
		return trace.Wrap(err)
	}

	// Generate the cert.
	respCert, err := userSingleUseCertsGenerate(ctx, actx, *initReq, mfaDev)
	if err != nil {
		g.Entry.Warningf("Failed to generate single-use cert: %v", err)
		return trace.Wrap(err)
	}

	// 4. send Certs
	if err := stream.Send(&proto.UserSingleUseCertsResponse{
		Response: &proto.UserSingleUseCertsResponse_Cert{Cert: respCert},
	}); err != nil {
		return trace.Wrap(err)
	}
	return nil
}

// validateUserSingleUseCertRequest validates the request for a single-use user
// cert.
func validateUserSingleUseCertRequest(ctx context.Context, actx *grpcContext, req *proto.UserCertsRequest) error {
	if err := actx.currentUserAction(req.Username); err != nil {
		return trace.Wrap(err)
	}

	switch req.Usage {
	case proto.UserCertsRequest_SSH:
		if req.NodeName == "" {
			return trace.BadParameter("missing NodeName field in a ssh-only UserCertsRequest")
		}
	case proto.UserCertsRequest_Kubernetes:
		if req.KubernetesCluster == "" {
			return trace.BadParameter("missing KubernetesCluster field in a kubernetes-only UserCertsRequest")
		}
	case proto.UserCertsRequest_Database:
		if req.RouteToDatabase.ServiceName == "" {
			return trace.BadParameter("missing ServiceName field in a database-only UserCertsRequest")
		}
	case proto.UserCertsRequest_All:
		return trace.BadParameter("must specify a concrete Usage in UserCertsRequest, one of SSH, Kubernetes or Database")
	case proto.UserCertsRequest_WindowsDesktop:
		if req.RouteToWindowsDesktop.WindowsDesktop == "" {
			return trace.BadParameter("missing WindowsDesktop field in a windows-desktop-only UserCertsRequest")
		}
	default:
		return trace.BadParameter("unknown certificate Usage %q", req.Usage)
	}

	maxExpiry := actx.authServer.GetClock().Now().Add(teleport.UserSingleUseCertTTL)
	if req.Expires.After(maxExpiry) {
		req.Expires = maxExpiry
	}
	return nil
}

func userSingleUseCertsAuthChallenge(gctx *grpcContext, stream proto.AuthService_GenerateUserSingleUseCertsServer) (*types.MFADevice, error) {
	ctx := stream.Context()
	auth := gctx.authServer
	user := gctx.User.GetName()

	const passwordless = false
	challenge, err := auth.mfaAuthChallenge(ctx, user, passwordless)
	if err != nil {
		return nil, trace.Wrap(err)
	}
	if challenge.TOTP == nil && challenge.WebauthnChallenge == nil {
		return nil, trace.AccessDenied("MFA is required to access this resource but user has no MFA devices; use 'tsh mfa add' to register MFA devices")
	}
	if err := stream.Send(&proto.UserSingleUseCertsResponse{
		Response: &proto.UserSingleUseCertsResponse_MFAChallenge{MFAChallenge: challenge},
	}); err != nil {
		return nil, trace.Wrap(err)
	}

	req, err := stream.Recv()
	if err != nil {
		return nil, trace.Wrap(err)
	}
	authResp := req.GetMFAResponse()
	if authResp == nil {
		return nil, trace.BadParameter("expected MFAAuthenticateResponse, got %T", req.Request)
	}
	mfaDev, _, err := auth.validateMFAAuthResponse(ctx, authResp, user, passwordless)
	if err != nil {
		return nil, trace.Wrap(err)
	}
	return mfaDev, nil
}

func userSingleUseCertsGenerate(ctx context.Context, actx *grpcContext, req proto.UserCertsRequest, mfaDev *types.MFADevice) (*proto.SingleUseUserCert, error) {
	// Get the client IP.
	clientPeer, ok := peer.FromContext(ctx)
	if !ok {
		return nil, trace.BadParameter("no peer info in gRPC stream, can't get client IP")
	}
	clientIP, _, err := net.SplitHostPort(clientPeer.Addr.String())
	if err != nil {
		return nil, trace.BadParameter("can't parse client IP from peer info: %v", err)
	}

	// Generate the cert.
	certs, err := actx.generateUserCerts(ctx, req, certRequestMFAVerified(mfaDev.Id), certRequestClientIP(clientIP))
	if err != nil {
		return nil, trace.Wrap(err)
	}
	resp := new(proto.SingleUseUserCert)
	switch req.Usage {
	case proto.UserCertsRequest_SSH:
		resp.Cert = &proto.SingleUseUserCert_SSH{SSH: certs.SSH}
	case proto.UserCertsRequest_Kubernetes, proto.UserCertsRequest_Database, proto.UserCertsRequest_WindowsDesktop:
		resp.Cert = &proto.SingleUseUserCert_TLS{TLS: certs.TLS}
	default:
		return nil, trace.BadParameter("unknown certificate usage %q", req.Usage)
	}
	return resp, nil
}

func (g *GRPCServer) IsMFARequired(ctx context.Context, req *proto.IsMFARequiredRequest) (*proto.IsMFARequiredResponse, error) {
	actx, err := g.authenticate(ctx)
	if err != nil {
		return nil, trace.Wrap(err)
	}
	resp, err := actx.IsMFARequired(ctx, req)
	if err != nil {
		return nil, trace.Wrap(err)
	}
	return resp, nil
}

// GetOIDCConnector retrieves an OIDC connector by name.
func (g *GRPCServer) GetOIDCConnector(ctx context.Context, req *types.ResourceWithSecretsRequest) (*types.OIDCConnectorV3, error) {
	auth, err := g.authenticate(ctx)
	if err != nil {
		return nil, trace.Wrap(err)
	}
	oc, err := auth.ServerWithRoles.GetOIDCConnector(ctx, req.Name, req.WithSecrets)
	if err != nil {
		return nil, trace.Wrap(err)
	}
	connector, ok := oc.(*types.OIDCConnectorV3)
	if !ok {
		return nil, trace.Errorf("encountered unexpected OIDC connector type %T", oc)
	}
	return connector, nil
}

// GetOIDCConnectors retrieves all OIDC connectors.
func (g *GRPCServer) GetOIDCConnectors(ctx context.Context, req *types.ResourcesWithSecretsRequest) (*types.OIDCConnectorV3List, error) {
	auth, err := g.authenticate(ctx)
	if err != nil {
		return nil, trace.Wrap(err)
	}
	ocs, err := auth.ServerWithRoles.GetOIDCConnectors(ctx, req.WithSecrets)
	if err != nil {
		return nil, trace.Wrap(err)
	}
	connectors := make([]*types.OIDCConnectorV3, len(ocs))
	for i, oc := range ocs {
		var ok bool
		if connectors[i], ok = oc.(*types.OIDCConnectorV3); !ok {
			return nil, trace.Errorf("encountered unexpected OIDC connector type %T", oc)
		}
	}
	return &types.OIDCConnectorV3List{
		OIDCConnectors: connectors,
	}, nil
}

// UpsertOIDCConnector upserts an OIDC connector.
func (g *GRPCServer) UpsertOIDCConnector(ctx context.Context, oidcConnector *types.OIDCConnectorV3) (*empty.Empty, error) {
	auth, err := g.authenticate(ctx)
	if err != nil {
		return nil, trace.Wrap(err)
	}
	if err = auth.ServerWithRoles.UpsertOIDCConnector(ctx, oidcConnector); err != nil {
		return nil, trace.Wrap(err)
	}
	return &empty.Empty{}, nil
}

// DeleteOIDCConnector deletes an OIDC connector by name.
func (g *GRPCServer) DeleteOIDCConnector(ctx context.Context, req *types.ResourceRequest) (*empty.Empty, error) {
	auth, err := g.authenticate(ctx)
	if err != nil {
		return nil, trace.Wrap(err)
	}
	if err := auth.ServerWithRoles.DeleteOIDCConnector(ctx, req.Name); err != nil {
		return nil, trace.Wrap(err)
	}
	return &empty.Empty{}, nil
}

// CreateOIDCAuthRequest creates OIDCAuthRequest
func (g *GRPCServer) CreateOIDCAuthRequest(ctx context.Context, req *types.OIDCAuthRequest) (*types.OIDCAuthRequest, error) {
	auth, err := g.authenticate(ctx)
	if err != nil {
		return nil, trace.Wrap(err)
	}
	response, err := auth.CreateOIDCAuthRequest(ctx, *req)
	if err != nil {
		return nil, trace.Wrap(err)
	}
	return response, nil
}

// GetOIDCAuthRequest gets OIDC AuthnRequest
func (g *GRPCServer) GetOIDCAuthRequest(ctx context.Context, req *proto.GetOIDCAuthRequestRequest) (*types.OIDCAuthRequest, error) {
	auth, err := g.authenticate(ctx)
	if err != nil {
		return nil, trace.Wrap(err)
	}
	request, err := auth.ServerWithRoles.GetOIDCAuthRequest(ctx, req.StateToken)
	if err != nil {
		return nil, trace.Wrap(err)
	}
	return request, nil
}

// GetSAMLConnector retrieves a SAML connector by name.
func (g *GRPCServer) GetSAMLConnector(ctx context.Context, req *types.ResourceWithSecretsRequest) (*types.SAMLConnectorV2, error) {
	auth, err := g.authenticate(ctx)
	if err != nil {
		return nil, trace.Wrap(err)
	}
	sc, err := auth.ServerWithRoles.GetSAMLConnector(ctx, req.Name, req.WithSecrets)
	if err != nil {
		return nil, trace.Wrap(err)
	}
	samlConnectorV2, ok := sc.(*types.SAMLConnectorV2)
	if !ok {
		return nil, trace.Errorf("encountered unexpected SAML connector type: %T", sc)
	}
	return samlConnectorV2, nil
}

// GetSAMLConnectors retrieves all SAML connectors.
func (g *GRPCServer) GetSAMLConnectors(ctx context.Context, req *types.ResourcesWithSecretsRequest) (*types.SAMLConnectorV2List, error) {
	auth, err := g.authenticate(ctx)
	if err != nil {
		return nil, trace.Wrap(err)
	}
	scs, err := auth.ServerWithRoles.GetSAMLConnectors(ctx, req.WithSecrets)
	if err != nil {
		return nil, trace.Wrap(err)
	}
	samlConnectorsV2 := make([]*types.SAMLConnectorV2, len(scs))
	for i, sc := range scs {
		var ok bool
		if samlConnectorsV2[i], ok = sc.(*types.SAMLConnectorV2); !ok {
			return nil, trace.Errorf("encountered unexpected SAML connector type: %T", sc)
		}
	}
	return &types.SAMLConnectorV2List{
		SAMLConnectors: samlConnectorsV2,
	}, nil
}

// UpsertSAMLConnector upserts a SAML connector.
func (g *GRPCServer) UpsertSAMLConnector(ctx context.Context, samlConnector *types.SAMLConnectorV2) (*empty.Empty, error) {
	auth, err := g.authenticate(ctx)
	if err != nil {
		return nil, trace.Wrap(err)
	}
	if err = services.ValidateSAMLConnector(samlConnector); err != nil {
		return nil, trace.Wrap(err)
	}
	if err = auth.ServerWithRoles.UpsertSAMLConnector(ctx, samlConnector); err != nil {
		return nil, trace.Wrap(err)
	}
	return &empty.Empty{}, nil
}

// DeleteSAMLConnector deletes a SAML connector by name.
func (g *GRPCServer) DeleteSAMLConnector(ctx context.Context, req *types.ResourceRequest) (*empty.Empty, error) {
	auth, err := g.authenticate(ctx)
	if err != nil {
		return nil, trace.Wrap(err)
	}
	if err := auth.ServerWithRoles.DeleteSAMLConnector(ctx, req.Name); err != nil {
		return nil, trace.Wrap(err)
	}
	return &empty.Empty{}, nil
}

// CreateSAMLAuthRequest creates SAMLAuthRequest.
func (g *GRPCServer) CreateSAMLAuthRequest(ctx context.Context, req *types.SAMLAuthRequest) (*types.SAMLAuthRequest, error) {
	auth, err := g.authenticate(ctx)
	if err != nil {
		return nil, trace.Wrap(err)
	}
	response, err := auth.CreateSAMLAuthRequest(ctx, *req)
	if err != nil {
		return nil, trace.Wrap(err)
	}
	return response, nil
}

// GetSAMLAuthRequest gets a SAMLAuthRequest by id.
func (g *GRPCServer) GetSAMLAuthRequest(ctx context.Context, req *proto.GetSAMLAuthRequestRequest) (*types.SAMLAuthRequest, error) {
	auth, err := g.authenticate(ctx)
	if err != nil {
		return nil, trace.Wrap(err)
	}
	request, err := auth.GetSAMLAuthRequest(ctx, req.ID)
	if err != nil {
		return nil, trace.Wrap(err)
	}
	return request, nil
}

// GetGithubConnector retrieves a Github connector by name.
func (g *GRPCServer) GetGithubConnector(ctx context.Context, req *types.ResourceWithSecretsRequest) (*types.GithubConnectorV3, error) {
	auth, err := g.authenticate(ctx)
	if err != nil {
		return nil, trace.Wrap(err)
	}
	gc, err := auth.ServerWithRoles.GetGithubConnector(ctx, req.Name, req.WithSecrets)
	if err != nil {
		return nil, trace.Wrap(err)
	}
	githubConnectorV3, ok := gc.(*types.GithubConnectorV3)
	if !ok {
		return nil, trace.Errorf("encountered unexpected Github connector type: %T", gc)
	}
	return githubConnectorV3, nil
}

// GetGithubConnectors retrieves all Github connectors.
func (g *GRPCServer) GetGithubConnectors(ctx context.Context, req *types.ResourcesWithSecretsRequest) (*types.GithubConnectorV3List, error) {
	auth, err := g.authenticate(ctx)
	if err != nil {
		return nil, trace.Wrap(err)
	}
	gcs, err := auth.ServerWithRoles.GetGithubConnectors(ctx, req.WithSecrets)
	if err != nil {
		return nil, trace.Wrap(err)
	}
	githubConnectorsV3 := make([]*types.GithubConnectorV3, len(gcs))
	for i, gc := range gcs {
		var ok bool
		if githubConnectorsV3[i], ok = gc.(*types.GithubConnectorV3); !ok {
			return nil, trace.Errorf("encountered unexpected Github connector type: %T", gc)
		}
	}
	return &types.GithubConnectorV3List{
		GithubConnectors: githubConnectorsV3,
	}, nil
}

// UpsertGithubConnector upserts a Github connector.
func (g *GRPCServer) UpsertGithubConnector(ctx context.Context, GithubConnector *types.GithubConnectorV3) (*empty.Empty, error) {
	auth, err := g.authenticate(ctx)
	if err != nil {
		return nil, trace.Wrap(err)
	}
	if err = auth.ServerWithRoles.UpsertGithubConnector(ctx, GithubConnector); err != nil {
		return nil, trace.Wrap(err)
	}
	return &empty.Empty{}, nil
}

// DeleteGithubConnector deletes a Github connector by name.
func (g *GRPCServer) DeleteGithubConnector(ctx context.Context, req *types.ResourceRequest) (*empty.Empty, error) {
	auth, err := g.authenticate(ctx)
	if err != nil {
		return nil, trace.Wrap(err)
	}
	if err := auth.ServerWithRoles.DeleteGithubConnector(ctx, req.Name); err != nil {
		return nil, trace.Wrap(err)
	}
	return &empty.Empty{}, nil
}

// CreateGithubAuthRequest creates GithubAuthRequest.
func (g *GRPCServer) CreateGithubAuthRequest(ctx context.Context, req *types.GithubAuthRequest) (*types.GithubAuthRequest, error) {
	auth, err := g.authenticate(ctx)
	if err != nil {
		return nil, trace.Wrap(err)
	}
	response, err := auth.CreateGithubAuthRequest(ctx, *req)
	if err != nil {
		return nil, trace.Wrap(err)
	}
	return response, nil
}

// GetGithubAuthRequest gets a GithubAuthRequest by id.
func (g *GRPCServer) GetGithubAuthRequest(ctx context.Context, req *proto.GetGithubAuthRequestRequest) (*types.GithubAuthRequest, error) {
	auth, err := g.authenticate(ctx)
	if err != nil {
		return nil, trace.Wrap(err)
	}
	request, err := auth.GetGithubAuthRequest(ctx, req.StateToken)
	if err != nil {
		return nil, trace.Wrap(err)
	}
	return request, nil
}

// GetSSODiagnosticInfo gets a SSO diagnostic info for a specific SSO auth request.
func (g *GRPCServer) GetSSODiagnosticInfo(ctx context.Context, req *proto.GetSSODiagnosticInfoRequest) (*types.SSODiagnosticInfo, error) {
	auth, err := g.authenticate(ctx)
	if err != nil {
		return nil, trace.Wrap(err)
	}
	info, err := auth.GetSSODiagnosticInfo(ctx, req.AuthRequestKind, req.AuthRequestID)
	if err != nil {
		return nil, trace.Wrap(err)
	}
	return info, nil
}

// GetTrustedCluster retrieves a Trusted Cluster by name.
func (g *GRPCServer) GetTrustedCluster(ctx context.Context, req *types.ResourceRequest) (*types.TrustedClusterV2, error) {
	auth, err := g.authenticate(ctx)
	if err != nil {
		return nil, trace.Wrap(err)
	}
	tc, err := auth.ServerWithRoles.GetTrustedCluster(ctx, req.Name)
	if err != nil {
		return nil, trace.Wrap(err)
	}
	trustedClusterV2, ok := tc.(*types.TrustedClusterV2)
	if !ok {
		return nil, trace.Errorf("encountered unexpected Trusted Cluster type %T", tc)
	}
	return trustedClusterV2, nil
}

// GetTrustedClusters retrieves all Trusted Clusters.
func (g *GRPCServer) GetTrustedClusters(ctx context.Context, _ *empty.Empty) (*types.TrustedClusterV2List, error) {
	auth, err := g.authenticate(ctx)
	if err != nil {
		return nil, trace.Wrap(err)
	}
	tcs, err := auth.ServerWithRoles.GetTrustedClusters(ctx)
	if err != nil {
		return nil, trace.Wrap(err)
	}
	trustedClustersV2 := make([]*types.TrustedClusterV2, len(tcs))
	for i, tc := range tcs {
		var ok bool
		if trustedClustersV2[i], ok = tc.(*types.TrustedClusterV2); !ok {
			return nil, trace.Errorf("encountered unexpected Trusted Cluster type: %T", tc)
		}
	}
	return &types.TrustedClusterV2List{
		TrustedClusters: trustedClustersV2,
	}, nil
}

// UpsertTrustedCluster upserts a Trusted Cluster.
func (g *GRPCServer) UpsertTrustedCluster(ctx context.Context, cluster *types.TrustedClusterV2) (*types.TrustedClusterV2, error) {
	auth, err := g.authenticate(ctx)
	if err != nil {
		return nil, trace.Wrap(err)
	}
	if err = services.ValidateTrustedCluster(cluster); err != nil {
		return nil, trace.Wrap(err)
	}
	tc, err := auth.ServerWithRoles.UpsertTrustedCluster(ctx, cluster)
	if err != nil {
		return nil, trace.Wrap(err)
	}

	trustedClusterV2, ok := tc.(*types.TrustedClusterV2)
	if !ok {
		return nil, trace.Errorf("encountered unexpected Trusted Cluster type: %T", tc)
	}
	return trustedClusterV2, nil
}

// DeleteTrustedCluster deletes a Trusted Cluster by name.
func (g *GRPCServer) DeleteTrustedCluster(ctx context.Context, req *types.ResourceRequest) (*empty.Empty, error) {
	auth, err := g.authenticate(ctx)
	if err != nil {
		return nil, trace.Wrap(err)
	}
	if err := auth.ServerWithRoles.DeleteTrustedCluster(ctx, req.Name); err != nil {
		return nil, trace.Wrap(err)
	}
	return &empty.Empty{}, nil
}

// GetToken retrieves a token by name.
func (g *GRPCServer) GetToken(ctx context.Context, req *types.ResourceRequest) (*types.ProvisionTokenV2, error) {
	auth, err := g.authenticate(ctx)
	if err != nil {
		return nil, trace.Wrap(err)
	}
	t, err := auth.ServerWithRoles.GetToken(ctx, req.Name)
	if err != nil {
		return nil, trace.Wrap(err)
	}
	provisionTokenV2, ok := t.(*types.ProvisionTokenV2)
	if !ok {
		return nil, trace.Errorf("encountered unexpected token type: %T", t)
	}
	return provisionTokenV2, nil
}

// GetTokens retrieves all tokens.
func (g *GRPCServer) GetTokens(ctx context.Context, _ *empty.Empty) (*types.ProvisionTokenV2List, error) {
	auth, err := g.authenticate(ctx)
	if err != nil {
		return nil, trace.Wrap(err)
	}
	ts, err := auth.ServerWithRoles.GetTokens(ctx)
	if err != nil {
		return nil, trace.Wrap(err)
	}
	provisionTokensV2 := make([]*types.ProvisionTokenV2, len(ts))
	for i, t := range ts {
		var ok bool
		if provisionTokensV2[i], ok = t.(*types.ProvisionTokenV2); !ok {
			return nil, trace.Errorf("encountered unexpected token type: %T", t)
		}
	}
	return &types.ProvisionTokenV2List{
		ProvisionTokens: provisionTokensV2,
	}, nil
}

// UpsertToken upserts a token.
func (g *GRPCServer) UpsertToken(ctx context.Context, token *types.ProvisionTokenV2) (*empty.Empty, error) {
	auth, err := g.authenticate(ctx)
	if err != nil {
		return nil, trace.Wrap(err)
	}
	if err = auth.ServerWithRoles.UpsertToken(ctx, token); err != nil {
		return nil, trace.Wrap(err)
	}
	return &empty.Empty{}, nil
}

// GenerateToken generates a new auth token.
func (g *GRPCServer) GenerateToken(ctx context.Context, req *proto.GenerateTokenRequest) (*proto.GenerateTokenResponse, error) {
	auth, err := g.authenticate(ctx)
	if err != nil {
		return nil, trace.Wrap(err)
	}

	token, err := auth.ServerWithRoles.GenerateToken(ctx, req)
	if err != nil {
		return nil, trace.Wrap(err)
	}

	return &proto.GenerateTokenResponse{Token: token}, nil
}

// DeleteToken deletes a token by name.
func (g *GRPCServer) DeleteToken(ctx context.Context, req *types.ResourceRequest) (*empty.Empty, error) {
	auth, err := g.authenticate(ctx)
	if err != nil {
		return nil, trace.Wrap(err)
	}
	if err := auth.ServerWithRoles.DeleteToken(ctx, req.Name); err != nil {
		return nil, trace.Wrap(err)
	}
	return &empty.Empty{}, nil
}

// GetNode retrieves a node by name and namespace.
func (g *GRPCServer) GetNode(ctx context.Context, req *types.ResourceInNamespaceRequest) (*types.ServerV2, error) {
	if req.Namespace == "" {
		return nil, trace.BadParameter("missing parameter namespace")
	}
	if req.Name == "" {
		return nil, trace.BadParameter("missing parameter name")
	}
	auth, err := g.authenticate(ctx)
	if err != nil {
		return nil, trace.Wrap(err)
	}
	node, err := auth.ServerWithRoles.GetNode(ctx, req.Namespace, req.Name)
	if err != nil {
		return nil, trace.Wrap(err)
	}
	serverV2, ok := node.(*types.ServerV2)
	if !ok {
		return nil, trace.Errorf("encountered unexpected node type: %T", node)
	}
	return serverV2, nil
}

// UpsertNode upserts a node.
func (g *GRPCServer) UpsertNode(ctx context.Context, node *types.ServerV2) (*types.KeepAlive, error) {
	auth, err := g.authenticate(ctx)
	if err != nil {
		return nil, trace.Wrap(err)
	}

	// Extract peer (remote host) from context and if the node sent 0.0.0.0 as
	// its address (meaning it did not set an advertise address) update it with
	// the address of the peer.
	p, ok := peer.FromContext(ctx)
	if !ok {
		return nil, trace.BadParameter("unable to find peer")
	}
	node.SetAddr(utils.ReplaceLocalhost(node.GetAddr(), p.Addr.String()))

	keepAlive, err := auth.ServerWithRoles.UpsertNode(ctx, node)
	if err != nil {
		return nil, trace.Wrap(err)
	}
	return keepAlive, nil
}

// DeleteNode deletes a node by name.
func (g *GRPCServer) DeleteNode(ctx context.Context, req *types.ResourceInNamespaceRequest) (*empty.Empty, error) {
	auth, err := g.authenticate(ctx)
	if err != nil {
		return nil, trace.Wrap(err)
	}
	if err = auth.ServerWithRoles.DeleteNode(ctx, req.Namespace, req.Name); err != nil {
		return nil, trace.Wrap(err)
	}
	return &empty.Empty{}, nil
}

// DeleteAllNodes deletes all nodes in a given namespace.
func (g *GRPCServer) DeleteAllNodes(ctx context.Context, req *types.ResourcesInNamespaceRequest) (*empty.Empty, error) {
	auth, err := g.authenticate(ctx)
	if err != nil {
		return nil, trace.Wrap(err)
	}
	if err = auth.ServerWithRoles.DeleteAllNodes(ctx, req.Namespace); err != nil {
		return nil, trace.Wrap(err)
	}
	return &empty.Empty{}, nil
}

// GetClusterAuditConfig gets cluster audit configuration.
func (g *GRPCServer) GetClusterAuditConfig(ctx context.Context, _ *empty.Empty) (*types.ClusterAuditConfigV2, error) {
	auth, err := g.authenticate(ctx)
	if err != nil {
		return nil, trace.Wrap(err)
	}
	auditConfig, err := auth.ServerWithRoles.GetClusterAuditConfig(ctx)
	if err != nil {
		return nil, trace.Wrap(err)
	}
	auditConfigV2, ok := auditConfig.(*types.ClusterAuditConfigV2)
	if !ok {
		return nil, trace.BadParameter("unexpected type %T", auditConfig)
	}
	return auditConfigV2, nil
}

// GetClusterNetworkingConfig gets cluster networking configuration.
func (g *GRPCServer) GetClusterNetworkingConfig(ctx context.Context, _ *empty.Empty) (*types.ClusterNetworkingConfigV2, error) {
	auth, err := g.authenticate(ctx)
	if err != nil {
		return nil, trace.Wrap(err)
	}
	netConfig, err := auth.ServerWithRoles.GetClusterNetworkingConfig(ctx)
	if err != nil {
		return nil, trace.Wrap(err)
	}
	netConfigV2, ok := netConfig.(*types.ClusterNetworkingConfigV2)
	if !ok {
		return nil, trace.BadParameter("unexpected type %T", netConfig)
	}
	return netConfigV2, nil
}

// SetClusterNetworkingConfig sets cluster networking configuration.
func (g *GRPCServer) SetClusterNetworkingConfig(ctx context.Context, netConfig *types.ClusterNetworkingConfigV2) (*empty.Empty, error) {
	auth, err := g.authenticate(ctx)
	if err != nil {
		return nil, trace.Wrap(err)
	}
	netConfig.SetOrigin(types.OriginDynamic)
	if err = auth.ServerWithRoles.SetClusterNetworkingConfig(ctx, netConfig); err != nil {
		return nil, trace.Wrap(err)
	}
	return &empty.Empty{}, nil
}

// ResetClusterNetworkingConfig resets cluster networking configuration to defaults.
func (g *GRPCServer) ResetClusterNetworkingConfig(ctx context.Context, _ *empty.Empty) (*empty.Empty, error) {
	auth, err := g.authenticate(ctx)
	if err != nil {
		return nil, trace.Wrap(err)
	}
	if err = auth.ServerWithRoles.ResetClusterNetworkingConfig(ctx); err != nil {
		return nil, trace.Wrap(err)
	}
	return &empty.Empty{}, nil
}

// GetSessionRecordingConfig gets session recording configuration.
func (g *GRPCServer) GetSessionRecordingConfig(ctx context.Context, _ *empty.Empty) (*types.SessionRecordingConfigV2, error) {
	auth, err := g.authenticate(ctx)
	if err != nil {
		return nil, trace.Wrap(err)
	}
	recConfig, err := auth.ServerWithRoles.GetSessionRecordingConfig(ctx)
	if err != nil {
		return nil, trace.Wrap(err)
	}
	recConfigV2, ok := recConfig.(*types.SessionRecordingConfigV2)
	if !ok {
		return nil, trace.BadParameter("unexpected type %T", recConfig)
	}
	return recConfigV2, nil
}

// SetSessionRecordingConfig sets session recording configuration.
func (g *GRPCServer) SetSessionRecordingConfig(ctx context.Context, recConfig *types.SessionRecordingConfigV2) (*empty.Empty, error) {
	auth, err := g.authenticate(ctx)
	if err != nil {
		return nil, trace.Wrap(err)
	}
	recConfig.SetOrigin(types.OriginDynamic)
	if err = auth.ServerWithRoles.SetSessionRecordingConfig(ctx, recConfig); err != nil {
		return nil, trace.Wrap(err)
	}
	return &empty.Empty{}, nil
}

// ResetSessionRecordingConfig resets session recording configuration to defaults.
func (g *GRPCServer) ResetSessionRecordingConfig(ctx context.Context, _ *empty.Empty) (*empty.Empty, error) {
	auth, err := g.authenticate(ctx)
	if err != nil {
		return nil, trace.Wrap(err)
	}
	if err = auth.ServerWithRoles.ResetSessionRecordingConfig(ctx); err != nil {
		return nil, trace.Wrap(err)
	}
	return &empty.Empty{}, nil
}

// GetAuthPreference gets cluster auth preference.
func (g *GRPCServer) GetAuthPreference(ctx context.Context, _ *empty.Empty) (*types.AuthPreferenceV2, error) {
	auth, err := g.authenticate(ctx)
	if err != nil {
		return nil, trace.Wrap(err)
	}
	authPref, err := auth.ServerWithRoles.GetAuthPreference(ctx)
	if err != nil {
		return nil, trace.Wrap(err)
	}
	authPrefV2, ok := authPref.(*types.AuthPreferenceV2)
	if !ok {
		return nil, trace.Wrap(trace.BadParameter("unexpected type %T", authPref))
	}
	return authPrefV2, nil
}

// SetAuthPreference sets cluster auth preference.
func (g *GRPCServer) SetAuthPreference(ctx context.Context, authPref *types.AuthPreferenceV2) (*empty.Empty, error) {
	auth, err := g.authenticate(ctx)
	if err != nil {
		return nil, trace.Wrap(err)
	}
	authPref.SetOrigin(types.OriginDynamic)
	if err = auth.ServerWithRoles.SetAuthPreference(ctx, authPref); err != nil {
		return nil, trace.Wrap(err)
	}
	return &empty.Empty{}, nil
}

// ResetAuthPreference resets cluster auth preference to defaults.
func (g *GRPCServer) ResetAuthPreference(ctx context.Context, _ *empty.Empty) (*empty.Empty, error) {
	auth, err := g.authenticate(ctx)
	if err != nil {
		return nil, trace.Wrap(err)
	}
	if err = auth.ServerWithRoles.ResetAuthPreference(ctx); err != nil {
		return nil, trace.Wrap(err)
	}
	return &empty.Empty{}, nil
}

// StreamSessionEvents streams all events from a given session recording. An error is returned on the first
// channel if one is encountered. Otherwise the event channel is closed when the stream ends.
// The event channel is not closed on error to prevent race conditions in downstream select statements.
func (g *GRPCServer) StreamSessionEvents(req *proto.StreamSessionEventsRequest, stream proto.AuthService_StreamSessionEventsServer) error {
	auth, err := g.authenticate(stream.Context())
	if err != nil {
		return trace.Wrap(err)
	}

	c, e := auth.ServerWithRoles.StreamSessionEvents(stream.Context(), session.ID(req.SessionID), int64(req.StartIndex))

	for {
		select {
		case event, more := <-c:
			if !more {
				return nil
			}

			oneOf, err := apievents.ToOneOf(event)
			if err != nil {
				return trail.ToGRPC(trace.Wrap(err))
			}

			if err := stream.Send(oneOf); err != nil {
				return trail.ToGRPC(trace.Wrap(err))
			}
		case err := <-e:
			return trail.ToGRPC(trace.Wrap(err))
		}
	}
}

// GetNetworkRestrictions retrieves all the network restrictions (allow/deny lists).
func (g *GRPCServer) GetNetworkRestrictions(ctx context.Context, _ *empty.Empty) (*types.NetworkRestrictionsV4, error) {
	auth, err := g.authenticate(ctx)
	if err != nil {
		return nil, trail.ToGRPC(err)
	}
	nr, err := auth.ServerWithRoles.GetNetworkRestrictions(ctx)
	if err != nil {
		return nil, trail.ToGRPC(err)
	}
	restrictionsV4, ok := nr.(*types.NetworkRestrictionsV4)
	if !ok {
		return nil, trace.Wrap(trace.BadParameter("unexpected type %T", nr))
	}
	return restrictionsV4, nil
}

// SetNetworkRestrictions updates the network restrictions.
func (g *GRPCServer) SetNetworkRestrictions(ctx context.Context, nr *types.NetworkRestrictionsV4) (*empty.Empty, error) {
	auth, err := g.authenticate(ctx)
	if err != nil {
		return nil, trail.ToGRPC(err)
	}

	if err = auth.ServerWithRoles.SetNetworkRestrictions(ctx, nr); err != nil {
		return nil, trail.ToGRPC(err)
	}
	return &empty.Empty{}, nil
}

// DeleteNetworkRestrictions deletes the network restrictions.
func (g *GRPCServer) DeleteNetworkRestrictions(ctx context.Context, _ *empty.Empty) (*empty.Empty, error) {
	auth, err := g.authenticate(ctx)
	if err != nil {
		return nil, trail.ToGRPC(err)
	}

	if err = auth.ServerWithRoles.DeleteNetworkRestrictions(ctx); err != nil {
		return nil, trail.ToGRPC(err)
	}
	return &empty.Empty{}, nil
}

// GetEvents searches for events on the backend and sends them back in a response.
func (g *GRPCServer) GetEvents(ctx context.Context, req *proto.GetEventsRequest) (*proto.Events, error) {
	auth, err := g.authenticate(ctx)
	if err != nil {
		return nil, trace.Wrap(err)
	}

	rawEvents, lastkey, err := auth.ServerWithRoles.SearchEvents(req.StartDate, req.EndDate, req.Namespace, req.EventTypes, int(req.Limit), types.EventOrder(req.Order), req.StartKey)
	if err != nil {
		return nil, trace.Wrap(err)
	}

	var res *proto.Events = &proto.Events{}

	encodedEvents := make([]*apievents.OneOf, 0, len(rawEvents))

	for _, rawEvent := range rawEvents {
		event, err := apievents.ToOneOf(rawEvent)
		if err != nil {
			return nil, trace.Wrap(err)
		}
		encodedEvents = append(encodedEvents, event)
	}

	res.Items = encodedEvents
	res.LastKey = lastkey
	return res, nil
}

// GetSessionEvents searches for session events on the backend and sends them back in a response.
func (g *GRPCServer) GetSessionEvents(ctx context.Context, req *proto.GetSessionEventsRequest) (*proto.Events, error) {
	auth, err := g.authenticate(ctx)
	if err != nil {
		return nil, trace.Wrap(err)
	}

	rawEvents, lastkey, err := auth.ServerWithRoles.SearchSessionEvents(req.StartDate, req.EndDate, int(req.Limit), types.EventOrder(req.Order), req.StartKey, nil)
	if err != nil {
		return nil, trace.Wrap(err)
	}

	var res *proto.Events = &proto.Events{}

	encodedEvents := make([]*apievents.OneOf, 0, len(rawEvents))

	for _, rawEvent := range rawEvents {
		event, err := apievents.ToOneOf(rawEvent)
		if err != nil {
			return nil, trace.Wrap(err)
		}
		encodedEvents = append(encodedEvents, event)
	}

	res.Items = encodedEvents
	res.LastKey = lastkey
	return res, nil
}

// GetLock retrieves a lock by name.
func (g *GRPCServer) GetLock(ctx context.Context, req *proto.GetLockRequest) (*types.LockV2, error) {
	auth, err := g.authenticate(ctx)
	if err != nil {
		return nil, trace.Wrap(err)
	}
	lock, err := auth.GetLock(ctx, req.Name)
	if err != nil {
		return nil, trace.Wrap(err)
	}
	lockV2, ok := lock.(*types.LockV2)
	if !ok {
		return nil, trace.Errorf("unexpected lock type %T", lock)
	}
	return lockV2, nil
}

// GetLocks gets all/in-force locks that match at least one of the targets when specified.
func (g *GRPCServer) GetLocks(ctx context.Context, req *proto.GetLocksRequest) (*proto.GetLocksResponse, error) {
	auth, err := g.authenticate(ctx)
	if err != nil {
		return nil, trace.Wrap(err)
	}
	targets := make([]types.LockTarget, 0, len(req.Targets))
	for _, targetPtr := range req.Targets {
		if targetPtr != nil {
			targets = append(targets, *targetPtr)
		}
	}
	locks, err := auth.GetLocks(ctx, req.InForceOnly, targets...)
	if err != nil {
		return nil, trace.Wrap(err)
	}
	lockV2s := make([]*types.LockV2, 0, len(locks))
	for _, lock := range locks {
		lockV2, ok := lock.(*types.LockV2)
		if !ok {
			return nil, trace.BadParameter("unexpected lock type %T", lock)
		}
		lockV2s = append(lockV2s, lockV2)
	}
	return &proto.GetLocksResponse{
		Locks: lockV2s,
	}, nil
}

// UpsertLock upserts a lock.
func (g *GRPCServer) UpsertLock(ctx context.Context, lock *types.LockV2) (*empty.Empty, error) {
	auth, err := g.authenticate(ctx)
	if err != nil {
		return nil, trace.Wrap(err)
	}
	if err := auth.UpsertLock(ctx, lock); err != nil {
		return nil, trace.Wrap(err)
	}
	return &empty.Empty{}, nil
}

// DeleteLock deletes a lock.
func (g *GRPCServer) DeleteLock(ctx context.Context, req *proto.DeleteLockRequest) (*empty.Empty, error) {
	auth, err := g.authenticate(ctx)
	if err != nil {
		return nil, trace.Wrap(err)
	}
	if err := auth.DeleteLock(ctx, req.Name); err != nil {
		return nil, trace.Wrap(err)
	}
	return &empty.Empty{}, nil
}

// ReplaceRemoteLocks replaces the set of locks associated with a remote cluster.
func (g *GRPCServer) ReplaceRemoteLocks(ctx context.Context, req *proto.ReplaceRemoteLocksRequest) (*empty.Empty, error) {
	auth, err := g.authenticate(ctx)
	if err != nil {
		return nil, trace.Wrap(err)
	}
	locks := make([]types.Lock, 0, len(req.Locks))
	for _, lock := range req.Locks {
		locks = append(locks, lock)
	}
	if err := auth.ReplaceRemoteLocks(ctx, req.ClusterName, locks); err != nil {
		return nil, trace.Wrap(err)
	}
	return &empty.Empty{}, nil
}

// CreateApp creates a new application resource.
func (g *GRPCServer) CreateApp(ctx context.Context, app *types.AppV3) (*empty.Empty, error) {
	auth, err := g.authenticate(ctx)
	if err != nil {
		return nil, trace.Wrap(err)
	}
	app.SetOrigin(types.OriginDynamic)
	if err := auth.CreateApp(ctx, app); err != nil {
		return nil, trace.Wrap(err)
	}
	return &empty.Empty{}, nil
}

// UpdateApp updates existing application resource.
func (g *GRPCServer) UpdateApp(ctx context.Context, app *types.AppV3) (*empty.Empty, error) {
	auth, err := g.authenticate(ctx)
	if err != nil {
		return nil, trace.Wrap(err)
	}
	app.SetOrigin(types.OriginDynamic)
	if err := auth.UpdateApp(ctx, app); err != nil {
		return nil, trace.Wrap(err)
	}
	return &empty.Empty{}, nil
}

// GetApp returns the specified application resource.
func (g *GRPCServer) GetApp(ctx context.Context, req *types.ResourceRequest) (*types.AppV3, error) {
	auth, err := g.authenticate(ctx)
	if err != nil {
		return nil, trace.Wrap(err)
	}
	app, err := auth.GetApp(ctx, req.Name)
	if err != nil {
		return nil, trace.Wrap(err)
	}
	appV3, ok := app.(*types.AppV3)
	if !ok {
		return nil, trace.BadParameter("unsupported application type %T", app)
	}
	return appV3, nil
}

// GetApps returns all application resources.
func (g *GRPCServer) GetApps(ctx context.Context, _ *empty.Empty) (*types.AppV3List, error) {
	auth, err := g.authenticate(ctx)
	if err != nil {
		return nil, trace.Wrap(err)
	}
	apps, err := auth.GetApps(ctx)
	if err != nil {
		return nil, trace.Wrap(err)
	}
	var appsV3 []*types.AppV3
	for _, app := range apps {
		appV3, ok := app.(*types.AppV3)
		if !ok {
			return nil, trace.BadParameter("unsupported application type %T", app)
		}
		appsV3 = append(appsV3, appV3)
	}
	return &types.AppV3List{
		Apps: appsV3,
	}, nil
}

// DeleteApp removes the specified application resource.
func (g *GRPCServer) DeleteApp(ctx context.Context, req *types.ResourceRequest) (*empty.Empty, error) {
	auth, err := g.authenticate(ctx)
	if err != nil {
		return nil, trace.Wrap(err)
	}
	if err := auth.DeleteApp(ctx, req.Name); err != nil {
		return nil, trace.Wrap(err)
	}
	return &empty.Empty{}, nil
}

// DeleteAllApps removes all application resources.
func (g *GRPCServer) DeleteAllApps(ctx context.Context, _ *empty.Empty) (*empty.Empty, error) {
	auth, err := g.authenticate(ctx)
	if err != nil {
		return nil, trace.Wrap(err)
	}
	if err := auth.DeleteAllApps(ctx); err != nil {
		return nil, trace.Wrap(err)
	}
	return &empty.Empty{}, nil
}

// CreateDatabase creates a new database resource.
func (g *GRPCServer) CreateDatabase(ctx context.Context, database *types.DatabaseV3) (*empty.Empty, error) {
	auth, err := g.authenticate(ctx)
	if err != nil {
		return nil, trace.Wrap(err)
	}
	database.SetOrigin(types.OriginDynamic)
	if err := auth.CreateDatabase(ctx, database); err != nil {
		return nil, trace.Wrap(err)
	}
	return &empty.Empty{}, nil
}

// UpdateDatabase updates existing database resource.
func (g *GRPCServer) UpdateDatabase(ctx context.Context, database *types.DatabaseV3) (*empty.Empty, error) {
	auth, err := g.authenticate(ctx)
	if err != nil {
		return nil, trace.Wrap(err)
	}
	database.SetOrigin(types.OriginDynamic)
	if err := auth.UpdateDatabase(ctx, database); err != nil {
		return nil, trace.Wrap(err)
	}
	return &empty.Empty{}, nil
}

// GetDatabase returns the specified database resource.
func (g *GRPCServer) GetDatabase(ctx context.Context, req *types.ResourceRequest) (*types.DatabaseV3, error) {
	auth, err := g.authenticate(ctx)
	if err != nil {
		return nil, trace.Wrap(err)
	}
	database, err := auth.GetDatabase(ctx, req.Name)
	if err != nil {
		return nil, trace.Wrap(err)
	}
	databaseV3, ok := database.(*types.DatabaseV3)
	if !ok {
		return nil, trace.BadParameter("unsupported database type %T", database)
	}
	return databaseV3, nil
}

// GetDatabases returns all database resources.
func (g *GRPCServer) GetDatabases(ctx context.Context, _ *empty.Empty) (*types.DatabaseV3List, error) {
	auth, err := g.authenticate(ctx)
	if err != nil {
		return nil, trace.Wrap(err)
	}
	databases, err := auth.GetDatabases(ctx)
	if err != nil {
		return nil, trace.Wrap(err)
	}
	var databasesV3 []*types.DatabaseV3
	for _, database := range databases {
		databaseV3, ok := database.(*types.DatabaseV3)
		if !ok {
			return nil, trace.BadParameter("unsupported database type %T", database)
		}
		databasesV3 = append(databasesV3, databaseV3)
	}
	return &types.DatabaseV3List{
		Databases: databasesV3,
	}, nil
}

// DeleteDatabase removes the specified database.
func (g *GRPCServer) DeleteDatabase(ctx context.Context, req *types.ResourceRequest) (*empty.Empty, error) {
	auth, err := g.authenticate(ctx)
	if err != nil {
		return nil, trace.Wrap(err)
	}
	if err := auth.DeleteDatabase(ctx, req.Name); err != nil {
		return nil, trace.Wrap(err)
	}
	return &empty.Empty{}, nil
}

// DeleteAllDatabases removes all databases.
func (g *GRPCServer) DeleteAllDatabases(ctx context.Context, _ *empty.Empty) (*empty.Empty, error) {
	auth, err := g.authenticate(ctx)
	if err != nil {
		return nil, trace.Wrap(err)
	}
	if err := auth.DeleteAllDatabases(ctx); err != nil {
		return nil, trace.Wrap(err)
	}
	return &empty.Empty{}, nil
}

// GetWindowsDesktopServices returns all registered Windows desktop services.
func (g *GRPCServer) GetWindowsDesktopServices(ctx context.Context, req *empty.Empty) (*proto.GetWindowsDesktopServicesResponse, error) {
	auth, err := g.authenticate(ctx)
	if err != nil {
		return nil, trace.Wrap(err)
	}
	windowsDesktopServices, err := auth.GetWindowsDesktopServices(ctx)
	if err != nil {
		return nil, trace.Wrap(err)
	}
	var services []*types.WindowsDesktopServiceV3
	for _, s := range windowsDesktopServices {
		service, ok := s.(*types.WindowsDesktopServiceV3)
		if !ok {
			return nil, trace.BadParameter("unexpected type %T", s)
		}
		services = append(services, service)
	}
	return &proto.GetWindowsDesktopServicesResponse{
		Services: services,
	}, nil
}

// GetWindowsDesktopService returns a registered Windows desktop service by name.
func (g *GRPCServer) GetWindowsDesktopService(ctx context.Context, req *proto.GetWindowsDesktopServiceRequest) (*proto.GetWindowsDesktopServiceResponse, error) {
	auth, err := g.authenticate(ctx)
	if err != nil {
		return nil, trace.Wrap(err)
	}
	windowsDesktopService, err := auth.GetWindowsDesktopService(ctx, req.Name)
	if err != nil {
		return nil, trace.Wrap(err)
	}
	service, ok := windowsDesktopService.(*types.WindowsDesktopServiceV3)
	if !ok {
		return nil, trace.BadParameter("unexpected type %T", service)
	}
	return &proto.GetWindowsDesktopServiceResponse{
		Service: service,
	}, nil
}

// UpsertWindowsDesktopService registers a new Windows desktop service.
func (g *GRPCServer) UpsertWindowsDesktopService(ctx context.Context, service *types.WindowsDesktopServiceV3) (*types.KeepAlive, error) {
	auth, err := g.authenticate(ctx)
	if err != nil {
		return nil, trace.Wrap(err)
	}

	// If Addr in the server is localhost, replace it with the address we see
	// from our end.
	//
	// Services that listen on "0.0.0.0:12345" will put that exact address in
	// the server.Addr field. It's not useful for other services that want to
	// connect to it (like a proxy). Remote address of the gRPC connection is
	// the closest thing we have to a public IP for the service.
	clientAddr, ok := ctx.Value(ContextClientAddr).(net.Addr)
	if !ok {
		return nil, status.Errorf(codes.FailedPrecondition, "client address not found in request context")
	}
	service.Spec.Addr = utils.ReplaceLocalhost(service.GetAddr(), clientAddr.String())

	keepAlive, err := auth.UpsertWindowsDesktopService(ctx, service)
	if err != nil {
		return nil, trace.Wrap(err)
	}
	return keepAlive, nil
}

// DeleteWindowsDesktopService removes the specified Windows desktop service.
func (g *GRPCServer) DeleteWindowsDesktopService(ctx context.Context, req *proto.DeleteWindowsDesktopServiceRequest) (*empty.Empty, error) {
	auth, err := g.authenticate(ctx)
	if err != nil {
		return nil, trace.Wrap(err)
	}
	err = auth.DeleteWindowsDesktopService(ctx, req.GetName())
	if err != nil {
		return nil, trace.Wrap(err)
	}
	return &empty.Empty{}, nil
}

// DeleteAllWindowsDesktopServices removes all registered Windows desktop services.
func (g *GRPCServer) DeleteAllWindowsDesktopServices(ctx context.Context, _ *empty.Empty) (*empty.Empty, error) {
	auth, err := g.authenticate(ctx)
	if err != nil {
		return nil, trace.Wrap(err)
	}
	err = auth.DeleteAllWindowsDesktopServices(ctx)
	if err != nil {
		return nil, trace.Wrap(err)
	}
	return &empty.Empty{}, nil
}

// GetWindowsDesktops returns all registered Windows desktop hosts.
func (g *GRPCServer) GetWindowsDesktops(ctx context.Context, filter *types.WindowsDesktopFilter) (*proto.GetWindowsDesktopsResponse, error) {
	auth, err := g.authenticate(ctx)
	if err != nil {
		return nil, trace.Wrap(err)
	}
	windowsDesktops, err := auth.GetWindowsDesktops(ctx, *filter)
	if err != nil {
		return nil, trace.Wrap(err)
	}
	var desktops []*types.WindowsDesktopV3
	for _, s := range windowsDesktops {
		desktop, ok := s.(*types.WindowsDesktopV3)
		if !ok {
			return nil, trace.BadParameter("unexpected type %T", s)
		}
		desktops = append(desktops, desktop)
	}
	return &proto.GetWindowsDesktopsResponse{
		Desktops: desktops,
	}, nil
}

// CreateWindowsDesktop registers a new Windows desktop host.
func (g *GRPCServer) CreateWindowsDesktop(ctx context.Context, desktop *types.WindowsDesktopV3) (*empty.Empty, error) {
	auth, err := g.authenticate(ctx)
	if err != nil {
		return nil, trace.Wrap(err)
	}
	if err := auth.CreateWindowsDesktop(ctx, desktop); err != nil {
		return nil, trace.Wrap(err)
	}

	return &empty.Empty{}, nil
}

// UpdateWindowsDesktop updates an existing Windows desktop host.
func (g *GRPCServer) UpdateWindowsDesktop(ctx context.Context, desktop *types.WindowsDesktopV3) (*empty.Empty, error) {
	auth, err := g.authenticate(ctx)
	if err != nil {
		return nil, trace.Wrap(err)
	}
	if err := auth.UpdateWindowsDesktop(ctx, desktop); err != nil {
		return nil, trace.Wrap(err)
	}

	return &empty.Empty{}, nil
}

// UpsertWindowsDesktop updates a Windows desktop host, creating it if it doesn't exist.
func (g *GRPCServer) UpsertWindowsDesktop(ctx context.Context, desktop *types.WindowsDesktopV3) (*empty.Empty, error) {
	auth, err := g.authenticate(ctx)
	if err != nil {
		return nil, trace.Wrap(err)
	}
	if err := auth.UpsertWindowsDesktop(ctx, desktop); err != nil {
		return nil, trace.Wrap(err)
	}

	return &empty.Empty{}, nil
}

// DeleteWindowsDesktop removes the specified windows desktop host.
// Note: unlike GetWindowsDesktops, this will delete at-most one desktop.
// Passing an empty host ID will not trigger "delete all" behavior. To delete
// all desktops, use DeleteAllWindowsDesktops.
func (g *GRPCServer) DeleteWindowsDesktop(ctx context.Context, req *proto.DeleteWindowsDesktopRequest) (*empty.Empty, error) {
	auth, err := g.authenticate(ctx)
	if err != nil {
		return nil, trace.Wrap(err)
	}
	err = auth.DeleteWindowsDesktop(ctx, req.GetHostID(), req.GetName())
	if err != nil {
		return nil, trace.Wrap(err)
	}
	return &empty.Empty{}, nil
}

// DeleteAllWindowsDesktops removes all registered Windows desktop hosts.
func (g *GRPCServer) DeleteAllWindowsDesktops(ctx context.Context, _ *empty.Empty) (*empty.Empty, error) {
	auth, err := g.authenticate(ctx)
	if err != nil {
		return nil, trace.Wrap(err)
	}
	err = auth.DeleteAllWindowsDesktops(ctx)
	if err != nil {
		return nil, trace.Wrap(err)
	}
	return &empty.Empty{}, nil
}

// GenerateWindowsDesktopCert generates client certificate for Windows RDP
// authentication.
func (g *GRPCServer) GenerateWindowsDesktopCert(ctx context.Context, req *proto.WindowsDesktopCertRequest) (*proto.WindowsDesktopCertResponse, error) {
	auth, err := g.authenticate(ctx)
	if err != nil {
		return nil, trace.Wrap(err)
	}
	response, err := auth.GenerateWindowsDesktopCert(ctx, req)
	if err != nil {
		return nil, trace.Wrap(err)
	}
	return response, nil
}

// ChangeUserAuthentication implements AuthService.ChangeUserAuthentication.
func (g *GRPCServer) ChangeUserAuthentication(ctx context.Context, req *proto.ChangeUserAuthenticationRequest) (*proto.ChangeUserAuthenticationResponse, error) {
	auth, err := g.authenticate(ctx)
	if err != nil {
		return nil, trace.Wrap(err)
	}

	res, err := auth.ServerWithRoles.ChangeUserAuthentication(ctx, req)
	return res, trace.Wrap(err)
}

// StartAccountRecovery is implemented by AuthService.StartAccountRecovery.
func (g *GRPCServer) StartAccountRecovery(ctx context.Context, req *proto.StartAccountRecoveryRequest) (*types.UserTokenV3, error) {
	auth, err := g.authenticate(ctx)
	if err != nil {
		return nil, trace.Wrap(err)
	}

	resetToken, err := auth.ServerWithRoles.StartAccountRecovery(ctx, req)
	if err != nil {
		return nil, trace.Wrap(err)
	}

	r, ok := resetToken.(*types.UserTokenV3)
	if !ok {
		return nil, trace.BadParameter("unexpected UserToken type %T", resetToken)
	}

	return r, nil
}

// VerifyAccountRecovery is implemented by AuthService.VerifyAccountRecovery.
func (g *GRPCServer) VerifyAccountRecovery(ctx context.Context, req *proto.VerifyAccountRecoveryRequest) (*types.UserTokenV3, error) {
	auth, err := g.authenticate(ctx)
	if err != nil {
		return nil, trace.Wrap(err)
	}

	approvedToken, err := auth.ServerWithRoles.VerifyAccountRecovery(ctx, req)
	if err != nil {
		return nil, trace.Wrap(err)
	}

	r, ok := approvedToken.(*types.UserTokenV3)
	if !ok {
		return nil, trace.BadParameter("unexpected UserToken type %T", approvedToken)
	}

	return r, nil
}

// CompleteAccountRecovery is implemented by AuthService.CompleteAccountRecovery.
func (g *GRPCServer) CompleteAccountRecovery(ctx context.Context, req *proto.CompleteAccountRecoveryRequest) (*empty.Empty, error) {
	auth, err := g.authenticate(ctx)
	if err != nil {
		return nil, trace.Wrap(err)
	}

	err = auth.ServerWithRoles.CompleteAccountRecovery(ctx, req)
	return &empty.Empty{}, trace.Wrap(err)
}

// CreateAccountRecoveryCodes is implemented by AuthService.CreateAccountRecoveryCodes.
func (g *GRPCServer) CreateAccountRecoveryCodes(ctx context.Context, req *proto.CreateAccountRecoveryCodesRequest) (*proto.RecoveryCodes, error) {
	auth, err := g.authenticate(ctx)
	if err != nil {
		return nil, trace.Wrap(err)
	}

	res, err := auth.ServerWithRoles.CreateAccountRecoveryCodes(ctx, req)
	return res, trace.Wrap(err)
}

// GetAccountRecoveryToken is implemented by AuthService.GetAccountRecoveryToken.
func (g *GRPCServer) GetAccountRecoveryToken(ctx context.Context, req *proto.GetAccountRecoveryTokenRequest) (*types.UserTokenV3, error) {
	auth, err := g.authenticate(ctx)
	if err != nil {
		return nil, trace.Wrap(err)
	}

	approvedToken, err := auth.ServerWithRoles.GetAccountRecoveryToken(ctx, req)
	if err != nil {
		return nil, trace.Wrap(err)
	}

	r, ok := approvedToken.(*types.UserTokenV3)
	if !ok {
		return nil, trace.BadParameter("unexpected UserToken type %T", approvedToken)
	}

	return r, nil
}

// GetAccountRecoveryCodes is implemented by AuthService.GetAccountRecoveryCodes.
func (g *GRPCServer) GetAccountRecoveryCodes(ctx context.Context, req *proto.GetAccountRecoveryCodesRequest) (*proto.RecoveryCodes, error) {
	auth, err := g.authenticate(ctx)
	if err != nil {
		return nil, trace.Wrap(err)
	}

	rc, err := auth.ServerWithRoles.GetAccountRecoveryCodes(ctx, req)
	if err != nil {
		return nil, trace.Wrap(err)
	}

	return rc, nil
}

// CreateAuthenticateChallenge is implemented by AuthService.CreateAuthenticateChallenge.
func (g *GRPCServer) CreateAuthenticateChallenge(ctx context.Context, req *proto.CreateAuthenticateChallengeRequest) (*proto.MFAAuthenticateChallenge, error) {
	actx, err := g.authenticate(ctx)
	if err != nil {
		return nil, trace.Wrap(err)
	}

	res, err := actx.ServerWithRoles.CreateAuthenticateChallenge(ctx, req)
	if err != nil {
		return nil, trace.Wrap(err)
	}

	return res, nil
}

// CreatePrivilegeToken is implemented by AuthService.CreatePrivilegeToken.
func (g *GRPCServer) CreatePrivilegeToken(ctx context.Context, req *proto.CreatePrivilegeTokenRequest) (*types.UserTokenV3, error) {
	auth, err := g.authenticate(ctx)
	if err != nil {
		return nil, trace.Wrap(err)
	}

	token, err := auth.CreatePrivilegeToken(ctx, req)
	return token, trace.Wrap(err)
}

// CreateRegisterChallenge is implemented by AuthService.CreateRegisterChallenge.
func (g *GRPCServer) CreateRegisterChallenge(ctx context.Context, req *proto.CreateRegisterChallengeRequest) (*proto.MFARegisterChallenge, error) {
	actx, err := g.authenticate(ctx)
	if err != nil {
		return nil, trace.Wrap(err)
	}

	res, err := actx.ServerWithRoles.CreateRegisterChallenge(ctx, req)
	if err != nil {
		return nil, trace.Wrap(err)
	}

	return res, nil
}

// GenerateCertAuthorityCRL returns a CRL for a CA.
func (g *GRPCServer) GenerateCertAuthorityCRL(ctx context.Context, req *proto.CertAuthorityRequest) (*proto.CRL, error) {
	auth, err := g.authenticate(ctx)
	if err != nil {
		return nil, trace.Wrap(err)
	}
	crl, err := auth.GenerateCertAuthorityCRL(ctx, req.Type)
	if err != nil {
		return nil, trace.Wrap(err)
	}
	return &proto.CRL{CRL: crl}, nil
}

// ListResources retrieves a paginated list of resources.
func (g *GRPCServer) ListResources(ctx context.Context, req *proto.ListResourcesRequest) (*proto.ListResourcesResponse, error) {
	auth, err := g.authenticate(ctx)
	if err != nil {
		return nil, trace.Wrap(err)
	}

	resp, err := auth.ListResources(ctx, *req)
	if err != nil {
		return nil, trace.Wrap(err)
	}

	protoResp := &proto.ListResourcesResponse{
		NextKey:    resp.NextKey,
		Resources:  make([]*proto.PaginatedResource, len(resp.Resources)),
		TotalCount: int32(resp.TotalCount),
	}

	for i, resource := range resp.Resources {
		var protoResource *proto.PaginatedResource
		switch req.ResourceType {
		case types.KindDatabaseServer:
			database, ok := resource.(*types.DatabaseServerV3)
			if !ok {
				return nil, trace.BadParameter("database server has invalid type %T", resource)
			}

			protoResource = &proto.PaginatedResource{Resource: &proto.PaginatedResource_DatabaseServer{DatabaseServer: database}}
		case types.KindAppServer:
			app, ok := resource.(*types.AppServerV3)
			if !ok {
				return nil, trace.BadParameter("application server has invalid type %T", resource)
			}

			protoResource = &proto.PaginatedResource{Resource: &proto.PaginatedResource_AppServer{AppServer: app}}
		case types.KindNode:
			srv, ok := resource.(*types.ServerV2)
			if !ok {
				return nil, trace.BadParameter("node has invalid type %T", resource)
			}

			protoResource = &proto.PaginatedResource{Resource: &proto.PaginatedResource_Node{Node: srv}}
		case types.KindKubeService:
			srv, ok := resource.(*types.ServerV2)
			if !ok {
				return nil, trace.BadParameter("kubernetes service has invalid type %T", resource)
			}

			protoResource = &proto.PaginatedResource{Resource: &proto.PaginatedResource_KubeService{KubeService: srv}}
		case types.KindWindowsDesktop:
			desktop, ok := resource.(*types.WindowsDesktopV3)
			if !ok {
				return nil, trace.BadParameter("windows desktop has invalid type %T", resource)
			}

			protoResource = &proto.PaginatedResource{Resource: &proto.PaginatedResource_WindowsDesktop{WindowsDesktop: desktop}}
		case types.KindKubernetesCluster:
			cluster, ok := resource.(*types.KubernetesClusterV3)
			if !ok {
				return nil, trace.BadParameter("kubernetes cluster has invalid type %T", resource)
			}

			protoResource = &proto.PaginatedResource{Resource: &proto.PaginatedResource_KubeCluster{KubeCluster: cluster}}
		default:
			return nil, trace.NotImplemented("resource type %s doesn't support pagination", req.ResourceType)
		}

		protoResp.Resources[i] = protoResource
	}

	return protoResp, nil
}

// CreateSessionTracker creates a tracker resource for an active session.
func (g *GRPCServer) CreateSessionTracker(ctx context.Context, req *proto.CreateSessionTrackerRequest) (*types.SessionTrackerV1, error) {
	auth, err := g.authenticate(ctx)
	if err != nil {
		return nil, trace.Wrap(err)
	}

	var createTracker types.SessionTracker = req.SessionTracker
	// DELETE IN 11.0.0
	// Early v9 versions use a flattened out types.SessionTrackerV1
	if req.SessionTracker == nil {
		spec := types.SessionTrackerSpecV1{
			SessionID:         req.ID,
			Kind:              req.Type,
			State:             types.SessionState_SessionStatePending,
			Reason:            req.Reason,
			Invited:           req.Invited,
			Hostname:          req.Hostname,
			Address:           req.Address,
			ClusterName:       req.ClusterName,
			Login:             req.Login,
			Participants:      []types.Participant{*req.Initiator},
			Expires:           req.Expires,
			KubernetesCluster: req.KubernetesCluster,
			HostUser:          req.HostUser,
		}
		createTracker, err = types.NewSessionTracker(spec)
		if err != nil {
			return nil, trace.Wrap(err)
		}
	}

	tracker, err := auth.ServerWithRoles.CreateSessionTracker(ctx, createTracker)
	if err != nil {
		return nil, trace.Wrap(err)
	}

	v1, ok := tracker.(*types.SessionTrackerV1)
	if !ok {
		return nil, trace.BadParameter("unexpected session type %T", tracker)
	}

	return v1, nil
}

// GetSessionTracker returns the current state of a session tracker for an active session.
func (g *GRPCServer) GetSessionTracker(ctx context.Context, req *proto.GetSessionTrackerRequest) (*types.SessionTrackerV1, error) {
	auth, err := g.authenticate(ctx)
	if err != nil {
		return nil, trace.Wrap(err)
	}
	session, err := auth.ServerWithRoles.GetSessionTracker(ctx, req.SessionID)
	if err != nil {
		return nil, trace.Wrap(err)
	}

	defined, ok := session.(*types.SessionTrackerV1)
	if !ok {
		return nil, trace.BadParameter("unexpected session type %T", session)
	}

	return defined, nil
}

// GetActiveSessionTrackers returns a list of active session trackers.
func (g *GRPCServer) GetActiveSessionTrackers(_ *empty.Empty, stream proto.AuthService_GetActiveSessionTrackersServer) error {
	ctx := stream.Context()
	auth, err := g.authenticate(ctx)
	if err != nil {
		return trace.Wrap(err)
	}
	sessions, err := auth.ServerWithRoles.GetActiveSessionTrackers(ctx)
	if err != nil {
		return trace.Wrap(err)
	}

	for _, session := range sessions {
		defined, ok := session.(*types.SessionTrackerV1)
		if !ok {
			return trace.BadParameter("unexpected session type %T", session)
		}

		err := stream.Send(defined)
		if err != nil {
			return trace.Wrap(err)
		}
	}

	return nil
}

// RemoveSessionTracker removes a tracker resource for an active session.
func (g *GRPCServer) RemoveSessionTracker(ctx context.Context, req *proto.RemoveSessionTrackerRequest) (*empty.Empty, error) {
	auth, err := g.authenticate(ctx)
	if err != nil {
		return nil, trace.Wrap(err)
	}
	err = auth.ServerWithRoles.RemoveSessionTracker(ctx, req.SessionID)
	if err != nil {
		return nil, trace.Wrap(err)
	}
	return &empty.Empty{}, nil
}

// UpdateSessionTracker updates a tracker resource for an active session.
func (g *GRPCServer) UpdateSessionTracker(ctx context.Context, req *proto.UpdateSessionTrackerRequest) (*empty.Empty, error) {
	auth, err := g.authenticate(ctx)
	if err != nil {
		return nil, trace.Wrap(err)
	}
	err = auth.ServerWithRoles.UpdateSessionTracker(ctx, req)
	if err != nil {
		return nil, trace.Wrap(err)
	}
	return &empty.Empty{}, nil
}

// GetDomainName returns local auth domain of the current auth server.
func (g *GRPCServer) GetDomainName(ctx context.Context, req *empty.Empty) (*proto.GetDomainNameResponse, error) {
	auth, err := g.authenticate(ctx)
	if err != nil {
		return nil, trace.Wrap(err)
	}
	dn, err := auth.ServerWithRoles.GetDomainName(ctx)
	if err != nil {
		return nil, trace.Wrap(err)
	}
	return &proto.GetDomainNameResponse{
		DomainName: dn,
	}, nil
}

// GetClusterCACert returns the PEM-encoded TLS certs for the local cluster
// without signing keys. If the cluster has multiple TLS certs, they will all
// be appended.
func (g *GRPCServer) GetClusterCACert(
	ctx context.Context, req *empty.Empty,
) (*proto.GetClusterCACertResponse, error) {
	auth, err := g.authenticate(ctx)
	if err != nil {
		return nil, trace.Wrap(err)
	}
	return auth.ServerWithRoles.GetClusterCACert(ctx)
}

// GRPCServerConfig specifies GRPC server configuration
type GRPCServerConfig struct {
	// APIConfig is GRPC server API configuration
	APIConfig
	// TLS is GRPC server config
	TLS *tls.Config
	// UnaryInterceptor intercepts individual GRPC requests
	// for authentication and rate limiting
	UnaryInterceptor grpc.UnaryServerInterceptor
	// UnaryInterceptor intercepts GRPC streams
	// for authentication and rate limiting
	StreamInterceptor grpc.StreamServerInterceptor
	// TraceClient is used to forward spans to the upstream telemetry collector
	TraceClient otlptrace.Client
}

// CheckAndSetDefaults checks and sets default values
func (cfg *GRPCServerConfig) CheckAndSetDefaults() error {
	if cfg.TLS == nil {
		return trace.BadParameter("missing parameter TLS")
	}
	if cfg.UnaryInterceptor == nil {
		return trace.BadParameter("missing parameter UnaryInterceptor")
	}
	if cfg.StreamInterceptor == nil {
		return trace.BadParameter("missing parameter StreamInterceptor")
	}
	return nil
}

// NewGRPCServer returns a new instance of GRPC server
func NewGRPCServer(cfg GRPCServerConfig) (*GRPCServer, error) {
	err := utils.RegisterPrometheusCollectors(heartbeatConnectionsReceived, watcherEventsEmitted, watcherEventSizes, connectedResources)
	if err != nil {
		return nil, trace.Wrap(err)
	}

	if err := cfg.CheckAndSetDefaults(); err != nil {
		return nil, trace.Wrap(err)
	}
	log.Debugf("GRPC(SERVER): keep alive %v count: %v.", cfg.KeepAlivePeriod, cfg.KeepAliveCount)
	opts := []grpc.ServerOption{
		grpc.Creds(&httplib.TLSCreds{
			Config: cfg.TLS,
		}),
		grpc.ChainUnaryInterceptor(otelgrpc.UnaryServerInterceptor(), cfg.UnaryInterceptor),
		grpc.ChainStreamInterceptor(otelgrpc.StreamServerInterceptor(), cfg.StreamInterceptor),
		grpc.KeepaliveParams(
			keepalive.ServerParameters{
				Time:    cfg.KeepAlivePeriod,
				Timeout: cfg.KeepAlivePeriod * time.Duration(cfg.KeepAliveCount),
			},
		),
		grpc.KeepaliveEnforcementPolicy(
			keepalive.EnforcementPolicy{
				MinTime:             cfg.KeepAlivePeriod,
				PermitWithoutStream: true,
			},
		),
	}
	server := grpc.NewServer(opts...)
	authServer := &GRPCServer{
		APIConfig: cfg.APIConfig,
		Entry: logrus.WithFields(logrus.Fields{
			trace.Component: teleport.Component(teleport.ComponentAuth, teleport.ComponentGRPC),
		}),
		server:      server,
		traceClient: cfg.TraceClient,
	}
	proto.RegisterAuthServiceServer(server, authServer)
	collectortracepb.RegisterTraceServiceServer(server, authServer)

	// create server with no-op role to pass to JoinService server
	serverWithNopRole, err := serverWithNopRole(cfg)
	if err != nil {
		return nil, trace.Wrap(err)
	}
	joinServiceServer := joinserver.NewJoinServiceGRPCServer(serverWithNopRole)
	proto.RegisterJoinServiceServer(server, joinServiceServer)

	return authServer, nil
}

func serverWithNopRole(cfg GRPCServerConfig) (*ServerWithRoles, error) {
	clusterName, err := cfg.AuthServer.Services.GetClusterName()
	if err != nil {
		return nil, trace.Wrap(err)
	}
	nopRole := BuiltinRole{
		Role:        types.RoleNop,
		Username:    string(types.RoleNop),
		ClusterName: clusterName.GetClusterName(),
	}
	recConfig, err := cfg.AuthServer.Services.GetSessionRecordingConfig(context.Background())
	if err != nil {
		return nil, trace.Wrap(err)
	}
	nopCtx, err := contextForBuiltinRole(nopRole, recConfig)
	if err != nil {
		return nil, trace.Wrap(err)
	}
	return &ServerWithRoles{
		authServer: cfg.AuthServer,
		context:    *nopCtx,
		sessions:   cfg.SessionService,
		alog:       cfg.AuthServer.IAuditLog,
	}, nil
}

type grpcContext struct {
	*Context
	*ServerWithRoles
}

// authenticate extracts authentication context and returns initialized auth server
func (g *GRPCServer) authenticate(ctx context.Context) (*grpcContext, error) {
	// HTTPS server expects auth context to be set by the auth middleware
	authContext, err := g.Authorizer.Authorize(ctx)
	if err != nil {
		// propagate connection problem error so we can differentiate
		// between connection failed and access denied
		if trace.IsConnectionProblem(err) {
			return nil, trace.ConnectionProblem(err, "[10] failed to connect to the database")
		} else if trace.IsNotFound(err) {
			// user not found, wrap error with access denied
			return nil, trace.Wrap(err, "[10] access denied")
		} else if trace.IsAccessDenied(err) {
			// don't print stack trace, just log the warning
			log.Warn(err)
		} else {
			log.Warn(trace.DebugReport(err))
		}
		return nil, trace.AccessDenied("[10] access denied")
	}
	return &grpcContext{
		Context: authContext,
		ServerWithRoles: &ServerWithRoles{
			authServer: g.AuthServer,
			context:    *authContext,
			sessions:   g.SessionService,
			alog:       g.AuthServer.IAuditLog,
		},
	}, nil
}<|MERGE_RESOLUTION|>--- conflicted
+++ resolved
@@ -507,16 +507,12 @@
 		return trail.ToGRPC(err)
 	}
 
-<<<<<<< HEAD
-	ics := client.NewUpstreamInventoryControlStream(stream)
-=======
 	p, ok := peer.FromContext(stream.Context())
 	if !ok {
 		return trace.BadParameter("unable to find peer")
 	}
 
 	ics := client.NewUpstreamInventoryControlStream(stream, p.Addr.String())
->>>>>>> 8db2a1ec
 
 	if err := auth.RegisterInventoryControlStream(ics); err != nil {
 		return trail.ToGRPC(err)
