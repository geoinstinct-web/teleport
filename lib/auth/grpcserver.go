--- conflicted
+++ resolved
@@ -2876,24 +2876,28 @@
 	return &empty.Empty{}, nil
 }
 
-<<<<<<< HEAD
 // ReplaceRemoteLocks replaces the set of locks associated with a remote cluster.
 func (g *GRPCServer) ReplaceRemoteLocks(ctx context.Context, req *proto.ReplaceRemoteLocksRequest) (*empty.Empty, error) {
-=======
-// CreateDatabase creates a new database resource.
-func (g *GRPCServer) CreateDatabase(ctx context.Context, database *types.DatabaseV3) (*empty.Empty, error) {
->>>>>>> eaa75044
-	auth, err := g.authenticate(ctx)
-	if err != nil {
-		return nil, trace.Wrap(err)
-	}
-<<<<<<< HEAD
+	auth, err := g.authenticate(ctx)
+	if err != nil {
+		return nil, trace.Wrap(err)
+	}
 	locks := make([]types.Lock, 0, len(req.Locks))
 	for _, lock := range req.Locks {
 		locks = append(locks, lock)
 	}
 	if err := auth.ReplaceRemoteLocks(ctx, req.ClusterName, locks); err != nil {
-=======
+		return nil, trace.Wrap(err)
+	}
+	return &empty.Empty{}, nil
+}
+
+// CreateDatabase creates a new database resource.
+func (g *GRPCServer) CreateDatabase(ctx context.Context, database *types.DatabaseV3) (*empty.Empty, error) {
+	auth, err := g.authenticate(ctx)
+	if err != nil {
+		return nil, trace.Wrap(err)
+	}
 	if err := auth.CreateDatabase(ctx, database); err != nil {
 		return nil, trace.Wrap(err)
 	}
@@ -2971,7 +2975,6 @@
 		return nil, trace.Wrap(err)
 	}
 	if err := auth.DeleteAllDatabases(ctx); err != nil {
->>>>>>> eaa75044
 		return nil, trace.Wrap(err)
 	}
 	return &empty.Empty{}, nil
