--- conflicted
+++ resolved
@@ -112,13 +112,10 @@
 	GetAzureRedisClient(subscription string) (azure.RedisClient, error)
 	// GetAzureRedisEnterpriseClient returns an Azure Redis Enterprise client for the given subscription.
 	GetAzureRedisEnterpriseClient(subscription string) (azure.RedisEnterpriseClient, error)
-<<<<<<< HEAD
+	// GetAzureKubernetesClient returns an Azure AKS client for the specified subscription.
+	GetAzureKubernetesClient(subscription string) (azure.AKSClient, error)
 	// GetAzureVirtualMachinesClient returns an Azure Virtual Machines client for the given subscription.
 	GetAzureVirtualMachinesClient(subscription string) (azure.VirtualMachinesClient, error)
-=======
-	// GetAzureKubernetesClient returns an Azure AKS client for the specified subscription.
-	GetAzureKubernetesClient(subscription string) (azure.AKSClient, error)
->>>>>>> b807cd42
 }
 
 // NewClients returns a new instance of cloud clients retriever.
@@ -130,11 +127,8 @@
 			azurePostgresClients:        make(map[string]azure.DBServersClient),
 			azureRedisClients:           azure.NewClientMap(azure.NewRedisClient),
 			azureRedisEnterpriseClients: azure.NewClientMap(azure.NewRedisEnterpriseClient),
-<<<<<<< HEAD
+			azureKubernetesClient:       make(map[string]azure.AKSClient),
 			azureVirtualMachinesClients: azure.NewClientMap(azure.NewVirtualMachinesClient),
-=======
-			azureKubernetesClient:       make(map[string]azure.AKSClient),
->>>>>>> b807cd42
 		},
 	}
 }
@@ -171,13 +165,10 @@
 	azureRedisClients azure.ClientMap[azure.RedisClient]
 	// azureRedisEnterpriseClients contains the cached Azure Redis Enterprise clients.
 	azureRedisEnterpriseClients azure.ClientMap[azure.RedisEnterpriseClient]
-<<<<<<< HEAD
+	// azureKubernetesClient is the cached Azure Kubernetes client.
+	azureKubernetesClient map[string]azure.AKSClient
 	// azureVirtualMachinesClients contains the cached Azure Virtual Machines clients.
 	azureVirtualMachinesClients azure.ClientMap[azure.VirtualMachinesClient]
-=======
-	// azureKubernetesClient is the cached Azure Kubernetes client.
-	azureKubernetesClient map[string]azure.AKSClient
->>>>>>> b807cd42
 }
 
 // GetAWSSession returns AWS session for the specified region.
@@ -368,22 +359,21 @@
 	return c.azureRedisEnterpriseClients.Get(subscription, c.GetAzureCredential)
 }
 
-<<<<<<< HEAD
+// GetAzureSubscriptionClient returns an Azure client for listing AKS clusters.
+func (c *cloudClients) GetAzureKubernetesClient(subscription string) (azure.AKSClient, error) {
+	c.mtx.RLock()
+	if client, ok := c.azureKubernetesClient[subscription]; ok {
+		c.mtx.RUnlock()
+		return client, nil
+	}
+	c.mtx.RUnlock()
+	return c.initAzureKubernetesClient(subscription)
+}
+
 // GetAzureVirtualMachinesClient returns an Azure Virtual Machines client for
 // the given subscription.
 func (c *cloudClients) GetAzureVirtualMachinesClient(subscription string) (azure.VirtualMachinesClient, error) {
 	return c.azureVirtualMachinesClients.Get(subscription, c.GetAzureCredential)
-=======
-// GetAzureSubscriptionClient returns an Azure client for listing AKS clusters.
-func (c *cloudClients) GetAzureKubernetesClient(subscription string) (azure.AKSClient, error) {
-	c.mtx.RLock()
-	if client, ok := c.azureKubernetesClient[subscription]; ok {
-		c.mtx.RUnlock()
-		return client, nil
-	}
-	c.mtx.RUnlock()
-	return c.initAzureKubernetesClient(subscription)
->>>>>>> b807cd42
 }
 
 // Close closes all initialized clients.
@@ -535,7 +525,6 @@
 	return client, nil
 }
 
-<<<<<<< HEAD
 // initInstanceMetadata initializes the instance metadata client.
 func (c *cloudClients) initInstanceMetadata(ctx context.Context) (InstanceMetadata, error) {
 	c.mtx.Lock()
@@ -551,7 +540,8 @@
 
 	c.instanceMetadata = client
 	return client, nil
-=======
+}
+
 func (c *cloudClients) initAzureKubernetesClient(subscription string) (azure.AKSClient, error) {
 	cred, err := c.GetAzureCredential()
 	if err != nil {
@@ -577,8 +567,6 @@
 		})
 	c.azureKubernetesClient[subscription] = client
 	return client, nil
-
->>>>>>> b807cd42
 }
 
 // TestCloudClients implements Clients
@@ -597,11 +585,8 @@
 	GCPSQL                  GCPSQLAdminClient
 	EC2                     ec2iface.EC2API
 	SSM                     ssmiface.SSMAPI
-<<<<<<< HEAD
 	InstanceMetadata        InstanceMetadata
-=======
 	EKS                     eksiface.EKSAPI
->>>>>>> b807cd42
 	AzureMySQL              azure.DBServersClient
 	AzureMySQLPerSub        map[string]azure.DBServersClient
 	AzurePostgres           azure.DBServersClient
@@ -609,12 +594,9 @@
 	AzureSubscriptionClient *azure.SubscriptionClient
 	AzureRedis              azure.RedisClient
 	AzureRedisEnterprise    azure.RedisEnterpriseClient
-<<<<<<< HEAD
-	AzureVirtualMachines    azure.VirtualMachinesClient
-=======
 	AzureAKSClientPerSub    map[string]azure.AKSClient
 	AzureAKSClient          azure.AKSClient
->>>>>>> b807cd42
+	AzureVirtualMachines    azure.VirtualMachinesClient
 }
 
 // GetAWSSession returns AWS session for the specified region.
