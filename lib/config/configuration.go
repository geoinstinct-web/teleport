/*
Copyright 2015 Gravitational, Inc.

Licensed under the Apache License, Version 2.0 (the "License");
you may not use this file except in compliance with the License.
You may obtain a copy of the License at

    http://www.apache.org/licenses/LICENSE-2.0

Unless required by applicable law or agreed to in writing, software
distributed under the License is distributed on an "AS IS" BASIS,
WITHOUT WARRANTIES OR CONDITIONS OF ANY KIND, either express or implied.
See the License for the specific language governing permissions and
limitations under the License.
*/

// Package config provides facilities for configuring Teleport daemons
// including
//	- parsing YAML configuration
//	- parsing CLI flags
package config

import (
	"bufio"
	"crypto/x509"
	"io"
	stdlog "log"
	"net"
	"net/url"
	"os"
	"path/filepath"
	"regexp"
	"runtime"
	"strings"
	"time"
	"unicode"

	"golang.org/x/crypto/ssh"

	"github.com/go-ldap/ldap/v3"
	"github.com/gravitational/trace"

	"github.com/gravitational/teleport"
	"github.com/gravitational/teleport/api/constants"
	"github.com/gravitational/teleport/api/types"
	apiutils "github.com/gravitational/teleport/api/utils"
	"github.com/gravitational/teleport/lib"
	"github.com/gravitational/teleport/lib/backend"
	"github.com/gravitational/teleport/lib/backend/lite"
	"github.com/gravitational/teleport/lib/backend/memory"
	"github.com/gravitational/teleport/lib/backend/postgres"
	"github.com/gravitational/teleport/lib/client"
	"github.com/gravitational/teleport/lib/defaults"
	"github.com/gravitational/teleport/lib/limiter"
	"github.com/gravitational/teleport/lib/pam"
	"github.com/gravitational/teleport/lib/service"
	"github.com/gravitational/teleport/lib/services"
	"github.com/gravitational/teleport/lib/utils"

	log "github.com/sirupsen/logrus"
	kyaml "k8s.io/apimachinery/pkg/util/yaml"
)

// CommandLineFlags stores command line flag values, it's a much simplified subset
// of Teleport configuration (which is fully expressed via YAML config file)
type CommandLineFlags struct {
	// --name flag
	NodeName string
	// --auth-server flag
	AuthServerAddr []string
	// --token flag
	AuthToken string
	// CAPins are the SKPI hashes of the CAs used to verify the Auth Server.
	CAPins []string
	// --listen-ip flag
	ListenIP net.IP
	// --advertise-ip flag
	AdvertiseIP string
	// --config flag
	ConfigFile string
	// Bootstrap flag contains a YAML file that defines a set of resources to bootstrap
	// a cluster.
	BootstrapFile string
	// ConfigString is a base64 encoded configuration string
	// set by --config-string or TELEPORT_CONFIG environment variable
	ConfigString string
	// --roles flag
	Roles string
	// -d flag
	Debug bool

	// --insecure-no-tls flag
	DisableTLS bool

	// --labels flag
	Labels string
	// --pid-file flag
	PIDFile string
	// DiagnosticAddr is listen address for diagnostic endpoint
	DiagnosticAddr string
	// PermitUserEnvironment enables reading of ~/.tsh/environment
	// when creating a new session.
	PermitUserEnvironment bool

	// Insecure mode is controlled by --insecure flag and in this mode
	// Teleport won't check certificates when connecting to trusted clusters
	// It's useful for learning Teleport (following quick starts, etc).
	InsecureMode bool

	// FIPS mode means Teleport starts in a FedRAMP/FIPS 140-2 compliant
	// configuration.
	FIPS bool

	// SkipVersionCheck allows Teleport to connect to auth servers that
	// have an earlier major version number.
	SkipVersionCheck bool

	// AppName is the name of the application to proxy.
	AppName string

	// AppURI is the internal address of the application to proxy.
	AppURI string

	// AppPublicAddr is the public address of the application to proxy.
	AppPublicAddr string

	// DatabaseName is the name of the database to proxy.
	DatabaseName string
	// DatabaseDescription is a free-form database description.
	DatabaseDescription string
	// DatabaseProtocol is the type of the proxied database e.g. postgres or mysql.
	DatabaseProtocol string
	// DatabaseURI is the address to connect to the proxied database.
	DatabaseURI string
	// DatabaseCACertFile is the database CA cert path.
	DatabaseCACertFile string
	// DatabaseAWSRegion is an optional database cloud region e.g. when using AWS RDS.
	DatabaseAWSRegion string
	// DatabaseAWSRedshiftClusterID is Redshift cluster identifier.
	DatabaseAWSRedshiftClusterID string
	// DatabaseAWSRDSInstanceID is RDS instance identifier.
	DatabaseAWSRDSInstanceID string
	// DatabaseAWSRDSClusterID is RDS cluster (Aurora) cluster identifier.
	DatabaseAWSRDSClusterID string
	// DatabaseGCPProjectID is GCP Cloud SQL project identifier.
	DatabaseGCPProjectID string
	// DatabaseGCPInstanceID is GCP Cloud SQL instance identifier.
	DatabaseGCPInstanceID string
	// DatabaseADKeytabFile is the path to Kerberos keytab file.
	DatabaseADKeytabFile string
	// DatabaseADKrb5File is the path to krb5.conf file.
	DatabaseADKrb5File string
	// DatabaseADDomain is the Active Directory domain for authentication.
	DatabaseADDomain string
	// DatabaseADSPN is the database Service Principal Name.
	DatabaseADSPN string
	// DatabaseMySQLServerVersion is the MySQL server version reported to a client
	// if the value cannot be obtained from the database.
	DatabaseMySQLServerVersion string
}

// ReadConfigFile reads /etc/teleport.yaml (or whatever is passed via --config flag)
// and overrides values in 'cfg' structure
func ReadConfigFile(cliConfigPath string) (*FileConfig, error) {
	configFilePath := defaults.ConfigFilePath
	// --config tells us to use a specific conf. file:
	if cliConfigPath != "" {
		configFilePath = cliConfigPath
		if !utils.FileExists(configFilePath) {
			return nil, trace.NotFound("file %s is not found", configFilePath)
		}
	}
	// default config doesn't exist? quietly return:
	if !utils.FileExists(configFilePath) {
		log.Info("not using a config file")
		return nil, nil
	}
	log.Debug("reading config file: ", configFilePath)
	return ReadFromFile(configFilePath)
}

// ReadResources loads a set of resources from a file.
func ReadResources(filePath string) ([]types.Resource, error) {
	reader, err := utils.OpenFile(filePath)
	if err != nil {
		return nil, trace.Wrap(err)
	}
	defer reader.Close()
	decoder := kyaml.NewYAMLOrJSONDecoder(reader, defaults.LookaheadBufSize)
	var resources []types.Resource
	for {
		var raw services.UnknownResource
		err := decoder.Decode(&raw)
		if err != nil {
			if err == io.EOF {
				break
			}
			return nil, trace.Wrap(err)
		}
		rsc, err := services.UnmarshalResource(raw.Kind, raw.Raw)
		if err != nil {
			return nil, trace.Wrap(err)
		}
		resources = append(resources, rsc)
	}
	return resources, nil
}

// ApplyFileConfig applies configuration from a YAML file to Teleport
// runtime config
func ApplyFileConfig(fc *FileConfig, cfg *service.Config) error {
	var err error

	// no config file? no problem
	if fc == nil {
		return nil
	}
	// merge file-based config with defaults in 'cfg'
	if fc.Auth.Disabled() {
		cfg.Auth.Enabled = false
	}
	if fc.SSH.Disabled() {
		cfg.SSH.Enabled = false
	}
	if fc.Proxy.Disabled() {
		cfg.Proxy.Enabled = false
	}
	if fc.Kube.Enabled() {
		cfg.Kube.Enabled = true
	}
	if fc.Apps.Disabled() {
		cfg.Apps.Enabled = false
	}
	if fc.Databases.Disabled() {
		cfg.Databases.Enabled = false
	}
	if fc.Metrics.Disabled() {
		cfg.Metrics.Enabled = false
	}
	if fc.WindowsDesktop.Disabled() {
		cfg.WindowsDesktop.Enabled = false
	}
	applyString(fc.NodeName, &cfg.Hostname)

	// apply "advertise_ip" setting:
	advertiseIP := fc.AdvertiseIP
	if advertiseIP != "" {
		if _, _, err := utils.ParseAdvertiseAddr(advertiseIP); err != nil {
			return trace.Wrap(err)
		}
		cfg.AdvertiseIP = advertiseIP
	}
	cfg.PIDFile = fc.PIDFile

	// config file has auth servers in there?
	if len(fc.AuthServers) > 0 {
		cfg.AuthServers = make([]utils.NetAddr, 0, len(fc.AuthServers))
		for _, as := range fc.AuthServers {
			addr, err := utils.ParseHostPortAddr(as, defaults.AuthListenPort)
			if err != nil {
				return trace.Wrap(err)
			}

			if err != nil {
				return trace.Errorf("cannot parse auth server address: '%v'", as)
			}
			cfg.AuthServers = append(cfg.AuthServers, *addr)
		}
	}

	if err := applyTokenConfig(fc, cfg); err != nil {
		return trace.Wrap(err)
	}

	if fc.Global.DataDir != "" {
		cfg.DataDir = fc.Global.DataDir
		cfg.Auth.StorageConfig.Params["path"] = cfg.DataDir
	}

	// If a backend is specified, override the defaults.
	if fc.Storage.Type != "" {
		// If the alternative name "dir" is given, update it to "lite".
		if fc.Storage.Type == lite.AlternativeName {
			fc.Storage.Type = lite.GetName()
		}
		// If the alternative name "cockroachdb" is given, update it to "postgres".
		if fc.Storage.Type == postgres.AlternativeName {
			fc.Storage.Type = postgres.GetName()
		}

		// Fix yamlv2 issue with nested storage sections.
		fc.Storage.Params.Cleanse()

		cfg.Auth.StorageConfig = fc.Storage
		// backend is specified, but no path is set, set a reasonable default
		_, pathSet := cfg.Auth.StorageConfig.Params[defaults.BackendPath]
		if cfg.Auth.StorageConfig.Type == lite.GetName() && !pathSet {
			if cfg.Auth.StorageConfig.Params == nil {
				cfg.Auth.StorageConfig.Params = make(backend.Params)
			}
			cfg.Auth.StorageConfig.Params[defaults.BackendPath] = filepath.Join(cfg.DataDir, defaults.BackendDir)
		}
	} else {
		// Set a reasonable default.
		cfg.Auth.StorageConfig.Params[defaults.BackendPath] = filepath.Join(cfg.DataDir, defaults.BackendDir)
	}

	// apply logger settings
	err = applyLogConfig(fc.Logger, cfg)
	if err != nil {
		return trace.Wrap(err)
	}

	if fc.CachePolicy.TTL != "" {
		log.Warn("cache.ttl config option is deprecated and will be ignored, caches no longer attempt to anticipate resource expiration.")
	}
	if fc.CachePolicy.Type == memory.GetName() {
		log.Debugf("cache.type config option is explicitly set to %v.", memory.GetName())
	} else if fc.CachePolicy.Type != "" {
		log.Warn("cache.type config option is deprecated and will be ignored, caches are always in memory in this version.")
	}

	// apply cache policy for node and proxy
	cachePolicy, err := fc.CachePolicy.Parse()
	if err != nil {
		return trace.Wrap(err)
	}
	cfg.CachePolicy = *cachePolicy

	// Apply (TLS) cipher suites and (SSH) ciphers, KEX algorithms, and MAC
	// algorithms.
	if len(fc.CipherSuites) > 0 {
		cipherSuites, err := utils.CipherSuiteMapping(fc.CipherSuites)
		if err != nil {
			return trace.Wrap(err)
		}
		cfg.CipherSuites = cipherSuites
	}
	if fc.Ciphers != nil {
		cfg.Ciphers = fc.Ciphers
	}
	if fc.KEXAlgorithms != nil {
		cfg.KEXAlgorithms = fc.KEXAlgorithms
	}
	if fc.MACAlgorithms != nil {
		cfg.MACAlgorithms = fc.MACAlgorithms
	}
	if fc.CASignatureAlgorithm != nil {
		log.Warn("ca_signing_algo config option is deprecated and will be removed in a future release, Teleport defaults to rsa-sha2-512.")
	}

	// Read in how nodes will validate the CA. A single empty string in the file
	// conf should indicate no pins.
	if err = cfg.ApplyCAPins(fc.CAPin); err != nil {
		return trace.Wrap(err)
	}

	// Set diagnostic address
	if fc.DiagAddr != "" {
		// Validate address
		parsed, err := utils.ParseAddr(fc.DiagAddr)
		if err != nil {
			return trace.Wrap(err)
		}
		cfg.DiagnosticAddr = *parsed
	}

	// apply connection throttling:
	limiters := []*limiter.Config{
		&cfg.SSH.Limiter,
		&cfg.Auth.Limiter,
		&cfg.Proxy.Limiter,
		&cfg.Databases.Limiter,
		&cfg.Kube.Limiter,
		&cfg.WindowsDesktop.ConnLimiter,
	}
	for _, l := range limiters {
		if fc.Limits.MaxConnections > 0 {
			l.MaxConnections = fc.Limits.MaxConnections
		}
		if fc.Limits.MaxUsers > 0 {
			l.MaxNumberOfUsers = fc.Limits.MaxUsers
		}
		for _, rate := range fc.Limits.Rates {
			l.Rates = append(l.Rates, limiter.Rate{
				Period:  rate.Period,
				Average: rate.Average,
				Burst:   rate.Burst,
			})
		}
	}

	applyConfigVersion(fc, cfg)

	// Apply configuration for "auth_service", "proxy_service", "ssh_service",
	// and "app_service" if they are enabled.
	if fc.Auth.Enabled() {
		err = applyAuthConfig(fc, cfg)
		if err != nil {
			return trace.Wrap(err)
		}
	}
	if fc.Proxy.Enabled() {
		err = applyProxyConfig(fc, cfg)
		if err != nil {
			return trace.Wrap(err)
		}
	}
	if fc.SSH.Enabled() {
		err = applySSHConfig(fc, cfg)
		if err != nil {
			return trace.Wrap(err)
		}
	}
	if fc.Kube.Enabled() {
		if err := applyKubeConfig(fc, cfg); err != nil {
			return trace.Wrap(err)
		}
	}
	if fc.Apps.Enabled() {
		if err := applyAppsConfig(fc, cfg); err != nil {
			return trace.Wrap(err)
		}
	}
	if fc.Databases.Enabled() {
		if err := applyDatabasesConfig(fc, cfg); err != nil {
			return trace.Wrap(err)
		}
	}
	if fc.Metrics.Enabled() {
		if err := applyMetricsConfig(fc, cfg); err != nil {
			return trace.Wrap(err)
		}
	}
	if fc.WindowsDesktop.Enabled() {
		if err := applyWindowsDesktopConfig(fc, cfg); err != nil {
			return trace.Wrap(err)
		}
	}
	if fc.Tracing.Enabled() {
		if err := applyTracingConfig(fc, cfg); err != nil {
			return trace.Wrap(err)
		}
	}

	return nil
}

func applyLogConfig(loggerConfig Log, cfg *service.Config) error {
	logger := log.StandardLogger()

	switch loggerConfig.Output {
	case "":
		break // not set
	case "stderr", "error", "2":
		logger.SetOutput(os.Stderr)
		cfg.Console = io.Discard // disable console printing
	case "stdout", "out", "1":
		logger.SetOutput(os.Stdout)
		cfg.Console = io.Discard // disable console printing
	case teleport.Syslog:
		err := utils.SwitchLoggerToSyslog(logger)
		if err != nil {
			// this error will go to stderr
			log.Errorf("Failed to switch logging to syslog: %v.", err)
		}
	default:
		// assume it's a file path:
		logFile, err := os.Create(loggerConfig.Output)
		if err != nil {
			return trace.Wrap(err, "failed to create the log file")
		}
		logger.SetOutput(logFile)
	}

	switch strings.ToLower(loggerConfig.Severity) {
	case "", "info":
		logger.SetLevel(log.InfoLevel)
	case "err", "error":
		logger.SetLevel(log.ErrorLevel)
	case teleport.DebugLevel:
		logger.SetLevel(log.DebugLevel)
	case "warn", "warning":
		logger.SetLevel(log.WarnLevel)
	default:
		return trace.BadParameter("unsupported logger severity: %q", loggerConfig.Severity)
	}

	switch strings.ToLower(loggerConfig.Format.Output) {
	case "":
		fallthrough // not set. defaults to 'text'
	case "text":
		formatter := &utils.TextFormatter{
			ExtraFields:  loggerConfig.Format.ExtraFields,
			EnableColors: trace.IsTerminal(os.Stderr),
		}

		if err := formatter.CheckAndSetDefaults(); err != nil {
			return trace.Wrap(err)
		}

		logger.SetFormatter(formatter)
	case "json":
		formatter := &utils.JSONFormatter{
			ExtraFields: loggerConfig.Format.ExtraFields,
		}

		if err := formatter.CheckAndSetDefaults(); err != nil {
			return trace.Wrap(err)
		}

		logger.SetFormatter(formatter)
		stdlog.SetOutput(io.Discard) // disable the standard logger used by external dependencies
		stdlog.SetFlags(0)
	default:
		return trace.BadParameter("unsupported log output format : %q", loggerConfig.Format.Output)
	}

	cfg.Log = logger
	return nil
}

// applyAuthConfig applies file configuration for the "auth_service" section.
func applyAuthConfig(fc *FileConfig, cfg *service.Config) error {
	var err error

	if fc.Auth.KubeconfigFile != "" {
		warningMessage := "The auth_service no longer needs kubeconfig_file. It has " +
			"been moved to proxy_service section. This setting is ignored."
		log.Warning(warningMessage)
	}
	cfg.Auth.EnableProxyProtocol, err = utils.ParseOnOff("proxy_protocol", fc.Auth.ProxyProtocol, true)
	if err != nil {
		return trace.Wrap(err)
	}
	if fc.Auth.ListenAddress != "" {
		addr, err := utils.ParseHostPortAddr(fc.Auth.ListenAddress, int(defaults.AuthListenPort))
		if err != nil {
			return trace.Wrap(err)
		}
		cfg.Auth.ListenAddr = *addr
		cfg.AuthServers = append(cfg.AuthServers, *addr)
	}
	for _, t := range fc.Auth.ReverseTunnels {
		tun, err := t.ConvertAndValidate()
		if err != nil {
			return trace.Wrap(err)
		}
		cfg.ReverseTunnels = append(cfg.ReverseTunnels, tun)
	}
	if len(fc.Auth.PublicAddr) != 0 {
		addrs, err := utils.AddrsFromStrings(fc.Auth.PublicAddr, defaults.AuthListenPort)
		if err != nil {
			return trace.Wrap(err)
		}
		cfg.Auth.PublicAddrs = addrs
	}
	// read in cluster name from file configuration and create services.ClusterName
	cfg.Auth.ClusterName, err = fc.Auth.ClusterName.Parse()
	if err != nil {
		return trace.Wrap(err)
	}
	// read in static tokens from file configuration and create services.StaticTokens
	if fc.Auth.StaticTokens != nil {
		cfg.Auth.StaticTokens, err = fc.Auth.StaticTokens.Parse()
		if err != nil {
			return trace.Wrap(err)
		}
	}
	// read in and set authentication preferences
	if fc.Auth.Authentication != nil {
		cfg.Auth.Preference, err = fc.Auth.Authentication.Parse()
		if err != nil {
			return trace.Wrap(err)
		}
	}

	if fc.Auth.MessageOfTheDay != "" {
		cfg.Auth.Preference.SetMessageOfTheDay(fc.Auth.MessageOfTheDay)
	}

	if fc.Auth.DisconnectExpiredCert != nil {
		cfg.Auth.Preference.SetOrigin(types.OriginConfigFile)
		cfg.Auth.Preference.SetDisconnectExpiredCert(fc.Auth.DisconnectExpiredCert.Value)
	}

	if !cfg.Auth.Preference.GetAllowLocalAuth() && cfg.Auth.Preference.GetSecondFactor() != constants.SecondFactorOff {
		warningMessage := "Second factor settings will have no affect because local " +
			"authentication is disabled. Update file configuration and remove " +
			"\"second_factor\" field to get rid of this error message."
		log.Warnf(warningMessage)
	}

	// Set cluster audit configuration from file configuration.
	auditConfigSpec, err := services.ClusterAuditConfigSpecFromObject(fc.Storage.Params)
	if err != nil {
		return trace.Wrap(err)
	}
	auditConfigSpec.Type = fc.Storage.Type
	cfg.Auth.AuditConfig, err = types.NewClusterAuditConfig(*auditConfigSpec)
	if err != nil {
		return trace.Wrap(err)
	}

	// Set cluster networking configuration from file configuration.
	cfg.Auth.NetworkingConfig, err = types.NewClusterNetworkingConfigFromConfigFile(types.ClusterNetworkingConfigSpecV2{
		ClientIdleTimeout:        fc.Auth.ClientIdleTimeout,
		ClientIdleTimeoutMessage: fc.Auth.ClientIdleTimeoutMessage,
		WebIdleTimeout:           fc.Auth.WebIdleTimeout,
		KeepAliveInterval:        fc.Auth.KeepAliveInterval,
		KeepAliveCountMax:        fc.Auth.KeepAliveCountMax,
		SessionControlTimeout:    fc.Auth.SessionControlTimeout,
		ProxyListenerMode:        fc.Auth.ProxyListenerMode,
		RoutingStrategy:          fc.Auth.RoutingStrategy,
		TunnelStrategy:           fc.Auth.TunnelStrategy,
	})
	if err != nil {
		return trace.Wrap(err)
	}

	// Only override session recording configuration if either field is
	// specified in file configuration.
	if fc.Auth.SessionRecording != "" || fc.Auth.ProxyChecksHostKeys != nil {
		cfg.Auth.SessionRecordingConfig, err = types.NewSessionRecordingConfigFromConfigFile(types.SessionRecordingConfigSpecV2{
			Mode:                fc.Auth.SessionRecording,
			ProxyChecksHostKeys: fc.Auth.ProxyChecksHostKeys,
		})
		if err != nil {
			return trace.Wrap(err)
		}
	}

	if err := applyKeyStoreConfig(fc, cfg); err != nil {
		return trace.Wrap(err)
	}

	// read in and set the license file path (not used in open-source version)
	licenseFile := fc.Auth.LicenseFile
	if licenseFile != "" {
		if filepath.IsAbs(licenseFile) {
			cfg.Auth.LicenseFile = licenseFile
		} else {
			cfg.Auth.LicenseFile = filepath.Join(cfg.DataDir, licenseFile)
		}
	}

	return nil
}

func applyKeyStoreConfig(fc *FileConfig, cfg *service.Config) error {
	if fc.Auth.CAKeyParams == nil {
		return nil
	}

	if fc.Auth.CAKeyParams.PKCS11.ModulePath != "" {
		fi, err := utils.StatFile(fc.Auth.CAKeyParams.PKCS11.ModulePath)
		if err != nil {
			return trace.Wrap(err)
		}

		const worldWritableBits = 0o002
		if fi.Mode().Perm()&worldWritableBits != 0 {
			return trace.Errorf(
				"PKCS11 library (%s) must not be world-writable",
				fc.Auth.CAKeyParams.PKCS11.ModulePath,
			)
		}

		cfg.Auth.KeyStore.Path = fc.Auth.CAKeyParams.PKCS11.ModulePath
	}

	cfg.Auth.KeyStore.TokenLabel = fc.Auth.CAKeyParams.PKCS11.TokenLabel
	cfg.Auth.KeyStore.SlotNumber = fc.Auth.CAKeyParams.PKCS11.SlotNumber

	cfg.Auth.KeyStore.Pin = fc.Auth.CAKeyParams.PKCS11.Pin
	if fc.Auth.CAKeyParams.PKCS11.PinPath != "" {
		if fc.Auth.CAKeyParams.PKCS11.Pin != "" {
			return trace.BadParameter("can not set both pin and pin_path")
		}

		fi, err := utils.StatFile(fc.Auth.CAKeyParams.PKCS11.PinPath)
		if err != nil {
			return trace.Wrap(err)
		}

		const worldReadableBits = 0o004
		if fi.Mode().Perm()&worldReadableBits != 0 {
			return trace.Errorf(
				"HSM pin file (%s) must not be world-readable",
				fc.Auth.CAKeyParams.PKCS11.PinPath,
			)
		}

		pinBytes, err := os.ReadFile(fc.Auth.CAKeyParams.PKCS11.PinPath)
		if err != nil {
			return trace.Wrap(err)
		}
		pin := strings.TrimRight(string(pinBytes), "\r\n")
		cfg.Auth.KeyStore.Pin = pin
	}
	return nil
}

// applyProxyConfig applies file configuration for the "proxy_service" section.
func applyProxyConfig(fc *FileConfig, cfg *service.Config) error {
	var err error

	cfg.Proxy.EnableProxyProtocol, err = utils.ParseOnOff("proxy_protocol", fc.Proxy.ProxyProtocol, true)
	if err != nil {
		return trace.Wrap(err)
	}
	if fc.Proxy.ListenAddress != "" {
		addr, err := utils.ParseHostPortAddr(fc.Proxy.ListenAddress, defaults.SSHProxyListenPort)
		if err != nil {
			return trace.Wrap(err)
		}
		cfg.Proxy.SSHAddr = *addr
	}
	if fc.Proxy.WebAddr != "" {
		addr, err := utils.ParseHostPortAddr(fc.Proxy.WebAddr, defaults.HTTPListenPort)
		if err != nil {
			return trace.Wrap(err)
		}
		cfg.Proxy.WebAddr = *addr
	}
	if fc.Proxy.TunAddr != "" {
		addr, err := utils.ParseHostPortAddr(fc.Proxy.TunAddr, defaults.SSHProxyTunnelListenPort)
		if err != nil {
			return trace.Wrap(err)
		}
		cfg.Proxy.ReverseTunnelListenAddr = *addr
	}
	if fc.Proxy.MySQLAddr != "" {
		addr, err := utils.ParseHostPortAddr(fc.Proxy.MySQLAddr, defaults.MySQLListenPort)
		if err != nil {
			return trace.Wrap(err)
		}
		cfg.Proxy.MySQLAddr = *addr
	}
	if fc.Proxy.PostgresAddr != "" {
		addr, err := utils.ParseHostPortAddr(fc.Proxy.PostgresAddr, defaults.PostgresListenPort)
		if err != nil {
			return trace.Wrap(err)
		}
		cfg.Proxy.PostgresAddr = *addr
	}
	if fc.Proxy.MongoAddr != "" {
		addr, err := utils.ParseHostPortAddr(fc.Proxy.MongoAddr, defaults.MongoListenPort)
		if err != nil {
			return trace.Wrap(err)
		}
		cfg.Proxy.MongoAddr = *addr
	}
	if fc.Proxy.PeerAddr != "" {
		addr, err := utils.ParseHostPortAddr(fc.Proxy.PeerAddr, int(defaults.ProxyPeeringListenPort))
		if err != nil {
			return trace.Wrap(err)
		}
		cfg.Proxy.PeerAddr = *addr
	}

	// This is the legacy format. Continue to support it forever, but ideally
	// users now use the list format below.
	if fc.Proxy.KeyFile != "" || fc.Proxy.CertFile != "" {
		cfg.Proxy.KeyPairs = append(cfg.Proxy.KeyPairs, service.KeyPairPath{
			PrivateKey:  fc.Proxy.KeyFile,
			Certificate: fc.Proxy.CertFile,
		})
	}
	for _, p := range fc.Proxy.KeyPairs {
		// Check that the certificate exists on disk. This exists to provide the
		// user a sensible error message.
		if !utils.FileExists(p.PrivateKey) {
			return trace.Errorf("https private key does not exist: %s", p.PrivateKey)
		}
		if !utils.FileExists(p.Certificate) {
			return trace.Errorf("https cert does not exist: %s", p.Certificate)
		}

		// Read in certificate from disk. If Teleport finds a self-signed
		// certificate chain, log a warning, and then accept whatever certificate
		// was passed. If the certificate is not self-signed, verify the certificate
		// chain from leaf to root with the trust store on the computer so browsers
		// don't complain.
		certificateChainBytes, err := utils.ReadPath(p.Certificate)
		if err != nil {
			return trace.Wrap(err)
		}
		certificateChain, err := utils.ReadCertificateChain(certificateChainBytes)
		if err != nil {
			return trace.Wrap(err)
		}
		if utils.IsSelfSigned(certificateChain) {
			warningMessage := "Starting Teleport with a self-signed TLS certificate, this is " +
				"not safe for production clusters. Using a self-signed certificate opens " +
				"Teleport users to Man-in-the-Middle attacks."
			log.Warnf(warningMessage)
		} else {
			if err := utils.VerifyCertificateChain(certificateChain); err != nil {
				return trace.BadParameter("unable to verify HTTPS certificate chain in %v: %s",
					fc.Proxy.CertFile, utils.UserMessageFromError(err))
			}
		}

		cfg.Proxy.KeyPairs = append(cfg.Proxy.KeyPairs, service.KeyPairPath{
			PrivateKey:  p.PrivateKey,
			Certificate: p.Certificate,
		})
	}

	// apply kubernetes proxy config, by default kube proxy is disabled
	legacyKube := fc.Proxy.Kube.Configured() && fc.Proxy.Kube.Enabled()
	newKube := fc.Proxy.KubeAddr != "" || len(fc.Proxy.KubePublicAddr) > 0
	switch {
	case legacyKube && !newKube:
		cfg.Proxy.Kube.Enabled = true
		cfg.Proxy.Kube.LegacyKubeProxy = true
		if fc.Proxy.Kube.KubeconfigFile != "" {
			cfg.Proxy.Kube.KubeconfigPath = fc.Proxy.Kube.KubeconfigFile
		}
		if fc.Proxy.Kube.ListenAddress != "" {
			addr, err := utils.ParseHostPortAddr(fc.Proxy.Kube.ListenAddress, int(defaults.KubeListenPort))
			if err != nil {
				return trace.Wrap(err)
			}
			cfg.Proxy.Kube.ListenAddr = *addr
		}
		if len(fc.Proxy.Kube.PublicAddr) != 0 {
			addrs, err := utils.AddrsFromStrings(fc.Proxy.Kube.PublicAddr, defaults.KubeListenPort)
			if err != nil {
				return trace.Wrap(err)
			}
			cfg.Proxy.Kube.PublicAddrs = addrs
		}
	case !legacyKube && newKube:
		// New kubernetes format (kubernetes_service +
		// proxy_service.kube_listen_addr) is only relevant in the config file
		// format. Under the hood, we use the same cfg.Proxy.Kube field to
		// enable it.
		if len(fc.Proxy.KubePublicAddr) > 0 && fc.Proxy.KubeAddr == "" {
			return trace.BadParameter("kube_listen_addr must be set when kube_public_addr is set")
		}
		cfg.Proxy.Kube.Enabled = true
		addr, err := utils.ParseHostPortAddr(fc.Proxy.KubeAddr, int(defaults.KubeListenPort))
		if err != nil {
			return trace.Wrap(err)
		}
		cfg.Proxy.Kube.ListenAddr = *addr

		publicAddrs, err := utils.AddrsFromStrings(fc.Proxy.KubePublicAddr, defaults.KubeListenPort)
		if err != nil {
			return trace.Wrap(err)
		}
		cfg.Proxy.Kube.PublicAddrs = publicAddrs
	case legacyKube && newKube:
		return trace.BadParameter("proxy_service should either set kube_listen_addr/kube_public_addr or kubernetes.enabled, not both; keep kubernetes.enabled if you don't enable kubernetes_service, or keep kube_listen_addr otherwise")
	case !legacyKube && !newKube:
		if fc.Version == defaults.TeleportConfigVersionV2 {
			// Always enable kube service if using config V2 (TLS routing is supported)
			cfg.Proxy.Kube.Enabled = true
		}
	}
	if len(fc.Proxy.PublicAddr) != 0 {
		addrs, err := utils.AddrsFromStrings(fc.Proxy.PublicAddr, cfg.Proxy.WebAddr.Port(defaults.HTTPListenPort))
		if err != nil {
			return trace.Wrap(err)
		}
		cfg.Proxy.PublicAddrs = addrs
	}
	if len(fc.Proxy.SSHPublicAddr) != 0 {
		addrs, err := utils.AddrsFromStrings(fc.Proxy.SSHPublicAddr, defaults.SSHProxyListenPort)
		if err != nil {
			return trace.Wrap(err)
		}
		cfg.Proxy.SSHPublicAddrs = addrs
	}
	if len(fc.Proxy.TunnelPublicAddr) != 0 {
		addrs, err := utils.AddrsFromStrings(fc.Proxy.TunnelPublicAddr, defaults.SSHProxyTunnelListenPort)
		if err != nil {
			return trace.Wrap(err)
		}
		cfg.Proxy.TunnelPublicAddrs = addrs
	}
	if len(fc.Proxy.PostgresPublicAddr) != 0 {
		defaultPort := getPostgresDefaultPort(cfg)
		addrs, err := utils.AddrsFromStrings(fc.Proxy.PostgresPublicAddr, defaultPort)
		if err != nil {
			return trace.Wrap(err)
		}
		cfg.Proxy.PostgresPublicAddrs = addrs
	}

	if len(fc.Proxy.MySQLPublicAddr) != 0 {
		if fc.Proxy.MySQLAddr == "" {
			return trace.BadParameter("mysql_listen_addr must be set when mysql_public_addr is set")
		}
		// MySQL proxy is listening on a separate port.
		addrs, err := utils.AddrsFromStrings(fc.Proxy.MySQLPublicAddr, defaults.MySQLListenPort)
		if err != nil {
			return trace.Wrap(err)
		}
		cfg.Proxy.MySQLPublicAddrs = addrs
	}

	if len(fc.Proxy.MongoPublicAddr) != 0 {
		if fc.Proxy.MongoAddr == "" {
			return trace.BadParameter("mongo_listen_addr must be set when mongo_public_addr is set")
		}
		addrs, err := utils.AddrsFromStrings(fc.Proxy.MongoPublicAddr, defaults.MongoListenPort)
		if err != nil {
			return trace.Wrap(err)
		}
		cfg.Proxy.MongoPublicAddrs = addrs
	}
	if fc.Proxy.PeerPublicAddr != "" {
		if fc.Proxy.PeerAddr == "" {
			return trace.BadParameter("peer_listen_addr must be set when peer_public_addr is set")
		}
		addr, err := utils.ParseHostPortAddr(fc.Proxy.PeerPublicAddr, int(defaults.ProxyPeeringListenPort))
		if err != nil {
			return trace.Wrap(err)
		}
		cfg.Proxy.PeerPublicAddr = *addr
	}

	acme, err := fc.Proxy.ACME.Parse()
	if err != nil {
		return trace.Wrap(err)
	}
	cfg.Proxy.ACME = *acme

	applyDefaultProxyListenerAddresses(cfg)

	return nil
}

func getPostgresDefaultPort(cfg *service.Config) int {
	if !cfg.Proxy.PostgresAddr.IsEmpty() {
		// If the proxy.PostgresAddr flag was provided return port
		// from PostgresAddr address or default PostgresListenPort.
		return cfg.Proxy.PostgresAddr.Port(defaults.PostgresListenPort)
	}
	// Postgres proxy is multiplexed on the web proxy port. If the proxy is
	// not specified here explicitly, prefer defaults in the following
	// order, depending on what's set:
	//   1. Web proxy public port
	//   2. Web proxy listen port
	//   3. Web proxy default listen port
	if len(cfg.Proxy.PublicAddrs) != 0 {
		return cfg.Proxy.PublicAddrs[0].Port(defaults.HTTPListenPort)
	}
	return cfg.Proxy.WebAddr.Port(defaults.HTTPListenPort)
}

func applyDefaultProxyListenerAddresses(cfg *service.Config) {
	if cfg.Version == defaults.TeleportConfigVersionV2 {
		// For v2 configuration if an address is not provided don't fallback to the default values.
		return
	}

	// For v1 configuration check if address was set in config file if
	// not fallback to the default listener address.
	if cfg.Proxy.WebAddr.IsEmpty() {
		cfg.Proxy.WebAddr = *defaults.ProxyWebListenAddr()
	}
	if cfg.Proxy.SSHAddr.IsEmpty() {
		cfg.Proxy.SSHAddr = *defaults.ProxyListenAddr()
	}
	if cfg.Proxy.ReverseTunnelListenAddr.IsEmpty() {
		cfg.Proxy.ReverseTunnelListenAddr = *defaults.ReverseTunnelListenAddr()
	}
	if cfg.Proxy.Kube.ListenAddr.IsEmpty() && cfg.Proxy.Kube.Enabled {
		cfg.Proxy.Kube.ListenAddr = *defaults.KubeProxyListenAddr()
	}
}

// applySSHConfig applies file configuration for the "ssh_service" section.
func applySSHConfig(fc *FileConfig, cfg *service.Config) (err error) {
	if fc.SSH.ListenAddress != "" {
		addr, err := utils.ParseHostPortAddr(fc.SSH.ListenAddress, int(defaults.SSHServerListenPort))
		if err != nil {
			return trace.Wrap(err)
		}
		cfg.SSH.Addr = *addr
	}
	if fc.SSH.Labels != nil {
		cfg.SSH.Labels = make(map[string]string)
		for k, v := range fc.SSH.Labels {
			cfg.SSH.Labels[k] = v
		}
	}
	if fc.SSH.Commands != nil {
		cfg.SSH.CmdLabels = make(services.CommandLabels)
		for _, cmdLabel := range fc.SSH.Commands {
			cfg.SSH.CmdLabels[cmdLabel.Name] = &types.CommandLabelV2{
				Period:  types.NewDuration(cmdLabel.Period),
				Command: cmdLabel.Command,
				Result:  "",
			}
		}
	}
	if fc.SSH.Namespace != "" {
		cfg.SSH.Namespace = fc.SSH.Namespace
	}
	if fc.SSH.PermitUserEnvironment {
		cfg.SSH.PermitUserEnvironment = true
	}
	if fc.SSH.DisableCreateHostUser || runtime.GOOS != constants.LinuxOS {
		cfg.SSH.DisableCreateHostUser = true
		if runtime.GOOS != constants.LinuxOS {
			log.Debugln("Disabling host user creation as this feature is only available on Linux")
		}
	}
	if fc.SSH.PAM != nil {
		cfg.SSH.PAM = fc.SSH.PAM.Parse()

		// If PAM is enabled, make sure that Teleport was built with PAM support
		// and the PAM library was found at runtime.
		if cfg.SSH.PAM.Enabled {
			if !pam.BuildHasPAM() {
				errorMessage := "Unable to start Teleport: PAM was enabled in file configuration but this \n" +
					"Teleport binary was built without PAM support. To continue either download a \n" +
					"Teleport binary build with PAM support from https://goteleport.com/teleport \n" +
					"or disable PAM in file configuration."
				return trace.BadParameter(errorMessage)
			}
			if !pam.SystemHasPAM() {
				errorMessage := "Unable to start Teleport: PAM was enabled in file configuration but this \n" +
					"system does not have the needed PAM library installed. To continue either \n" +
					"install libpam or disable PAM in file configuration."
				return trace.BadParameter(errorMessage)
			}
		}
	}
	if len(fc.SSH.PublicAddr) != 0 {
		addrs, err := utils.AddrsFromStrings(fc.SSH.PublicAddr, defaults.SSHServerListenPort)
		if err != nil {
			return trace.Wrap(err)
		}
		cfg.SSH.PublicAddrs = addrs
	}
	if fc.SSH.BPF != nil {
		cfg.SSH.BPF = fc.SSH.BPF.Parse()
	}
	if fc.SSH.RestrictedSession != nil {
		rs, err := fc.SSH.RestrictedSession.Parse()
		if err != nil {
			return trace.Wrap(err)
		}
		cfg.SSH.RestrictedSession = rs
	}

	cfg.SSH.AllowTCPForwarding = fc.SSH.AllowTCPForwarding()

	cfg.SSH.X11, err = fc.SSH.X11ServerConfig()
	if err != nil {
		return trace.Wrap(err)
	}

	cfg.SSH.AllowFileCopying = fc.SSH.SSHFileCopy()

	for _, matcher := range fc.SSH.AWSMatchers {
		cfg.SSH.AWSMatchers = append(cfg.SSH.AWSMatchers,
			services.AWSMatcher{
				Types:   matcher.Matcher.Types,
				Regions: matcher.Matcher.Regions,
				Tags:    matcher.Matcher.Tags,
				Params: services.InstallerParams{
					JoinMethod: matcher.InstallParams.JoinParams.Method,
					JoinToken:  matcher.InstallParams.JoinParams.TokenName,
				},
				SSM: &services.AWSSSM{DocumentName: matcher.SSM.DocumentName},
			})
	}

	return nil
}

// applyKubeConfig applies file configuration for the "kubernetes_service" section.
func applyKubeConfig(fc *FileConfig, cfg *service.Config) error {
	if fc.Kube.ListenAddress != "" {
		addr, err := utils.ParseHostPortAddr(fc.Kube.ListenAddress, int(defaults.SSHProxyListenPort))
		if err != nil {
			return trace.Wrap(err)
		}
		cfg.Kube.ListenAddr = addr
	}
	if len(fc.Kube.PublicAddr) != 0 {
		addrs, err := utils.AddrsFromStrings(fc.Kube.PublicAddr, defaults.KubeListenPort)
		if err != nil {
			return trace.Wrap(err)
		}
		cfg.Kube.PublicAddrs = addrs
	}

	if fc.Kube.KubeconfigFile != "" {
		cfg.Kube.KubeconfigPath = fc.Kube.KubeconfigFile
	}
	if fc.Kube.KubeClusterName != "" {
		cfg.Kube.KubeClusterName = fc.Kube.KubeClusterName
	}
	if fc.Kube.StaticLabels != nil {
		cfg.Kube.StaticLabels = make(map[string]string)
		for k, v := range fc.Kube.StaticLabels {
			cfg.Kube.StaticLabels[k] = v
		}
	}
	if fc.Kube.DynamicLabels != nil {
		cfg.Kube.DynamicLabels = make(services.CommandLabels)
		for _, cmdLabel := range fc.Kube.DynamicLabels {
			cfg.Kube.DynamicLabels[cmdLabel.Name] = &types.CommandLabelV2{
				Period:  types.NewDuration(cmdLabel.Period),
				Command: cmdLabel.Command,
				Result:  "",
			}
		}
	}

	// Sanity check the local proxy config, so that users don't forget to
	// enable the k8s endpoint there.
	if fc.Proxy.Enabled() && fc.Proxy.Kube.Disabled() && fc.Proxy.KubeAddr == "" {
		log.Warning("both kubernetes_service and proxy_service are enabled, but proxy_service doesn't set kube_listen_addr; consider setting kube_listen_addr on proxy_service, to handle incoming Kubernetes requests")
	}
	return nil
}

// applyDatabasesConfig applies file configuration for the "db_service" section.
func applyDatabasesConfig(fc *FileConfig, cfg *service.Config) error {
	cfg.Databases.Enabled = true
	for _, matcher := range fc.Databases.ResourceMatchers {
		cfg.Databases.ResourceMatchers = append(cfg.Databases.ResourceMatchers,
			services.ResourceMatcher{
				Labels: matcher.Labels,
			})
	}
	for _, matcher := range fc.Databases.AWSMatchers {
		cfg.Databases.AWSMatchers = append(cfg.Databases.AWSMatchers,
			services.AWSMatcher{
				Types:   matcher.Types,
				Regions: matcher.Regions,
				Tags:    matcher.Tags,
			})
	}
	for _, matcher := range fc.Databases.AzureMatchers {
<<<<<<< HEAD
		if len(matcher.Subscriptions) == 0 || apiutils.SliceContainsStr(matcher.Subscriptions, types.Wildcard) {
			matcher.Subscriptions = []string{types.Wildcard}
		}
		if len(matcher.ResourceGroups) == 0 || apiutils.SliceContainsStr(matcher.ResourceGroups, types.Wildcard) {
			matcher.ResourceGroups = []string{types.Wildcard}
		}
=======
>>>>>>> 96334fec
		cfg.Databases.AzureMatchers = append(cfg.Databases.AzureMatchers,
			services.AzureMatcher{
				Subscriptions:  matcher.Subscriptions,
				ResourceGroups: matcher.ResourceGroups,
				Types:          matcher.Types,
				Regions:        matcher.Regions,
<<<<<<< HEAD
				Tags:           matcher.Tags,
=======
				ResourceTags:   matcher.ResourceTags,
>>>>>>> 96334fec
			})
	}
	for _, database := range fc.Databases.Databases {
		staticLabels := make(map[string]string)
		if database.StaticLabels != nil {
			staticLabels = database.StaticLabels
		}
		dynamicLabels := make(services.CommandLabels)
		if database.DynamicLabels != nil {
			for _, v := range database.DynamicLabels {
				dynamicLabels[v.Name] = &types.CommandLabelV2{
					Period:  types.NewDuration(v.Period),
					Command: v.Command,
					Result:  "",
				}
			}
		}

		caBytes, err := readCACert(database)
		if err != nil {
			return trace.Wrap(err)
		}

		db := service.Database{
			Name:          database.Name,
			Description:   database.Description,
			Protocol:      database.Protocol,
			URI:           database.URI,
			StaticLabels:  staticLabels,
			DynamicLabels: dynamicLabels,
			MySQL: service.MySQLOptions{
				ServerVersion: database.MySQL.ServerVersion,
			},
			TLS: service.DatabaseTLS{
				CACert:     caBytes,
				ServerName: database.TLS.ServerName,
				Mode:       service.TLSMode(database.TLS.Mode),
			},
			AWS: service.DatabaseAWS{
				Region: database.AWS.Region,
				Redshift: service.DatabaseAWSRedshift{
					ClusterID: database.AWS.Redshift.ClusterID,
				},
				RDS: service.DatabaseAWSRDS{
					InstanceID: database.AWS.RDS.InstanceID,
					ClusterID:  database.AWS.RDS.ClusterID,
				},
				ElastiCache: service.DatabaseAWSElastiCache{
					ReplicationGroupID: database.AWS.ElastiCache.ReplicationGroupID,
				},
				MemoryDB: service.DatabaseAWSMemoryDB{
					ClusterName: database.AWS.MemoryDB.ClusterName,
				},
				SecretStore: service.DatabaseAWSSecretStore{
					KeyPrefix: database.AWS.SecretStore.KeyPrefix,
					KMSKeyID:  database.AWS.SecretStore.KMSKeyID,
				},
			},
			GCP: service.DatabaseGCP{
				ProjectID:  database.GCP.ProjectID,
				InstanceID: database.GCP.InstanceID,
			},
			AD: service.DatabaseAD{
				KeytabFile: database.AD.KeytabFile,
				Krb5File:   database.AD.Krb5File,
				Domain:     database.AD.Domain,
				SPN:        database.AD.SPN,
			},
		}
		if err := db.CheckAndSetDefaults(); err != nil {
			return trace.Wrap(err)
		}
		cfg.Databases.Databases = append(cfg.Databases.Databases, db)
	}
	return nil
}

// readCACert reads database CA certificate from the config file.
// First 'tls.ca_cert_file` is being read, then deprecated 'ca_cert_file' if
// the first one is not set.
func readCACert(database *Database) ([]byte, error) {
	var (
		caBytes []byte
		err     error
	)
	if database.TLS.CACertFile != "" {
		caBytes, err = os.ReadFile(database.TLS.CACertFile)
		if err != nil {
			return nil, trace.ConvertSystemError(err)
		}
	}

	// ca_cert_file is deprecated, but we still support it.
	// Print a warning if the old field is still being used.
	if database.CACertFile != "" {
		if database.TLS.CACertFile != "" {
			// New and old fields are set. Ignore the old field.
			log.Warnf("Ignoring deprecated ca_cert_file in %s configuration; using tls.ca_cert_file.", database.Name)
		} else {
			// Only old field is set, inform about deprecation.
			log.Warnf("ca_cert_file is deprecated, please use tls.ca_cert_file instead for %s.", database.Name)

			caBytes, err = os.ReadFile(database.CACertFile)
			if err != nil {
				return nil, trace.ConvertSystemError(err)
			}
		}
	}

	return caBytes, nil
}

// applyAppsConfig applies file configuration for the "app_service" section.
func applyAppsConfig(fc *FileConfig, cfg *service.Config) error {
	// Apps are enabled.
	cfg.Apps.Enabled = true

	// Enable debugging application if requested.
	cfg.Apps.DebugApp = fc.Apps.DebugApp

	// Configure resource watcher selectors if present.
	for _, matcher := range fc.Apps.ResourceMatchers {
		cfg.Apps.ResourceMatchers = append(cfg.Apps.ResourceMatchers,
			services.ResourceMatcher{
				Labels: matcher.Labels,
			})
	}

	// Loop over all apps and load app configuration.
	for _, application := range fc.Apps.Apps {
		// Parse the static labels of the application.
		staticLabels := make(map[string]string)
		if application.StaticLabels != nil {
			staticLabels = application.StaticLabels
		}

		// Parse the dynamic labels of the application.
		dynamicLabels := make(services.CommandLabels)
		if application.DynamicLabels != nil {
			for _, v := range application.DynamicLabels {
				dynamicLabels[v.Name] = &types.CommandLabelV2{
					Period:  types.NewDuration(v.Period),
					Command: v.Command,
				}
			}
		}

		// Add the application to the list of proxied applications.
		app := service.App{
			Name:               application.Name,
			Description:        application.Description,
			URI:                application.URI,
			PublicAddr:         application.PublicAddr,
			StaticLabels:       staticLabels,
			DynamicLabels:      dynamicLabels,
			InsecureSkipVerify: application.InsecureSkipVerify,
		}
		if application.Rewrite != nil {
			// Parse http rewrite headers if there are any.
			headers, err := service.ParseHeaders(application.Rewrite.Headers)
			if err != nil {
				return trace.Wrap(err, "failed to parse headers rewrite configuration for app %q",
					application.Name)
			}
			app.Rewrite = &service.Rewrite{
				Redirect: application.Rewrite.Redirect,
				Headers:  headers,
			}
		}
		if application.AWS != nil {
			app.AWS = &service.AppAWS{
				ExternalID: application.AWS.ExternalID,
			}
		}
		if err := app.CheckAndSetDefaults(); err != nil {
			return trace.Wrap(err)
		}
		cfg.Apps.Apps = append(cfg.Apps.Apps, app)
	}

	return nil
}

// applyMetricsConfig applies file configuration for the "metrics_service" section.
func applyMetricsConfig(fc *FileConfig, cfg *service.Config) error {
	// Metrics is enabled.
	cfg.Metrics.Enabled = true

	addr, err := utils.ParseHostPortAddr(fc.Metrics.ListenAddress, int(defaults.MetricsListenPort))
	if err != nil {
		return trace.Wrap(err)
	}
	cfg.Metrics.ListenAddr = addr

	cfg.Metrics.GRPCServerLatency = fc.Metrics.GRPCServerLatency
	cfg.Metrics.GRPCClientLatency = fc.Metrics.GRPCClientLatency

	if !fc.Metrics.MTLSEnabled() {
		return nil
	}

	cfg.Metrics.MTLS = true

	if len(fc.Metrics.KeyPairs) == 0 {
		return trace.BadParameter("at least one keypair shoud be provided when mtls is enabled in the metrics config")
	}

	if len(fc.Metrics.CACerts) == 0 {
		return trace.BadParameter("at least one CA cert shoud be provided when mtls is enabled in the metrics config")
	}

	for _, p := range fc.Metrics.KeyPairs {
		// Check that the certificate exists on disk. This exists to provide the
		// user a sensible error message.
		if !utils.FileExists(p.PrivateKey) {
			return trace.NotFound("metrics service private key does not exist: %s", p.PrivateKey)
		}
		if !utils.FileExists(p.Certificate) {
			return trace.NotFound("metrics service cert does not exist: %s", p.Certificate)
		}

		certificateChainBytes, err := utils.ReadPath(p.Certificate)
		if err != nil {
			return trace.Wrap(err)
		}
		certificateChain, err := utils.ReadCertificateChain(certificateChainBytes)
		if err != nil {
			return trace.Wrap(err)
		}

		if !utils.IsSelfSigned(certificateChain) {
			if err := utils.VerifyCertificateChain(certificateChain); err != nil {
				return trace.BadParameter("unable to verify the metrics service certificate chain in %v: %s",
					p.Certificate, utils.UserMessageFromError(err))
			}
		}

		cfg.Metrics.KeyPairs = append(cfg.Metrics.KeyPairs, service.KeyPairPath{
			PrivateKey:  p.PrivateKey,
			Certificate: p.Certificate,
		})
	}

	for _, caCert := range fc.Metrics.CACerts {
		// Check that the certificate exists on disk. This exists to provide the
		// user a sensible error message.
		if !utils.FileExists(caCert) {
			return trace.NotFound("metrics service ca cert does not exist: %s", caCert)
		}

		cfg.Metrics.CACerts = append(cfg.Metrics.CACerts, caCert)
	}

	return nil
}

// applyWindowsDesktopConfig applies file configuration for the "windows_desktop_service" section.
func applyWindowsDesktopConfig(fc *FileConfig, cfg *service.Config) error {
	cfg.WindowsDesktop.Enabled = true

	if fc.WindowsDesktop.ListenAddress != "" {
		listenAddr, err := utils.ParseHostPortAddr(fc.WindowsDesktop.ListenAddress, int(defaults.WindowsDesktopListenPort))
		if err != nil {
			return trace.Wrap(err)
		}
		cfg.WindowsDesktop.ListenAddr = *listenAddr
	}

	for _, filter := range fc.WindowsDesktop.Discovery.Filters {
		if _, err := ldap.CompileFilter(filter); err != nil {
			return trace.BadParameter("WindowsDesktopService specifies invalid LDAP filter %q", filter)
		}
	}

	for _, attributeName := range fc.WindowsDesktop.Discovery.LabelAttributes {
		if !types.IsValidLabelKey(attributeName) {
			return trace.BadParameter("WindowsDesktopService specifies label_attribute %q which is not a valid label key", attributeName)
		}
	}

	cfg.WindowsDesktop.Discovery = fc.WindowsDesktop.Discovery

	var err error
	cfg.WindowsDesktop.PublicAddrs, err = utils.AddrsFromStrings(fc.WindowsDesktop.PublicAddr, defaults.WindowsDesktopListenPort)
	if err != nil {
		return trace.Wrap(err)
	}
	cfg.WindowsDesktop.Hosts, err = utils.AddrsFromStrings(fc.WindowsDesktop.Hosts, defaults.RDPListenPort)
	if err != nil {
		return trace.Wrap(err)
	}

	var cert *x509.Certificate
	if fc.WindowsDesktop.LDAP.DEREncodedCAFile != "" {
		rawCert, err := os.ReadFile(fc.WindowsDesktop.LDAP.DEREncodedCAFile)
		if err != nil {
			return trace.WrapWithMessage(err, "loading the LDAP CA from file %v", fc.WindowsDesktop.LDAP.DEREncodedCAFile)
		}

		cert, err = x509.ParseCertificate(rawCert)
		if err != nil {
			return trace.WrapWithMessage(err, "parsing the LDAP root CA file %v", fc.WindowsDesktop.LDAP.DEREncodedCAFile)
		}
	}

	cfg.WindowsDesktop.LDAP = service.LDAPConfig{
		Addr:               fc.WindowsDesktop.LDAP.Addr,
		Username:           fc.WindowsDesktop.LDAP.Username,
		Domain:             fc.WindowsDesktop.LDAP.Domain,
		InsecureSkipVerify: fc.WindowsDesktop.LDAP.InsecureSkipVerify,
		CA:                 cert,
	}

	for _, rule := range fc.WindowsDesktop.HostLabels {
		r, err := regexp.Compile(rule.Match)
		if err != nil {
			return trace.BadParameter("WindowsDesktopService specifies invalid regexp %q", rule.Match)
		}

		if len(rule.Labels) == 0 {
			return trace.BadParameter("WindowsDesktopService host regex %q has no labels", rule.Match)
		}

		for k := range rule.Labels {
			if !types.IsValidLabelKey(k) {
				return trace.BadParameter("WindowsDesktopService specifies invalid label %q", k)
			}
		}

		cfg.WindowsDesktop.HostLabels = append(cfg.WindowsDesktop.HostLabels, service.HostLabelRule{
			Regexp: r,
			Labels: rule.Labels,
		})
	}

	return nil
}

// applyTracingConfig applies file configuration for the "tracing_service" section.
func applyTracingConfig(fc *FileConfig, cfg *service.Config) error {
	// Tracing is enabled.
	cfg.Tracing.Enabled = true

	if fc.Tracing.ExporterURL == "" {
		return trace.BadParameter("tracing_service is enabled but no exporter_url is specified")
	}

	cfg.Tracing.ExporterURL = fc.Tracing.ExporterURL
	cfg.Tracing.SamplingRate = float64(fc.Tracing.SamplingRatePerMillion) / 1_000_000.0

	for _, p := range fc.Tracing.KeyPairs {
		// Check that the certificate exists on disk. This exists to provide the
		// user a sensible error message.
		if !utils.FileExists(p.PrivateKey) {
			return trace.NotFound("tracing_service private key does not exist: %s", p.PrivateKey)
		}
		if !utils.FileExists(p.Certificate) {
			return trace.NotFound("tracing_service cert does not exist: %s", p.Certificate)
		}

		cfg.Tracing.KeyPairs = append(cfg.Tracing.KeyPairs, service.KeyPairPath{
			PrivateKey:  p.PrivateKey,
			Certificate: p.Certificate,
		})
	}

	for _, caCert := range fc.Tracing.CACerts {
		// Check that the certificate exists on disk. This exists to provide the
		// user a sensible error message.
		if !utils.FileExists(caCert) {
			return trace.NotFound("tracing_service ca cert does not exist: %s", caCert)
		}

		cfg.Tracing.CACerts = append(cfg.Tracing.CACerts, caCert)
	}

	return nil
}

// parseAuthorizedKeys parses keys in the authorized_keys format and
// returns a types.CertAuthority.
func parseAuthorizedKeys(bytes []byte, allowedLogins []string) (types.CertAuthority, types.Role, error) {
	pubkey, comment, _, _, err := ssh.ParseAuthorizedKey(bytes)
	if err != nil {
		return nil, nil, trace.Wrap(err)
	}

	comments, err := url.ParseQuery(comment)
	if err != nil {
		return nil, nil, trace.Wrap(err)
	}
	clusterName := comments.Get("clustername")
	if clusterName == "" {
		return nil, nil, trace.BadParameter("no clustername provided")
	}

	// create a new certificate authority
	ca, err := types.NewCertAuthority(types.CertAuthoritySpecV2{
		Type:        types.UserCA,
		ClusterName: clusterName,
		ActiveKeys: types.CAKeySet{
			SSH: []*types.SSHKeyPair{{
				PublicKey: ssh.MarshalAuthorizedKey(pubkey),
			}},
		},
	})
	if err != nil {
		return nil, nil, trace.Wrap(err)
	}

	// transform old allowed logins into roles
	role := services.RoleForCertAuthority(ca)
	role.SetLogins(types.Allow, allowedLogins)
	ca.AddRole(role.GetName())

	return ca, role, nil
}

// parseKnownHosts parses keys in known_hosts format and returns a
// types.CertAuthority.
func parseKnownHosts(bytes []byte, allowedLogins []string) (types.CertAuthority, types.Role, error) {
	marker, options, pubKey, comment, _, err := ssh.ParseKnownHosts(bytes)
	if marker != "cert-authority" {
		return nil, nil, trace.BadParameter("invalid file format. expected '@cert-authority` marker")
	}
	if err != nil {
		return nil, nil, trace.BadParameter("invalid public key")
	}
	teleportOpts, err := url.ParseQuery(comment)
	if err != nil {
		return nil, nil, trace.BadParameter("invalid key comment: '%s'", comment)
	}
	authType := types.CertAuthType(teleportOpts.Get("type"))
	if authType != types.HostCA && authType != types.UserCA {
		return nil, nil, trace.BadParameter("unsupported CA type: '%s'", authType)
	}
	if len(options) == 0 {
		return nil, nil, trace.BadParameter("key without cluster_name")
	}
	const prefix = "*."
	domainName := strings.TrimPrefix(options[0], prefix)

	ca, err := types.NewCertAuthority(types.CertAuthoritySpecV2{
		Type:        authType,
		ClusterName: domainName,
		ActiveKeys: types.CAKeySet{
			SSH: []*types.SSHKeyPair{{
				PublicKey: ssh.MarshalAuthorizedKey(pubKey),
			}},
		},
	})
	if err != nil {
		return nil, nil, trace.Wrap(err)
	}

	// transform old allowed logins into roles
	role := services.RoleForCertAuthority(ca)
	role.SetLogins(types.Allow, apiutils.CopyStrings(allowedLogins))
	ca.AddRole(role.GetName())

	return ca, role, nil
}

// certificateAuthorityFormat parses bytes and determines if they are in
// known_hosts format or authorized_keys format.
func certificateAuthorityFormat(bytes []byte) (string, error) {
	_, _, _, _, err := ssh.ParseAuthorizedKey(bytes)
	if err != nil {
		_, _, _, _, _, err := ssh.ParseKnownHosts(bytes)
		if err != nil {
			return "", trace.BadParameter("unknown ca format")
		}
		return teleport.KnownHosts, nil
	}
	return teleport.AuthorizedKeys, nil
}

// parseCAKey parses bytes either in known_hosts or authorized_keys format
// and returns a types.CertAuthority.
func parseCAKey(bytes []byte, allowedLogins []string) (types.CertAuthority, types.Role, error) {
	caFormat, err := certificateAuthorityFormat(bytes)
	if err != nil {
		return nil, nil, trace.Wrap(err)
	}

	if caFormat == teleport.AuthorizedKeys {
		return parseAuthorizedKeys(bytes, allowedLogins)
	}
	return parseKnownHosts(bytes, allowedLogins)
}

// readTrustedClusters parses the content of "trusted_clusters" YAML structure
// and modifies Teleport 'conf' by adding "authorities" and "reverse tunnels"
// to it
func readTrustedClusters(clusters []TrustedCluster, conf *service.Config) error {
	if len(clusters) == 0 {
		return nil
	}
	// go over all trusted clusters:
	for i := range clusters {
		tc := &clusters[i]
		// parse "allow_logins"
		var allowedLogins []string
		for _, login := range strings.Split(tc.AllowedLogins, ",") {
			login = strings.TrimSpace(login)
			if login != "" {
				allowedLogins = append(allowedLogins, login)
			}
		}
		// open the key file for this cluster:
		log.Debugf("reading trusted cluster key file %s", tc.KeyFile)
		if tc.KeyFile == "" {
			return trace.Errorf("key_file is missing for a trusted cluster")
		}
		f, err := os.Open(tc.KeyFile)
		if err != nil {
			return trace.Errorf("reading trusted cluster keys: %v", err)
		}
		defer f.Close()
		// read the keyfile for this cluster and get trusted CA keys:
		var authorities []types.CertAuthority
		var roles []types.Role
		scanner := bufio.NewScanner(f)
		for line := 0; scanner.Scan(); {
			ca, role, err := parseCAKey(scanner.Bytes(), allowedLogins)
			if err != nil {
				return trace.BadParameter("%s:L%d. %v", tc.KeyFile, line, err)
			}
			if ca.GetType() == types.UserCA && len(allowedLogins) == 0 && len(tc.TunnelAddr) > 0 {
				return trace.BadParameter("trusted cluster '%s' needs allow_logins parameter",
					ca.GetClusterName())
			}
			authorities = append(authorities, ca)
			if role != nil {
				roles = append(roles, role)
			}
		}
		conf.Auth.Authorities = append(conf.Auth.Authorities, authorities...)
		conf.Auth.Roles = append(conf.Auth.Roles, roles...)
		clusterName := authorities[0].GetClusterName()
		// parse "tunnel_addr"
		var tunnelAddresses []string
		for _, ta := range strings.Split(tc.TunnelAddr, ",") {
			ta := strings.TrimSpace(ta)
			if ta == "" {
				continue
			}
			addr, err := utils.ParseHostPortAddr(ta, defaults.SSHProxyTunnelListenPort)
			if err != nil {
				return trace.Wrap(err,
					"Invalid tunnel address '%s' for cluster '%s'. Expect host:port format",
					ta, clusterName)
			}
			tunnelAddresses = append(tunnelAddresses, addr.FullAddress())
		}
		if len(tunnelAddresses) > 0 {
			rt, err := types.NewReverseTunnel(clusterName, tunnelAddresses)
			if err != nil {
				return trace.Wrap(err)
			}
			conf.ReverseTunnels = append(conf.ReverseTunnels, rt)
		}
	}
	return nil
}

// applyString takes 'src' and overwrites target with it, unless 'src' is empty
// returns 'True' if 'src' was not empty
func applyString(src string, target *string) bool {
	if src != "" {
		*target = src
		return true
	}
	return false
}

// applyConfigVersion applies config version from parsed file. If config version is not
// present the v1 version will be used as default.
func applyConfigVersion(fc *FileConfig, cfg *service.Config) {
	cfg.Version = defaults.TeleportConfigVersionV1
	if fc.Version != "" {
		cfg.Version = fc.Version
	}
}

// Configure merges command line arguments with what's in a configuration file
// with CLI commands taking precedence
func Configure(clf *CommandLineFlags, cfg *service.Config) error {
	// pass the value of --insecure flag to the runtime
	lib.SetInsecureDevMode(clf.InsecureMode)

	// load /etc/teleport.yaml and apply it's values:
	fileConf, err := ReadConfigFile(clf.ConfigFile)
	if err != nil {
		return trace.Wrap(err)
	}
	// if configuration is passed as an environment variable,
	// try to decode it and override the config file
	if clf.ConfigString != "" {
		fileConf, err = ReadFromString(clf.ConfigString)
		if err != nil {
			return trace.Wrap(err)
		}
	}

	if clf.BootstrapFile != "" {
		resources, err := ReadResources(clf.BootstrapFile)
		if err != nil {
			return trace.Wrap(err)
		}
		if len(resources) < 1 {
			return trace.BadParameter("no resources found: %q", clf.BootstrapFile)
		}
		cfg.Auth.Resources = resources
	}

	// Apply command line --debug flag to override logger severity.
	if clf.Debug {
		// If debug logging is requested and no file configuration exists, set the
		// log level right away. Otherwise allow the command line flag to override
		// logger severity in file configuration.
		if fileConf == nil {
			log.SetLevel(log.DebugLevel)
			cfg.Log.SetLevel(log.DebugLevel)
		} else {
			fileConf.Logger.Severity = teleport.DebugLevel
		}
	}

	// If this process is trying to join a cluster as an application service,
	// make sure application name and URI are provided.
	if apiutils.SliceContainsStr(splitRoles(clf.Roles), defaults.RoleApp) &&
		(clf.AppName == "" || clf.AppURI == "") {
		return trace.BadParameter("application name (--app-name) and URI (--app-uri) flags are both required to join application proxy to the cluster")
	}

	// If application name was specified on command line, add to file
	// configuration where it will be validated.
	if clf.AppName != "" {
		cfg.Apps.Enabled = true

		// Parse static and dynamic labels.
		static, dynamic, err := parseLabels(clf.Labels)
		if err != nil {
			return trace.BadParameter("labels invalid: %v", err)
		}

		// Create and validate application. If valid, add to list of applications.
		app := service.App{
			Name:          clf.AppName,
			URI:           clf.AppURI,
			PublicAddr:    clf.AppPublicAddr,
			StaticLabels:  static,
			DynamicLabels: dynamic,
		}
		if err := app.CheckAndSetDefaults(); err != nil {
			return trace.Wrap(err)
		}
		cfg.Apps.Apps = append(cfg.Apps.Apps, app)
	}

	// If database name was specified on the command line, add to configuration.
	if clf.DatabaseName != "" {
		cfg.Databases.Enabled = true
		staticLabels, dynamicLabels, err := parseLabels(clf.Labels)
		if err != nil {
			return trace.Wrap(err)
		}
		var caBytes []byte
		if clf.DatabaseCACertFile != "" {
			caBytes, err = os.ReadFile(clf.DatabaseCACertFile)
			if err != nil {
				return trace.Wrap(err)
			}
		}
		db := service.Database{
			Name:         clf.DatabaseName,
			Description:  clf.DatabaseDescription,
			Protocol:     clf.DatabaseProtocol,
			URI:          clf.DatabaseURI,
			StaticLabels: staticLabels,
			MySQL: service.MySQLOptions{
				ServerVersion: clf.DatabaseMySQLServerVersion,
			},
			DynamicLabels: dynamicLabels,
			TLS: service.DatabaseTLS{
				CACert: caBytes,
			},
			AWS: service.DatabaseAWS{
				Region: clf.DatabaseAWSRegion,
				Redshift: service.DatabaseAWSRedshift{
					ClusterID: clf.DatabaseAWSRedshiftClusterID,
				},
				RDS: service.DatabaseAWSRDS{
					InstanceID: clf.DatabaseAWSRDSInstanceID,
					ClusterID:  clf.DatabaseAWSRDSClusterID,
				},
			},
			GCP: service.DatabaseGCP{
				ProjectID:  clf.DatabaseGCPProjectID,
				InstanceID: clf.DatabaseGCPInstanceID,
			},
			AD: service.DatabaseAD{
				KeytabFile: clf.DatabaseADKeytabFile,
				Krb5File:   clf.DatabaseADKrb5File,
				Domain:     clf.DatabaseADDomain,
				SPN:        clf.DatabaseADSPN,
			},
		}
		if err := db.CheckAndSetDefaults(); err != nil {
			return trace.Wrap(err)
		}
		cfg.Databases.Databases = append(cfg.Databases.Databases, db)
	}

	if err = ApplyFileConfig(fileConf, cfg); err != nil {
		return trace.Wrap(err)
	}

	// If FIPS mode is specified, validate Teleport configuration is FedRAMP/FIPS
	// 140-2 compliant.
	if clf.FIPS {
		// Make sure all cryptographic primitives are FIPS compliant.
		err = utils.UintSliceSubset(defaults.FIPSCipherSuites, cfg.CipherSuites)
		if err != nil {
			return trace.BadParameter("non-FIPS compliant TLS cipher suite selected: %v", err)
		}
		err = utils.StringSliceSubset(defaults.FIPSCiphers, cfg.Ciphers)
		if err != nil {
			return trace.BadParameter("non-FIPS compliant SSH cipher selected: %v", err)
		}
		err = utils.StringSliceSubset(defaults.FIPSKEXAlgorithms, cfg.KEXAlgorithms)
		if err != nil {
			return trace.BadParameter("non-FIPS compliant SSH kex algorithm selected: %v", err)
		}
		err = utils.StringSliceSubset(defaults.FIPSMACAlgorithms, cfg.MACAlgorithms)
		if err != nil {
			return trace.BadParameter("non-FIPS compliant SSH mac algorithm selected: %v", err)
		}

		// Make sure cluster settings are also FedRAMP/FIPS 140-2 compliant.
		if cfg.Auth.Enabled {
			// Only SSO based authentication is supported. The SSO provider is where
			// any FedRAMP/FIPS 140-2 compliance (like password complexity) should be
			// enforced.
			if cfg.Auth.Preference.GetAllowLocalAuth() {
				return trace.BadParameter("non-FIPS compliant authentication setting: \"local_auth\" must be false")
			}

			// If sessions are being recorded at the proxy host key checking must be
			// enabled. This make sure the host certificate key algorithm is FIPS
			// compliant.
			if services.IsRecordAtProxy(cfg.Auth.SessionRecordingConfig.GetMode()) &&
				!cfg.Auth.SessionRecordingConfig.GetProxyChecksHostKeys() {
				return trace.BadParameter("non-FIPS compliant proxy settings: \"proxy_checks_host_keys\" must be true")
			}
		}
	}

	// apply --skip-version-check flag.
	if clf.SkipVersionCheck {
		cfg.SkipVersionCheck = clf.SkipVersionCheck
	}

	// Apply diagnostic address flag.
	if clf.DiagnosticAddr != "" {
		addr, err := utils.ParseAddr(clf.DiagnosticAddr)
		if err != nil {
			return trace.Wrap(err, "failed to parse diag-addr")
		}
		cfg.DiagnosticAddr = *addr
	}

	// apply --insecure-no-tls flag:
	if clf.DisableTLS {
		cfg.Proxy.DisableTLS = clf.DisableTLS
	}

	// apply --debug flag to config:
	if clf.Debug {
		cfg.Console = io.Discard
		cfg.Debug = clf.Debug
	}

	// apply --roles flag:
	if clf.Roles != "" {
		if err := validateRoles(clf.Roles); err != nil {
			return trace.Wrap(err)
		}
		cfg.SSH.Enabled = strings.Contains(clf.Roles, defaults.RoleNode)
		cfg.Auth.Enabled = strings.Contains(clf.Roles, defaults.RoleAuthService)
		cfg.Proxy.Enabled = strings.Contains(clf.Roles, defaults.RoleProxy)
		cfg.Apps.Enabled = strings.Contains(clf.Roles, defaults.RoleApp)
		cfg.Databases.Enabled = strings.Contains(clf.Roles, defaults.RoleDatabase)
	}

	// apply --auth-server flag:
	if len(clf.AuthServerAddr) > 0 {
		if cfg.Auth.Enabled {
			log.Warnf("not starting the local auth service. --auth-server flag tells to connect to another auth server")
			cfg.Auth.Enabled = false
		}
		cfg.AuthServers = make([]utils.NetAddr, 0, len(clf.AuthServerAddr))
		for _, as := range clf.AuthServerAddr {
			addr, err := utils.ParseHostPortAddr(as, defaults.AuthListenPort)
			if err != nil {
				return trace.BadParameter("cannot parse auth server address: '%v'", as)
			}
			cfg.AuthServers = append(cfg.AuthServers, *addr)
		}
	}

	// apply --name flag:
	if clf.NodeName != "" {
		cfg.Hostname = clf.NodeName
	}

	// apply --pid-file flag
	if clf.PIDFile != "" {
		cfg.PIDFile = clf.PIDFile
	}

	if clf.AuthToken != "" {
		// store the value of the --token flag:
		cfg.SetToken(clf.AuthToken)
	}

	// Apply flags used for the node to validate the Auth Server.
	if err = cfg.ApplyCAPins(clf.CAPins); err != nil {
		return trace.Wrap(err)
	}

	// apply --listen-ip flag:
	if clf.ListenIP != nil {
		applyListenIP(clf.ListenIP, cfg)
	}

	// --advertise-ip flag
	if clf.AdvertiseIP != "" {
		if _, _, err := utils.ParseAdvertiseAddr(clf.AdvertiseIP); err != nil {
			return trace.Wrap(err)
		}
		cfg.AdvertiseIP = clf.AdvertiseIP
	}

	// apply --labels flag
	if err := parseLabelsApply(clf.Labels, &cfg.SSH); err != nil {
		return trace.Wrap(err)
	}

	// --pid-file:
	if clf.PIDFile != "" {
		cfg.PIDFile = clf.PIDFile
	}

	// auth_servers not configured, but the 'auth' is enabled (auth is on localhost)?
	if len(cfg.AuthServers) == 0 && cfg.Auth.Enabled {
		cfg.AuthServers = append(cfg.AuthServers, cfg.Auth.ListenAddr)
	}

	// add data_dir to the backend config:
	if cfg.Auth.StorageConfig.Params == nil {
		cfg.Auth.StorageConfig.Params = backend.Params{}
	}
	cfg.Auth.StorageConfig.Params["data_dir"] = cfg.DataDir
	// command line flag takes precedence over file config
	if clf.PermitUserEnvironment {
		cfg.SSH.PermitUserEnvironment = true
	}

	return nil
}

// parseLabels parses the labels command line flag and returns static and
// dynamic labels.
func parseLabels(spec string) (map[string]string, services.CommandLabels, error) {
	// Base syntax parsing, the spec must be in the form of 'key=value,more="better"'.
	lmap, err := client.ParseLabelSpec(spec)
	if err != nil {
		return nil, nil, trace.Wrap(err)
	}

	static := make(map[string]string)
	dynamic := make(services.CommandLabels)

	if len(lmap) == 0 {
		return static, dynamic, nil
	}

	// Loop over all parsed labels and set either static or dynamic labels.
	for key, value := range lmap {
		dynamicLabel, err := isCmdLabelSpec(value)
		if err != nil {
			return nil, nil, trace.Wrap(err)
		}
		if dynamicLabel != nil {
			dynamic[key] = dynamicLabel
		} else {
			static[key] = value
		}
	}

	return static, dynamic, nil
}

// parseLabelsApply reads in the labels command line flag and tries to
// correctly populate static and dynamic labels for the SSH service.
func parseLabelsApply(spec string, sshConf *service.SSHConfig) error {
	if spec == "" {
		return nil
	}

	var err error
	sshConf.Labels, sshConf.CmdLabels, err = parseLabels(spec)
	if err != nil {
		return trace.Wrap(err)
	}

	return nil
}

// isCmdLabelSpec tries to interpret a given string as a "command label" spec.
// A command label spec looks like [time_duration:command param1 param2 ...] where
// time_duration is in "1h2m1s" form.
//
// Example of a valid spec: "[1h:/bin/uname -m]"
func isCmdLabelSpec(spec string) (types.CommandLabel, error) {
	// command spec? (surrounded by brackets?)
	if len(spec) > 5 && spec[0] == '[' && spec[len(spec)-1] == ']' {
		invalidSpecError := trace.BadParameter(
			"invalid command label spec: '%s'", spec)
		spec = strings.Trim(spec, "[]")
		idx := strings.IndexRune(spec, ':')
		if idx < 0 {
			return nil, trace.Wrap(invalidSpecError)
		}
		periodSpec := spec[:idx]
		period, err := time.ParseDuration(periodSpec)
		if err != nil {
			return nil, trace.Wrap(invalidSpecError)
		}
		cmdSpec := spec[idx+1:]
		if len(cmdSpec) < 1 {
			return nil, trace.Wrap(invalidSpecError)
		}
		openQuote := false
		return &types.CommandLabelV2{
			Period: types.NewDuration(period),
			Command: strings.FieldsFunc(cmdSpec, func(c rune) bool {
				if c == '"' {
					openQuote = !openQuote
				}
				return unicode.IsSpace(c) && !openQuote
			}),
		}, nil
	}
	// not a valid spec
	return nil, nil
}

// applyListenIP replaces all 'listen addr' settings for all services with
// a given IP
func applyListenIP(ip net.IP, cfg *service.Config) {
	listeningAddresses := []*utils.NetAddr{
		&cfg.Auth.ListenAddr,
		&cfg.Auth.ListenAddr,
		&cfg.Proxy.SSHAddr,
		&cfg.Proxy.WebAddr,
		&cfg.SSH.Addr,
		&cfg.Proxy.ReverseTunnelListenAddr,
	}
	for _, addr := range listeningAddresses {
		replaceHost(addr, ip.String())
	}
}

// replaceHost takes utils.NetAddr and replaces the hostname in it, preserving
// the original port
func replaceHost(addr *utils.NetAddr, newHost string) {
	_, port, err := net.SplitHostPort(addr.Addr)
	if err != nil {
		log.Errorf("failed parsing address: '%v'", addr.Addr)
	}
	addr.Addr = net.JoinHostPort(newHost, port)
}

// validateRoles makes sure that value passed to the --roles flag is valid
func validateRoles(roles string) error {
	for _, role := range splitRoles(roles) {
		switch role {
		case defaults.RoleAuthService,
			defaults.RoleNode,
			defaults.RoleProxy,
			defaults.RoleApp,
			defaults.RoleDatabase,
			defaults.RoleWindowsDesktop:
		default:
			return trace.Errorf("unknown role: '%s'", role)
		}
	}
	return nil
}

// splitRoles splits in the format roles expects.
func splitRoles(roles string) []string {
	return strings.Split(roles, ",")
}

// applyTokenConfig applies the auth_token and join_params to the config
func applyTokenConfig(fc *FileConfig, cfg *service.Config) error {
	if fc.AuthToken != "" {
		cfg.JoinMethod = types.JoinMethodToken
		cfg.SetToken(fc.AuthToken)
	}

	if fc.JoinParams != (JoinParams{}) {
		if cfg.HasToken() {
			return trace.BadParameter("only one of auth_token or join_params should be set")
		}

		cfg.SetToken(fc.JoinParams.TokenName)

		switch fc.JoinParams.Method {
		case types.JoinMethodEC2, types.JoinMethodIAM, types.JoinMethodToken:
			cfg.JoinMethod = fc.JoinParams.Method
		default:
			return trace.BadParameter(`unknown value for join_params.method: %q, expected one of %v`, fc.JoinParams.Method, []types.JoinMethod{types.JoinMethodEC2, types.JoinMethodIAM, types.JoinMethodToken})
		}
	}

	return nil
}<|MERGE_RESOLUTION|>--- conflicted
+++ resolved
@@ -1142,26 +1142,13 @@
 			})
 	}
 	for _, matcher := range fc.Databases.AzureMatchers {
-<<<<<<< HEAD
-		if len(matcher.Subscriptions) == 0 || apiutils.SliceContainsStr(matcher.Subscriptions, types.Wildcard) {
-			matcher.Subscriptions = []string{types.Wildcard}
-		}
-		if len(matcher.ResourceGroups) == 0 || apiutils.SliceContainsStr(matcher.ResourceGroups, types.Wildcard) {
-			matcher.ResourceGroups = []string{types.Wildcard}
-		}
-=======
->>>>>>> 96334fec
 		cfg.Databases.AzureMatchers = append(cfg.Databases.AzureMatchers,
 			services.AzureMatcher{
 				Subscriptions:  matcher.Subscriptions,
 				ResourceGroups: matcher.ResourceGroups,
 				Types:          matcher.Types,
 				Regions:        matcher.Regions,
-<<<<<<< HEAD
-				Tags:           matcher.Tags,
-=======
 				ResourceTags:   matcher.ResourceTags,
->>>>>>> 96334fec
 			})
 	}
 	for _, database := range fc.Databases.Databases {
