--- conflicted
+++ resolved
@@ -142,12 +142,6 @@
 // is not provided but is provided for kind `KubernetesCluster`.
 func MatchResourceByFilters(resource types.ResourceWithLabels, filter MatchResourceFilter, seenMap map[ResourceSeenKey]struct{}) (bool, error) {
 	var specResource types.ResourceWithLabels
-<<<<<<< HEAD
-	if resource == nil {
-		return false, trace.NotImplemented("resource cannot be nil")
-	}
-=======
->>>>>>> fd9a2854
 	resourceKind := resource.GetKind()
 
 	// We assume when filtering for services like KubeService, AppServer, and DatabaseServer
@@ -202,11 +196,7 @@
 
 	var match bool
 
-<<<<<<< HEAD
-	if len(filter.Labels) == 0 && len(filter.SearchKeywords) == 0 && filter.PredicateExpression == "" && len(filter.Kinds) == 0 {
-=======
 	if filter.IsSimple() {
->>>>>>> fd9a2854
 		match = true
 	}
 
@@ -297,8 +287,6 @@
 	// It will filter out any kind not present in the list. If the list is not present or empty
 	// then all kinds are valid and will be returned (still subject to other included filters)
 	Kinds []string
-<<<<<<< HEAD
-=======
 }
 
 // IsSimple is used to short-circuit matching when a filter doesn't specify anything more
@@ -308,7 +296,6 @@
 		len(m.SearchKeywords) == 0 &&
 		m.PredicateExpression == "" &&
 		len(m.Kinds) == 0
->>>>>>> fd9a2854
 }
 
 const (
