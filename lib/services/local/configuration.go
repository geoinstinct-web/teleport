--- conflicted
+++ resolved
@@ -220,16 +220,10 @@
 
 // GetClusterConfig gets types.ClusterConfig from the backend.
 func (s *ClusterConfigurationService) GetClusterConfig(opts ...services.MarshalOption) (types.ClusterConfig, error) {
-<<<<<<< HEAD
 	ctx := context.TODO()
+
+	var clusterConfig types.ClusterConfig
 	item, err := s.Get(ctx, backend.Key(clusterConfigPrefix, generalPrefix))
-=======
-	var (
-		clusterConfig types.ClusterConfig
-		err           error
-	)
-	item, err := s.Get(context.TODO(), backend.Key(clusterConfigPrefix, generalPrefix))
->>>>>>> d63d144e
 	if err != nil {
 		if !trace.IsNotFound(err) {
 			return nil, trace.Wrap(err)
