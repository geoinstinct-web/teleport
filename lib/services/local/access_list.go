--- conflicted
+++ resolved
@@ -145,7 +145,6 @@
 
 // UpsertAccessList creates or updates an access list resource.
 func (a *AccessListService) UpsertAccessList(ctx context.Context, accessList *accesslist.AccessList) (*accesslist.AccessList, error) {
-<<<<<<< HEAD
 	if accessList.HasImplicitOwnership() {
 		if len(accessList.Spec.Owners) > 0 {
 			return nil, trace.BadParameter("implicit ownership requires empty ownership list")
@@ -162,36 +161,29 @@
 		}
 	}
 
-	err := a.service.RunWhileLocked(ctx, lockName(accessList.GetName()), accessListLockTTL, func(ctx context.Context, _ backend.Backend) error {
-		oldAccessList, err := a.service.GetResource(ctx, accessList.GetName())
-		if err != nil && !trace.IsNotFound(err) {
-			return trace.Wrap(err)
-		}
-
-		if oldAccessList != nil {
-			if oldAccessList.Spec.Ownership != accessList.Spec.Ownership {
-				return trace.BadParameter("AccessList ownership cannot be changed")
-			}
-
-			if oldAccessList.Spec.Membership != accessList.Spec.Membership {
-				return trace.BadParameter("AccessList membership cannot be changed")
-			}
-		}
-
-		ownerMap := make(map[string]struct{}, len(accessList.Spec.Owners))
-		for _, owner := range accessList.Spec.Owners {
-			if _, ok := ownerMap[owner.Name]; ok {
-				return trace.AlreadyExists("owner %s already exists in the owner list", owner.Name)
-=======
 	upsertWithLockFn := func() error {
 		return a.service.RunWhileLocked(ctx, lockName(accessList.GetName()), accessListLockTTL, func(ctx context.Context, _ backend.Backend) error {
+			oldAccessList, err := a.service.GetResource(ctx, accessList.GetName())
+			if err != nil && !trace.IsNotFound(err) {
+				return trace.Wrap(err)
+			}
+
+			if oldAccessList != nil {
+				if oldAccessList.Spec.Ownership != accessList.Spec.Ownership {
+					return trace.BadParameter("AccessList ownership cannot be changed")
+				}
+
+				if oldAccessList.Spec.Membership != accessList.Spec.Membership {
+					return trace.BadParameter("AccessList membership cannot be changed")
+				}
+			}
+
 			ownerMap := make(map[string]struct{}, len(accessList.Spec.Owners))
 			for _, owner := range accessList.Spec.Owners {
 				if _, ok := ownerMap[owner.Name]; ok {
 					return trace.AlreadyExists("owner %s already exists in the owner list", owner.Name)
 				}
 				ownerMap[owner.Name] = struct{}{}
->>>>>>> a2d82b82
 			}
 			return trace.Wrap(a.service.UpsertResource(ctx, accessList))
 		})
@@ -354,57 +346,34 @@
 	}
 
 	// Double the lock TTL to account for the time it takes to upsert the members.
-<<<<<<< HEAD
-	err := a.service.RunWhileLocked(ctx, lockName(accessList.GetName()), 2*accessListLockTTL, func(ctx context.Context, _ backend.Backend) error {
-		oldAccessList, err := a.service.GetResource(ctx, accessList.GetName())
-		if err != nil && !trace.IsNotFound(err) {
-			return trace.Wrap(err)
-		}
-
-		if oldAccessList != nil {
-			if oldAccessList.Spec.Ownership != accessList.Spec.Ownership {
-				return trace.BadParameter("AccessList ownership cannot be changed")
-			}
-
-			if oldAccessList.Spec.Membership != accessList.Spec.Membership {
-				return trace.BadParameter("AccessList membership cannot be changed")
-			}
-		}
-
-		// Create a map of the members from the request for easier lookup.
-		membersMap := make(map[string]*accesslist.AccessListMember)
-
-		// Convert the members slice to a map for easier lookup.
-		for _, member := range membersIn {
-			membersMap[member.GetName()] = member
-		}
-
-		var (
-			members      []*accesslist.AccessListMember
-			membersToken string
-		)
-
-		for {
-			// List all members for the access list.
-			members, membersToken, err = a.memberService.WithPrefix(accessList.GetName()).ListResources(ctx, 0 /* default size */, membersToken)
-			if err != nil {
-				return trace.Wrap(err)
-=======
 	upsertWithLockFn := func() error {
 		return a.service.RunWhileLocked(ctx, lockName(accessList.GetName()), 2*accessListLockTTL, func(ctx context.Context, _ backend.Backend) error {
+			oldAccessList, err := a.service.GetResource(ctx, accessList.GetName())
+			if err != nil && !trace.IsNotFound(err) {
+				return trace.Wrap(err)
+			}
+
+			if oldAccessList != nil {
+				if oldAccessList.Spec.Ownership != accessList.Spec.Ownership {
+					return trace.BadParameter("AccessList ownership cannot be changed")
+				}
+
+				if oldAccessList.Spec.Membership != accessList.Spec.Membership {
+					return trace.BadParameter("AccessList membership cannot be changed")
+				}
+			}
+
 			// Create a map of the members from the request for easier lookup.
 			membersMap := make(map[string]*accesslist.AccessListMember)
 
 			// Convert the members slice to a map for easier lookup.
 			for _, member := range membersIn {
 				membersMap[member.GetName()] = member
->>>>>>> a2d82b82
 			}
 
 			var (
 				members      []*accesslist.AccessListMember
 				membersToken string
-				err          error
 			)
 
 			for {
