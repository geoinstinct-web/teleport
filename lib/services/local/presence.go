--- conflicted
+++ resolved
@@ -1716,16 +1716,10 @@
 	NeedTotalCount bool
 }
 
-<<<<<<< HEAD
-func (m *FakePaginateParams) GetWindowsDesktopFilter() types.WindowsDesktopFilter {
-	if m != nil {
-		return m.WindowsDesktopFilter
-=======
 // GetWindowsDesktopFilter retrieves the WindowsDesktopFilter from params
 func (req *FakePaginateParams) GetWindowsDesktopFilter() types.WindowsDesktopFilter {
 	if req != nil {
 		return req.WindowsDesktopFilter
->>>>>>> fd9a2854
 	}
 	return types.WindowsDesktopFilter{}
 }
