/*
Copyright 2016 Gravitational, Inc.

Licensed under the Apache License, Version 2.0 (the "License");
you may not use this file except in compliance with the License.
You may obtain a copy of the License at

    http://www.apache.org/licenses/LICENSE-2.0

Unless required by applicable law or agreed to in writing, software
distributed under the License is distributed on an "AS IS" BASIS,
WITHOUT WARRANTIES OR CONDITIONS OF ANY KIND, either express or implied.
See the License for the specific language governing permissions and
limitations under the License.
*/

package local

import (
	"sort"
	"time"

	"github.com/gravitational/teleport/lib/backend"
	"github.com/gravitational/teleport/lib/services"

	"github.com/gravitational/trace"
)

// AccessService manages roles
type AccessService struct {
	backend.Backend
}

// NewAccessService returns new access service instance
func NewAccessService(backend backend.Backend) *AccessService {
	return &AccessService{Backend: backend}
}

// DeleteAllRoles deletes all roles
func (s *AccessService) DeleteAllRoles() error {
	return s.DeleteBucket([]string{}, "roles")
}

// GetRoles returns a list of roles registered with the local auth server
func (s *AccessService) GetRoles() ([]services.Role, error) {
	keys, err := s.GetKeys([]string{"roles"})
	if err != nil {
		return nil, trace.Wrap(err)
	}
	var out []services.Role
	for _, name := range keys {
		u, err := s.GetRole(name)
		if err != nil {
			if trace.IsNotFound(err) {
				continue
			}
			return nil, trace.Wrap(err)
		}
		out = append(out, u)
	}
	sort.Sort(services.SortedRoles(out))
	return out, nil
}

// UpsertRole updates parameters about role
func (s *AccessService) UpsertRole(role services.Role, ttl time.Duration) error {
	data, err := services.GetRoleMarshaler().MarshalRole(role)
	if err != nil {
		return trace.Wrap(err)
	}
<<<<<<< HEAD
	ttl := backend.TTL(s.Clock(), role.GetMetadata().Expires)
=======
>>>>>>> c79d4c85
	err = s.UpsertVal([]string{"roles", role.GetName()}, "params", []byte(data), ttl)
	if err != nil {
		return trace.Wrap(err)
	}
	return nil
}

// GetRole returns a role by name
func (s *AccessService) GetRole(name string) (services.Role, error) {
	if name == "" {
		return nil, trace.BadParameter("missing role name")
	}
	data, err := s.GetVal([]string{"roles", name}, "params")
	if err != nil {
		if trace.IsNotFound(err) {
			return nil, trace.NotFound("role %v is not found", name)
		}
		return nil, trace.Wrap(err)
	}
	return services.GetRoleMarshaler().UnmarshalRole(data)
}

// DeleteRole deletes a role with all the keys from the backend
func (s *AccessService) DeleteRole(role string) error {
	err := s.DeleteBucket([]string{"roles"}, role)
	if err != nil {
		if trace.IsNotFound(err) {
			return trace.NotFound("role '%v' is not found", role)
		}
	}
	return trace.Wrap(err)
}<|MERGE_RESOLUTION|>--- conflicted
+++ resolved
@@ -68,10 +68,13 @@
 	if err != nil {
 		return trace.Wrap(err)
 	}
-<<<<<<< HEAD
-	ttl := backend.TTL(s.Clock(), role.GetMetadata().Expires)
-=======
->>>>>>> c79d4c85
+
+	// TODO(klizhentas): Picking smaller of the two ttls
+	backendTTL := backend.TTL(s.Clock(), role.GetMetadata().Expires)
+	if backendTTL < ttl {
+		ttl = backendTTL
+	}
+
 	err = s.UpsertVal([]string{"roles", role.GetName()}, "params", []byte(data), ttl)
 	if err != nil {
 		return trace.Wrap(err)
