/*
Copyright 2021 Gravitational, Inc.

Licensed under the Apache License, Version 2.0 (the "License");
you may not use this file except in compliance with the License.
You may obtain a copy of the License at

    http://www.apache.org/licenses/LICENSE-2.0

Unless required by applicable law or agreed to in writing, software
distributed under the License is distributed on an "AS IS" BASIS,
WITHOUT WARRANTIES OR CONDITIONS OF ANY KIND, either express or implied.
See the License for the specific language governing permissions and
limitations under the License.
*/

package services

import (
	"encoding/json"
	"fmt"
	"strings"
	"sync"
	"time"

	"github.com/gravitational/teleport/api/types"
<<<<<<< HEAD
=======

>>>>>>> 3ca21aca
	"github.com/gravitational/trace"
)

// MarshalConfig specifies marshalling options
type MarshalConfig struct {
	// Version specifies particular version we should marshal resources with
	Version string

	// ID is a record ID to assign
	ID int64

	// PreserveResourceID preserves resource IDs in resource
	// specs when marshaling
	PreserveResourceID bool

	// Expires is an optional expiry time
	Expires time.Time
}

// GetVersion returns explicitly provided version or sets latest as default
func (m *MarshalConfig) GetVersion() string {
	if m.Version == "" {
		return types.V2
	}
	return m.Version
}

// MarshalOption sets marshalling option
type MarshalOption func(c *MarshalConfig) error

// CollectOptions collects all options from functional arg and returns config
func CollectOptions(opts []MarshalOption) (*MarshalConfig, error) {
	var cfg MarshalConfig
	for _, o := range opts {
		if err := o(&cfg); err != nil {
			return nil, trace.Wrap(err)
		}
	}
	return &cfg, nil
}

// AddOptions adds marshal options and returns a new copy
func AddOptions(opts []MarshalOption, add ...MarshalOption) []MarshalOption {
	out := make([]MarshalOption, len(opts), len(opts)+len(add))
	copy(out, opts)
	return append(opts, add...)
}

// WithResourceID assigns ID to the resource
func WithResourceID(id int64) MarshalOption {
	return func(c *MarshalConfig) error {
		c.ID = id
		return nil
	}
}

// WithExpires assigns expiry value
func WithExpires(expires time.Time) MarshalOption {
	return func(c *MarshalConfig) error {
		c.Expires = expires
		return nil
	}
}

// WithVersion sets marshal version
func WithVersion(v string) MarshalOption {
	return func(c *MarshalConfig) error {
		switch v {
		case types.V1, types.V2, types.V3:
			c.Version = v
			return nil
		default:
			return trace.BadParameter("version '%v' is not supported", v)
		}
	}
}

// PreserveResourceID preserves resource ID when
// marshaling value
func PreserveResourceID() MarshalOption {
	return func(c *MarshalConfig) error {
		c.PreserveResourceID = true
		return nil
	}
}

// ParseShortcut parses resource shortcut
func ParseShortcut(in string) (string, error) {
	if in == "" {
		return "", trace.BadParameter("missing resource name")
	}
	switch strings.ToLower(in) {
<<<<<<< HEAD
	case types.KindRole, "roles":
		return types.KindRole, nil
	case types.KindNamespace, "namespaces", "ns":
		return types.KindNamespace, nil
	case types.KindAuthServer, "auth_servers", "auth":
		return types.KindAuthServer, nil
	case types.KindProxy, "proxies":
		return types.KindProxy, nil
	case types.KindNode, "nodes":
		return types.KindNode, nil
	case types.KindOIDCConnector:
		return types.KindOIDCConnector, nil
	case types.KindSAMLConnector:
		return types.KindSAMLConnector, nil
	case types.KindGithubConnector:
		return types.KindGithubConnector, nil
	case types.KindConnectors, "connector":
		return types.KindConnectors, nil
	case types.KindUser, "users":
		return types.KindUser, nil
	case types.KindCertAuthority, "cert_authorities", "cas":
		return types.KindCertAuthority, nil
	case types.KindReverseTunnel, "reverse_tunnels", "rts":
		return types.KindReverseTunnel, nil
	case types.KindTrustedCluster, "tc", "cluster", "clusters":
		return types.KindTrustedCluster, nil
	case types.KindClusterAuthPreference, "cluster_authentication_preferences", "cap":
		return types.KindClusterAuthPreference, nil
	case types.KindRemoteCluster, "remote_clusters", "rc", "rcs":
		return types.KindRemoteCluster, nil
	case types.KindSemaphore, "semaphores", "sem", "sems":
		return types.KindSemaphore, nil
	case types.KindKubeService, "kube_services":
		return types.KindKubeService, nil
=======
	case KindRole, "roles":
		return KindRole, nil
	case KindNamespace, "namespaces", "ns":
		return KindNamespace, nil
	case KindAuthServer, "auth_servers", "auth":
		return KindAuthServer, nil
	case KindProxy, "proxies":
		return KindProxy, nil
	case KindNode, "nodes":
		return KindNode, nil
	case KindOIDCConnector:
		return KindOIDCConnector, nil
	case KindSAMLConnector:
		return KindSAMLConnector, nil
	case KindGithubConnector:
		return KindGithubConnector, nil
	case KindConnectors, "connector":
		return KindConnectors, nil
	case KindUser, "users":
		return KindUser, nil
	case KindCertAuthority, "cert_authorities", "cas":
		return KindCertAuthority, nil
	case KindReverseTunnel, "reverse_tunnels", "rts":
		return KindReverseTunnel, nil
	case KindTrustedCluster, "tc", "cluster", "clusters":
		return KindTrustedCluster, nil
	case KindClusterAuthPreference, "cluster_authentication_preferences", "cap":
		return KindClusterAuthPreference, nil
	case types.KindClusterNetworkingConfig, "networking_config", "networking", "netconfig":
		return types.KindClusterNetworkingConfig, nil
	case KindRemoteCluster, "remote_clusters", "rc", "rcs":
		return KindRemoteCluster, nil
	case KindSemaphore, "semaphores", "sem", "sems":
		return KindSemaphore, nil
	case KindKubeService, "kube_services":
		return KindKubeService, nil
>>>>>>> 3ca21aca
	}
	return "", trace.BadParameter("unsupported resource: %q - resources should be expressed as 'type/name', for example 'connector/github'", in)
}

// ParseRef parses resource reference eg daemonsets/ds1
func ParseRef(ref string) (*Ref, error) {
	if ref == "" {
		return nil, trace.BadParameter("missing value")
	}
	parts := strings.FieldsFunc(ref, isDelimiter)
	switch len(parts) {
	case 1:
		shortcut, err := ParseShortcut(parts[0])
		if err != nil {
			return nil, trace.Wrap(err)
		}
		return &Ref{Kind: shortcut}, nil
	case 2:
		shortcut, err := ParseShortcut(parts[0])
		if err != nil {
			return nil, trace.Wrap(err)
		}
		return &Ref{Kind: shortcut, Name: parts[1]}, nil
	case 3:
		shortcut, err := ParseShortcut(parts[0])
		if err != nil {
			return nil, trace.Wrap(err)
		}
		return &Ref{Kind: shortcut, SubKind: parts[1], Name: parts[2]}, nil
	}
	return nil, trace.BadParameter("failed to parse '%v'", ref)
}

// isDelimiter returns true if rune is space or /
func isDelimiter(r rune) bool {
	switch r {
	case '\t', ' ', '/':
		return true
	}
	return false
}

// Ref is a resource reference.  Typically of the form kind/name,
// but sometimes of the form kind/subkind/name.
type Ref struct {
	Kind    string
	SubKind string
	Name    string
}

// Set sets the name of the resource
func (r *Ref) Set(v string) error {
	out, err := ParseRef(v)
	if err != nil {
		return err
	}
	*r = *out
	return nil
}

func (r *Ref) String() string {
	if r.SubKind == "" {
		if r.Name == "" {
			return r.Kind
		}
		return fmt.Sprintf("%s/%s", r.Kind, r.Name)
	}
	return fmt.Sprintf("%s/%s/%s", r.Kind, r.SubKind, r.Name)
}

// Refs is a set of resource references
type Refs []Ref

// ParseRefs parses a comma-separated string of resource references (eg "users/alice,users/bob")
func ParseRefs(refs string) (Refs, error) {
	if refs == "all" {
		return []Ref{{Kind: "all"}}, nil
	}
	var escaped bool
	isBreak := func(r rune) bool {
		brk := false
		switch r {
		case ',':
			brk = true && !escaped
			escaped = false
		case '\\':
			escaped = true && !escaped
		default:
			escaped = false
		}
		return brk
	}
	var parsed []Ref
	split := fieldsFunc(strings.TrimSpace(refs), isBreak)
	for _, s := range split {
		ref, err := ParseRef(strings.ReplaceAll(s, `\,`, `,`))
		if err != nil {
			return nil, trace.Wrap(err)
		}
		parsed = append(parsed, *ref)
	}
	return parsed, nil
}

// Set sets the value of `r` from a comma-separated string of resource
// references (in-place equivalent of `ParseRefs`).
func (r *Refs) Set(v string) error {
	refs, err := ParseRefs(v)
	if err != nil {
		return trace.Wrap(err)
	}
	*r = refs
	return nil
}

// IsAll checks if refs is special wildcard case `all`.
func (r *Refs) IsAll() bool {
	refs := *r
	if len(refs) != 1 {
		return false
	}
	return refs[0].Kind == "all"
}

func (r *Refs) String() string {
	var builder strings.Builder
	for i, ref := range *r {
		if i > 0 {
			builder.WriteRune(',')
		}
		builder.WriteString(ref.String())
	}
	return builder.String()
}

// fieldsFunc is an exact copy of the current implementation of `strings.FieldsFunc`.
// The docs of `strings.FieldsFunc` indicate that future implementations may not call
// `f` on every rune, may not preserve ordering, or may panic if `f` does not return the
// same output for every instance of a given rune.  All of these changes would break
// our implementation of backslash-escaping, so we're using a local copy.
func fieldsFunc(s string, f func(rune) bool) []string {
	// A span is used to record a slice of s of the form s[start:end].
	// The start index is inclusive and the end index is exclusive.
	type span struct {
		start int
		end   int
	}
	spans := make([]span, 0, 32)

	// Find the field start and end indices.
	wasField := false
	fromIndex := 0
	for i, rune := range s {
		if f(rune) {
			if wasField {
				spans = append(spans, span{start: fromIndex, end: i})
				wasField = false
			}
		} else {
			if !wasField {
				fromIndex = i
				wasField = true
			}
		}
	}

	// Last field might end at EOF.
	if wasField {
		spans = append(spans, span{fromIndex, len(s)})
	}

	// Create strings from recorded field indices.
	a := make([]string, len(spans))
	for i, span := range spans {
		a[i] = s[span.start:span.end]
	}

	return a
}

// marshalerMutex is a mutex for resource marshalers/unmarshalers
var marshalerMutex sync.RWMutex

// ResourceMarshaler handles marshaling of a specific resource type.
type ResourceMarshaler func(types.Resource, ...MarshalOption) ([]byte, error)

// ResourceUnmarshaler handles unmarshaling of a specific resource type.
type ResourceUnmarshaler func([]byte, ...MarshalOption) (types.Resource, error)

// resourceMarshalers holds a collection of marshalers organized by kind.
var resourceMarshalers map[string]ResourceMarshaler = make(map[string]ResourceMarshaler)

// resourceUnmarshalers holds a collection of unmarshalers organized by kind.
var resourceUnmarshalers map[string]ResourceUnmarshaler = make(map[string]ResourceUnmarshaler)

// GetResourceMarshalerKinds lists all registered resource marshalers by kind.
func GetResourceMarshalerKinds() []string {
	marshalerMutex.Lock()
	defer marshalerMutex.Unlock()
	kinds := make([]string, 0, len(resourceMarshalers))
	for kind := range resourceMarshalers {
		kinds = append(kinds, kind)
	}
	return kinds
}

// RegisterResourceMarshaler registers a marshaler for resources of a specific kind.
func RegisterResourceMarshaler(kind string, marshaler ResourceMarshaler) {
	marshalerMutex.Lock()
	defer marshalerMutex.Unlock()
	resourceMarshalers[kind] = marshaler
}

// RegisterResourceUnmarshaler registers an unmarshaler for resources of a specific kind.
func RegisterResourceUnmarshaler(kind string, unmarshaler ResourceUnmarshaler) {
	marshalerMutex.Lock()
	defer marshalerMutex.Unlock()
	resourceUnmarshalers[kind] = unmarshaler
}

func getResourceMarshaler(kind string) (ResourceMarshaler, bool) {
	marshalerMutex.RLock()
	defer marshalerMutex.RUnlock()
	m, ok := resourceMarshalers[kind]
	if !ok {
		return nil, false
	}
	return m, true
}

func getResourceUnmarshaler(kind string) (ResourceUnmarshaler, bool) {
	marshalerMutex.RLock()
	defer marshalerMutex.RUnlock()
	u, ok := resourceUnmarshalers[kind]
	if !ok {
		return nil, false
	}
	return u, true
}

func init() {
	RegisterResourceMarshaler(types.KindUser, func(r types.Resource, opts ...MarshalOption) ([]byte, error) {
		rsc, ok := r.(types.User)
		if !ok {
			return nil, trace.BadParameter("expected User, got %T", r)
		}
		raw, err := MarshalUser(rsc, opts...)
		if err != nil {
			return nil, trace.Wrap(err)
		}
		return raw, nil
	})
	RegisterResourceUnmarshaler(types.KindUser, func(b []byte, opts ...MarshalOption) (types.Resource, error) {
		rsc, err := UnmarshalUser(b, opts...)
		if err != nil {
			return nil, trace.Wrap(err)
		}
		return rsc, nil
	})

	RegisterResourceMarshaler(types.KindCertAuthority, func(r types.Resource, opts ...MarshalOption) ([]byte, error) {
		rsc, ok := r.(types.CertAuthority)
		if !ok {
			return nil, trace.BadParameter("expected CertAuthority, got %T", r)
		}
		raw, err := MarshalCertAuthority(rsc, opts...)
		if err != nil {
			return nil, trace.Wrap(err)
		}
		return raw, nil
	})
	RegisterResourceUnmarshaler(types.KindCertAuthority, func(b []byte, opts ...MarshalOption) (types.Resource, error) {
		rsc, err := UnmarshalCertAuthority(b, opts...)
		if err != nil {
			return nil, trace.Wrap(err)
		}
		return rsc, nil
	})

	RegisterResourceMarshaler(types.KindTrustedCluster, func(r types.Resource, opts ...MarshalOption) ([]byte, error) {
		rsc, ok := r.(types.TrustedCluster)
		if !ok {
			return nil, trace.BadParameter("expected TrustedCluster, got %T", r)
		}
		raw, err := MarshalTrustedCluster(rsc, opts...)
		if err != nil {
			return nil, trace.Wrap(err)
		}
		return raw, nil
	})
	RegisterResourceUnmarshaler(types.KindTrustedCluster, func(b []byte, opts ...MarshalOption) (types.Resource, error) {
		rsc, err := UnmarshalTrustedCluster(b, opts...)
		if err != nil {
			return nil, trace.Wrap(err)
		}
		return rsc, nil
	})

	RegisterResourceMarshaler(types.KindGithubConnector, func(r types.Resource, opts ...MarshalOption) ([]byte, error) {
		rsc, ok := r.(types.GithubConnector)
		if !ok {
			return nil, trace.BadParameter("expected GithubConnector, got %T", r)
		}
		raw, err := MarshalGithubConnector(rsc, opts...)
		if err != nil {
			return nil, trace.Wrap(err)
		}
		return raw, nil
	})
	RegisterResourceUnmarshaler(types.KindGithubConnector, func(b []byte, opts ...MarshalOption) (types.Resource, error) {
		rsc, err := UnmarshalGithubConnector(b) // XXX: Does not support marshal options.
		if err != nil {
			return nil, trace.Wrap(err)
		}
		return rsc, nil
	})
}

// MarshalResource attempts to marshal a resource dynamically, returning NotImplementedError
// if no marshaler has been registered.
//
// NOTE: This function only supports the subset of resources which may be imported/exported
// by users (e.g. via `tctl get`).
func MarshalResource(resource types.Resource, opts ...MarshalOption) ([]byte, error) {
	marshal, ok := getResourceMarshaler(resource.GetKind())
	if !ok {
		return nil, trace.NotImplemented("cannot dynamically marshal resources of kind %q", resource.GetKind())
	}
	// Handle the case where `resource` was never fully unmarshaled.
	if r, ok := resource.(*UnknownResource); ok {
		u, err := UnmarshalResource(r.GetKind(), r.Raw, opts...)
		if err != nil {
			return nil, trace.Wrap(err)
		}
		resource = u
	}
	m, err := marshal(resource, opts...)
	if err != nil {
		return nil, trace.Wrap(err)
	}
	return m, nil
}

// UnmarshalResource attempts to unmarshal a resource dynamically, returning NotImplementedError
// if no unmarshaler has been registered.
//
// NOTE: This function only supports the subset of resources which may be imported/exported
// by users (e.g. via `tctl get`).
func UnmarshalResource(kind string, raw []byte, opts ...MarshalOption) (types.Resource, error) {
	unmarshal, ok := getResourceUnmarshaler(kind)
	if !ok {
		return nil, trace.NotImplemented("cannot dynamically unmarshal resources of kind %q", kind)
	}
	u, err := unmarshal(raw, opts...)
	if err != nil {
		return nil, trace.Wrap(err)
	}
	return u, nil
}

// UnknownResource is used to detect resources
type UnknownResource struct {
	types.ResourceHeader
	// Raw is raw representation of the resource
	Raw []byte
}

// UnmarshalJSON unmarshals header and captures raw state
func (u *UnknownResource) UnmarshalJSON(raw []byte) error {
	var h types.ResourceHeader
	if err := json.Unmarshal(raw, &h); err != nil {
		return trace.Wrap(err)
	}
	u.Raw = make([]byte, len(raw))
	u.ResourceHeader = h
	copy(u.Raw, raw)
	return nil
}<|MERGE_RESOLUTION|>--- conflicted
+++ resolved
@@ -24,10 +24,6 @@
 	"time"
 
 	"github.com/gravitational/teleport/api/types"
-<<<<<<< HEAD
-=======
-
->>>>>>> 3ca21aca
 	"github.com/gravitational/trace"
 )
 
@@ -120,7 +116,6 @@
 		return "", trace.BadParameter("missing resource name")
 	}
 	switch strings.ToLower(in) {
-<<<<<<< HEAD
 	case types.KindRole, "roles":
 		return types.KindRole, nil
 	case types.KindNamespace, "namespaces", "ns":
@@ -149,50 +144,14 @@
 		return types.KindTrustedCluster, nil
 	case types.KindClusterAuthPreference, "cluster_authentication_preferences", "cap":
 		return types.KindClusterAuthPreference, nil
+	case types.KindClusterNetworkingConfig, "networking_config", "networking", "netconfig":
+		return types.KindClusterNetworkingConfig, nil
 	case types.KindRemoteCluster, "remote_clusters", "rc", "rcs":
 		return types.KindRemoteCluster, nil
 	case types.KindSemaphore, "semaphores", "sem", "sems":
 		return types.KindSemaphore, nil
 	case types.KindKubeService, "kube_services":
 		return types.KindKubeService, nil
-=======
-	case KindRole, "roles":
-		return KindRole, nil
-	case KindNamespace, "namespaces", "ns":
-		return KindNamespace, nil
-	case KindAuthServer, "auth_servers", "auth":
-		return KindAuthServer, nil
-	case KindProxy, "proxies":
-		return KindProxy, nil
-	case KindNode, "nodes":
-		return KindNode, nil
-	case KindOIDCConnector:
-		return KindOIDCConnector, nil
-	case KindSAMLConnector:
-		return KindSAMLConnector, nil
-	case KindGithubConnector:
-		return KindGithubConnector, nil
-	case KindConnectors, "connector":
-		return KindConnectors, nil
-	case KindUser, "users":
-		return KindUser, nil
-	case KindCertAuthority, "cert_authorities", "cas":
-		return KindCertAuthority, nil
-	case KindReverseTunnel, "reverse_tunnels", "rts":
-		return KindReverseTunnel, nil
-	case KindTrustedCluster, "tc", "cluster", "clusters":
-		return KindTrustedCluster, nil
-	case KindClusterAuthPreference, "cluster_authentication_preferences", "cap":
-		return KindClusterAuthPreference, nil
-	case types.KindClusterNetworkingConfig, "networking_config", "networking", "netconfig":
-		return types.KindClusterNetworkingConfig, nil
-	case KindRemoteCluster, "remote_clusters", "rc", "rcs":
-		return KindRemoteCluster, nil
-	case KindSemaphore, "semaphores", "sem", "sems":
-		return KindSemaphore, nil
-	case KindKubeService, "kube_services":
-		return KindKubeService, nil
->>>>>>> 3ca21aca
 	}
 	return "", trace.BadParameter("unsupported resource: %q - resources should be expressed as 'type/name', for example 'connector/github'", in)
 }
