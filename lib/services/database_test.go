--- conflicted
+++ resolved
@@ -562,8 +562,6 @@
 			Key:   aws.String("key"),
 			Value: aws.String("val"),
 		}},
-<<<<<<< HEAD
-=======
 		DBSubnetGroup: &rdsTypesV2.DBSubnetGroup{
 			Subnets: []rdsTypesV2.Subnet{
 				{SubnetIdentifier: aws.String("")},
@@ -572,16 +570,11 @@
 				{SubnetIdentifier: aws.String("subnet-1234567890abcdef2")},
 			},
 		},
->>>>>>> 165da1d0
 	}
 	expected, err := types.NewDatabaseV3(types.Metadata{
 		Name:        "instance-1",
 		Description: "RDS instance in us-west-1",
 		Labels: map[string]string{
-<<<<<<< HEAD
-			types.OriginLabel:  types.OriginCloud,
-=======
->>>>>>> 165da1d0
 			labelAccountID:     "123456789012",
 			labelRegion:        "us-west-1",
 			labelEngine:        RDSEnginePostgres,
@@ -601,14 +594,11 @@
 				ClusterID:  "cluster-1",
 				ResourceID: "resource-1",
 				IAMAuth:    true,
-<<<<<<< HEAD
-=======
 				Subnets: []string{
 					"subnet-1234567890abcdef0",
 					"subnet-1234567890abcdef1",
 					"subnet-1234567890abcdef2",
 				},
->>>>>>> 165da1d0
 			},
 		},
 	})
@@ -856,10 +846,6 @@
 			Name:        "cluster-1",
 			Description: "Aurora cluster in us-east-1",
 			Labels: map[string]string{
-<<<<<<< HEAD
-				types.OriginLabel:  types.OriginCloud,
-=======
->>>>>>> 165da1d0
 				labelAccountID:     "123456789012",
 				labelRegion:        "us-east-1",
 				labelEngine:        RDSEngineAuroraMySQL,
