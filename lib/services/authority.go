/*
Copyright 2017-2019 Gravitational, Inc.

Licensed under the Apache License, Version 2.0 (the "License");
you may not use this file except in compliance with the License.
You may obtain a copy of the License at

    http://www.apache.org/licenses/LICENSE-2.0

Unless required by applicable law or agreed to in writing, software
distributed under the License is distributed on an "AS IS" BASIS,
WITHOUT WARRANTIES OR CONDITIONS OF ANY KIND, either express or implied.
See the License for the specific language governing permissions and
limitations under the License.
*/

package services

import (
	"crypto"
	"crypto/x509"
	"encoding/json"
	"time"

	"github.com/gravitational/teleport/api/types"
	"github.com/gravitational/teleport/api/types/wrappers"
	apiutils "github.com/gravitational/teleport/api/utils"
	"github.com/gravitational/teleport/lib/auth/u2f"
	"github.com/gravitational/teleport/lib/defaults"
	"github.com/gravitational/teleport/lib/jwt"
	"github.com/gravitational/teleport/lib/sshutils"
	"github.com/gravitational/teleport/lib/tlsca"
	"github.com/gravitational/teleport/lib/utils"

	"github.com/google/go-cmp/cmp"
	"github.com/google/go-cmp/cmp/cmpopts"
	"github.com/jonboulle/clockwork"

	"github.com/gravitational/trace"
)

// CertAuthoritiesEquivalent checks if a pair of certificate authority resources are equivalent.
// This differs from normal equality only in that resource IDs are ignored.
func CertAuthoritiesEquivalent(lhs, rhs types.CertAuthority) bool {
	return cmp.Equal(lhs, rhs, cmpopts.IgnoreFields(types.Metadata{}, "ID"))
}

// NewJWTAuthority creates and returns a types.CertAuthority with a new
// key pair.
func NewJWTAuthority(clusterName string) (types.CertAuthority, error) {
	var err error
	var keyPair types.JWTKeyPair
	if keyPair.PublicKey, keyPair.PrivateKey, err = jwt.GenerateKeyPair(); err != nil {
		return nil, trace.Wrap(err)
	}
	return types.NewCertAuthority(types.CertAuthoritySpecV2{
		Type:        types.JWTSigner,
		ClusterName: clusterName,
<<<<<<< HEAD
		JWTKeyPairs: []types.JWTKeyPair{keyPair},
	})
=======
		ActiveKeys: types.CAKeySet{
			JWT: []*types.JWTKeyPair{&keyPair},
		},
	}), nil
>>>>>>> a98e34e7
}

// ValidateCertAuthority validates the CertAuthority
func ValidateCertAuthority(ca types.CertAuthority) (err error) {
	if err = ca.CheckAndSetDefaults(); err != nil {
		return trace.Wrap(err)
	}
	switch ca.GetType() {
	case types.UserCA, types.HostCA:
		err = checkUserOrHostCA(ca)
	case types.JWTSigner:
		err = checkJWTKeys(ca)
	default:
		return trace.BadParameter("invalid CA type %q", ca.GetType())
	}
	return trace.Wrap(err)
}

func checkUserOrHostCA(cai types.CertAuthority) error {
	ca, ok := cai.(*types.CertAuthorityV2)
	if !ok {
		return trace.BadParameter("unknown CA type %T", cai)
	}
	if len(ca.Spec.ActiveKeys.SSH) == 0 && len(ca.Spec.CheckingKeys) == 0 {
		return trace.BadParameter("certificate authority missing SSH key pairs")
	}
	if len(ca.Spec.ActiveKeys.TLS) == 0 && len(ca.Spec.TLSKeyPairs) == 0 {
		return trace.BadParameter("certificate authority missing TLS key pairs")
	}
	if _, err := sshutils.GetCheckers(ca); err != nil {
		return trace.Wrap(err)
	}
	if err := sshutils.ValidateSigners(ca); err != nil {
		return trace.Wrap(err)
	}
	// This is to force users to migrate
	if len(ca.GetRoles()) != 0 && len(ca.GetRoleMap()) != 0 {
		return trace.BadParameter("should set either 'roles' or 'role_map', not both")
	}
	_, err := parseRoleMap(ca.GetRoleMap())
	return trace.Wrap(err)
}

func checkJWTKeys(cai types.CertAuthority) error {
	ca, ok := cai.(*types.CertAuthorityV2)
	if !ok {
		return trace.BadParameter("unknown CA type %T", cai)
	}
	// Check that some JWT keys have been set on the CA.
	if len(ca.Spec.ActiveKeys.JWT) == 0 && len(ca.Spec.JWTKeyPairs) == 0 {
		return trace.BadParameter("missing JWT CA")
	}

	var err error
	var privateKey crypto.Signer

	// Check that the JWT keys set are valid.
	for _, pair := range ca.GetTrustedJWTKeyPairs() {
		if len(pair.PrivateKey) > 0 {
			privateKey, err = utils.ParsePrivateKey(pair.PrivateKey)
			if err != nil {
				return trace.Wrap(err)
			}
		}
		publicKey, err := utils.ParsePublicKey(pair.PublicKey)
		if err != nil {
			return trace.Wrap(err)
		}
		cfg := &jwt.Config{
			Algorithm:   defaults.ApplicationTokenAlgorithm,
			ClusterName: ca.GetClusterName(),
			PrivateKey:  privateKey,
			PublicKey:   publicKey,
		}
		if _, err = jwt.New(cfg); err != nil {
			return trace.Wrap(err)
		}
	}

	return nil
}

// GetJWTSigner returns the active JWT key used to sign tokens.
func GetJWTSigner(ca types.CertAuthority, clock clockwork.Clock) (*jwt.Key, error) {
	if len(ca.GetActiveKeys().JWT) == 0 {
		return nil, trace.BadParameter("no JWT keypairs found")
	}
	privateKey, err := utils.ParsePrivateKey(ca.GetActiveKeys().JWT[0].PrivateKey)
	if err != nil {
		return nil, trace.Wrap(err)
	}
	key, err := jwt.New(&jwt.Config{
		Clock:       clock,
		Algorithm:   defaults.ApplicationTokenAlgorithm,
		ClusterName: ca.GetClusterName(),
		PrivateKey:  privateKey,
	})
	if err != nil {
		return nil, trace.Wrap(err)
	}
	return key, nil
}

// GetTLSCerts returns TLS certificates from CA
func GetTLSCerts(ca types.CertAuthority) [][]byte {
	pairs := ca.GetTrustedTLSKeyPairs()
	out := make([][]byte, len(pairs))
	for i, pair := range pairs {
		out[i] = append([]byte{}, pair.Cert...)
	}
	return out
}

// GetSSHCheckingKeys returns SSH public keys from CA
func GetSSHCheckingKeys(ca types.CertAuthority) [][]byte {
	pairs := ca.GetTrustedSSHKeyPairs()
	out := make([][]byte, 0, len(pairs))
	for _, pair := range pairs {
		out = append(out, append([]byte{}, pair.PublicKey...))
	}
	return out
}

// HostCertParams defines all parameters needed to generate a host certificate
type HostCertParams struct {
	// PrivateCASigningKey is the private key of the CA that will sign the public key of the host
	PrivateCASigningKey []byte
	// CASigningAlg is the signature algorithm used by the CA private key.
	CASigningAlg string
	// PublicHostKey is the public key of the host
	PublicHostKey []byte
	// HostID is used by Teleport to uniquely identify a node within a cluster
	HostID string
	// Principals is a list of additional principals to add to the certificate.
	Principals []string
	// NodeName is the DNS name of the node
	NodeName string
	// ClusterName is the name of the cluster within which a node lives
	ClusterName string
	// Roles identifies the roles of a Teleport instance
	Roles types.SystemRoles
	// TTL defines how long a certificate is valid for
	TTL time.Duration
}

// Check checks parameters for errors
func (c HostCertParams) Check() error {
	if len(c.PrivateCASigningKey) == 0 || c.CASigningAlg == "" {
		return trace.BadParameter("PrivateCASigningKey and CASigningAlg are required")
	}
	if c.HostID == "" && len(c.Principals) == 0 {
		return trace.BadParameter("HostID [%q] or Principals [%q] are required",
			c.HostID, c.Principals)
	}
	if c.ClusterName == "" {
		return trace.BadParameter("ClusterName [%q] is required", c.ClusterName)
	}

	if err := c.Roles.Check(); err != nil {
		return trace.Wrap(err)
	}

	return nil
}

// ChangePasswordReq defines a request to change user password
type ChangePasswordReq struct {
	// User is user ID
	User string
	// OldPassword is user current password
	OldPassword []byte `json:"old_password"`
	// NewPassword is user new password
	NewPassword []byte `json:"new_password"`
	// SecondFactorToken is user 2nd factor token
	SecondFactorToken string `json:"second_factor_token"`
	// U2FSignResponse is U2F sign response
	U2FSignResponse *u2f.AuthenticateChallengeResponse `json:"u2f_sign_response"`
}

// UserCertParams defines OpenSSH user certificate parameters
type UserCertParams struct {
	// PrivateCASigningKey is the private key of the CA that will sign the public key of the user
	PrivateCASigningKey []byte
	// CASigningAlg is the signature algorithm used by the CA private key.
	CASigningAlg string
	// PublicUserKey is the public key of the user
	PublicUserKey []byte
	// TTL defines how long a certificate is valid for
	TTL time.Duration
	// Username is teleport username
	Username string
	// Impersonator is set when a user requests certificate for another user
	Impersonator string
	// AllowedLogins is a list of SSH principals
	AllowedLogins []string
	// PermitX11Forwarding permits X11 forwarding for this cert
	PermitX11Forwarding bool
	// PermitAgentForwarding permits agent forwarding for this cert
	PermitAgentForwarding bool
	// PermitPortForwarding permits port forwarding.
	PermitPortForwarding bool
	// Roles is a list of roles assigned to this user
	Roles []string
	// CertificateFormat is the format of the SSH certificate.
	CertificateFormat string
	// RouteToCluster specifies the target cluster
	// if present in the certificate, will be used
	// to route the requests to
	RouteToCluster string
	// Traits hold claim data used to populate a role at runtime.
	Traits wrappers.Traits
	// ActiveRequests tracks privilege escalation requests applied during
	// certificate construction.
	ActiveRequests RequestIDs
	// MFAVerified is the UUID of an MFA device when this Identity was
	// confirmed immediately after an MFA check.
	MFAVerified string
	// ClientIP is an IP of the client to embed in the certificate.
	ClientIP string
}

// Check checks the user certificate parameters
func (c *UserCertParams) CheckAndSetDefaults() error {
	if len(c.PrivateCASigningKey) == 0 || c.CASigningAlg == "" {
		return trace.BadParameter("PrivateCASigningKey and CASigningAlg are required")
	}
	if c.TTL < defaults.MinCertDuration {
		c.TTL = defaults.MinCertDuration
	}
	if len(c.AllowedLogins) == 0 {
		return trace.BadParameter("AllowedLogins are required")
	}
	return nil
}

// CertPoolFromCertAuthorities returns certificate pools from TLS certificates
// set up in the certificate authorities list
func CertPoolFromCertAuthorities(cas []types.CertAuthority) (*x509.CertPool, error) {
	certPool := x509.NewCertPool()
	for _, ca := range cas {
		keyPairs := ca.GetTrustedTLSKeyPairs()
		if len(keyPairs) == 0 {
			continue
		}
		for _, keyPair := range keyPairs {
			cert, err := tlsca.ParseCertificatePEM(keyPair.Cert)
			if err != nil {
				return nil, trace.Wrap(err)
			}
			certPool.AddCert(cert)
		}
	}
	return certPool, nil
}

// CertPool returns certificate pools from TLS certificates
// set up in the certificate authority
func CertPool(ca types.CertAuthority) (*x509.CertPool, error) {
	keyPairs := ca.GetTrustedTLSKeyPairs()
	if len(keyPairs) == 0 {
		return nil, trace.BadParameter("certificate authority has no TLS certificates")
	}
	certPool := x509.NewCertPool()
	for _, keyPair := range keyPairs {
		cert, err := tlsca.ParseCertificatePEM(keyPair.Cert)
		if err != nil {
			return nil, trace.Wrap(err)
		}
		certPool.AddCert(cert)
	}
	return certPool, nil
}

// MarshalCertRoles marshal roles list to OpenSSH
func MarshalCertRoles(roles []string) (string, error) {
	out, err := json.Marshal(types.CertRoles{Version: types.V1, Roles: roles})
	if err != nil {
		return "", trace.Wrap(err)
	}
	return string(out), err
}

// UnmarshalCertRoles marshals roles list to OpenSSH format
func UnmarshalCertRoles(data string) ([]string, error) {
	var certRoles types.CertRoles
	if err := utils.FastUnmarshal([]byte(data), &certRoles); err != nil {
		return nil, trace.BadParameter(err.Error())
	}
	return certRoles.Roles, nil
}

// UnmarshalCertAuthority unmarshals the CertAuthority resource to JSON.
func UnmarshalCertAuthority(bytes []byte, opts ...MarshalOption) (types.CertAuthority, error) {
	cfg, err := CollectOptions(opts)
	if err != nil {
		return nil, trace.Wrap(err)
	}
	var h types.ResourceHeader
	err = utils.FastUnmarshal(bytes, &h)
	if err != nil {
		return nil, trace.Wrap(err)
	}
	switch h.Version {
	case types.V2:
		var ca types.CertAuthorityV2
		if err := utils.FastUnmarshal(bytes, &ca); err != nil {
			return nil, trace.BadParameter(err.Error())
		}
		if err := ValidateCertAuthority(&ca); err != nil {
			return nil, trace.Wrap(err)
		}
		if cfg.ID != 0 {
			ca.SetResourceID(cfg.ID)
		}
		return &ca, nil
	}

	return nil, trace.BadParameter("cert authority resource version %v is not supported", h.Version)
}

// MarshalCertAuthority marshals the CertAuthority resource to JSON.
func MarshalCertAuthority(certAuthority types.CertAuthority, opts ...MarshalOption) ([]byte, error) {
	if err := ValidateCertAuthority(certAuthority); err != nil {
		return nil, trace.Wrap(err)
	}

	cfg, err := CollectOptions(opts)
	if err != nil {
		return nil, trace.Wrap(err)
	}

	switch certAuthority := certAuthority.(type) {
	case *types.CertAuthorityV2:
		if !cfg.PreserveResourceID {
			// avoid modifying the original object
			// to prevent unexpected data races
			copy := *certAuthority
			copy.SetResourceID(0)
			certAuthority = &copy
		}
		if err := FillOldCertAuthorityKeys(certAuthority); err != nil {
			return nil, trace.Wrap(err, "failed to populate old CertAuthority keys for %v: %v", certAuthority, err)
		}
		return utils.FastMarshal(certAuthority)
	default:
		return nil, trace.BadParameter("unrecognized certificate authority version %T", certAuthority)
	}
}

func FillNewCertAuthorityKeys(cai types.CertAuthority) error {
	ca, ok := cai.(*types.CertAuthorityV2)
	if !ok {
		return trace.BadParameter("unknown type %T", cai)
	}

	// Reset any old state.
	ca.Spec.ActiveKeys = types.CAKeySet{}
	ca.Spec.AdditionalTrustedKeys = types.CAKeySet{}

	// Convert all the keypair fields to new format.
	if len(ca.Spec.SigningKeys) != len(ca.Spec.CheckingKeys) {
		return trace.BadParameter("mis-matched SSH private (%d) and public (%d) key counts", len(ca.Spec.SigningKeys), len(ca.Spec.CheckingKeys))
	}
	for i := range ca.Spec.SigningKeys {
		ca.Spec.ActiveKeys.SSH = append(ca.Spec.ActiveKeys.SSH, &types.SSHKeyPair{
			PrivateKeyType: types.PrivateKeyType_RAW,
			PrivateKey:     apiutils.CopyByteSlice(ca.Spec.SigningKeys[i]),
			PublicKey:      apiutils.CopyByteSlice(ca.Spec.CheckingKeys[i]),
		})
	}
	for _, kp := range ca.Spec.TLSKeyPairs {
		ca.Spec.ActiveKeys.TLS = append(ca.Spec.ActiveKeys.TLS, kp.Clone())
	}
	for _, kp := range ca.Spec.JWTKeyPairs {
		ca.Spec.ActiveKeys.JWT = append(ca.Spec.ActiveKeys.JWT, kp.Clone())
	}
	return nil
}

func FillOldCertAuthorityKeys(cai types.CertAuthority) error {
	ca, ok := cai.(*types.CertAuthorityV2)
	if !ok {
		return trace.BadParameter("unknown type %T", cai)
	}
	// Reset any old state.
	ca.Spec.SigningKeys = nil
	ca.Spec.CheckingKeys = nil
	ca.Spec.TLSKeyPairs = nil
	ca.Spec.JWTKeyPairs = nil

	// Convert all the keypair fields to new format.
	for _, ks := range []types.CAKeySet{ca.Spec.ActiveKeys, ca.Spec.AdditionalTrustedKeys} {
		for _, kp := range ks.SSH {
			ca.Spec.CheckingKeys = append(ca.Spec.CheckingKeys, apiutils.CopyByteSlice(kp.PublicKey))
			// PrivateKey may be empty.
			if len(kp.PrivateKey) > 0 {
				ca.Spec.SigningKeys = append(ca.Spec.SigningKeys, apiutils.CopyByteSlice(kp.PrivateKey))
			}
		}
		for _, kp := range ks.TLS {
			ca.Spec.TLSKeyPairs = append(ca.Spec.TLSKeyPairs, *kp.Clone())
		}
		for _, kp := range ks.JWT {
			ca.Spec.JWTKeyPairs = append(ca.Spec.JWTKeyPairs, *kp.Clone())
		}
	}
	return nil
}<|MERGE_RESOLUTION|>--- conflicted
+++ resolved
@@ -56,15 +56,10 @@
 	return types.NewCertAuthority(types.CertAuthoritySpecV2{
 		Type:        types.JWTSigner,
 		ClusterName: clusterName,
-<<<<<<< HEAD
-		JWTKeyPairs: []types.JWTKeyPair{keyPair},
-	})
-=======
 		ActiveKeys: types.CAKeySet{
 			JWT: []*types.JWTKeyPair{&keyPair},
 		},
-	}), nil
->>>>>>> a98e34e7
+	})
 }
 
 // ValidateCertAuthority validates the CertAuthority
