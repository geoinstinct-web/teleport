/*
 * Teleport
 * Copyright (C) 2023  Gravitational, Inc.
 *
 * This program is free software: you can redistribute it and/or modify
 * it under the terms of the GNU Affero General Public License as published by
 * the Free Software Foundation, either version 3 of the License, or
 * (at your option) any later version.
 *
 * This program is distributed in the hope that it will be useful,
 * but WITHOUT ANY WARRANTY; without even the implied warranty of
 * MERCHANTABILITY or FITNESS FOR A PARTICULAR PURPOSE.  See the
 * GNU Affero General Public License for more details.
 *
 * You should have received a copy of the GNU Affero General Public License
 * along with this program.  If not, see <http://www.gnu.org/licenses/>.
 */

package services

import (
	"context"
	"strings"
	"sync"
	"sync/atomic"
	"time"

	"github.com/gravitational/trace"
	"github.com/jonboulle/clockwork"
	"github.com/sirupsen/logrus"

	"github.com/gravitational/teleport/api/constants"
	apidefaults "github.com/gravitational/teleport/api/defaults"
	"github.com/gravitational/teleport/api/types"
	"github.com/gravitational/teleport/api/utils/retryutils"
	"github.com/gravitational/teleport/lib/defaults"
	"github.com/gravitational/teleport/lib/utils"
)

// resourceCollector is a generic interface for maintaining an up-to-date view
// of a resource set being monitored. Used in conjunction with resourceWatcher.
type resourceCollector interface {
	// resourceKinds specifies the resource kind to watch.
	resourceKinds() []types.WatchKind
	// getResourcesAndUpdateCurrent is called when the resources should be
	// (re-)fetched directly.
	getResourcesAndUpdateCurrent(context.Context) error
	// processEventAndUpdateCurrent is called when a watcher event is received.
	processEventAndUpdateCurrent(context.Context, types.Event)
	// notifyStale is called when the maximum acceptable staleness (if specified)
	// is exceeded.
	notifyStale()
	// initializationChan is used to check if the initial state sync has
	// been completed.
	initializationChan() <-chan struct{}
}

func watchKindsString(kinds []types.WatchKind) string {
	var sb strings.Builder
	for i, k := range kinds {
		if i != 0 {
			sb.WriteString(", ")
		}
		sb.WriteString(k.Kind)
		if k.SubKind != "" {
			sb.WriteString("/")
			sb.WriteString(k.SubKind)
		}
	}
	return sb.String()
}

// ResourceWatcherConfig configures resource watcher.
type ResourceWatcherConfig struct {
	// Component is a component used in logs.
	Component string
	// Log is a logger.
	Log logrus.FieldLogger
	// MaxRetryPeriod is the maximum retry period on failed watchers.
	MaxRetryPeriod time.Duration
	// Clock is used to control time.
	Clock clockwork.Clock
	// Client is used to create new watchers.
	Client types.Events
	// MaxStaleness is a maximum acceptable staleness for the locally maintained
	// resources, zero implies no staleness detection.
	MaxStaleness time.Duration
	// ResetC is a channel to notify of internal watcher reset (used in tests).
	ResetC chan time.Duration
	// QueueSize is an optional queue size
	QueueSize int
}

// CheckAndSetDefaults checks parameters and sets default values.
func (cfg *ResourceWatcherConfig) CheckAndSetDefaults() error {
	if cfg.Component == "" {
		return trace.BadParameter("missing parameter Component")
	}
	if cfg.Log == nil {
		cfg.Log = logrus.StandardLogger()
	}
	if cfg.MaxRetryPeriod == 0 {
		cfg.MaxRetryPeriod = defaults.MaxWatcherBackoff
	}
	if cfg.Clock == nil {
		cfg.Clock = clockwork.NewRealClock()
	}
	if cfg.Client == nil {
		return trace.BadParameter("missing parameter Client")
	}
	if cfg.ResetC == nil {
		cfg.ResetC = make(chan time.Duration, 1)
	}
	return nil
}

// newResourceWatcher returns a new instance of resourceWatcher.
// It is the caller's responsibility to verify the inputs' validity
// incl. cfg.CheckAndSetDefaults.
func newResourceWatcher(ctx context.Context, collector resourceCollector, cfg ResourceWatcherConfig) (*resourceWatcher, error) {
	retry, err := retryutils.NewLinear(retryutils.LinearConfig{
		First:  utils.FullJitter(cfg.MaxRetryPeriod / 10),
		Step:   cfg.MaxRetryPeriod / 5,
		Max:    cfg.MaxRetryPeriod,
		Jitter: retryutils.NewHalfJitter(),
		Clock:  cfg.Clock,
	})
	if err != nil {
		return nil, trace.Wrap(err)
	}

	cfg.Log = cfg.Log.WithField("resource-kind", watchKindsString(collector.resourceKinds()))
	ctx, cancel := context.WithCancel(ctx)
	p := &resourceWatcher{
		ResourceWatcherConfig: cfg,
		collector:             collector,
		ctx:                   ctx,
		cancel:                cancel,
		retry:                 retry,
		LoopC:                 make(chan struct{}),
		StaleC:                make(chan struct{}),
	}
	go p.runWatchLoop()
	return p, nil
}

// resourceWatcher monitors additions, updates and deletions
// to a set of resources.
type resourceWatcher struct {
	ResourceWatcherConfig
	collector resourceCollector

	// ctx is a context controlling the lifetime of this resourceWatcher
	// instance.
	ctx    context.Context
	cancel context.CancelFunc

	// retry is used to manage backoff logic for watchers.
	retry retryutils.Retry

	// failureStartedAt records when the current sync failures were first
	// detected, zero if there are no failures present.
	failureStartedAt time.Time

	// LoopC is a channel to check whether the watch loop is running
	// (used in tests).
	LoopC chan struct{}

	// StaleC is a channel that can trigger the condition of resource staleness
	// (used in tests).
	StaleC chan struct{}
}

// Done returns a channel that signals resource watcher closure.
func (p *resourceWatcher) Done() <-chan struct{} {
	return p.ctx.Done()
}

// Close closes the resource watcher and cancels all the functions.
func (p *resourceWatcher) Close() {
	p.cancel()
}

// IsInitialized is a non-blocking way to check if resource watcher is already
// initialized.
func (p *resourceWatcher) IsInitialized() bool {
	select {
	case <-p.collector.initializationChan():
		return true
	default:
		return false
	}
}

// WaitInitialization blocks until resource watcher is fully initialized with
// the resources presented in auth server.
func (p *resourceWatcher) WaitInitialization() error {
	// wait for resourceWatcher to complete initialization.
	t := time.NewTicker(5 * time.Second)
	defer t.Stop()
	for {
		select {
		case <-p.collector.initializationChan():
			return nil
		case <-t.C:
			p.Log.Debug("ResourceWatcher is not yet initialized.")
		case <-p.ctx.Done():
			return trace.BadParameter("ResourceWatcher %s failed to initialize.", watchKindsString(p.collector.resourceKinds()))
		}
	}
}

// hasStaleView returns true when the local view has failed to be updated
// for longer than the MaxStaleness bound.
func (p *resourceWatcher) hasStaleView() bool {
	// Used for testing stale lock views.
	select {
	case <-p.StaleC:
		return true
	default:
	}

	if p.MaxStaleness == 0 || p.failureStartedAt.IsZero() {
		return false
	}
	return p.Clock.Since(p.failureStartedAt) > p.MaxStaleness
}

// runWatchLoop runs a watch loop.
func (p *resourceWatcher) runWatchLoop() {
	for {
		p.Log.Debug("Starting watch.")
		err := p.watch()

		select {
		case <-p.ctx.Done():
			return
		default:
		}

		if err != nil && p.failureStartedAt.IsZero() {
			// Note that failureStartedAt is zeroed in the watch routine immediately
			// after the local resource set has been successfully updated.
			p.failureStartedAt = p.Clock.Now()
		}
		if p.hasStaleView() {
			p.Log.Warningf("Maximum staleness of %v exceeded, failure started at %v.", p.MaxStaleness, p.failureStartedAt)
			p.collector.notifyStale()
		}

		// Used for testing that the watch routine has exited and is about
		// to be restarted.
		select {
		case p.ResetC <- p.retry.Duration():
		default:
		}

		startedWaiting := p.Clock.Now()
		select {
		case t := <-p.retry.After():
			p.Log.Debugf("Attempting to restart watch after waiting %v.", t.Sub(startedWaiting))
			p.retry.Inc()
		case <-p.ctx.Done():
			p.Log.Debug("Closed, returning from watch loop.")
			return
		case <-p.StaleC:
			// Used for testing that the watch routine is waiting for the
			// next restart attempt. We don't want to wait for the full
			// retry period in tests so we trigger the restart immediately.
			p.Log.Debug("Stale view, continue watch loop.")
		}
		if err != nil {
			p.Log.Warningf("Restart watch on error: %v.", err)
		}
	}
}

// watch monitors new resource updates, maintains a local view and broadcasts
// notifications to connected agents.
func (p *resourceWatcher) watch() error {
	watch := types.Watch{
		Name:            p.Component,
		MetricComponent: p.Component,
		Kinds:           p.collector.resourceKinds(),
	}

	if p.QueueSize > 0 {
		watch.QueueSize = p.QueueSize
	}
	watcher, err := p.Client.NewWatcher(p.ctx, watch)
	if err != nil {
		return trace.Wrap(err)
	}
	defer watcher.Close()

	// before fetch, make sure watcher is synced by receiving init event,
	// to avoid the scenario:
	// 1. Cache process:   w = NewWatcher()
	// 2. Cache process:   c.fetch()
	// 3. Backend process: addItem()
	// 4. Cache process:   <- w.Events()
	//
	// If there is a way that NewWatcher() on line 1 could
	// return without subscription established first,
	// Code line 3 could execute and line 4 could miss event,
	// wrapping up with out of sync replica.
	// To avoid this, before doing fetch,
	// cache process makes sure the connection is established
	// by receiving init event first.
	select {
	case <-watcher.Done():
		return trace.ConnectionProblem(watcher.Error(), "watcher is closed: %v", watcher.Error())
	case <-p.ctx.Done():
		return trace.ConnectionProblem(p.ctx.Err(), "context is closing")
	case <-p.StaleC:
		return trace.ConnectionProblem(nil, "stale view")
	case event := <-watcher.Events():
		if event.Type != types.OpInit {
			return trace.BadParameter("expected init event, got %v instead", event.Type)
		}
	}

	if err := p.collector.getResourcesAndUpdateCurrent(p.ctx); err != nil {
		return trace.Wrap(err)
	}
	p.retry.Reset()
	p.failureStartedAt = time.Time{}

	for {
		select {
		case <-watcher.Done():
			return trace.ConnectionProblem(watcher.Error(), "watcher is closed: %v", watcher.Error())
		case <-p.ctx.Done():
			return trace.ConnectionProblem(p.ctx.Err(), "context is closing")
		case event := <-watcher.Events():
			p.collector.processEventAndUpdateCurrent(p.ctx, event)
		case p.LoopC <- struct{}{}:
			// Used in tests to detect the watch loop is running.
		case <-p.StaleC:
			return trace.ConnectionProblem(nil, "stale view")
		}
	}
}

// ProxyWatcherConfig is a ProxyWatcher configuration.
type ProxyWatcherConfig struct {
	ResourceWatcherConfig
	// ProxyGetter is used to directly fetch the list of active proxies.
	ProxyGetter
	// ProxyDiffer is used to decide whether a put operation on an existing proxy should
	// trigger a event.
	ProxyDiffer func(old, new types.Server) bool
	// ProxiesC is a channel used to report the current proxy set. It receives
	// a fresh list at startup and subsequently a list of all known proxies
	// whenever an addition or deletion is detected.
	ProxiesC chan []types.Server
}

// CheckAndSetDefaults checks parameters and sets default values.
func (cfg *ProxyWatcherConfig) CheckAndSetDefaults() error {
	if err := cfg.ResourceWatcherConfig.CheckAndSetDefaults(); err != nil {
		return trace.Wrap(err)
	}
	if cfg.ProxyGetter == nil {
		getter, ok := cfg.Client.(ProxyGetter)
		if !ok {
			return trace.BadParameter("missing parameter ProxyGetter and Client not usable as ProxyGetter")
		}
		cfg.ProxyGetter = getter
	}
	if cfg.ProxiesC == nil {
		cfg.ProxiesC = make(chan []types.Server)
	}
	return nil
}

// NewProxyWatcher returns a new instance of ProxyWatcher.
func NewProxyWatcher(ctx context.Context, cfg ProxyWatcherConfig) (*ProxyWatcher, error) {
	if err := cfg.CheckAndSetDefaults(); err != nil {
		return nil, trace.Wrap(err)
	}
	collector := &proxyCollector{
		ProxyWatcherConfig: cfg,
		initializationC:    make(chan struct{}),
	}
	watcher, err := newResourceWatcher(ctx, collector, cfg.ResourceWatcherConfig)
	if err != nil {
		return nil, trace.Wrap(err)
	}
	return &ProxyWatcher{watcher, collector}, nil
}

// ProxyWatcher is built on top of resourceWatcher to monitor additions
// and deletions to the set of proxies.
type ProxyWatcher struct {
	*resourceWatcher
	*proxyCollector
}

// proxyCollector accompanies resourceWatcher when monitoring proxies.
type proxyCollector struct {
	ProxyWatcherConfig
	// current holds a map of the currently known proxies (keyed by server name,
	// RWMutex protected).
	current         map[string]types.Server
	rw              sync.RWMutex
	initializationC chan struct{}
	once            sync.Once
}

// GetCurrent returns the currently stored proxies.
func (p *proxyCollector) GetCurrent() []types.Server {
	p.rw.RLock()
	defer p.rw.RUnlock()
	return serverMapValues(p.current)
}

// resourceKinds specifies the resource kind to watch.
func (p *proxyCollector) resourceKinds() []types.WatchKind {
	return []types.WatchKind{{Kind: types.KindProxy}}
}

// getResourcesAndUpdateCurrent is called when the resources should be
// (re-)fetched directly.
func (p *proxyCollector) getResourcesAndUpdateCurrent(ctx context.Context) error {
	proxies, err := p.ProxyGetter.GetProxies()
	if err != nil {
		return trace.Wrap(err)
	}

	newCurrent := make(map[string]types.Server, len(proxies))
	for _, proxy := range proxies {
		newCurrent[proxy.GetName()] = proxy
	}
	p.rw.Lock()
	defer p.rw.Unlock()
	p.current = newCurrent
	// only emit an empty proxy list if the collector has already been initialized
	// to prevent an empty slice being sent out on creation of the watcher
	if len(proxies) > 0 || (len(proxies) == 0 && p.isInitialized()) {
		p.broadcastUpdate(ctx)
	}
	p.defineCollectorAsInitialized()
	return nil
}

func (p *proxyCollector) defineCollectorAsInitialized() {
	p.once.Do(func() {
		// mark watcher as initialized.
		close(p.initializationC)
	})
}

// processEventAndUpdateCurrent is called when a watcher event is received.
func (p *proxyCollector) processEventAndUpdateCurrent(ctx context.Context, event types.Event) {
	if event.Resource == nil || event.Resource.GetKind() != types.KindProxy {
		p.Log.Warningf("Unexpected event: %v.", event)
		return
	}

	p.rw.Lock()
	defer p.rw.Unlock()

	switch event.Type {
	case types.OpDelete:
		delete(p.current, event.Resource.GetName())
		// Always broadcast when a proxy is deleted.
		p.broadcastUpdate(ctx)
	case types.OpPut:
		server, ok := event.Resource.(types.Server)
		if !ok {
			p.Log.Warningf("Unexpected type %T.", event.Resource)
			return
		}
		current, exists := p.current[server.GetName()]
		p.current[server.GetName()] = server
		if !exists || (p.ProxyDiffer != nil && p.ProxyDiffer(current, server)) {
			p.broadcastUpdate(ctx)
		}
	default:
		p.Log.Warningf("Skipping unsupported event type %s.", event.Type)
	}
}

// broadcastUpdate broadcasts information about updating the proxy set.
func (p *proxyCollector) broadcastUpdate(ctx context.Context) {
	names := make([]string, 0, len(p.current))
	for k := range p.current {
		names = append(names, k)
	}
	p.Log.Debugf("List of known proxies updated: %q.", names)

	select {
	case p.ProxiesC <- serverMapValues(p.current):
	case <-ctx.Done():
	}
}

// isInitialized is used to check that the cache has done its initial
// sync
func (p *proxyCollector) initializationChan() <-chan struct{} {
	return p.initializationC
}

func (p *proxyCollector) isInitialized() bool {
	select {
	case <-p.initializationC:
		return true
	default:
		return false
	}
}

func (p *proxyCollector) notifyStale() {}

func serverMapValues(serverMap map[string]types.Server) []types.Server {
	servers := make([]types.Server, 0, len(serverMap))
	for _, server := range serverMap {
		servers = append(servers, server)
	}
	return servers
}

// LockWatcherConfig is a LockWatcher configuration.
type LockWatcherConfig struct {
	ResourceWatcherConfig
	LockGetter
}

// CheckAndSetDefaults checks parameters and sets default values.
func (cfg *LockWatcherConfig) CheckAndSetDefaults() error {
	if err := cfg.ResourceWatcherConfig.CheckAndSetDefaults(); err != nil {
		return trace.Wrap(err)
	}
	if cfg.MaxStaleness == 0 {
		cfg.MaxStaleness = defaults.LockMaxStaleness
	}
	if cfg.LockGetter == nil {
		getter, ok := cfg.Client.(LockGetter)
		if !ok {
			return trace.BadParameter("missing parameter LockGetter and Client not usable as LockGetter")
		}
		cfg.LockGetter = getter
	}
	return nil
}

// NewLockWatcher returns a new instance of LockWatcher.
func NewLockWatcher(ctx context.Context, cfg LockWatcherConfig) (*LockWatcher, error) {
	if err := cfg.CheckAndSetDefaults(); err != nil {
		return nil, trace.Wrap(err)
	}
	collector := &lockCollector{
		LockWatcherConfig: cfg,
		fanout:            NewFanout(),
		initializationC:   make(chan struct{}),
	}
	// Resource watcher require the fanout to be initialized before passing in.
	// Otherwise, Emit() may fail due to a race condition mentioned in https://github.com/gravitational/teleport/issues/19289
	collector.fanout.SetInit(collector.resourceKinds())
	watcher, err := newResourceWatcher(ctx, collector, cfg.ResourceWatcherConfig)
	if err != nil {
		return nil, trace.Wrap(err)
	}
	return &LockWatcher{watcher, collector}, nil
}

// LockWatcher is built on top of resourceWatcher to monitor changes to locks.
type LockWatcher struct {
	*resourceWatcher
	*lockCollector
}

// lockCollector accompanies resourceWatcher when monitoring locks.
type lockCollector struct {
	LockWatcherConfig
	// current holds a map of the currently known locks (keyed by lock name).
	current map[string]types.Lock
	// isStale indicates whether the local lock view (current) is stale.
	isStale bool
	// currentRW is a mutex protecting both current and isStale.
	currentRW sync.RWMutex
	// fanout provides support for multiple subscribers to the lock updates.
	fanout *Fanout
	// initializationC is used to check whether the initial sync has completed
	initializationC chan struct{}
	once            sync.Once
}

// IsStale is used to check whether the lock watcher is stale.
// Used in tests.
func (p *lockCollector) IsStale() bool {
	p.currentRW.RLock()
	defer p.currentRW.RUnlock()
	return p.isStale
}

// Subscribe is used to subscribe to the lock updates.
func (p *lockCollector) Subscribe(ctx context.Context, targets ...types.LockTarget) (types.Watcher, error) {
	watchKinds, err := lockTargetsToWatchKinds(targets)
	if err != nil {
		return nil, trace.Wrap(err)
	}
	sub, err := p.fanout.NewWatcher(ctx, types.Watch{Kinds: watchKinds})
	if err != nil {
		return nil, trace.Wrap(err)
	}
	select {
	case event := <-sub.Events():
		if event.Type != types.OpInit {
			return nil, trace.BadParameter("expected init event, got %v instead", event.Type)
		}
	case <-sub.Done():
		return nil, trace.Wrap(sub.Error())
	}
	return sub, nil
}

// CheckLockInForce returns an AccessDenied error if there is a lock in force
// matching at least one of the targets.
func (p *lockCollector) CheckLockInForce(mode constants.LockingMode, targets ...types.LockTarget) error {
	p.currentRW.RLock()
	defer p.currentRW.RUnlock()
	if p.isStale && mode == constants.LockingModeStrict {
		return StrictLockingModeAccessDenied
	}
	if lock := p.findLockInForceUnderMutex(targets); lock != nil {
		return LockInForceAccessDenied(lock)
	}
	return nil
}

func (p *lockCollector) findLockInForceUnderMutex(targets []types.LockTarget) types.Lock {
	for _, lock := range p.current {
		if !lock.IsInForce(p.Clock.Now()) {
			continue
		}
		if len(targets) == 0 {
			return lock
		}
		for _, target := range targets {
			if target.Match(lock) {
				return lock
			}
		}
	}
	return nil
}

// GetCurrent returns the currently stored locks.
func (p *lockCollector) GetCurrent() []types.Lock {
	p.currentRW.RLock()
	defer p.currentRW.RUnlock()
	return lockMapValues(p.current)
}

// resourceKinds specifies the resource kind to watch.
func (p *lockCollector) resourceKinds() []types.WatchKind {
	return []types.WatchKind{{Kind: types.KindLock}}
}

// initializationChan is used to check that the cache has done its initial
// sync
func (p *lockCollector) initializationChan() <-chan struct{} {
	return p.initializationC
}

// getResourcesAndUpdateCurrent is called when the resources should be
// (re-)fetched directly.
func (p *lockCollector) getResourcesAndUpdateCurrent(ctx context.Context) error {
	locks, err := p.LockGetter.GetLocks(ctx, true)
	if err != nil {
		return trace.Wrap(err)
	}
	newCurrent := map[string]types.Lock{}
	for _, lock := range locks {
		newCurrent[lock.GetName()] = lock
	}

	p.currentRW.Lock()
	defer p.currentRW.Unlock()
	p.current = newCurrent
	p.isStale = false
	p.defineCollectorAsInitialized()
	for _, lock := range p.current {
		p.fanout.Emit(types.Event{Type: types.OpPut, Resource: lock})
	}
	return nil
}

func (p *lockCollector) defineCollectorAsInitialized() {
	p.once.Do(func() {
		// mark watcher as initialized.
		close(p.initializationC)
	})
}

// processEventAndUpdateCurrent is called when a watcher event is received.
func (p *lockCollector) processEventAndUpdateCurrent(ctx context.Context, event types.Event) {
	if event.Resource == nil || event.Resource.GetKind() != types.KindLock {
		p.Log.Warningf("Unexpected event: %v.", event)
		return
	}

	p.currentRW.Lock()
	defer p.currentRW.Unlock()
	switch event.Type {
	case types.OpDelete:
		delete(p.current, event.Resource.GetName())
		p.fanout.Emit(event)
	case types.OpPut:
		lock, ok := event.Resource.(types.Lock)
		if !ok {
			p.Log.Warningf("Unexpected resource type %T.", event.Resource)
			return
		}
		if lock.IsInForce(p.Clock.Now()) {
			p.current[lock.GetName()] = lock
			p.fanout.Emit(event)
		} else {
			delete(p.current, lock.GetName())
		}
	default:
		p.Log.Warningf("Skipping unsupported event type %s.", event.Type)
	}
}

// notifyStale is called when the maximum acceptable staleness (if specified)
// is exceeded.
func (p *lockCollector) notifyStale() {
	p.currentRW.Lock()
	defer p.currentRW.Unlock()

	p.fanout.Emit(types.Event{Type: types.OpUnreliable})

	// Do not clear p.current here, the most recent lock set may still be used
	// with LockingModeBestEffort.
	p.isStale = true
}

func lockTargetsToWatchKinds(targets []types.LockTarget) ([]types.WatchKind, error) {
	watchKinds := make([]types.WatchKind, 0, len(targets))
	for _, target := range targets {
		if target.IsEmpty() {
			continue
		}
		filter, err := target.IntoMap()
		if err != nil {
			return nil, trace.Wrap(err)
		}
		watchKinds = append(watchKinds, types.WatchKind{
			Kind:   types.KindLock,
			Filter: filter,
		})
	}
	if len(watchKinds) == 0 {
		watchKinds = []types.WatchKind{{Kind: types.KindLock}}
	}
	return watchKinds, nil
}

func lockMapValues(lockMap map[string]types.Lock) []types.Lock {
	locks := make([]types.Lock, 0, len(lockMap))
	for _, lock := range lockMap {
		locks = append(locks, lock)
	}
	return locks
}

// DatabaseWatcherConfig is a DatabaseWatcher configuration.
type DatabaseWatcherConfig struct {
	// ResourceWatcherConfig is the resource watcher configuration.
	ResourceWatcherConfig
	// DatabaseGetter is responsible for fetching database resources.
	DatabaseGetter
	// DatabasesC receives up-to-date list of all database resources.
	DatabasesC chan types.Databases
}

// CheckAndSetDefaults checks parameters and sets default values.
func (cfg *DatabaseWatcherConfig) CheckAndSetDefaults() error {
	if err := cfg.ResourceWatcherConfig.CheckAndSetDefaults(); err != nil {
		return trace.Wrap(err)
	}
	if cfg.DatabaseGetter == nil {
		getter, ok := cfg.Client.(DatabaseGetter)
		if !ok {
			return trace.BadParameter("missing parameter DatabaseGetter and Client not usable as DatabaseGetter")
		}
		cfg.DatabaseGetter = getter
	}
	if cfg.DatabasesC == nil {
		cfg.DatabasesC = make(chan types.Databases)
	}
	return nil
}

// NewDatabaseWatcher returns a new instance of DatabaseWatcher.
func NewDatabaseWatcher(ctx context.Context, cfg DatabaseWatcherConfig) (*DatabaseWatcher, error) {
	if err := cfg.CheckAndSetDefaults(); err != nil {
		return nil, trace.Wrap(err)
	}
	collector := &databaseCollector{
		DatabaseWatcherConfig: cfg,
		initializationC:       make(chan struct{}),
	}
	watcher, err := newResourceWatcher(ctx, collector, cfg.ResourceWatcherConfig)
	if err != nil {
		return nil, trace.Wrap(err)
	}
	return &DatabaseWatcher{watcher, collector}, nil
}

// DatabaseWatcher is built on top of resourceWatcher to monitor database resources.
type DatabaseWatcher struct {
	*resourceWatcher
	*databaseCollector
}

// databaseCollector accompanies resourceWatcher when monitoring database resources.
type databaseCollector struct {
	// DatabaseWatcherConfig is the watcher configuration.
	DatabaseWatcherConfig
	// current holds a map of the currently known database resources.
	current map[string]types.Database
	// lock protects the "current" map.
	lock sync.RWMutex
	// initializationC is used to check that the
	initializationC chan struct{}
	once            sync.Once
}

// resourceKinds specifies the resource kind to watch.
func (p *databaseCollector) resourceKinds() []types.WatchKind {
	return []types.WatchKind{{Kind: types.KindDatabase}}
}

// isInitialized is used to check that the cache has done its initial
// sync
func (p *databaseCollector) initializationChan() <-chan struct{} {
	return p.initializationC
}

// getResourcesAndUpdateCurrent refreshes the list of current resources.
func (p *databaseCollector) getResourcesAndUpdateCurrent(ctx context.Context) error {
	databases, err := p.DatabaseGetter.GetDatabases(ctx)
	if err != nil {
		return trace.Wrap(err)
	}
	newCurrent := make(map[string]types.Database, len(databases))
	for _, database := range databases {
		newCurrent[database.GetName()] = database
	}
	p.lock.Lock()
	defer p.lock.Unlock()
	p.current = newCurrent
	p.defineCollectorAsInitialized()

	select {
	case <-ctx.Done():
		return trace.Wrap(ctx.Err())
	case p.DatabasesC <- databases:
	}

	return nil
}

func (p *databaseCollector) defineCollectorAsInitialized() {
	p.once.Do(func() {
		// mark watcher as initialized.
		close(p.initializationC)
	})
}

// processEventAndUpdateCurrent is called when a watcher event is received.
func (p *databaseCollector) processEventAndUpdateCurrent(ctx context.Context, event types.Event) {
	if event.Resource == nil || event.Resource.GetKind() != types.KindDatabase {
		p.Log.Warnf("Unexpected event: %v.", event)
		return
	}
	p.lock.Lock()
	defer p.lock.Unlock()
	switch event.Type {
	case types.OpDelete:
		delete(p.current, event.Resource.GetName())
		select {
		case <-ctx.Done():
		case p.DatabasesC <- resourcesToSlice(p.current):
		}
	case types.OpPut:
		database, ok := event.Resource.(types.Database)
		if !ok {
			p.Log.Warnf("Unexpected resource type %T.", event.Resource)
			return
		}
		p.current[database.GetName()] = database
		select {
		case <-ctx.Done():
		case p.DatabasesC <- resourcesToSlice(p.current):
		}

	default:
		p.Log.Warnf("Unsupported event type %s.", event.Type)
		return
	}
}

func (*databaseCollector) notifyStale() {}

// AppWatcherConfig is an AppWatcher configuration.
type AppWatcherConfig struct {
	// ResourceWatcherConfig is the resource watcher configuration.
	ResourceWatcherConfig
	// AppGetter is responsible for fetching application resources.
	AppGetter
	// AppsC receives up-to-date list of all application resources.
	AppsC chan types.Apps
}

// CheckAndSetDefaults checks parameters and sets default values.
func (cfg *AppWatcherConfig) CheckAndSetDefaults() error {
	if err := cfg.ResourceWatcherConfig.CheckAndSetDefaults(); err != nil {
		return trace.Wrap(err)
	}
	if cfg.AppGetter == nil {
		getter, ok := cfg.Client.(AppGetter)
		if !ok {
			return trace.BadParameter("missing parameter AppGetter and Client not usable as AppGetter")
		}
		cfg.AppGetter = getter
	}
	if cfg.AppsC == nil {
		cfg.AppsC = make(chan types.Apps)
	}
	return nil
}

// NewAppWatcher returns a new instance of AppWatcher.
func NewAppWatcher(ctx context.Context, cfg AppWatcherConfig) (*AppWatcher, error) {
	if err := cfg.CheckAndSetDefaults(); err != nil {
		return nil, trace.Wrap(err)
	}
	collector := &appCollector{
		AppWatcherConfig: cfg,
		initializationC:  make(chan struct{}),
	}
	watcher, err := newResourceWatcher(ctx, collector, cfg.ResourceWatcherConfig)
	if err != nil {
		return nil, trace.Wrap(err)
	}
	return &AppWatcher{watcher, collector}, nil
}

// AppWatcher is built on top of resourceWatcher to monitor application resources.
type AppWatcher struct {
	*resourceWatcher
	*appCollector
}

// appCollector accompanies resourceWatcher when monitoring application resources.
type appCollector struct {
	// AppWatcherConfig is the watcher configuration.
	AppWatcherConfig
	// current holds a map of the currently known application resources.
	current map[string]types.Application
	// lock protects the "current" map.
	lock sync.RWMutex
	// initializationC is used to check whether the initial sync has completed
	initializationC chan struct{}
	once            sync.Once
}

// resourceKinds specifies the resource kind to watch.
func (p *appCollector) resourceKinds() []types.WatchKind {
	return []types.WatchKind{{Kind: types.KindApp}}
}

// isInitialized is used to check that the cache has done its initial
// sync
func (p *appCollector) initializationChan() <-chan struct{} {
	return p.initializationC
}

// getResourcesAndUpdateCurrent refreshes the list of current resources.
func (p *appCollector) getResourcesAndUpdateCurrent(ctx context.Context) error {
	apps, err := p.AppGetter.GetApps(ctx)
	if err != nil {
		return trace.Wrap(err)
	}
	newCurrent := make(map[string]types.Application, len(apps))
	for _, app := range apps {
		newCurrent[app.GetName()] = app
	}
	p.lock.Lock()
	defer p.lock.Unlock()
	p.current = newCurrent
	p.defineCollectorAsInitialized()
	select {
	case <-ctx.Done():
		return trace.Wrap(ctx.Err())
	case p.AppsC <- apps:
	}
	return nil
}

func (p *appCollector) defineCollectorAsInitialized() {
	p.once.Do(func() {
		// mark watcher as initialized.
		close(p.initializationC)
	})
}

// processEventAndUpdateCurrent is called when a watcher event is received.
func (p *appCollector) processEventAndUpdateCurrent(ctx context.Context, event types.Event) {
	if event.Resource == nil || event.Resource.GetKind() != types.KindApp {
		p.Log.Warnf("Unexpected event: %v.", event)
		return
	}
	p.lock.Lock()
	defer p.lock.Unlock()
	switch event.Type {
	case types.OpDelete:
		delete(p.current, event.Resource.GetName())
		p.AppsC <- resourcesToSlice(p.current)

		select {
		case <-ctx.Done():
		case p.AppsC <- resourcesToSlice(p.current):
		}

	case types.OpPut:
		app, ok := event.Resource.(types.Application)
		if !ok {
			p.Log.Warnf("Unexpected resource type %T.", event.Resource)
			return
		}
		p.current[app.GetName()] = app

		select {
		case <-ctx.Done():
		case p.AppsC <- resourcesToSlice(p.current):
		}
	default:
		p.Log.Warnf("Unsupported event type %s.", event.Type)
		return
	}
}

func (*appCollector) notifyStale() {}

func resourcesToSlice[T any](resources map[string]T) (slice []T) {
	for _, resource := range resources {
		slice = append(slice, resource)
	}
	return slice
}

// KubeClusterWatcherConfig is an KubeClusterWatcher configuration.
type KubeClusterWatcherConfig struct {
	// ResourceWatcherConfig is the resource watcher configuration.
	ResourceWatcherConfig
	// KubernetesGetter is responsible for fetching kube_cluster resources.
	KubernetesClusterGetter
	// KubeClustersC receives up-to-date list of all kube_cluster resources.
	KubeClustersC chan types.KubeClusters
}

// CheckAndSetDefaults checks parameters and sets default values.
func (cfg *KubeClusterWatcherConfig) CheckAndSetDefaults() error {
	if err := cfg.ResourceWatcherConfig.CheckAndSetDefaults(); err != nil {
		return trace.Wrap(err)
	}
	if cfg.KubernetesClusterGetter == nil {
		getter, ok := cfg.Client.(KubernetesClusterGetter)
		if !ok {
			return trace.BadParameter("missing parameter KubernetesGetter and Client not usable as KubernetesGetter")
		}
		cfg.KubernetesClusterGetter = getter
	}
	if cfg.KubeClustersC == nil {
		cfg.KubeClustersC = make(chan types.KubeClusters)
	}
	return nil
}

// NewKubeClusterWatcher returns a new instance of KubeClusterWatcher.
func NewKubeClusterWatcher(ctx context.Context, cfg KubeClusterWatcherConfig) (*KubeClusterWatcher, error) {
	if err := cfg.CheckAndSetDefaults(); err != nil {
		return nil, trace.Wrap(err)
	}
	collector := &kubeCollector{
		KubeClusterWatcherConfig: cfg,
		initializationC:          make(chan struct{}),
	}
	watcher, err := newResourceWatcher(ctx, collector, cfg.ResourceWatcherConfig)
	if err != nil {
		return nil, trace.Wrap(err)
	}
	return &KubeClusterWatcher{watcher, collector}, nil
}

// KubeClusterWatcher is built on top of resourceWatcher to monitor kube_cluster resources.
type KubeClusterWatcher struct {
	*resourceWatcher
	*kubeCollector
}

// kubeCollector accompanies resourceWatcher when monitoring kube_cluster resources.
type kubeCollector struct {
	// KubeClusterWatcherConfig is the watcher configuration.
	KubeClusterWatcherConfig
	// current holds a map of the currently known kube_cluster resources.
	current map[string]types.KubeCluster
	// lock protects the "current" map.
	lock sync.RWMutex
	// initializationC is used to check whether the initial sync has completed
	initializationC chan struct{}
	once            sync.Once
}

// isInitialized is used to check that the cache has done its initial
// sync
func (k *kubeCollector) initializationChan() <-chan struct{} {
	return k.initializationC
}

// resourceKinds specifies the resource kind to watch.
func (k *kubeCollector) resourceKinds() []types.WatchKind {
	return []types.WatchKind{{Kind: types.KindKubernetesCluster}}
}

// getResourcesAndUpdateCurrent refreshes the list of current resources.
func (k *kubeCollector) getResourcesAndUpdateCurrent(ctx context.Context) error {
	clusters, err := k.KubernetesClusterGetter.GetKubernetesClusters(ctx)
	if err != nil {
		return trace.Wrap(err)
	}
	newCurrent := make(map[string]types.KubeCluster, len(clusters))
	for _, cluster := range clusters {
		newCurrent[cluster.GetName()] = cluster
	}
	k.lock.Lock()
	defer k.lock.Unlock()
	k.current = newCurrent

	select {
	case <-ctx.Done():
		return trace.Wrap(ctx.Err())
	case k.KubeClustersC <- clusters:
	}

	k.defineCollectorAsInitialized()

	return nil
}

func (k *kubeCollector) defineCollectorAsInitialized() {
	k.once.Do(func() {
		// mark watcher as initialized.
		close(k.initializationC)
	})
}

// processEventAndUpdateCurrent is called when a watcher event is received.
func (k *kubeCollector) processEventAndUpdateCurrent(ctx context.Context, event types.Event) {
	if event.Resource == nil || event.Resource.GetKind() != types.KindKubernetesCluster {
		k.Log.Warnf("Unexpected event: %v.", event)
		return
	}
	k.lock.Lock()
	defer k.lock.Unlock()
	switch event.Type {
	case types.OpDelete:
		delete(k.current, event.Resource.GetName())
		k.KubeClustersC <- resourcesToSlice(k.current)

		select {
		case <-ctx.Done():
		case k.KubeClustersC <- resourcesToSlice(k.current):
		}

	case types.OpPut:
		cluster, ok := event.Resource.(types.KubeCluster)
		if !ok {
			k.Log.Warnf("Unexpected resource type %T.", event.Resource)
			return
		}
		k.current[cluster.GetName()] = cluster

		select {
		case <-ctx.Done():
		case k.KubeClustersC <- resourcesToSlice(k.current):
		}
	default:
		k.Log.Warnf("Unsupported event type %s.", event.Type)
		return
	}
}

func (*kubeCollector) notifyStale() {}

// KubeServerWatcherConfig is an KubeServerWatcher configuration.
type KubeServerWatcherConfig struct {
	// ResourceWatcherConfig is the resource watcher configuration.
	ResourceWatcherConfig
	// KubernetesServerGetter is responsible for fetching kube_server resources.
	KubernetesServerGetter
}

// CheckAndSetDefaults checks parameters and sets default values.
func (cfg *KubeServerWatcherConfig) CheckAndSetDefaults() error {
	if err := cfg.ResourceWatcherConfig.CheckAndSetDefaults(); err != nil {
		return trace.Wrap(err)
	}
	if cfg.KubernetesServerGetter == nil {
		getter, ok := cfg.Client.(KubernetesServerGetter)
		if !ok {
			return trace.BadParameter("missing parameter KubernetesServerGetter and Client not usable as KubernetesServerGetter")
		}
		cfg.KubernetesServerGetter = getter
	}
	return nil
}

// NewKubeServerWatcher returns a new instance of KubeServerWatcher.
func NewKubeServerWatcher(ctx context.Context, cfg KubeServerWatcherConfig) (*KubeServerWatcher, error) {
	if err := cfg.CheckAndSetDefaults(); err != nil {
		return nil, trace.Wrap(err)
	}
	cache, err := utils.NewFnCache(utils.FnCacheConfig{
		Context: ctx,
		TTL:     3 * time.Second,
		Clock:   cfg.Clock,
	})
	if err != nil {
		return nil, trace.Wrap(err)
	}
	collector := &kubeServerCollector{
		KubeServerWatcherConfig: cfg,
		initializationC:         make(chan struct{}),
		cache:                   cache,
	}
	// start the collector as staled.
	collector.stale.Store(true)
	watcher, err := newResourceWatcher(ctx, collector, cfg.ResourceWatcherConfig)
	if err != nil {
		return nil, trace.Wrap(err)
	}
	return &KubeServerWatcher{watcher, collector}, nil
}

// KubeServerWatcher is built on top of resourceWatcher to monitor kube_server resources.
type KubeServerWatcher struct {
	*resourceWatcher
	*kubeServerCollector
}

// GetKubeServersByClusterName returns a list of kubernetes servers for the specified cluster.
func (k *KubeServerWatcher) GetKubeServersByClusterName(ctx context.Context, clusterName string) ([]types.KubeServer, error) {
	k.refreshStaleKubeServers(ctx)

	k.lock.RLock()
	defer k.lock.RUnlock()
	var servers []types.KubeServer
	for _, server := range k.current {
		if server.GetCluster().GetName() == clusterName {
			servers = append(servers, server.Copy())
		}
	}
	if len(servers) == 0 {
		return nil, trace.NotFound("no kubernetes servers found for cluster %q", clusterName)
	}

	return servers, nil
}

// GetKubernetesServers returns a list of kubernetes servers for all clusters.
func (k *KubeServerWatcher) GetKubernetesServers(ctx context.Context) ([]types.KubeServer, error) {
	k.refreshStaleKubeServers(ctx)

	k.lock.RLock()
	defer k.lock.RUnlock()
	servers := make([]types.KubeServer, 0, len(k.current))
	for _, server := range k.current {
		servers = append(servers, server.Copy())
	}
	return servers, nil
}

// kubeServerCollector accompanies resourceWatcher when monitoring kube_server resources.
type kubeServerCollector struct {
	// KubeServerWatcherConfig is the watcher configuration.
	KubeServerWatcherConfig
	// current holds a map of the currently known kube_server resources.
	current map[kubeServersKey]types.KubeServer
	// lock protects the "current" map.
	lock sync.RWMutex
	// initializationC is used to check whether the initial sync has completed
	initializationC chan struct{}
	once            sync.Once
	// stale is used to indicate that the watcher is stale and needs to be
	// refreshed.
	stale atomic.Bool
	// cache is a helper for temporarily storing the results of GetKubernetesServers.
	// It's used to limit the amount of calls to the backend.
	cache *utils.FnCache
}

// kubeServersKey is used to uniquely identify a kube_server resource.
type kubeServersKey struct {
	hostID       string
	resourceName string
}

// isInitialized is used to check that the cache has done its initial
// sync
func (k *kubeServerCollector) initializationChan() <-chan struct{} {
	return k.initializationC
}

// resourceKinds specifies the resource kind to watch.
func (k *kubeServerCollector) resourceKinds() []types.WatchKind {
	return []types.WatchKind{{Kind: types.KindKubeServer}}
}

// getResourcesAndUpdateCurrent refreshes the list of current resources.
func (k *kubeServerCollector) getResourcesAndUpdateCurrent(ctx context.Context) error {
	newCurrent, err := k.getResources(ctx)
	if err != nil {
		return trace.Wrap(err)
	}

	k.lock.Lock()
	k.current = newCurrent
	k.lock.Unlock()

	k.stale.Store(false)

	k.defineCollectorAsInitialized()
	return nil
}

// getResourcesAndUpdateCurrent gets the list of current resources.
func (k *kubeServerCollector) getResources(ctx context.Context) (map[kubeServersKey]types.KubeServer, error) {
	servers, err := k.KubernetesServerGetter.GetKubernetesServers(ctx)
	if err != nil {
		return nil, trace.Wrap(err)
	}
	current := make(map[kubeServersKey]types.KubeServer, len(servers))
	for _, server := range servers {
		key := kubeServersKey{
			hostID:       server.GetHostID(),
			resourceName: server.GetName(),
		}
		current[key] = server
	}
	return current, nil
}

func (k *kubeServerCollector) defineCollectorAsInitialized() {
	k.once.Do(func() {
		// mark watcher as initialized.
		close(k.initializationC)
	})
}

// processEventAndUpdateCurrent is called when a watcher event is received.
func (k *kubeServerCollector) processEventAndUpdateCurrent(ctx context.Context, event types.Event) {
	if event.Resource == nil || event.Resource.GetKind() != types.KindKubeServer {
		k.Log.Warnf("Unexpected event: %v.", event)
		return
	}

	server, ok := event.Resource.(types.KubeServer)
	if !ok {
		k.Log.Warnf("Unexpected resource type %T.", event.Resource)
		return
	}

	k.lock.Lock()
	defer k.lock.Unlock()

	switch event.Type {
	case types.OpDelete:
		key := kubeServersKey{
			// On delete events, the server description is populated with the host ID.
			hostID:       server.GetMetadata().Description,
			resourceName: server.GetName(),
		}
		delete(k.current, key)
	case types.OpPut:
		key := kubeServersKey{
			hostID:       server.GetHostID(),
			resourceName: server.GetName(),
		}
		k.current[key] = server
	default:
		k.Log.Warnf("Unsupported event type %s.", event.Type)
		return
	}
}

func (k *kubeServerCollector) notifyStale() {
	k.stale.Store(true)
}

// refreshStaleKubeServers attempts to reload kube servers from the cache if
// the collector is stale. This ensures that no matter the health of
// the collector callers will be returned the most up to date node
// set as possible.
func (k *kubeServerCollector) refreshStaleKubeServers(ctx context.Context) error {
	if !k.stale.Load() {
		return nil
	}

	_, err := utils.FnCacheGet(ctx, k.cache, "kube_servers", func(ctx context.Context) (any, error) {
		current, err := k.getResources(ctx)
		if err != nil {
			return nil, trace.Wrap(err)
		}

		// There is a chance that the watcher reinitialized while
		// getting kube servers happened above. Check if we are still stale
		if k.stale.CompareAndSwap(true, false) {
			k.lock.Lock()
			k.current = current
			k.lock.Unlock()
		}

		return nil, nil
	})

	return trace.Wrap(err)
}

// CertAuthorityWatcherConfig is a CertAuthorityWatcher configuration.
type CertAuthorityWatcherConfig struct {
	// ResourceWatcherConfig is the resource watcher configuration.
	ResourceWatcherConfig
	// AuthorityGetter is responsible for fetching cert authority resources.
	AuthorityGetter
	// Types restricts which cert authority types are retrieved via the AuthorityGetter.
	Types []types.CertAuthType
}

// CheckAndSetDefaults checks parameters and sets default values.
func (cfg *CertAuthorityWatcherConfig) CheckAndSetDefaults() error {
	if err := cfg.ResourceWatcherConfig.CheckAndSetDefaults(); err != nil {
		return trace.Wrap(err)
	}
	if cfg.AuthorityGetter == nil {
		getter, ok := cfg.Client.(AuthorityGetter)
		if !ok {
			return trace.BadParameter("missing parameter AuthorityGetter and Client not usable as AuthorityGetter")
		}
		cfg.AuthorityGetter = getter
	}
	if len(cfg.Types) == 0 {
		return trace.BadParameter("missing parameter Types")
	}
	return nil
}

// NewCertAuthorityWatcher returns a new instance of CertAuthorityWatcher.
func NewCertAuthorityWatcher(ctx context.Context, cfg CertAuthorityWatcherConfig) (*CertAuthorityWatcher, error) {
	if err := cfg.CheckAndSetDefaults(); err != nil {
		return nil, trace.Wrap(err)
	}

	collector := &caCollector{
		CertAuthorityWatcherConfig: cfg,
		fanout:                     NewFanout(),
		cas:                        make(map[types.CertAuthType]map[string]types.CertAuthority, len(cfg.Types)),
		filter:                     make(types.CertAuthorityFilter, len(cfg.Types)),
		initializationC:            make(chan struct{}),
	}

	for _, t := range cfg.Types {
		collector.cas[t] = make(map[string]types.CertAuthority)
		collector.filter[t] = types.Wildcard
	}
	// Resource watcher require the fanout to be initialized before passing in.
	// Otherwise, Emit() may fail due to a race condition mentioned in https://github.com/gravitational/teleport/issues/19289
	collector.fanout.SetInit(collector.resourceKinds())
	watcher, err := newResourceWatcher(ctx, collector, cfg.ResourceWatcherConfig)
	if err != nil {
		return nil, trace.Wrap(err)
	}

	return &CertAuthorityWatcher{watcher, collector}, nil
}

// CertAuthorityWatcher is built on top of resourceWatcher to monitor cert authority resources.
type CertAuthorityWatcher struct {
	*resourceWatcher
	*caCollector
}

// caCollector accompanies resourceWatcher when monitoring cert authority resources.
type caCollector struct {
	CertAuthorityWatcherConfig
	fanout *Fanout

	// lock protects concurrent access to cas
	lock sync.RWMutex
	// cas maps ca type -> cluster -> ca
	cas map[types.CertAuthType]map[string]types.CertAuthority
	// initializationC is used to check whether the initial sync has completed
	initializationC chan struct{}
	once            sync.Once
	filter          types.CertAuthorityFilter
}

// Subscribe is used to subscribe to the lock updates.
func (c *caCollector) Subscribe(ctx context.Context, filter types.CertAuthorityFilter) (types.Watcher, error) {
	if len(filter) == 0 {
		filter = c.filter
	}
	watch := types.Watch{
		Kinds: []types.WatchKind{
			{
				Kind:   types.KindCertAuthority,
				Filter: filter.IntoMap(),
			},
		},
	}
	sub, err := c.fanout.NewWatcher(ctx, watch)
	if err != nil {
		return nil, trace.Wrap(err)
	}
	select {
	case event := <-sub.Events():
		if event.Type != types.OpInit {
			return nil, trace.BadParameter("expected init event, got %v instead", event.Type)
		}
	case <-sub.Done():
		return nil, trace.Wrap(sub.Error())
	}
	return sub, nil
}

// resourceKinds specifies the resource kind to watch.
func (c *caCollector) resourceKinds() []types.WatchKind {
	return []types.WatchKind{{Kind: types.KindCertAuthority, Filter: c.filter.IntoMap()}}
}

// isInitialized is used to check that the cache has done its initial
// sync
func (c *caCollector) initializationChan() <-chan struct{} {
	return c.initializationC
}

// getResourcesAndUpdateCurrent refreshes the list of current resources.
func (c *caCollector) getResourcesAndUpdateCurrent(ctx context.Context) error {
	var cas []types.CertAuthority

	for _, t := range c.Types {
		authorities, err := c.AuthorityGetter.GetCertAuthorities(ctx, t, false)
		if err != nil {
			return trace.Wrap(err)
		}

		cas = append(cas, authorities...)
	}

	c.lock.Lock()
	defer c.lock.Unlock()

	for _, ca := range cas {
		if !c.watchingType(ca.GetType()) {
			continue
		}

		c.cas[ca.GetType()][ca.GetName()] = ca
		c.fanout.Emit(types.Event{Type: types.OpPut, Resource: ca.Clone()})
	}

	c.defineCollectorAsInitialized()

	return nil
}

func (c *caCollector) defineCollectorAsInitialized() {
	c.once.Do(func() {
		// mark watcher as initialized.
		close(c.initializationC)
	})
}

// processEventAndUpdateCurrent is called when a watcher event is received.
func (c *caCollector) processEventAndUpdateCurrent(ctx context.Context, event types.Event) {
	if event.Resource == nil || event.Resource.GetKind() != types.KindCertAuthority {
		c.Log.Warnf("Unexpected event: %v.", event)
		return
	}
	c.lock.Lock()
	defer c.lock.Unlock()
	switch event.Type {
	case types.OpDelete:
		caType := types.CertAuthType(event.Resource.GetSubKind())
		if !c.watchingType(caType) {
			return
		}

		delete(c.cas[caType], event.Resource.GetName())
		c.fanout.Emit(event)
	case types.OpPut:
		ca, ok := event.Resource.(types.CertAuthority)
		if !ok {
			c.Log.Warnf("Unexpected resource type %T.", event.Resource)
			return
		}

		if !c.watchingType(ca.GetType()) {
			return
		}

		authority, ok := c.cas[ca.GetType()][ca.GetName()]
		if ok && CertAuthoritiesEquivalent(authority, ca) {
			return
		}

		c.cas[ca.GetType()][ca.GetName()] = ca
		c.fanout.Emit(event)
	default:
		c.Log.Warnf("Unsupported event type %s.", event.Type)
		return
	}
}

func (c *caCollector) watchingType(t types.CertAuthType) bool {
	if _, ok := c.cas[t]; ok {
		return true
	}
	return false
}

func (c *caCollector) notifyStale() {}

// NodeWatcherConfig is a NodeWatcher configuration.
type NodeWatcherConfig struct {
	ResourceWatcherConfig
	// NodesGetter is used to directly fetch the list of active nodes.
	NodesGetter
}

// CheckAndSetDefaults checks parameters and sets default values.
func (cfg *NodeWatcherConfig) CheckAndSetDefaults() error {
	if err := cfg.ResourceWatcherConfig.CheckAndSetDefaults(); err != nil {
		return trace.Wrap(err)
	}
	if cfg.NodesGetter == nil {
		getter, ok := cfg.Client.(NodesGetter)
		if !ok {
			return trace.BadParameter("missing parameter NodesGetter and Client not usable as NodesGetter")
		}
		cfg.NodesGetter = getter
	}
	return nil
}

// NewNodeWatcher returns a new instance of NodeWatcher.
func NewNodeWatcher(ctx context.Context, cfg NodeWatcherConfig) (*NodeWatcher, error) {
	if err := cfg.CheckAndSetDefaults(); err != nil {
		return nil, trace.Wrap(err)
	}

	cache, err := utils.NewFnCache(utils.FnCacheConfig{
		Context: ctx,
		TTL:     3 * time.Second,
		Clock:   cfg.Clock,
	})
	if err != nil {
		return nil, trace.Wrap(err)
	}

	collector := &nodeCollector{
		NodeWatcherConfig: cfg,
		current:           map[string]types.Server{},
		initializationC:   make(chan struct{}),
		cache:             cache,
		stale:             true,
	}

	watcher, err := newResourceWatcher(ctx, collector, cfg.ResourceWatcherConfig)
	if err != nil {
		return nil, trace.Wrap(err)
	}

	return &NodeWatcher{resourceWatcher: watcher, nodeCollector: collector}, nil
}

// NodeWatcher is built on top of resourceWatcher to monitor additions
// and deletions to the set of nodes.
type NodeWatcher struct {
	*resourceWatcher
	*nodeCollector
}

// nodeCollector accompanies resourceWatcher when monitoring nodes.
type nodeCollector struct {
	NodeWatcherConfig

	// initializationC is used to check whether the initial sync has completed
	initializationC chan struct{}
	once            sync.Once

	cache *utils.FnCache

	rw sync.RWMutex
	// current holds a map of the currently known nodes keyed by server name
	current map[string]types.Server
	stale   bool
}

// Node is a readonly subset of the types.Server interface which
// users may filter by in GetNodes.
type Node interface {
	// ResourceWithLabels provides common resource headers
	types.ResourceWithLabels
	// GetTeleportVersion returns the teleport version the server is running on
	GetTeleportVersion() string
	// GetAddr return server address
	GetAddr() string
<<<<<<< HEAD
	// GetPublicAddr returns a public address where this server can be reached.
	GetPublicAddr() string
=======
	// GetPublicAddrs returns all public addresses where this server can be reached.
	GetPublicAddrs() []string
>>>>>>> a39c2171
	// GetHostname returns server hostname
	GetHostname() string
	// GetNamespace returns server namespace
	GetNamespace() string
	// GetCmdLabels gets command labels
	GetCmdLabels() map[string]types.CommandLabel
	// GetRotation gets the state of certificate authority rotation.
	GetRotation() types.Rotation
	// GetUseTunnel gets if a reverse tunnel should be used to connect to this node.
	GetUseTunnel() bool
	// GetProxyIDs returns a list of proxy ids this server is connected to.
	GetProxyIDs() []string
}

// GetNodes allows callers to retrieve a subset of nodes that match the filter provided. The
// returned servers are a copy and can be safely modified. It is intentionally hard to retrieve
// the full set of nodes to reduce the number of copies needed since the number of nodes can get
// quite large and doing so can be expensive.
func (n *nodeCollector) GetNodes(ctx context.Context, fn func(n Node) bool) []types.Server {
	// Attempt to freshen our data first.
	n.refreshStaleNodes(ctx)

	n.rw.RLock()
	defer n.rw.RUnlock()

	var matched []types.Server
	for _, server := range n.current {
		if fn(server) {
			matched = append(matched, server.DeepCopy())
		}
	}

	return matched
}

// refreshStaleNodes attempts to reload nodes from the NodeGetter if
// the collecter is stale. This ensures that no matter the health of
// the collecter callers will be returned the most up to date node
// set as possible.
func (n *nodeCollector) refreshStaleNodes(ctx context.Context) error {
	n.rw.RLock()
	if !n.stale {
		n.rw.RUnlock()
		return nil
	}
	n.rw.RUnlock()

	_, err := utils.FnCacheGet(ctx, n.cache, "nodes", func(ctx context.Context) (any, error) {
		current, err := n.getNodes(ctx)
		if err != nil {
			return nil, trace.Wrap(err)
		}

		n.rw.Lock()
		defer n.rw.Unlock()

		// There is a chance that the watcher reinitialized while
		// getting nodes happened above. Check if we are still stale
		// now that the lock is held to ensure that the refresh is
		// still necessary.
		if !n.stale {
			return nil, nil
		}

		n.current = current
		return nil, trace.Wrap(err)
	})

	return trace.Wrap(err)
}

func (n *nodeCollector) NodeCount() int {
	n.rw.RLock()
	defer n.rw.RUnlock()
	return len(n.current)
}

// resourceKinds specifies the resource kind to watch.
func (n *nodeCollector) resourceKinds() []types.WatchKind {
	return []types.WatchKind{{Kind: types.KindNode}}
}

// getResourcesAndUpdateCurrent is called when the resources should be
// (re-)fetched directly.
func (n *nodeCollector) getResourcesAndUpdateCurrent(ctx context.Context) error {
	newCurrent, err := n.getNodes(ctx)
	if err != nil {
		return trace.Wrap(err)
	}
	defer n.defineCollectorAsInitialized()

	if len(newCurrent) == 0 {
		return nil
	}

	n.rw.Lock()
	defer n.rw.Unlock()
	n.current = newCurrent
	n.stale = false
	return nil
}

func (n *nodeCollector) getNodes(ctx context.Context) (map[string]types.Server, error) {
	nodes, err := n.NodesGetter.GetNodes(ctx, apidefaults.Namespace)
	if err != nil {
		return nil, trace.Wrap(err)
	}

	if len(nodes) == 0 {
		return map[string]types.Server{}, nil
	}

	current := make(map[string]types.Server, len(nodes))
	for _, node := range nodes {
		current[node.GetName()] = node
	}

	return current, nil
}

func (n *nodeCollector) defineCollectorAsInitialized() {
	n.once.Do(func() {
		// mark watcher as initialized.
		close(n.initializationC)
	})
}

// processEventAndUpdateCurrent is called when a watcher event is received.
func (n *nodeCollector) processEventAndUpdateCurrent(ctx context.Context, event types.Event) {
	if event.Resource == nil || event.Resource.GetKind() != types.KindNode {
		n.Log.Warningf("Unexpected event: %v.", event)
		return
	}

	switch event.Type {
	case types.OpDelete:
		n.rw.Lock()
		delete(n.current, event.Resource.GetName())
		n.rw.Unlock()
	case types.OpPut:
		server, ok := event.Resource.(types.Server)
		if !ok {
			n.Log.Warningf("Unexpected type %T.", event.Resource)
			return
		}

		n.rw.Lock()
		n.current[server.GetName()] = server
		n.rw.Unlock()
	default:
		n.Log.Warningf("Skipping unsupported event type %s.", event.Type)
	}
}

func (n *nodeCollector) initializationChan() <-chan struct{} {
	return n.initializationC
}

func (n *nodeCollector) notifyStale() {
	n.rw.Lock()
	defer n.rw.Unlock()
	n.stale = true
}

// AccessRequestWatcherConfig is a AccessRequestWatcher configuration.
type AccessRequestWatcherConfig struct {
	// ResourceWatcherConfig is the resource watcher configuration.
	ResourceWatcherConfig
	// AccessRequestGetter is responsible for fetching access request resources.
	AccessRequestGetter
	// Filter is the filter to use to monitor access requests.
	Filter types.AccessRequestFilter
	// AccessRequestsC receives up-to-date list of all access request resources.
	AccessRequestsC chan types.AccessRequests
}

// CheckAndSetDefaults checks parameters and sets default values.
func (cfg *AccessRequestWatcherConfig) CheckAndSetDefaults() error {
	if err := cfg.ResourceWatcherConfig.CheckAndSetDefaults(); err != nil {
		return trace.Wrap(err)
	}
	if cfg.AccessRequestGetter == nil {
		getter, ok := cfg.Client.(AccessRequestGetter)
		if !ok {
			return trace.BadParameter("missing parameter AccessRequestGetter and Client not usable as AccessRequestGetter")
		}
		cfg.AccessRequestGetter = getter
	}
	if cfg.AccessRequestsC == nil {
		cfg.AccessRequestsC = make(chan types.AccessRequests)
	}
	return nil
}

// NewAccessRequestWatcher returns a new instance of AccessRequestWatcher.
func NewAccessRequestWatcher(ctx context.Context, cfg AccessRequestWatcherConfig) (*AccessRequestWatcher, error) {
	if err := cfg.CheckAndSetDefaults(); err != nil {
		return nil, trace.Wrap(err)
	}
	collector := &accessRequestCollector{
		AccessRequestWatcherConfig: cfg,
		initializationC:            make(chan struct{}),
	}
	watcher, err := newResourceWatcher(ctx, collector, cfg.ResourceWatcherConfig)
	if err != nil {
		return nil, trace.Wrap(err)
	}
	return &AccessRequestWatcher{watcher, collector}, nil
}

// AccessRequestWatcher is built on top of resourceWatcher to monitor access request resources.
type AccessRequestWatcher struct {
	*resourceWatcher
	*accessRequestCollector
}

// accessRequestCollector accompanies resourceWatcher when monitoring access request resources.
type accessRequestCollector struct {
	// AccessRequestWatcherConfig is the watcher configuration.
	AccessRequestWatcherConfig
	// current holds a map of the currently known access request resources.
	current map[string]types.AccessRequest
	// lock protects the "current" map.
	lock sync.RWMutex
	// initializationC is used to check that the watcher has been initialized properly.
	initializationC chan struct{}
	once            sync.Once
}

// resourceKinds specifies the resource kind to watch.
func (p *accessRequestCollector) resourceKinds() []types.WatchKind {
	return []types.WatchKind{{Kind: types.KindAccessRequest}}
}

// isInitialized is used to check that the cache has done its initial
// sync
func (p *accessRequestCollector) initializationChan() <-chan struct{} {
	return p.initializationC
}

// getResourcesAndUpdateCurrent refreshes the list of current resources.
func (p *accessRequestCollector) getResourcesAndUpdateCurrent(ctx context.Context) error {
	accessRequests, err := p.AccessRequestGetter.GetAccessRequests(ctx, p.Filter)
	if err != nil {
		return trace.Wrap(err)
	}
	newCurrent := make(map[string]types.AccessRequest, len(accessRequests))
	for _, accessRequest := range accessRequests {
		newCurrent[accessRequest.GetName()] = accessRequest
	}
	p.lock.Lock()
	defer p.lock.Unlock()
	p.current = newCurrent
	p.defineCollectorAsInitialized()

	select {
	case <-ctx.Done():
		return trace.Wrap(ctx.Err())
	case p.AccessRequestsC <- accessRequests:
	}

	return nil
}

func (p *accessRequestCollector) defineCollectorAsInitialized() {
	p.once.Do(func() {
		// mark watcher as initialized.
		close(p.initializationC)
	})
}

// processEventAndUpdateCurrent is called when a watcher event is received.
func (p *accessRequestCollector) processEventAndUpdateCurrent(ctx context.Context, event types.Event) {
	if event.Resource == nil || event.Resource.GetKind() != types.KindAccessRequest {
		p.Log.Warnf("Unexpected event: %v.", event)
		return
	}
	p.lock.Lock()
	defer p.lock.Unlock()
	switch event.Type {
	case types.OpDelete:
		delete(p.current, event.Resource.GetName())
		select {
		case <-ctx.Done():
		case p.AccessRequestsC <- resourcesToSlice(p.current):
		}
	case types.OpPut:
		accessRequest, ok := event.Resource.(types.AccessRequest)
		if !ok {
			p.Log.Warnf("Unexpected resource type %T.", event.Resource)
			return
		}
		p.current[accessRequest.GetName()] = accessRequest
		select {
		case <-ctx.Done():
		case p.AccessRequestsC <- resourcesToSlice(p.current):
		}

	default:
		p.Log.Warnf("Unsupported event type %s.", event.Type)
		return
	}
}

func (*accessRequestCollector) notifyStale() {}

// OktaAssignmentWatcherConfig is a OktaAssignmentWatcher configuration.
type OktaAssignmentWatcherConfig struct {
	// RWCfg is the resource watcher configuration.
	RWCfg ResourceWatcherConfig
	// OktaAssignments is responsible for fetching Okta assignments.
	OktaAssignments OktaAssignmentsGetter
	// PageSize is the number of Okta assignments to list at a time.
	PageSize int
	// OktaAssignmentsC receives up-to-date list of all Okta assignment resources.
	OktaAssignmentsC chan types.OktaAssignments
}

// CheckAndSetDefaults checks parameters and sets default values.
func (cfg *OktaAssignmentWatcherConfig) CheckAndSetDefaults() error {
	if err := cfg.RWCfg.CheckAndSetDefaults(); err != nil {
		return trace.Wrap(err)
	}
	if cfg.OktaAssignments == nil {
		assignments, ok := cfg.RWCfg.Client.(OktaAssignmentsGetter)
		if !ok {
			return trace.BadParameter("missing parameter OktaAssignments and Client not usable as OktaAssignments")
		}
		cfg.OktaAssignments = assignments
	}
	if cfg.OktaAssignmentsC == nil {
		cfg.OktaAssignmentsC = make(chan types.OktaAssignments)
	}
	return nil
}

// NewOktaAssignmentWatcher returns a new instance of OktaAssignmentWatcher. The context here will be used to
// exit early from the resource watcher if needed.
func NewOktaAssignmentWatcher(ctx context.Context, cfg OktaAssignmentWatcherConfig) (*OktaAssignmentWatcher, error) {
	if err := cfg.CheckAndSetDefaults(); err != nil {
		return nil, trace.Wrap(err)
	}
	collector := &oktaAssignmentCollector{
		log:             cfg.RWCfg.Log,
		cfg:             cfg,
		initializationC: make(chan struct{}),
	}
	watcher, err := newResourceWatcher(ctx, collector, cfg.RWCfg)
	if err != nil {
		return nil, trace.Wrap(err)
	}
	return &OktaAssignmentWatcher{
		resourceWatcher: watcher,
		collector:       collector,
	}, nil
}

// OktaAssignmentWatcher is built on top of resourceWatcher to monitor Okta assignment resources.
type OktaAssignmentWatcher struct {
	resourceWatcher *resourceWatcher
	collector       *oktaAssignmentCollector
}

// CollectorChan is the channel that collects the Okta assignments.
func (o *OktaAssignmentWatcher) CollectorChan() chan types.OktaAssignments {
	return o.collector.cfg.OktaAssignmentsC
}

// Close closes the underlying resource watcher
func (o *OktaAssignmentWatcher) Close() {
	o.resourceWatcher.Close()
}

// Done returns the channel that signals watcher closer.
func (o *OktaAssignmentWatcher) Done() <-chan struct{} {
	return o.resourceWatcher.Done()
}

// oktaAssignmentCollector accompanies resourceWatcher when monitoring Okta assignment resources.
type oktaAssignmentCollector struct {
	log logrus.FieldLogger
	// OktaAssignmentWatcherConfig is the watcher configuration.
	cfg OktaAssignmentWatcherConfig
	// mu guards "current"
	mu sync.RWMutex
	// current holds a map of the currently known Okta assignment resources.
	current map[string]types.OktaAssignment
	// initializationC is used to check that the watcher has been initialized properly.
	initializationC chan struct{}
	once            sync.Once
}

// resourceKinds specifies the resource kind to watch.
func (*oktaAssignmentCollector) resourceKinds() []types.WatchKind {
	return []types.WatchKind{{Kind: types.KindOktaAssignment}}
}

// initializationChan is used to check if the initial state sync has been completed.
func (c *oktaAssignmentCollector) initializationChan() <-chan struct{} {
	return c.initializationC
}

// getResourcesAndUpdateCurrent refreshes the list of current resources.
func (c *oktaAssignmentCollector) getResourcesAndUpdateCurrent(ctx context.Context) error {
	var oktaAssignments []types.OktaAssignment
	var nextToken string
	for {
		var oktaAssignmentsPage []types.OktaAssignment
		var err error
		oktaAssignmentsPage, nextToken, err = c.cfg.OktaAssignments.ListOktaAssignments(ctx, c.cfg.PageSize, nextToken)
		if err != nil {
			return trace.Wrap(err)
		}

		oktaAssignments = append(oktaAssignments, oktaAssignmentsPage...)
		if nextToken == "" {
			break
		}
	}

	newCurrent := make(map[string]types.OktaAssignment, len(oktaAssignments))
	for _, oktaAssignment := range oktaAssignments {
		newCurrent[oktaAssignment.GetName()] = oktaAssignment
	}
	c.mu.Lock()
	c.current = newCurrent
	c.defineCollectorAsInitialized()
	c.mu.Unlock()

	select {
	case <-ctx.Done():
		return trace.Wrap(ctx.Err())
	case c.cfg.OktaAssignmentsC <- oktaAssignments:
	}

	return nil
}

func (c *oktaAssignmentCollector) defineCollectorAsInitialized() {
	c.once.Do(func() {
		close(c.initializationC)
	})
}

// processEventAndUpdateCurrent is called when a watcher event is received.
func (c *oktaAssignmentCollector) processEventAndUpdateCurrent(ctx context.Context, event types.Event) {
	if event.Resource == nil || event.Resource.GetKind() != types.KindOktaAssignment {
		c.log.Warnf("Unexpected event: %v.", event)
		return
	}
	switch event.Type {
	case types.OpDelete:
		c.mu.Lock()
		delete(c.current, event.Resource.GetName())
		resources := resourcesToSlice(c.current)
		c.mu.Unlock()

		select {
		case <-ctx.Done():
		case c.cfg.OktaAssignmentsC <- resources:
		}
	case types.OpPut:
		oktaAssignment, ok := event.Resource.(types.OktaAssignment)
		if !ok {
			c.log.Warnf("Unexpected resource type %T.", event.Resource)
			return
		}
		c.mu.Lock()
		c.current[oktaAssignment.GetName()] = oktaAssignment
		resources := resourcesToSlice(c.current)
		c.mu.Unlock()

		select {
		case <-ctx.Done():
		case c.cfg.OktaAssignmentsC <- resources:
		}

	default:
		c.log.Warnf("Unsupported event type %s.", event.Type)
		return
	}
}

func (*oktaAssignmentCollector) notifyStale() {}<|MERGE_RESOLUTION|>--- conflicted
+++ resolved
@@ -1722,13 +1722,8 @@
 	GetTeleportVersion() string
 	// GetAddr return server address
 	GetAddr() string
-<<<<<<< HEAD
-	// GetPublicAddr returns a public address where this server can be reached.
-	GetPublicAddr() string
-=======
 	// GetPublicAddrs returns all public addresses where this server can be reached.
 	GetPublicAddrs() []string
->>>>>>> a39c2171
 	// GetHostname returns server hostname
 	GetHostname() string
 	// GetNamespace returns server namespace
