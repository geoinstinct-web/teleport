--- conflicted
+++ resolved
@@ -595,8 +595,6 @@
 	if err != nil {
 		return nil, trace.Wrap(err)
 	}
-<<<<<<< HEAD
-=======
 
 	var subnets []string
 	if rdsInstance.DBSubnetGroup != nil {
@@ -609,7 +607,6 @@
 		}
 	}
 
->>>>>>> 165da1d0
 	return &types.AWS{
 		Region:    parsedARN.Region,
 		AccountID: parsedARN.AccountID,
@@ -618,10 +615,7 @@
 			ClusterID:  aws.StringValue(rdsInstance.DBClusterIdentifier),
 			ResourceID: aws.StringValue(rdsInstance.DbiResourceId),
 			IAMAuth:    rdsInstance.IAMDatabaseAuthenticationEnabled,
-<<<<<<< HEAD
-=======
 			Subnets:    subnets,
->>>>>>> 165da1d0
 		},
 	}, nil
 }
