--- conflicted
+++ resolved
@@ -53,7 +53,33 @@
 	return nil
 }
 
-<<<<<<< HEAD
+// GetClaimNames returns a list of claim names from the claim values
+func GetClaimNames(claims jose.Claims) []string {
+	var out []string
+	for claim := range claims {
+		out = append(out, claim)
+	}
+	return out
+}
+
+// OIDCClaimsToTraits converts OIDC-style claims into teleport-specific trait format
+func OIDCClaimsToTraits(claims jose.Claims) map[string][]string {
+	traits := make(map[string][]string)
+
+	for claimName := range claims {
+		claimValue, ok, _ := claims.StringClaim(claimName)
+		if ok {
+			traits[claimName] = []string{claimValue}
+		}
+		claimValues, ok, _ := claims.StringsClaim(claimName)
+		if ok {
+			traits[claimName] = claimValues
+		}
+	}
+
+	return traits
+}
+
 // OIDCConnectorSpecV2Schema is a JSON Schema for OIDC Connector
 var OIDCConnectorSpecV2Schema = fmt.Sprintf(`{
 	"type": "object",
@@ -177,31 +203,4 @@
 	default:
 		return nil, trace.BadParameter("unrecognized OIDC connector version %T", c)
 	}
-=======
-// GetClaimNames returns a list of claim names from the claim values
-func GetClaimNames(claims jose.Claims) []string {
-	var out []string
-	for claim := range claims {
-		out = append(out, claim)
-	}
-	return out
-}
-
-// OIDCClaimsToTraits converts OIDC-style claims into teleport-specific trait format
-func OIDCClaimsToTraits(claims jose.Claims) map[string][]string {
-	traits := make(map[string][]string)
-
-	for claimName := range claims {
-		claimValue, ok, _ := claims.StringClaim(claimName)
-		if ok {
-			traits[claimName] = []string{claimValue}
-		}
-		claimValues, ok, _ := claims.StringsClaim(claimName)
-		if ok {
-			traits[claimName] = claimValues
-		}
-	}
-
-	return traits
->>>>>>> efe91c4d
 }