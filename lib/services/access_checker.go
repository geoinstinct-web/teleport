/*
Copyright 2022 Gravitational, Inc.

Licensed under the Apache License, Version 2.0 (the "License");
you may not use this file except in compliance with the License.
You may obtain a copy of the License at

    http://www.apache.org/licenses/LICENSE-2.0

Unless required by applicable law or agreed to in writing, software
distributed under the License is distributed on an "AS IS" BASIS,
WITHOUT WARRANTIES OR CONDITIONS OF ANY KIND, either express or implied.
See the License for the specific language governing permissions and
limitations under the License.
*/

package services

import (
	"time"

	"github.com/gravitational/teleport"
	"github.com/gravitational/teleport/api/constants"
	"github.com/gravitational/teleport/api/types"
	"github.com/gravitational/teleport/api/types/wrappers"
	"github.com/gravitational/teleport/lib/tlsca"
	"github.com/gravitational/trace"
	log "github.com/sirupsen/logrus"
	"golang.org/x/crypto/ssh"
)

// AccessChecker interface checks access to resources based on roles, traits,
// and allowed resources
type AccessChecker interface {
	// HasRole checks if the checker includes the role
	HasRole(role string) bool

	// RoleNames returns a list of role names
	RoleNames() []string

	// Roles returns the list underlying roles this AccessChecker is based on.
	Roles() []types.Role

	// CheckAccess checks access to the specified resource.
	CheckAccess(r AccessCheckable, mfa AccessMFAParams, matchers ...RoleMatcher) error

	// CheckAccessToRemoteCluster checks access to remote cluster
	CheckAccessToRemoteCluster(cluster types.RemoteCluster) error

	// CheckAccessToRule checks access to a rule within a namespace.
	CheckAccessToRule(context RuleContext, namespace string, rule string, verb string, silent bool) error

	// CheckLoginDuration checks if role set can login up to given duration and
	// returns a combined list of allowed logins.
	CheckLoginDuration(ttl time.Duration) ([]string, error)

	// CheckKubeGroupsAndUsers check if role can login into kubernetes
	// and returns two lists of combined allowed groups and users
	CheckKubeGroupsAndUsers(ttl time.Duration, overrideTTL bool, matchers ...RoleMatcher) (groups []string, users []string, err error)

	// CheckAWSRoleARNs returns a list of AWS role ARNs role is allowed to assume.
	CheckAWSRoleARNs(ttl time.Duration, overrideTTL bool) ([]string, error)

	// AdjustSessionTTL will reduce the requested ttl to lowest max allowed TTL
	// for this role set, otherwise it returns ttl unchanged
	AdjustSessionTTL(ttl time.Duration) time.Duration

	// AdjustClientIdleTimeout adjusts requested idle timeout
	// to the lowest max allowed timeout, the most restrictive
	// option will be picked
	AdjustClientIdleTimeout(ttl time.Duration) time.Duration

	// AdjustDisconnectExpiredCert adjusts the value based on the role set
	// the most restrictive option will be picked
	AdjustDisconnectExpiredCert(disconnect bool) bool

	// CheckAgentForward checks if the role can request agent forward for this
	// user.
	CheckAgentForward(login string) error

	// CanForwardAgents returns true if this role set offers capability to forward
	// agents.
	CanForwardAgents() bool

	// CanPortForward returns true if this RoleSet can forward ports.
	CanPortForward() bool

	// DesktopClipboard returns true if the role set has enabled shared
	// clipboard for desktop sessions. Clipboard sharing is disabled if
	// one or more of the roles in the set has disabled it.
	DesktopClipboard() bool
	// RecordDesktopSession returns true if a role in the role set has enabled
	// desktop session recoring.
	RecordDesktopSession() bool
	// DesktopDirectorySharing returns true if the role set has directory sharing
	// enabled. This setting is enabled if one or more of the roles in the set has
	// enabled it.
	DesktopDirectorySharing() bool

	// MaybeCanReviewRequests attempts to guess if this RoleSet belongs
	// to a user who should be submitting access reviews. Because not all rolesets
	// are derived from statically assigned roles, this may return false positives.
	MaybeCanReviewRequests() bool

	// PermitX11Forwarding returns true if this RoleSet allows X11 Forwarding.
	PermitX11Forwarding() bool

	// CertificateFormat returns the most permissive certificate format in a
	// RoleSet.
	CertificateFormat() string

	// EnhancedRecordingSet returns a set of events that will be recorded
	// for enhanced session recording.
	EnhancedRecordingSet() map[string]bool

	// CheckDatabaseNamesAndUsers returns database names and users this role
	// is allowed to use.
	CheckDatabaseNamesAndUsers(ttl time.Duration, overrideTTL bool) (names []string, users []string, err error)

	// CheckImpersonate checks whether current user is allowed to impersonate
	// users and roles
	CheckImpersonate(currentUser, impersonateUser types.User, impersonateRoles []types.Role) error

	// CheckImpersonateRoles checks whether the current user is allowed to
	// perform roles-only impersonation.
	CheckImpersonateRoles(currentUser types.User, impersonateRoles []types.Role) error

	// CanImpersonateSomeone returns true if this checker has any impersonation rules
	CanImpersonateSomeone() bool

	// LockingMode returns the locking mode to apply with this checker.
	LockingMode(defaultMode constants.LockingMode) constants.LockingMode

	// ExtractConditionForIdentifier returns a restrictive filter expression
	// for list queries based on the rules' `where` conditions.
	ExtractConditionForIdentifier(ctx RuleContext, namespace, resource, verb, identifier string) (*types.WhereExpr, error)

	// CertificateExtensions returns the list of extensions for each role in the RoleSet
	CertificateExtensions() []*types.CertExtension

	// GetSearchAsRoles returns the list of roles which the checker should be able to
	// "assume" while searching for resources, and should be able to request with a
	// search-based access request.
	GetSearchAsRoles() []string

	// MaxConnections returns the maximum number of concurrent ssh connections
	// allowed.  If MaxConnections is zero then no maximum was defined and the
	// number of concurrent connections is unconstrained.
	MaxConnections() int64

	// MaxSessions returns the maximum number of concurrent ssh sessions per
	// connection. If MaxSessions is zero then no maximum was defined and the
	// number of sessions is unconstrained.
	MaxSessions() int64

	// SessionPolicySets returns the list of SessionPolicySets for all roles.
	SessionPolicySets() []*types.SessionTrackerPolicySet

	// GetAllLogins returns all valid unix logins for the AccessChecker.
	GetAllLogins() []string

	// GetAllowedResourceIDs returns the list of allowed resources the identity for
	// the AccessChecker is allowed to access. An empty or nil list indicates that
	// there are no resource-specific restrictions.
	GetAllowedResourceIDs() []types.ResourceID

	// SessionRecordingMode returns the recording mode for a specific service.
	SessionRecordingMode(service constants.SessionRecordingService) constants.SessionRecordingMode

<<<<<<< HEAD
	// PinSourceIP forces the same client IP for certificate generation and SSH usage
	PinSourceIP() bool
=======
	// HostUsers returns host user information matching a server or nil if
	// a role disallows host user creation
	HostUsers(types.Server) (*HostUsersInfo, error)
>>>>>>> 39cd6e2e
}

// AccessInfo hold information about an identity necessary to check whether that
// identity has access to cluster resources. This info can come from a user or
// host SSH certificate, TLS certificate, or user information stored in the
// backend.
type AccessInfo struct {
	// Roles is the list of cluster local roles for the identity.
	Roles []string
	// Traits is the set of traits for the identity.
	Traits wrappers.Traits
	// AllowedResourceIDs is the list of resource IDs the identity is allowed to
	// access. A nil or empty list indicates that no resource-specific
	// access restrictions should be applied. Used for search-based access
	// requests.
	AllowedResourceIDs []types.ResourceID
	// RoleSet holds the fetched and parsed roles from Roles.
	RoleSet RoleSet
}

// accessChecker implements the AccessChecker interface.
type accessChecker struct {
	info         *AccessInfo
	localCluster string

	// RoleSet is embedded to use the existing implementation for most
	// AccessChecker methods. Methods which require AllowedResourceIDs (relevant
	// to search-based access requests) will be implemented by
	// accessChecker.
	RoleSet
}

// NewAccessChecker returns a new AccessChecker which may be used to check
// access to resources.
// Args:
// - `info *AccessInfo` should at a minimum hold a valid RoleSet for the
//   identity for which resource access should be checked. It must also hold the
//   AllowedResourceIDs for the identity if there is any possibility that it has
//   been granted a search-based access request.
// - `localCluster string` should be the name of the local cluster in which
//   access will be checked. You cannot check for access to resources in remote
//   clusters.
func NewAccessChecker(info *AccessInfo, localCluster string) AccessChecker {
	return &accessChecker{
		info:         info,
		localCluster: localCluster,
		RoleSet:      info.RoleSet,
	}
}

func (a *accessChecker) checkAllowedResources(r AccessCheckable) error {
	if len(a.info.AllowedResourceIDs) == 0 {
		// certificate does not contain a list of specifically allowed
		// resources, only role-based access control is used
		return nil
	}

	// Note: logging in this function only happens in debug mode. This is because
	// adding logging to this function (which is called on every resource returned
	// by the backend) can slow down this function by 50x for large clusters!
	isDebugEnabled, debugf := rbacDebugLogger()

	for _, resourceID := range a.info.AllowedResourceIDs {
		if resourceID.ClusterName == a.localCluster &&
			resourceID.Kind == r.GetKind() &&
			resourceID.Name == r.GetName() {
			// Allowed to access this resource by resource ID, move on to role checks.
			if isDebugEnabled {
				debugf("Matched allowed resource ID %q", types.ResourceIDToString(resourceID))
			}
			return nil
		}
	}

	if isDebugEnabled {
		allowedResources, err := types.ResourceIDsToString(a.info.AllowedResourceIDs)
		if err != nil {
			return trace.Wrap(err)
		}
		err = trace.AccessDenied("access to %v denied, %q not in allowed resource IDs %s",
			r.GetKind(), r.GetName(), allowedResources)
		debugf("Access denied: %v", err)
		return err
	}
	return trace.AccessDenied("access to %v denied, not in allowed resource IDs", r.GetKind())
}

// CheckAccess checks if the identity for this AccessChecker has access to the
// given resource.
func (a *accessChecker) CheckAccess(r AccessCheckable, mfa AccessMFAParams, matchers ...RoleMatcher) error {
	if err := a.checkAllowedResources(r); err != nil {
		return trace.Wrap(err)
	}
	return trace.Wrap(a.RoleSet.checkAccess(r, mfa, matchers...))
}

// GetAllowedResourceIDs returns the list of allowed resources the identity for
// the AccessChecker is allowed to access. An empty or nil list indicates that
// there are no resource-specific restrictions.
func (a *accessChecker) GetAllowedResourceIDs() []types.ResourceID {
	return a.info.AllowedResourceIDs
}

// GetSearchAsRoles returns the list of roles which the AccessChecker should be
// able to "assume" while searching for resources, and should be able to request
// with a search-based access request.
func (a *accessChecker) GetSearchAsRoles() []string {
	if len(a.info.AllowedResourceIDs) > 0 {
		// cannot search with extended roles while already logged in the
		// search-based access request.
		return nil
	}
	return a.RoleSet.GetSearchAsRoles()
}

// AccessInfoFromLocalCertificate returns a new AccessInfo populated from the
// given ssh certificate. Should only be used for cluster local users as roles
// will not be mapped.
func AccessInfoFromLocalCertificate(cert *ssh.Certificate, access RoleGetter) (*AccessInfo, error) {
	traits, err := ExtractTraitsFromCert(cert)
	if err != nil {
		return nil, trace.Wrap(err)
	}

	roles, err := ExtractRolesFromCert(cert)
	if err != nil {
		return nil, trace.Wrap(err)
	}
	roleSet, err := FetchRoles(roles, access, traits)
	if err != nil {
		return nil, trace.Wrap(err)
	}

	allowedResourceIDs, err := ExtractAllowedResourcesFromCert(cert)
	if err != nil {
		return nil, trace.Wrap(err)
	}

	return &AccessInfo{
		Roles:              roles,
		Traits:             traits,
		AllowedResourceIDs: allowedResourceIDs,
		RoleSet:            roleSet,
	}, nil
}

// AccessInfoFromRemoteCertificate returns a new AccessInfo populated from the
// given remote cluster user's ssh certificate. Remote roles will be mapped to
// local roles based on the given roleMap.
func AccessInfoFromRemoteCertificate(cert *ssh.Certificate, access RoleGetter, roleMap types.RoleMap) (*AccessInfo, error) {
	// Old-style SSH certificates don't have traits in metadata.
	traits, err := ExtractTraitsFromCert(cert)
	if err != nil && !trace.IsNotFound(err) {
		return nil, trace.AccessDenied("failed to parse certificate traits: %v", err)
	}
	if traits == nil {
		traits = make(map[string][]string)
	}
	// Prior to Teleport 6.2 the only trait passed to the remote cluster
	// was the "logins" trait set to the SSH certificate principals.
	//
	// Keep backwards-compatible behavior and set it in addition to the
	// traits extracted from the certificate.
	traits[teleport.TraitLogins] = cert.ValidPrincipals

	unmappedRoles, err := ExtractRolesFromCert(cert)
	if err != nil {
		return nil, trace.Wrap(err)
	}

	roles, err := MapRoles(roleMap, unmappedRoles)
	if err != nil {
		return nil, trace.AccessDenied("failed to map roles for user with remote roles %v: %v", unmappedRoles, err)
	}
	if len(roles) == 0 {
		return nil, trace.AccessDenied("no roles mapped for user with remote roles %v", unmappedRoles)
	}
	log.Debugf("Mapped remote roles %v to local roles %v and traits %v.",
		unmappedRoles, roles, traits)

	roleSet, err := FetchRoles(roles, access, traits)
	if err != nil {
		return nil, trace.Wrap(err)
	}

	allowedResourceIDs, err := ExtractAllowedResourcesFromCert(cert)
	if err != nil {
		return nil, trace.Wrap(err)
	}

	return &AccessInfo{
		Roles:              roles,
		Traits:             traits,
		AllowedResourceIDs: allowedResourceIDs,
		RoleSet:            roleSet,
	}, nil
}

type RoleAndUserGetter interface {
	RoleGetter
	UserGetter
}

// AccessInfoFromLocalIdentity returns a new AccessInfo populated from the given
// tlsca.Identity. Should only be used for cluster local users as roles will not
// be mapped.
func AccessInfoFromLocalIdentity(identity tlsca.Identity, access RoleAndUserGetter) (*AccessInfo, error) {
	roles := identity.Groups
	traits := identity.Traits
	allowedResourceIDs := identity.AllowedResourceIDs

	// Legacy certs are not encoded with roles or traits,
	// so we fallback to the traits and roles in the backend.
	// empty traits are a valid use case in standard certs,
	// so we only check for whether roles are empty.
	if len(identity.Groups) == 0 {
		u, err := access.GetUser(identity.Username, false)
		if err != nil {
			return nil, trace.Wrap(err)
		}

		log.Warnf("Failed to find roles or traits in x509 identity for %v. Fetching	"+
			"from backend. If the identity provider allows username changes, this can "+
			"potentially allow an attacker to change the role of the existing user.",
			identity.Username)
		roles = u.GetRoles()
		traits = u.GetTraits()
	}

	roleSet, err := FetchRoles(roles, access, traits)
	if err != nil {
		return nil, trace.Wrap(err)
	}

	return &AccessInfo{
		Roles:              roles,
		Traits:             traits,
		AllowedResourceIDs: allowedResourceIDs,
		RoleSet:            roleSet,
	}, nil
}

// AccessInfoFromRemoteIdentity returns a new AccessInfo populated from the
// given remote cluster user's tlsca.Identity. Remote roles will be mapped to
// local roles based on the given roleMap.
func AccessInfoFromRemoteIdentity(identity tlsca.Identity, access RoleGetter, roleMap types.RoleMap) (*AccessInfo, error) {
	// Set internal traits for the remote user. This allows Teleport to work by
	// passing exact logins, Kubernetes users/groups and database users/names
	// to the remote cluster.
	traits := map[string][]string{
		teleport.TraitLogins:     identity.Principals,
		teleport.TraitKubeGroups: identity.KubernetesGroups,
		teleport.TraitKubeUsers:  identity.KubernetesUsers,
		teleport.TraitDBNames:    identity.DatabaseNames,
		teleport.TraitDBUsers:    identity.DatabaseUsers,
	}
	// Prior to Teleport 6.2 no user traits were passed to remote clusters
	// except for the internal ones specified above.
	//
	// To preserve backwards compatible behavior, when applying traits from user
	// identity, make sure to filter out those already present in the map above.
	//
	// This ensures that if e.g. there's a "logins" trait in the root user's
	// identity, it won't overwrite the internal "logins" trait set above
	// causing behavior change.
	for k, v := range identity.Traits {
		if _, ok := traits[k]; !ok {
			traits[k] = v
		}
	}

	unmappedRoles := identity.Groups
	roles, err := MapRoles(roleMap, unmappedRoles)
	if err != nil {
		return nil, trace.AccessDenied("failed to map roles for remote user %q from cluster %q with remote roles %v: %v", identity.Username, identity.TeleportCluster, unmappedRoles, err)
	}
	if len(roles) == 0 {
		return nil, trace.AccessDenied("no roles mapped for remote user %q from cluster %q with remote roles %v", identity.Username, identity.TeleportCluster, unmappedRoles)
	}
	log.Debugf("Mapped roles %v of remote user %q to local roles %v and traits %v.",
		unmappedRoles, identity.Username, roles, traits)

	roleSet, err := FetchRoles(roles, access, traits)
	if err != nil {
		return nil, trace.Wrap(err)
	}

	allowedResourceIDs := identity.AllowedResourceIDs

	return &AccessInfo{
		Roles:              roles,
		Traits:             traits,
		AllowedResourceIDs: allowedResourceIDs,
		RoleSet:            roleSet,
	}, nil
}

// AccessInfoFromUser return a new AccessInfo populated from the roles and
// traits held be the given user. This should only be used in cases where the
// user does not have any active access requests (initial web login, initial
// tbot certs, tests).
func AccessInfoFromUser(user types.User, access RoleGetter) (*AccessInfo, error) {
	roles := user.GetRoles()
	traits := user.GetTraits()
	roleSet, err := FetchRoles(roles, access, traits)
	if err != nil {
		return nil, trace.Wrap(err)
	}
	return &AccessInfo{
		Roles:   roles,
		Traits:  traits,
		RoleSet: roleSet,
	}, nil
}<|MERGE_RESOLUTION|>--- conflicted
+++ resolved
@@ -167,14 +167,12 @@
 	// SessionRecordingMode returns the recording mode for a specific service.
 	SessionRecordingMode(service constants.SessionRecordingService) constants.SessionRecordingMode
 
-<<<<<<< HEAD
-	// PinSourceIP forces the same client IP for certificate generation and SSH usage
-	PinSourceIP() bool
-=======
 	// HostUsers returns host user information matching a server or nil if
 	// a role disallows host user creation
 	HostUsers(types.Server) (*HostUsersInfo, error)
->>>>>>> 39cd6e2e
+
+	// PinSourceIP forces the same client IP for certificate generation and SSH usage
+	PinSourceIP() bool
 }
 
 // AccessInfo hold information about an identity necessary to check whether that
