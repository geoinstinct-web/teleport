--- conflicted
+++ resolved
@@ -113,7 +113,6 @@
 	s.Spec.Addr = addr
 }
 
-<<<<<<< HEAD
 // SetExpiry sets expiry time for the object
 func (s *ServerV2) SetExpiry(expires time.Time) {
 	s.Metadata.SetExpiry(expires)
@@ -129,15 +128,12 @@
 	s.Metadata.SetTTL(clock, ttl)
 }
 
-// GetName returns the name of the TrustedCluster.
-=======
 // SetPublicAddr sets the public address this cluster can be reached at.
 func (s *ServerV2) SetPublicAddr(addr string) {
 	s.Spec.PublicAddr = addr
 }
 
 // GetName returns server name
->>>>>>> 2e5eccf0
 func (s *ServerV2) GetName() string {
 	return s.Metadata.Name
 }
