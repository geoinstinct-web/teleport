--- conflicted
+++ resolved
@@ -171,21 +171,12 @@
 		return nil, trace.Wrap(err)
 	}
 
-<<<<<<< HEAD
+	if err := metrics.RegisterPrometheusCollectors(prometheusCollectors...); err != nil {
+		return nil, trace.Wrap(err, "registering prometheus collectors")
+	}
+
 	if err := cfg.AuthConfig.ApplyToPoolConfigs(ctx, cfg.Log, cfg.PoolConfig); err != nil {
 		return nil, trace.Wrap(err)
-=======
-	if err := metrics.RegisterPrometheusCollectors(prometheusCollectors...); err != nil {
-		return nil, trace.Wrap(err, "registering prometheus collectors")
-	}
-
-	if cfg.AuthMode == AzureADAuth {
-		bc, err := pgcommon.AzureBeforeConnect(cfg.Log)
-		if err != nil {
-			return nil, trace.Wrap(err)
-		}
-		cfg.PoolConfig.BeforeConnect = bc
->>>>>>> 98d171a7
 	}
 
 	cfg.Log.InfoContext(ctx, "Setting up events backend.")
@@ -266,12 +257,8 @@
 		case <-tk.C:
 		}
 
-<<<<<<< HEAD
 		l.log.DebugContext(ctx, "Executing periodic cleanup.")
-=======
-		l.log.Debug("Executing periodic cleanup.")
 		start := time.Now()
->>>>>>> 98d171a7
 		deleted, err := pgcommon.RetryIdempotent(ctx, l.log, func() (int64, error) {
 			tag, err := l.pool.Exec(ctx,
 				"DELETE FROM events WHERE creation_time < (now() - $1::interval)",
@@ -286,17 +273,11 @@
 		batchDeleteLatencies.Observe(time.Since(start).Seconds())
 
 		if err != nil {
-<<<<<<< HEAD
+			batchDeleteRequestsFailure.Inc()
 			l.log.ErrorContext(ctx, "Failed to execute periodic cleanup.", "error", err)
 		} else {
+			batchDeleteRequestsSuccess.Inc()
 			l.log.DebugContext(ctx, "Executed periodic cleanup.", "deleted", deleted)
-=======
-			batchDeleteRequestsFailure.Inc()
-			l.log.WithError(err).Error("Failed to execute periodic cleanup.")
-		} else {
-			batchDeleteRequestsSuccess.Inc()
-			l.log.WithField("deleted_rows", deleted).Debug("Executed periodic cleanup.")
->>>>>>> 98d171a7
 		}
 	}
 }
