/*
Copyright 2020 Gravitational, Inc.

Licensed under the Apache License, Version 2.0 (the "License");
you may not use this file except in compliance with the License.
You may obtain a copy of the License at

    http://www.apache.org/licenses/LICENSE-2.0

Unless required by applicable law or agreed to in writing, software
distributed under the License is distributed on an "AS IS" BASIS,
WITHOUT WARRANTIES OR CONDITIONS OF ANY KIND, either express or implied.
See the License for the specific language governing permissions and
limitations under the License.
*/

package events

import (
	"context"
	"fmt"
	"time"

	"github.com/gravitational/teleport"
	"github.com/gravitational/teleport/api/types/events"
	apiutils "github.com/gravitational/teleport/api/utils"
	"github.com/gravitational/teleport/lib/defaults"
	"github.com/gravitational/teleport/lib/services"
	"github.com/gravitational/teleport/lib/utils"
	"github.com/gravitational/teleport/lib/utils/interval"

	"github.com/gravitational/trace"

	"github.com/google/uuid"
	"github.com/jonboulle/clockwork"
	log "github.com/sirupsen/logrus"
)

// UploadCompleterConfig specifies configuration for the uploader
type UploadCompleterConfig struct {
	// AuditLog is used for storing logs
	AuditLog IAuditLog
	// Uploader allows the completer to list and complete uploads
	Uploader MultipartUploader
	// SessionTracker is used to discover the current state of a
	// sesssions with active uploads.
	SessionTracker services.SessionTrackerService
	// Component is a component used in logging
	Component string
	// CheckPeriod is a period for checking the upload
	CheckPeriod time.Duration
	// Clock is used to override clock in tests
	Clock clockwork.Clock
	// DELETE IN 11.0.0 in favor of SessionTrackerService
	// GracePeriod is the period after which an upload's session
	// tracker will be check to see if it's an abandoned upload.
	GracePeriod time.Duration
}

// CheckAndSetDefaults checks and sets default values
func (cfg *UploadCompleterConfig) CheckAndSetDefaults() error {
	if cfg.Uploader == nil {
		return trace.BadParameter("missing parameter Uploader")
	}
	if cfg.SessionTracker == nil {
		return trace.BadParameter("missing parameter SessionTracker")
	}
	if cfg.Component == "" {
		cfg.Component = teleport.ComponentAuth
	}
	if cfg.CheckPeriod == 0 {
		cfg.CheckPeriod = defaults.AbandonedUploadPollingRate
	}
	if cfg.Clock == nil {
		cfg.Clock = clockwork.NewRealClock()
	}
	return nil
}

// NewUploadCompleter returns a new UploadCompleter.
func NewUploadCompleter(cfg UploadCompleterConfig) (*UploadCompleter, error) {
	if err := cfg.CheckAndSetDefaults(); err != nil {
		return nil, trace.Wrap(err)
	}
	u := &UploadCompleter{
		cfg: cfg,
		log: log.WithFields(log.Fields{
			trace.Component: teleport.Component(cfg.Component, "completer"),
		}),
		closeC: make(chan struct{}),
	}
	return u, nil
}

// StartNewUploadCompleter starts an upload completer background process that will
// will close once the provided ctx is closed.
func StartNewUploadCompleter(ctx context.Context, cfg UploadCompleterConfig) error {
	uc, err := NewUploadCompleter(cfg)
	if err != nil {
		return trace.Wrap(err)
	}
	go uc.Serve(ctx)
	return nil
}

// UploadCompleter periodically scans uploads that have not been completed
// and completes them
type UploadCompleter struct {
	cfg    UploadCompleterConfig
	log    *log.Entry
	closeC chan struct{}
}

// Close stops the UploadCompleter
func (u *UploadCompleter) Close() {
	close(u.closeC)
}

// Serve runs the upload completer until closed or until ctx is cancelled.
func (u *UploadCompleter) Serve(ctx context.Context) error {
	periodic := interval.New(interval.Config{
		Duration:      u.cfg.CheckPeriod,
		FirstDuration: utils.HalfJitter(u.cfg.CheckPeriod),
		Jitter:        utils.NewSeventhJitter(),
	})
	defer periodic.Stop()

	for {
		select {
		case <-periodic.Next():
			if err := u.checkUploads(ctx); err != nil {
				u.log.WithError(err).Warningf("Failed to check uploads.")
			}
		case <-u.closeC:
			return nil
		case <-ctx.Done():
			return trace.Wrap(ctx.Err(), "Context canceled")
		}
	}
}

// checkUploads fetches uploads and completes any abandoned uploads
func (u *UploadCompleter) checkUploads(ctx context.Context) error {
	uploads, err := u.cfg.Uploader.ListUploads(ctx)
	if err != nil {
		return trace.Wrap(err)
	}

	completed := 0
	defer func() {
		if completed > 0 {
			u.log.Debugf("Found %v active uploads, completed %v.", len(uploads), completed)
		}
	}()

	// Complete upload for any uploads without an active session tracker
	for _, upload := range uploads {
<<<<<<< HEAD
		_, err := u.cfg.SessionTracker.GetSessionTracker(ctx, upload.SessionID.String())
		if err == nil {
=======
		// DELETE IN 11.0.0
		// To support v9/v8 versions which do not use SessionTrackerService,
		// sessions are only considered abandoned after the provided grace period.
		if u.cfg.GracePeriod != 0 {
			gracePoint := upload.Initiated.Add(u.cfg.GracePeriod)
			if gracePoint.After(u.cfg.Clock.Now()) {
				// uploads are ordered oldest to newest, stop checking
				// once an upload doesn't exceed the grace point
				return nil
			}
		}

		if apiutils.SliceContainsStr(activeSessionIDs, upload.SessionID.String()) {
>>>>>>> dde7bb73
			continue
		} else if !trace.IsNotFound(err) {
			return trace.Wrap(err)
		}

		parts, err := u.cfg.Uploader.ListParts(ctx, upload)
		if err != nil {
			if trace.IsNotFound(err) {
				u.log.WithError(err).Warnf("Missing parts for upload %v. Moving on to next upload.", upload.ID)
				continue
			}
			return trace.Wrap(err)
		}

		u.log.Debugf("Upload %v was abandoned, trying to complete.", upload.ID)
		if err := u.cfg.Uploader.CompleteUpload(ctx, upload, parts); err != nil {
			return trace.Wrap(err)
		}
		u.log.Debugf("Completed upload %v.", upload)
		completed++

		if len(parts) == 0 {
			continue
		}

		uploadData := u.cfg.Uploader.GetUploadMetadata(upload.SessionID)

		// Schedule a background operation to check for (and emit) a session end event.
		// This is necessary because we'll need to download the session in order to
		// enumerate its events, and the S3 API takes a little while after the upload
		// is completed before version metadata becomes available.
		go func() {
			select {
			case <-ctx.Done():
				return
			case <-u.cfg.Clock.After(2 * time.Minute):
				u.log.Debugf("checking for session end event for session %v", upload.SessionID)
				if err := u.ensureSessionEndEvent(ctx, uploadData); err != nil {
					u.log.WithError(err).Warningf("failed to ensure session end event for session %v", upload.SessionID)
				}
			}
		}()
		session := &events.SessionUpload{
			Metadata: events.Metadata{
				Type:  SessionUploadEvent,
				Code:  SessionUploadCode,
				ID:    uuid.New().String(),
				Index: SessionUploadIndex,
			},
			SessionMetadata: events.SessionMetadata{
				SessionID: string(uploadData.SessionID),
			},
			SessionURL: uploadData.URL,
		}
		err = u.cfg.AuditLog.EmitAuditEvent(ctx, session)
		if err != nil {
			return trace.Wrap(err)
		}
	}
	return nil
}

func (u *UploadCompleter) ensureSessionEndEvent(ctx context.Context, uploadData UploadMetadata) error {
	// at this point, we don't know whether we'll need to emit a session.end or a
	// windows.desktop.session.end, but as soon as we see the session start we'll
	// be able to start filling in the details
	var sshSessionEnd events.SessionEnd
	var desktopSessionEnd events.WindowsDesktopSessionEnd

	// We use the streaming events API to search through the session events, because it works
	// for both Desktop and SSH sessions, where as the GetSessionEvents API relies on downloading
	// a copy of the session and using the SSH-specific index to iterate through events.
	var lastEvent events.AuditEvent
	evts, errors := u.cfg.AuditLog.StreamSessionEvents(ctx, uploadData.SessionID, 0)

loop:
	for {
		select {
		case evt, more := <-evts:
			if !more {
				break loop
			}

			lastEvent = evt

			switch e := evt.(type) {
			// Return if session end event already exists
			case *events.SessionEnd, *events.WindowsDesktopSessionEnd:
				return nil

			case *events.WindowsDesktopSessionStart:
				desktopSessionEnd.Type = WindowsDesktopSessionEndEvent
				desktopSessionEnd.Code = DesktopSessionEndCode
				desktopSessionEnd.ClusterName = e.ClusterName
				desktopSessionEnd.StartTime = e.Time
				desktopSessionEnd.Participants = append(desktopSessionEnd.Participants, e.User)
				desktopSessionEnd.Recorded = true
				desktopSessionEnd.UserMetadata = e.UserMetadata
				desktopSessionEnd.SessionMetadata = e.SessionMetadata
				desktopSessionEnd.WindowsDesktopService = e.WindowsDesktopService
				desktopSessionEnd.Domain = e.Domain
				desktopSessionEnd.DesktopAddr = e.DesktopAddr
				desktopSessionEnd.DesktopLabels = e.DesktopLabels
				desktopSessionEnd.DesktopName = fmt.Sprintf("%v (recovered)", e.DesktopName)

			case *events.SessionStart:
				sshSessionEnd.Type = SessionEndEvent
				sshSessionEnd.Code = SessionEndCode
				sshSessionEnd.ClusterName = e.ClusterName
				sshSessionEnd.StartTime = e.Time
				sshSessionEnd.UserMetadata = e.UserMetadata
				sshSessionEnd.SessionMetadata = e.SessionMetadata
				sshSessionEnd.ServerMetadata = e.ServerMetadata
				sshSessionEnd.ConnectionMetadata = e.ConnectionMetadata
				sshSessionEnd.KubernetesClusterMetadata = e.KubernetesClusterMetadata
				sshSessionEnd.KubernetesPodMetadata = e.KubernetesPodMetadata
				sshSessionEnd.InitialCommand = e.InitialCommand
				sshSessionEnd.SessionRecording = e.SessionRecording
				sshSessionEnd.Interactive = e.TerminalSize != ""
				sshSessionEnd.Participants = append(sshSessionEnd.Participants, e.User)

			case *events.SessionJoin:
				sshSessionEnd.Participants = append(sshSessionEnd.Participants, e.User)
			}

		case err := <-errors:
			return trace.Wrap(err)
		case <-ctx.Done():
			return ctx.Err()
		}
	}

	if lastEvent == nil {
		return trace.Errorf("could not find any events for session %v", uploadData.SessionID)
	}

	sshSessionEnd.Participants = apiutils.Deduplicate(sshSessionEnd.Participants)
	sshSessionEnd.EndTime = lastEvent.GetTime()
	desktopSessionEnd.EndTime = lastEvent.GetTime()

	var sessionEndEvent events.AuditEvent
	switch {
	case sshSessionEnd.Code != "":
		sessionEndEvent = &sshSessionEnd
	case desktopSessionEnd.Code != "":
		sessionEndEvent = &desktopSessionEnd
	default:
		return trace.BadParameter("invalid session, could not find session start")
	}

	u.log.Infof("emitting %T event for completed session %v", sessionEndEvent, uploadData.SessionID)

	// Check and set event fields
	if err := checkAndSetEventFields(sessionEndEvent, u.cfg.Clock, utils.NewRealUID(), sessionEndEvent.GetClusterName()); err != nil {
		return trace.Wrap(err)
	}
	if err := u.cfg.AuditLog.EmitAuditEvent(ctx, sessionEndEvent); err != nil {
		return trace.Wrap(err)
	}
	return nil
}<|MERGE_RESOLUTION|>--- conflicted
+++ resolved
@@ -155,10 +155,6 @@
 
 	// Complete upload for any uploads without an active session tracker
 	for _, upload := range uploads {
-<<<<<<< HEAD
-		_, err := u.cfg.SessionTracker.GetSessionTracker(ctx, upload.SessionID.String())
-		if err == nil {
-=======
 		// DELETE IN 11.0.0
 		// To support v9/v8 versions which do not use SessionTrackerService,
 		// sessions are only considered abandoned after the provided grace period.
@@ -171,8 +167,7 @@
 			}
 		}
 
-		if apiutils.SliceContainsStr(activeSessionIDs, upload.SessionID.String()) {
->>>>>>> dde7bb73
+		if _, err := u.cfg.SessionTracker.GetSessionTracker(ctx, upload.SessionID.String()); err == nil {
 			continue
 		} else if !trace.IsNotFound(err) {
 			return trace.Wrap(err)
