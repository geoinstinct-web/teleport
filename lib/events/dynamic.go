--- conflicted
+++ resolved
@@ -470,13 +470,14 @@
 			return nil, trace.Wrap(err)
 		}
 		return &e, nil
-<<<<<<< HEAD
 	case SessionConnectEvent:
 		var e events.SessionConnect
-=======
+    if err := utils.FastUnmarshal(data, &e); err != nil {
+      return nil, trace.Wrap(err)
+    }
+    return &e, nil
 	case AccessRequestDeleteEvent:
 		var e events.AccessRequestDelete
->>>>>>> 86e92be2
 		if err := utils.FastUnmarshal(data, &e); err != nil {
 			return nil, trace.Wrap(err)
 		}
