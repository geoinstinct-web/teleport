--- conflicted
+++ resolved
@@ -267,14 +267,10 @@
 
 	// wait for the session to end
 	<-ns.closer.C
-<<<<<<< HEAD
 
 	// Wait for any cleanup tasks (particularly terminal reset on Windows).
 	ns.closeWait.Wait()
-	return nil
-=======
 	return sess.Wait()
->>>>>>> ee1aa74f
 }
 
 // allocateTerminal creates (allocates) a server-side terminal for this session.
