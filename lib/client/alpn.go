/*
Copyright 2022 Gravitational, Inc.

Licensed under the Apache License, Version 2.0 (the "License");
you may not use this file except in compliance with the License.
You may obtain a copy of the License at

    http://www.apache.org/licenses/LICENSE-2.0

Unless required by applicable law or agreed to in writing, software
distributed under the License is distributed on an "AS IS" BASIS,
WITHOUT WARRANTIES OR CONDITIONS OF ANY KIND, either express or implied.
See the License for the specific language governing permissions and
limitations under the License.
*/

package client

import (
	"context"
	"crypto/tls"
	"crypto/x509"
	"net"
	"time"

	"github.com/gravitational/trace"

	"github.com/gravitational/teleport/api/client/proto"
	"github.com/gravitational/teleport/api/types"
	"github.com/gravitational/teleport/api/utils/keys"
	"github.com/gravitational/teleport/lib/srv/alpnproxy"
	alpn "github.com/gravitational/teleport/lib/srv/alpnproxy/common"
)

// ALPNAuthClient contains the required auth.ClientI methods to create a local ALPN proxy.
type ALPNAuthClient interface {
	// GetClusterCACert returns the PEM-encoded TLS certs for the local cluster.
	// If the cluster has multiple TLS certs, they will all be concatenated.
	GetClusterCACert(ctx context.Context) (*proto.GetClusterCACertResponse, error)

	// GetCurrentUser returns current user as seen by the server.
	// Useful especially in the context of remote clusters which perform role and trait mapping.
	GetCurrentUser(ctx context.Context) (types.User, error)

	// GenerateUserCerts takes the public key in the OpenSSH `authorized_keys` plain
	// text format, signs it using User Certificate Authority signing key and
	// returns the resulting certificates.
	GenerateUserCerts(ctx context.Context, req proto.UserCertsRequest) (*proto.Certs, error)
}

// ALPNAuthTunnelConfig contains the required fields used to create an authed ALPN Proxy
type ALPNAuthTunnelConfig struct {
	// MFAAuthenticateResponse is a response to MFAAuthenticateChallenge using one
	// of the MFA devices registered for a user.
	MFAResponse *proto.MFAAuthenticateResponse

	// AuthClient is the client that's used to interact with the cluster and obtain Certificates.
	AuthClient ALPNAuthClient

	// Listener to be used to accept connections that will go trough the tunnel.
	Listener net.Listener

	// InsecureSkipTLSVerify turns off verification for x509 upstream ALPN proxy service certificate.
	InsecureSkipVerify bool

	// Expires is a desired time of the expiry of the certificate.
	Expires time.Time

	// Protocol name.
	Protocol alpn.Protocol

	// PublicProxyAddr is public address of the proxy
	PublicProxyAddr string

	// ConnectionDiagnosticID contains the ID to be used to store Connection Diagnostic checks.
	// Can be empty.
	ConnectionDiagnosticID string

	// RouteToDatabase contains the destination server that must receive the connection.
	// Specific for database proxying.
	RouteToDatabase proto.RouteToDatabase
}

// RunALPNAuthTunnel runs a local authenticated ALPN proxy to another service.
// At least one Route (which defines the service) must be defined
func RunALPNAuthTunnel(ctx context.Context, cfg ALPNAuthTunnelConfig) error {
<<<<<<< HEAD
	tlsCert, err := getUserCerts(ctx, cfg.AuthClient, cfg.Expires, cfg.RouteToDatabase, cfg.ConnectionDiagnosticID)
=======
	protocols := []alpn.Protocol{cfg.Protocol}
	if alpn.HasPingSupport(cfg.Protocol) {
		protocols = append(alpn.ProtocolsWithPing(cfg.Protocol), protocols...)
	}

	var pool *x509.CertPool

	alpnUpgradeRequired := alpnproxy.IsALPNConnUpgradeRequired(cfg.PublicProxyAddr, cfg.InsecureSkipVerify)

	if alpnUpgradeRequired {
		caCert, err := cfg.AuthClient.GetClusterCACert(ctx)
		if err != nil {
			return trace.Wrap(err)
		}

		pool = x509.NewCertPool()
		if ok := pool.AppendCertsFromPEM(caCert.GetTLSCA()); !ok {
			return trace.BadParameter("failed to append cert from cluster's TLS CA Cert")
		}
	}

	address, err := utils.ParseAddr(cfg.PublicProxyAddr)
	if err != nil {
		return trace.Wrap(err)
	}

	tlsCert, err := getUserCerts(ctx, cfg.AuthClient, cfg.MFAResponse, cfg.Expires, cfg.RouteToDatabase, cfg.ConnectionDiagnosticID)
>>>>>>> 5ba910b3
	if err != nil {
		return trace.BadParameter("failed to parse private key: %v", err)
	}

	lp, err := alpnproxy.NewLocalProxy(alpnproxy.LocalProxyConfig{
		InsecureSkipVerify: cfg.InsecureSkipVerify,
		RemoteProxyAddr:    cfg.PublicProxyAddr,
		Protocols:          []alpn.Protocol{cfg.Protocol},
		Listener:           cfg.Listener,
		ParentContext:      ctx,
		Certs:              []tls.Certificate{*tlsCert},
	}, alpnproxy.WithALPNConnUpgradeTest(ctx, getClusterCACertPool(cfg.AuthClient)))
	if err != nil {
		return trace.Wrap(err)
	}

	go func() {
		defer cfg.Listener.Close()
		if err := lp.Start(ctx); err != nil {
			log.WithError(err).Info("ALPN proxy stopped.")
		}
	}()

	return nil
}

func getUserCerts(ctx context.Context, client ALPNAuthClient, mfaResponse *proto.MFAAuthenticateResponse, expires time.Time, routeToDatabase proto.RouteToDatabase, connectionDiagnosticID string) (*tls.Certificate, error) {
	key, err := GenerateRSAKey()
	if err != nil {
		return nil, trace.Wrap(err)
	}

	currentUser, err := client.GetCurrentUser(ctx)
	if err != nil {
		return nil, trace.Wrap(err)
	}

	certs, err := client.GenerateUserCerts(ctx, proto.UserCertsRequest{
		PublicKey:              key.MarshalSSHPublicKey(),
		Username:               currentUser.GetName(),
		Expires:                expires,
		ConnectionDiagnosticID: connectionDiagnosticID,
		RouteToDatabase:        routeToDatabase,
		MFAResponse:            mfaResponse,
	})
	if err != nil {
		return nil, trace.Wrap(err)
	}

	tlsCert, err := keys.X509KeyPair(certs.TLS, key.PrivateKeyPEM())
	if err != nil {
		return nil, trace.BadParameter("failed to parse private key: %v", err)
	}

	return &tlsCert, nil
}

func getClusterCACertPool(authClient ALPNAuthClient) alpnproxy.GetClusterCACertPoolFunc {
	return func(ctx context.Context) (*x509.CertPool, error) {
		caCert, err := authClient.GetClusterCACert(ctx)
		if err != nil {
			return nil, trace.Wrap(err)
		}

		pool := x509.NewCertPool()
		if ok := pool.AppendCertsFromPEM(caCert.GetTLSCA()); !ok {
			return nil, trace.BadParameter("failed to append cert from cluster's TLS CA Cert")
		}
		return pool, nil
	}
}<|MERGE_RESOLUTION|>--- conflicted
+++ resolved
@@ -84,37 +84,7 @@
 // RunALPNAuthTunnel runs a local authenticated ALPN proxy to another service.
 // At least one Route (which defines the service) must be defined
 func RunALPNAuthTunnel(ctx context.Context, cfg ALPNAuthTunnelConfig) error {
-<<<<<<< HEAD
-	tlsCert, err := getUserCerts(ctx, cfg.AuthClient, cfg.Expires, cfg.RouteToDatabase, cfg.ConnectionDiagnosticID)
-=======
-	protocols := []alpn.Protocol{cfg.Protocol}
-	if alpn.HasPingSupport(cfg.Protocol) {
-		protocols = append(alpn.ProtocolsWithPing(cfg.Protocol), protocols...)
-	}
-
-	var pool *x509.CertPool
-
-	alpnUpgradeRequired := alpnproxy.IsALPNConnUpgradeRequired(cfg.PublicProxyAddr, cfg.InsecureSkipVerify)
-
-	if alpnUpgradeRequired {
-		caCert, err := cfg.AuthClient.GetClusterCACert(ctx)
-		if err != nil {
-			return trace.Wrap(err)
-		}
-
-		pool = x509.NewCertPool()
-		if ok := pool.AppendCertsFromPEM(caCert.GetTLSCA()); !ok {
-			return trace.BadParameter("failed to append cert from cluster's TLS CA Cert")
-		}
-	}
-
-	address, err := utils.ParseAddr(cfg.PublicProxyAddr)
-	if err != nil {
-		return trace.Wrap(err)
-	}
-
 	tlsCert, err := getUserCerts(ctx, cfg.AuthClient, cfg.MFAResponse, cfg.Expires, cfg.RouteToDatabase, cfg.ConnectionDiagnosticID)
->>>>>>> 5ba910b3
 	if err != nil {
 		return trace.BadParameter("failed to parse private key: %v", err)
 	}
