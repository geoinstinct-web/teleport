/*
Copyright 2016-2019 Gravitational, Inc.

Licensed under the Apache License, Version 2.0 (the "License");
you may not use this file except in compliance with the License.
You may obtain a copy of the License at

    http://www.apache.org/licenses/LICENSE-2.0

Unless required by applicable law or agreed to in writing, software
distributed under the License is distributed on an "AS IS" BASIS,
WITHOUT WARRANTIES OR CONDITIONS OF ANY KIND, either express or implied.
See the License for the specific language governing permissions and
limitations under the License.
*/

package client

import (
	"context"
	"crypto/tls"
	"crypto/x509"
	"encoding/json"
	"encoding/pem"
	"fmt"
	"io"
	"net"
	"os"
	"os/exec"
	"os/user"
	"path/filepath"
	"runtime"
	"strconv"
	"strings"
	"time"
	"unicode/utf8"

	"github.com/gravitational/trace"
	"github.com/sirupsen/logrus"
	"go.opentelemetry.io/otel/attribute"
	oteltrace "go.opentelemetry.io/otel/trace"
	"golang.org/x/crypto/ssh"
	"golang.org/x/crypto/ssh/agent"
	"golang.org/x/sync/errgroup"

	"github.com/gravitational/teleport"
	"github.com/gravitational/teleport/api/client/proto"
	"github.com/gravitational/teleport/api/client/webclient"
	"github.com/gravitational/teleport/api/constants"
	apidefaults "github.com/gravitational/teleport/api/defaults"
	devicepb "github.com/gravitational/teleport/api/gen/proto/go/teleport/devicetrust/v1"
	apitracing "github.com/gravitational/teleport/api/observability/tracing"
	tracessh "github.com/gravitational/teleport/api/observability/tracing/ssh"
	"github.com/gravitational/teleport/api/profile"
	"github.com/gravitational/teleport/api/types"
	apievents "github.com/gravitational/teleport/api/types/events"
	apiutils "github.com/gravitational/teleport/api/utils"
	"github.com/gravitational/teleport/api/utils/keys"
	"github.com/gravitational/teleport/lib/auth"
	"github.com/gravitational/teleport/lib/auth/native"
	"github.com/gravitational/teleport/lib/auth/touchid"
	wancli "github.com/gravitational/teleport/lib/auth/webauthncli"
	"github.com/gravitational/teleport/lib/client/terminal"
	"github.com/gravitational/teleport/lib/defaults"
	dtauthn "github.com/gravitational/teleport/lib/devicetrust/authn"
	"github.com/gravitational/teleport/lib/events"
	kubeutils "github.com/gravitational/teleport/lib/kube/utils"
	"github.com/gravitational/teleport/lib/modules"
	"github.com/gravitational/teleport/lib/observability/tracing"
	"github.com/gravitational/teleport/lib/services"
	"github.com/gravitational/teleport/lib/session"
	"github.com/gravitational/teleport/lib/shell"
	alpncommon "github.com/gravitational/teleport/lib/srv/alpnproxy/common"
	"github.com/gravitational/teleport/lib/sshutils"
	"github.com/gravitational/teleport/lib/sshutils/scp"
	"github.com/gravitational/teleport/lib/sshutils/sftp"
	"github.com/gravitational/teleport/lib/tlsca"
	"github.com/gravitational/teleport/lib/utils"
	"github.com/gravitational/teleport/lib/utils/agentconn"
	"github.com/gravitational/teleport/lib/utils/prompt"
	"github.com/gravitational/teleport/lib/utils/proxy"
)

const (
	AddKeysToAgentAuto = "auto"
	AddKeysToAgentNo   = "no"
	AddKeysToAgentYes  = "yes"
	AddKeysToAgentOnly = "only"
)

var AllAddKeysOptions = []string{AddKeysToAgentAuto, AddKeysToAgentNo, AddKeysToAgentYes, AddKeysToAgentOnly}

// ValidateAgentKeyOption validates that a string is a valid option for the AddKeysToAgent parameter.
func ValidateAgentKeyOption(supplied string) error {
	for _, option := range AllAddKeysOptions {
		if supplied == option {
			return nil
		}
	}

	return trace.BadParameter("invalid value %q, must be one of %v", supplied, AllAddKeysOptions)
}

// AgentForwardingMode  describes how the user key agent will be forwarded
// to a remote machine, if at all.
type AgentForwardingMode int

const (
	ForwardAgentNo AgentForwardingMode = iota
	ForwardAgentYes
	ForwardAgentLocal
)

var log = logrus.WithFields(logrus.Fields{
	trace.Component: teleport.ComponentClient,
})

// ForwardedPort specifies local tunnel to remote
// destination managed by the client, is equivalent
// of ssh -L src:host:dst command
type ForwardedPort struct {
	SrcIP    string
	SrcPort  int
	DestPort int
	DestHost string
}

// ForwardedPorts contains an array of forwarded port structs
type ForwardedPorts []ForwardedPort

// ToString returns a string representation of a forwarded port spec, compatible
// with OpenSSH's -L  flag, i.e. "src_host:src_port:dest_host:dest_port".
func (p *ForwardedPort) ToString() string {
	sport := strconv.Itoa(p.SrcPort)
	dport := strconv.Itoa(p.DestPort)
	if utils.IsLocalhost(p.SrcIP) {
		return sport + ":" + net.JoinHostPort(p.DestHost, dport)
	}
	return net.JoinHostPort(p.SrcIP, sport) + ":" + net.JoinHostPort(p.DestHost, dport)
}

// DynamicForwardedPort local port for dynamic application-level port
// forwarding. Whenever a connection is made to this port, SOCKS5 protocol
// is used to determine the address of the remote host. More or less
// equivalent to OpenSSH's -D flag.
type DynamicForwardedPort struct {
	// SrcIP is the IP address to listen on locally.
	SrcIP string

	// SrcPort is the port to listen on locally.
	SrcPort int
}

// DynamicForwardedPorts is a slice of locally forwarded dynamic ports (SOCKS5).
type DynamicForwardedPorts []DynamicForwardedPort

// ToString returns a string representation of a dynamic port spec, compatible
// with OpenSSH's -D flag, i.e. "src_host:src_port".
func (p *DynamicForwardedPort) ToString() string {
	sport := strconv.Itoa(p.SrcPort)
	if utils.IsLocalhost(p.SrcIP) {
		return sport
	}
	return net.JoinHostPort(p.SrcIP, sport)
}

// HostKeyCallback is called by SSH client when it needs to check
// remote host key or certificate validity
type HostKeyCallback func(host string, ip net.Addr, key ssh.PublicKey) error

// Config is a client config
type Config struct {
	// Username is the Teleport account username (for logging into Teleport proxies)
	Username string
	// ExplicitUsername is true if Username was initially set by the end-user
	// (for example, using command-line flags).
	ExplicitUsername bool

	// Remote host to connect
	Host string

	// SearchKeywords host to connect
	SearchKeywords []string

	// PredicateExpression host to connect
	PredicateExpression string

	// Labels represent host Labels
	Labels map[string]string

	// Namespace is nodes namespace
	Namespace string

	// HostLogin is a user login on a remote host
	HostLogin string

	// HostPort is a remote host port to connect to. This is used for **explicit**
	// port setting via -p flag, otherwise '0' is passed which means "use server default"
	HostPort int

	// JumpHosts if specified are interpreted in a similar way
	// as -J flag in ssh - used to dial through
	JumpHosts []utils.JumpHost

	// WebProxyAddr is the host:port the web proxy can be accessed at.
	WebProxyAddr string

	// SSHProxyAddr is the host:port the SSH proxy can be accessed at.
	SSHProxyAddr string

	// KubeProxyAddr is the host:port the Kubernetes proxy can be accessed at.
	KubeProxyAddr string

	// PostgresProxyAddr is the host:port the Postgres proxy can be accessed at.
	PostgresProxyAddr string

	// MongoProxyAddr is the host:port the Mongo proxy can be accessed at.
	MongoProxyAddr string

	// MySQLProxyAddr is the host:port the MySQL proxy can be accessed at.
	MySQLProxyAddr string

	// KeyTTL is a time to live for the temporary SSH keypair to remain valid:
	KeyTTL time.Duration

	// InsecureSkipVerify is an option to skip HTTPS cert check
	InsecureSkipVerify bool

	// SkipLocalAuth tells the client not to use its own SSH agent or ask user for passwords. This is
	// used by external programs linking against Teleport client and obtaining credentials from elsewhere.
	// e.g. from an identity file.
	SkipLocalAuth bool

	// UseKeyPrincipals forces the use of the username from the key principals rather than using
	// the current user username.
	UseKeyPrincipals bool

	// Agent is used when SkipLocalAuth is true
	Agent agent.ExtendedAgent

	ClientStore *Store

	// ForwardAgent is used by the client to request agent forwarding from the server.
	ForwardAgent AgentForwardingMode

	// EnableX11Forwarding specifies whether X11 forwarding should be enabled.
	EnableX11Forwarding bool

	// X11ForwardingTimeout can be set to set a X11 forwarding timeout in seconds,
	// after which any X11 forwarding requests in that session will be rejected.
	X11ForwardingTimeout time.Duration

	// X11ForwardingTrusted specifies the X11 forwarding security mode.
	X11ForwardingTrusted bool

	// AuthMethods are used to login into the cluster. If specified, the client will
	// use them in addition to certs stored in the client store.
	AuthMethods []ssh.AuthMethod

	// TLSConfig is TLS configuration, if specified, the client
	// will use this TLS configuration to access API endpoints
	TLS *tls.Config

	// DefaultPrincipal determines the default SSH username (principal) the client should be using
	// when connecting to auth/proxy servers. Usually it's returned with a certificate,
	// but this variables provides a default (used by the web-based terminal client)
	DefaultPrincipal string

	Stdout io.Writer
	Stderr io.Writer
	Stdin  io.Reader

	// ExitStatus carries the returned value (exit status) of the remote
	// process execution (via SSH exec)
	ExitStatus int

	// SiteName specifies site to execute operation,
	// if omitted, first available site will be selected
	SiteName string

	// KubernetesCluster specifies the kubernetes cluster for any relevant
	// operations. If empty, the auth server will choose one using stable (same
	// cluster every time) but unspecified logic.
	KubernetesCluster string

	// DatabaseService specifies name of the database proxy server to issue
	// certificate for.
	DatabaseService string

	// LocalForwardPorts are the local ports tsh listens on for port forwarding
	// (parameters to -L ssh flag).
	LocalForwardPorts ForwardedPorts

	// DynamicForwardedPorts are the list of ports tsh listens on for dynamic
	// port forwarding (parameters to -D ssh flag).
	DynamicForwardedPorts DynamicForwardedPorts

	// HostKeyCallback will be called to check host keys of the remote
	// node, if not specified will be using CheckHostSignature function
	// that uses local cache to validate hosts
	HostKeyCallback ssh.HostKeyCallback

	// KeyDir defines where temporary session keys will be stored.
	// if empty, they'll go to ~/.tsh
	KeysDir string

	// SessionID is a session ID to use when opening a new session.
	SessionID string

	// Interactive, when set to true, tells tsh to launch a remote command
	// in interactive mode, i.e. attaching the temrinal to it
	Interactive bool

	// ClientAddr (if set) specifies the true client IP. Usually it's not needed (since the server
	// can look at the connecting address to determine client's IP) but for cases when the
	// client is web-based, this must be set to HTTP's remote addr
	ClientAddr string

	// CachePolicy defines local caching policy in case if discovery goes down
	// by default does not use caching
	CachePolicy *CachePolicy

	// CertificateFormat is the format of the SSH certificate.
	CertificateFormat string

	// AuthConnector is the name of the authentication connector to use.
	AuthConnector string

	// AuthenticatorAttachment is the desired authenticator attachment.
	AuthenticatorAttachment wancli.AuthenticatorAttachment

	// PreferOTP prefers OTP in favor of other MFA methods.
	// Useful in constrained environments without access to USB or platform
	// authenticators, such as remote hosts or virtual machines.
	PreferOTP bool

	// CheckVersions will check that client version is compatible
	// with auth server version when connecting.
	CheckVersions bool

	// BindAddr is an optional host:port to bind to for SSO redirect flows.
	BindAddr string

	// NoRemoteExec will not execute a remote command after connecting to a host,
	// will block instead. Useful when port forwarding. Equivalent of -N for OpenSSH.
	NoRemoteExec bool

	// Browser can be used to pass the name of a browser to override the system default
	// (not currently implemented), or set to 'none' to suppress browser opening entirely.
	Browser string

	// AddKeysToAgent specifies how the client handles keys.
	//	auto - will attempt to add keys to agent if the agent supports it
	//	only - attempt to load keys into agent but don't write them to disk
	//	on - attempt to load keys into agent
	//	off - do not attempt to load keys into agent
	AddKeysToAgent string

	// EnableEscapeSequences will scan Stdin for SSH escape sequences during
	// command/shell execution. This also requires Stdin to be an interactive
	// terminal.
	EnableEscapeSequences bool

	// MockSSOLogin is used in tests for mocking the SSO login response.
	MockSSOLogin SSOLoginFunc

	// HomePath is where tsh stores profiles
	HomePath string

	// TLSRoutingEnabled indicates that proxy supports ALPN SNI server where
	// all proxy services are exposed on a single TLS listener (Proxy Web Listener).
	TLSRoutingEnabled bool

	// Reason is a reason attached to started sessions meant to describe their intent.
	Reason string

	// Invited is a list of people invited to a session.
	Invited []string

	// DisplayParticipantRequirements is set if debug information about participants requirements
	// should be printed in moderated sessions.
	DisplayParticipantRequirements bool

	// ExtraProxyHeaders is a collection of http headers to be included in requests to the WebProxy.
	ExtraProxyHeaders map[string]string

	// AllowStdinHijack allows stdin hijack during MFA prompts.
	// Stdin hijack provides a better login UX, but it can be difficult to reason
	// about and is often a source of bugs.
	// Do not set this options unless you deeply understand what you are doing.
	AllowStdinHijack bool

	// Tracer is the tracer to create spans with
	Tracer oteltrace.Tracer

	// PrivateKeyPolicy is a key policy that this client will try to follow during login.
	PrivateKeyPolicy keys.PrivateKeyPolicy

	// LoadAllCAs indicates that tsh should load the CAs of all clusters
	// instead of just the current cluster.
	LoadAllCAs bool
}

// CachePolicy defines cache policy for local clients
type CachePolicy struct {
	// CacheTTL defines cache TTL
	CacheTTL time.Duration
	// NeverExpire never expires local cache information
	NeverExpires bool
}

// MakeDefaultConfig returns default client config
func MakeDefaultConfig() *Config {
	return &Config{
		Stdout:                os.Stdout,
		Stderr:                os.Stderr,
		Stdin:                 os.Stdin,
		AddKeysToAgent:        AddKeysToAgentAuto,
		EnableEscapeSequences: true,
		Tracer:                tracing.NoopProvider().Tracer("TeleportClient"),
	}
}

// VirtualPathKind is the suffix component for env vars denoting the type of
// file that will be loaded.
type VirtualPathKind string

const (
	// VirtualPathEnvPrefix is the env var name prefix shared by all virtual
	// path vars.
	VirtualPathEnvPrefix = "TSH_VIRTUAL_PATH"

	VirtualPathKey        VirtualPathKind = "KEY"
	VirtualPathCA         VirtualPathKind = "CA"
	VirtualPathDatabase   VirtualPathKind = "DB"
	VirtualPathApp        VirtualPathKind = "APP"
	VirtualPathKubernetes VirtualPathKind = "KUBE"
)

// VirtualPathParams are an ordered list of additional optional parameters
// for a virtual path. They can be used to specify a more exact resource name
// if multiple might be available. Simpler integrations can instead only
// specify the kind and it will apply wherever a more specific env var isn't
// found.
type VirtualPathParams []string

// VirtualPathCAParams returns parameters for selecting CA certificates.
func VirtualPathCAParams(caType types.CertAuthType) VirtualPathParams {
	return VirtualPathParams{
		strings.ToUpper(string(caType)),
	}
}

// VirtualPathDatabaseParams returns parameters for selecting specific database
// certificates.
func VirtualPathDatabaseParams(databaseName string) VirtualPathParams {
	return VirtualPathParams{databaseName}
}

// VirtualPathAppParams returns parameters for selecting specific apps by name.
func VirtualPathAppParams(appName string) VirtualPathParams {
	return VirtualPathParams{appName}
}

// VirtualPathKubernetesParams returns parameters for selecting k8s clusters by
// name.
func VirtualPathKubernetesParams(k8sCluster string) VirtualPathParams {
	return VirtualPathParams{k8sCluster}
}

// VirtualPathEnvName formats a single virtual path environment variable name.
func VirtualPathEnvName(kind VirtualPathKind, params VirtualPathParams) string {
	components := append([]string{
		VirtualPathEnvPrefix,
		string(kind),
	}, params...)

	return strings.ToUpper(strings.Join(components, "_"))
}

// VirtualPathEnvNames determines an ordered list of environment variables that
// should be checked to resolve an env var override. Params may be nil to
// indicate no additional arguments are to be specified or accepted.
func VirtualPathEnvNames(kind VirtualPathKind, params VirtualPathParams) []string {
	// Bail out early if there are no parameters.
	if len(params) == 0 {
		return []string{VirtualPathEnvName(kind, VirtualPathParams{})}
	}

	var vars []string
	for i := len(params); i >= 0; i-- {
		vars = append(vars, VirtualPathEnvName(kind, params[0:i]))
	}

	return vars
}

// RetryWithRelogin is a helper error handling method, attempts to relogin and
// retry the function once.
func RetryWithRelogin(ctx context.Context, tc *TeleportClient, fn func() error) error {
	err := fn()
	if err == nil {
		return nil
	}

	if utils.IsPredicateError(err) {
		return trace.Wrap(utils.PredicateError{Err: err})
	}

	if !IsErrorResolvableWithRelogin(err) {
		return trace.Wrap(err)
	}

<<<<<<< HEAD
	log.Debugf("Activating relogin on error %q.", err)
=======
	// Don't try to login when using an identity file / external identity.
	if tc.SkipLocalAuth {
		return trace.Wrap(err)
	}

	log.Debugf("Activating relogin on %v.", err)
>>>>>>> 5cda1b93

	// check if the error is a private key policy error.
	if privateKeyPolicy, err := keys.ParsePrivateKeyPolicyError(err); err == nil {
		// The current private key was rejected due to an unmet key policy requirement.
		fmt.Fprintf(tc.Stderr, "Unmet private key policy %q\n", privateKeyPolicy)
		fmt.Fprintf(tc.Stderr, "Relogging in with YubiKey generated private key.\n")

		// The current private key was rejected due to an unmet key policy requirement.
		// Set the private key policy to the expected value and re-login.
		tc.PrivateKeyPolicy = privateKeyPolicy
	}

	key, err := tc.Login(ctx)
	if err != nil {
		if trace.IsTrustError(err) {
			return trace.Wrap(err, "refusing to connect to untrusted proxy %v without --insecure flag\n", tc.SSHProxyAddr)
		}
		return trace.Wrap(err)
	}
	if err := tc.ActivateKey(ctx, key); err != nil {
		return trace.Wrap(err)
	}

	// Attempt device login. This activates a fresh key if successful.
	if err := tc.AttemptDeviceLogin(ctx, key); err != nil {
		return trace.Wrap(err)
	}

	// Save profile to record proxy credentials
	if err := tc.SaveProfile(true); err != nil {
		log.Warningf("Failed to save profile: %v", err)
		return trace.Wrap(err)
	}

	return fn()
}

func IsErrorResolvableWithRelogin(err error) bool {
	// Assume that failed handshake is a result of expired credentials.
	return utils.IsHandshakeFailedError(err) || utils.IsCertExpiredError(err) ||
		trace.IsBadParameter(err) || trace.IsTrustError(err) || keys.IsPrivateKeyPolicyError(err) || trace.IsNotFound(err)
}

// LoadProfile populates Config with the values stored in the given
// profiles directory. If profileDir is an empty string, the default profile
// directory ~/.tsh is used.
func (c *Config) LoadProfile(ps ProfileStore, proxyAddr string) error {
	var proxyHost string
	var err error
	if proxyAddr == "" {
		proxyHost, err = ps.CurrentProfile()
		if err != nil {
			return trace.Wrap(err)
		}
	} else {
		proxyHost, err = utils.Host(proxyAddr)
		if err != nil {
			return trace.Wrap(err)
		}
	}

	profile, err := ps.GetProfile(proxyHost)
	if err != nil {
		return trace.Wrap(err)
	}

	c.Username = profile.Username
	c.SiteName = profile.SiteName
	c.KubeProxyAddr = profile.KubeProxyAddr
	c.WebProxyAddr = profile.WebProxyAddr
	c.SSHProxyAddr = profile.SSHProxyAddr
	c.PostgresProxyAddr = profile.PostgresProxyAddr
	c.MySQLProxyAddr = profile.MySQLProxyAddr
	c.MongoProxyAddr = profile.MongoProxyAddr
	c.TLSRoutingEnabled = profile.TLSRoutingEnabled
	c.KeysDir = profile.Dir
	c.AuthConnector = profile.AuthConnector
	c.LoadAllCAs = profile.LoadAllCAs
	c.PrivateKeyPolicy = profile.PrivateKeyPolicy
	c.AuthenticatorAttachment, err = parseMFAMode(profile.MFAMode)
	if err != nil {
		return trace.BadParameter("unable to parse mfa mode in user profile: %v.", err)
	}

	c.LocalForwardPorts, err = ParsePortForwardSpec(profile.ForwardedPorts)
	if err != nil {
		log.Warnf("Unable to parse port forwarding in user profile: %v.", err)
	}

	c.DynamicForwardedPorts, err = ParseDynamicPortForwardSpec(profile.DynamicForwardedPorts)
	if err != nil {
		log.Warnf("Unable to parse dynamic port forwarding in user profile: %v.", err)
	}

	return nil
}

// SaveProfile updates the given profiles directory with the current configuration
// If profileDir is an empty string, the default ~/.tsh is used
func (c *Config) SaveProfile(makeCurrent bool) error {
	if c.WebProxyAddr == "" {
		return nil
	}

	p := &profile.Profile{
		Username:          c.Username,
		WebProxyAddr:      c.WebProxyAddr,
		SSHProxyAddr:      c.SSHProxyAddr,
		KubeProxyAddr:     c.KubeProxyAddr,
		PostgresProxyAddr: c.PostgresProxyAddr,
		MySQLProxyAddr:    c.MySQLProxyAddr,
		MongoProxyAddr:    c.MongoProxyAddr,
		ForwardedPorts:    c.LocalForwardPorts.String(),
		SiteName:          c.SiteName,
		TLSRoutingEnabled: c.TLSRoutingEnabled,
		AuthConnector:     c.AuthConnector,
		MFAMode:           c.AuthenticatorAttachment.String(),
		LoadAllCAs:        c.LoadAllCAs,
		PrivateKeyPolicy:  c.PrivateKeyPolicy,
	}

	if err := c.ClientStore.SaveProfile(p, makeCurrent); err != nil {
		return trace.Wrap(err)
	}
	return nil
}

// ParsedProxyHost holds the hostname and Web & SSH proxy addresses
// parsed out of a WebProxyAddress string.
type ParsedProxyHost struct {
	Host string

	// UsingDefaultWebProxyPort means that the port in WebProxyAddr was
	// supplied by ParseProxyHost function rather than ProxyHost string
	// itself.
	UsingDefaultWebProxyPort bool
	WebProxyAddr             string
	SSHProxyAddr             string
}

// ParseProxyHost parses a ProxyHost string of the format <hostname>:<proxy_web_port>,<proxy_ssh_port>
// and returns the parsed components.
//
// There are several "default" ports that the Web Proxy service may use, and if the port is not
// specified in the supplied proxyHost string
//
// If a definitive answer is not possible (e.g.  no proxy port is specified in
// the supplied string), ParseProxyHost() will supply default versions and flag
// that a default value is being used in the returned `ParsedProxyHost`
func ParseProxyHost(proxyHost string) (*ParsedProxyHost, error) {
	host, port, err := net.SplitHostPort(proxyHost)
	if err != nil {
		host = proxyHost
		port = ""
	}

	// set the default values of the port strings. One, both, or neither may
	// be overridden by the port string parsing below.
	usingDefaultWebProxyPort := true
	webPort := strconv.Itoa(defaults.HTTPListenPort)
	sshPort := strconv.Itoa(defaults.SSHProxyListenPort)

	// Split the port string out into at most two parts, the proxy port and
	// ssh port. Any more that 2 parts will be considered an error.
	parts := strings.Split(port, ",")

	switch {
	// Default ports for both the SSH and Web proxy.
	case len(parts) == 0:
		break

	// User defined HTTP proxy port, default SSH proxy port.
	case len(parts) == 1:
		if text := strings.TrimSpace(parts[0]); len(text) > 0 {
			webPort = text
			usingDefaultWebProxyPort = false
		}

	// User defined HTTP and SSH proxy ports.
	case len(parts) == 2:
		if text := strings.TrimSpace(parts[0]); len(text) > 0 {
			webPort = text
			usingDefaultWebProxyPort = false
		}
		if text := strings.TrimSpace(parts[1]); len(text) > 0 {
			sshPort = text
		}

	default:
		return nil, trace.BadParameter("unable to parse port: %v", port)
	}

	result := &ParsedProxyHost{
		Host:                     host,
		UsingDefaultWebProxyPort: usingDefaultWebProxyPort,
		WebProxyAddr:             net.JoinHostPort(host, webPort),
		SSHProxyAddr:             net.JoinHostPort(host, sshPort),
	}
	return result, nil
}

// ParseProxyHost parses the proxyHost string and updates the config.
//
// Format of proxyHost string:
//
//	proxy_web_addr:<proxy_web_port>,<proxy_ssh_port>
func (c *Config) ParseProxyHost(proxyHost string) error {
	parsedAddrs, err := ParseProxyHost(proxyHost)
	if err != nil {
		return trace.Wrap(err)
	}
	c.WebProxyAddr = parsedAddrs.WebProxyAddr
	c.SSHProxyAddr = parsedAddrs.SSHProxyAddr
	return nil
}

// KubeProxyHostPort returns the host and port of the Kubernetes proxy.
func (c *Config) KubeProxyHostPort() (string, int) {
	if c.KubeProxyAddr != "" {
		addr, err := utils.ParseAddr(c.KubeProxyAddr)
		if err == nil {
			return addr.Host(), addr.Port(defaults.KubeListenPort)
		}
	}

	webProxyHost, _ := c.WebProxyHostPort()
	return webProxyHost, defaults.KubeListenPort
}

// KubeClusterAddr returns a public HTTPS address of the proxy for use by
// Kubernetes client.
func (c *Config) KubeClusterAddr() string {
	host, port := c.KubeProxyHostPort()
	return fmt.Sprintf("https://%s:%d", host, port)
}

// WebProxyHostPort returns the host and port of the web proxy.
func (c *Config) WebProxyHostPort() (string, int) {
	if c.WebProxyAddr != "" {
		addr, err := utils.ParseAddr(c.WebProxyAddr)
		if err == nil {
			return addr.Host(), addr.Port(defaults.HTTPListenPort)
		}
	}
	return "unknown", defaults.HTTPListenPort
}

// WebProxyHost returns the web proxy host without the port number.
func (c *Config) WebProxyHost() string {
	host, _ := c.WebProxyHostPort()
	return host
}

// WebProxyPort returns the port of the web proxy.
func (c *Config) WebProxyPort() int {
	_, port := c.WebProxyHostPort()
	return port
}

// SSHProxyHostPort returns the host and port of the SSH proxy.
func (c *Config) SSHProxyHostPort() (string, int) {
	if c.SSHProxyAddr != "" {
		addr, err := utils.ParseAddr(c.SSHProxyAddr)
		if err == nil {
			return addr.Host(), addr.Port(defaults.SSHProxyListenPort)
		}
	}

	webProxyHost, _ := c.WebProxyHostPort()
	return webProxyHost, defaults.SSHProxyListenPort
}

// PostgresProxyHostPort returns the host and port of Postgres proxy.
func (c *Config) PostgresProxyHostPort() (string, int) {
	if c.PostgresProxyAddr != "" {
		addr, err := utils.ParseAddr(c.PostgresProxyAddr)
		if err == nil {
			return addr.Host(), addr.Port(c.WebProxyPort())
		}
	}
	return c.WebProxyHostPort()
}

// MongoProxyHostPort returns the host and port of Mongo proxy.
func (c *Config) MongoProxyHostPort() (string, int) {
	if c.MongoProxyAddr != "" {
		addr, err := utils.ParseAddr(c.MongoProxyAddr)
		if err == nil {
			return addr.Host(), addr.Port(defaults.MongoListenPort)
		}
	}
	return c.WebProxyHostPort()
}

// MySQLProxyHostPort returns the host and port of MySQL proxy.
func (c *Config) MySQLProxyHostPort() (string, int) {
	if c.MySQLProxyAddr != "" {
		addr, err := utils.ParseAddr(c.MySQLProxyAddr)
		if err == nil {
			return addr.Host(), addr.Port(defaults.MySQLListenPort)
		}
	}
	webProxyHost, _ := c.WebProxyHostPort()
	return webProxyHost, defaults.MySQLListenPort
}

// DatabaseProxyHostPort returns proxy connection endpoint for the database.
func (c *Config) DatabaseProxyHostPort(db tlsca.RouteToDatabase) (string, int) {
	switch db.Protocol {
	case defaults.ProtocolPostgres, defaults.ProtocolCockroachDB:
		return c.PostgresProxyHostPort()
	case defaults.ProtocolMySQL:
		return c.MySQLProxyHostPort()
	case defaults.ProtocolMongoDB:
		return c.MongoProxyHostPort()
	}
	return c.WebProxyHostPort()
}

// GetKubeTLSServerName returns k8s server name used in KUBECONFIG to leverage TLS Routing.
func GetKubeTLSServerName(k8host string) string {
	isIPFormat := net.ParseIP(k8host) != nil

	if k8host == "" || isIPFormat {
		// If proxy is configured without public_addr set the ServerName to the 'kube.teleport.cluster.local' value.
		// The k8s server name needs to be a valid hostname but when public_addr is missing from proxy settings
		// the web_listen_addr is used thus webHost will contain local proxy IP address like: 0.0.0.0 or 127.0.0.1
		// TODO(smallinsky) UPGRADE IN 12.0. Switch to KubeTeleportProxyALPNPrefix instead.
		return addSubdomainPrefix(constants.APIDomain, constants.KubeSNIPrefix)
	}
	// TODO(smallinsky) UPGRADE IN 12.0. Switch to KubeTeleportProxyALPNPrefix instead.
	return addSubdomainPrefix(k8host, constants.KubeSNIPrefix)
}

func addSubdomainPrefix(domain, prefix string) string {
	return fmt.Sprintf("%s%s", prefix, domain)
}

// ProxyHost returns the hostname of the proxy server (without any port numbers)
func ProxyHost(proxyHost string) string {
	host, _, err := net.SplitHostPort(proxyHost)
	if err != nil {
		return proxyHost
	}
	return host
}

// ProxySpecified returns true if proxy has been specified.
func (c *Config) ProxySpecified() bool {
	return c.WebProxyAddr != ""
}

// DefaultResourceFilter returns the default list resource request.
func (c *Config) DefaultResourceFilter() *proto.ListResourcesRequest {
	return &proto.ListResourcesRequest{
		Namespace:           c.Namespace,
		Labels:              c.Labels,
		SearchKeywords:      c.SearchKeywords,
		PredicateExpression: c.PredicateExpression,
	}
}

// dtAuthnRunCeremonyFunc matches the signature of [dtauthn.RunCeremony].
type dtAuthnRunCeremonyFunc func(context.Context, devicepb.DeviceTrustServiceClient, *devicepb.UserCertificates) (*devicepb.UserCertificates, error)

// TeleportClient is a wrapper around SSH client with teleport specific
// workflow built in.
// TeleportClient is NOT safe for concurrent use.
type TeleportClient struct {
	Config
	localAgent *LocalKeyAgent

	// OnShellCreated gets called when the shell is created. It's
	// safe to keep it nil.
	OnShellCreated ShellCreatedCallback

	// eventsCh is a channel used to inform clients about events have that
	// occurred during the session.
	eventsCh chan events.EventFields

	// Note: there's no mutex guarding this or localAgent, making
	// TeleportClient NOT safe for concurrent use.
	lastPing *webclient.PingResponse

	// dtAttemptLoginIgnorePing allows tests to override AttemptDeviceLogin's Ping
	// response validation.
	dtAttemptLoginIgnorePing bool

	// dtAuthnRunCeremony allows tests to override the default device
	// authentication function.
	// Defaults to [dtauthn.RunCeremony].
	dtAuthnRunCeremony dtAuthnRunCeremonyFunc
}

// ShellCreatedCallback can be supplied for every teleport client. It will
// be called right after the remote shell is created, but the session
// hasn't begun yet.
//
// It allows clients to cancel SSH action
type ShellCreatedCallback func(s *tracessh.Session, c *tracessh.Client, terminal io.ReadWriteCloser) (exit bool, err error)

// NewClient creates a TeleportClient object and fully configures it
func NewClient(c *Config) (tc *TeleportClient, err error) {
	if len(c.JumpHosts) > 1 {
		return nil, trace.BadParameter("only one jump host is supported, got %v", len(c.JumpHosts))
	}
	// validate configuration
	if c.Username == "" {
		c.Username, err = Username()
		if err != nil {
			return nil, trace.Wrap(err)
		}
		log.Infof("No teleport login given. defaulting to %s", c.Username)
	}
	if c.WebProxyAddr == "" {
		return nil, trace.BadParameter("No proxy address specified, missed --proxy flag?")
	}
	if c.HostLogin == "" {
		c.HostLogin, err = Username()
		if err != nil {
			return nil, trace.Wrap(err)
		}
		log.Infof("no host login given. defaulting to %s", c.HostLogin)
	}
	if c.KeyTTL == 0 {
		c.KeyTTL = apidefaults.CertDuration
	}
	c.Namespace = types.ProcessNamespace(c.Namespace)

	if c.Tracer == nil {
		c.Tracer = tracing.NoopProvider().Tracer(teleport.ComponentTeleport)
	}

	tc = &TeleportClient{
		Config: *c,
	}

	if tc.Stdout == nil {
		tc.Stdout = os.Stdout
	}
	if tc.Stderr == nil {
		tc.Stderr = os.Stderr
	}
	if tc.Stdin == nil {
		tc.Stdin = os.Stdin
	}

	if tc.ClientStore == nil {
		if c.SkipLocalAuth {
			// initialize empty client store to prevent panics.
			tc.ClientStore = NewMemClientStore()
		} else {
			tc.ClientStore = NewFSClientStore(c.KeysDir)
			if c.AddKeysToAgent == AddKeysToAgentOnly {
				// Store client keys in memory, but still save trusted certs and profile to disk.
				tc.ClientStore.KeyStore = NewMemKeyStore()
			}
		}
	}

	// Create a buffered channel to hold events that occurred during this session.
	// This channel must be buffered because the SSH connection directly feeds
	// into it. Delays in pulling messages off the global SSH request channel
	// could lead to the connection hanging.
	tc.eventsCh = make(chan events.EventFields, 1024)

	localAgentCfg := LocalAgentConfig{
		ClientStore: tc.ClientStore,
		Agent:       c.Agent,
		ProxyHost:   tc.WebProxyHost(),
		Username:    c.Username,
		KeysOption:  c.AddKeysToAgent,
		Insecure:    c.InsecureSkipVerify,
		Site:        tc.SiteName,
		LoadAllCAs:  tc.LoadAllCAs,
	}

	// initialize the local agent (auth agent which uses local SSH keys signed by the CA):
	tc.localAgent, err = NewLocalAgent(localAgentCfg)
	if err != nil {
		return nil, trace.Wrap(err)
	}

	if tc.HostKeyCallback == nil {
		tc.HostKeyCallback = tc.localAgent.HostKeyCallback
	}

	return tc, nil
}

func (tc *TeleportClient) ProfileStatus() (*ProfileStatus, error) {
	status, err := tc.ClientStore.ReadProfileStatus(tc.WebProxyAddr)
	if err != nil {
		return nil, trace.Wrap(err)
	}
	// If the profile has a different username than the current client, don't return
	// the profile. This is used for login and logout logic.
	if status.Username != tc.Username {
		return nil, trace.NotFound("no profile for proxy %v and user %v found", tc.WebProxyAddr, tc.Username)
	}
	return status, nil
}

// LoadKeyForCluster fetches a cluster-specific SSH key and loads it into the
// SSH agent.
func (tc *TeleportClient) LoadKeyForCluster(clusterName string) error {
	if tc.localAgent == nil {
		return trace.BadParameter("TeleportClient.LoadKeyForCluster called on a client without localAgent")
	}
	if err := tc.localAgent.LoadKeyForCluster(clusterName); err != nil {
		return trace.Wrap(err)
	}
	return nil
}

// LoadKeyForClusterWithReissue fetches a cluster-specific SSH key and loads it into the
// SSH agent.  If the key is not found, it is requested to be reissued.
func (tc *TeleportClient) LoadKeyForClusterWithReissue(ctx context.Context, clusterName string) error {
	ctx, span := tc.Tracer.Start(
		ctx,
		"teleportClient/LoadKeyForClusterWithReissue",
		oteltrace.WithSpanKind(oteltrace.SpanKindClient),
		oteltrace.WithAttributes(attribute.String("cluster", clusterName)),
	)
	defer span.End()

	err := tc.LoadKeyForCluster(clusterName)
	if err == nil {
		return nil
	}
	if !trace.IsNotFound(err) {
		return trace.Wrap(err)
	}
	// Reissuing also loads the new key.
	err = tc.ReissueUserCerts(ctx, CertCacheKeep, ReissueParams{RouteToCluster: clusterName})
	if err != nil {
		return trace.Wrap(err)
	}
	return nil
}

// SignersForClusterWithReissue fetches cluster-specific signers from stored certificates.
// If the cluster certificates are not found, it is requested to be reissued.
func (tc *TeleportClient) SignersForClusterWithReissue(ctx context.Context, clusterName string) ([]ssh.Signer, error) {
	ctx, span := tc.Tracer.Start(
		ctx,
		"teleportClient/LoadKeyForClusterWithReissue",
		oteltrace.WithSpanKind(oteltrace.SpanKindClient),
		oteltrace.WithAttributes(attribute.String("cluster", clusterName)),
	)
	defer span.End()

	signers, err := tc.localAgent.signersForCluster(clusterName)
	if err == nil {
		return signers, nil
	}
	if !trace.IsNotFound(err) {
		return nil, trace.Wrap(err)
	}

	if err := tc.WithoutJumpHosts(func(tc *TeleportClient) error {
		return tc.ReissueUserCerts(ctx, CertCacheKeep, ReissueParams{RouteToCluster: clusterName})
	}); err != nil {
		return nil, trace.Wrap(err)
	}

	signers, err = tc.localAgent.signersForCluster(clusterName)
	if err != nil {
		log.WithError(err).Warnf("Failed to load/reissue certificates for cluster %q.", clusterName)
		return nil, trace.Wrap(err)
	}
	return signers, nil
}

// LocalAgent is a getter function for the client's local agent
func (tc *TeleportClient) LocalAgent() *LocalKeyAgent {
	return tc.localAgent
}

// RootClusterName returns root cluster name.
func (tc *TeleportClient) RootClusterName(ctx context.Context) (string, error) {
	_, span := tc.Tracer.Start(
		ctx,
		"teleportClient/RootClusterName",
		oteltrace.WithSpanKind(oteltrace.SpanKindClient),
	)
	defer span.End()

	key, err := tc.LocalAgent().GetCoreKey()
	if err != nil {
		return "", trace.Wrap(err)
	}
	name, err := key.RootClusterName()
	if err != nil {
		return "", trace.Wrap(err)
	}
	return name, nil
}

// getTargetNodes returns a list of node addresses this SSH command needs to
// operate on.
func (tc *TeleportClient) getTargetNodes(ctx context.Context, proxy *ProxyClient) ([]string, error) {
	ctx, span := tc.Tracer.Start(
		ctx,
		"teleportClient/getTargetNodes",
		oteltrace.WithSpanKind(oteltrace.SpanKindClient),
	)
	defer span.End()

	// use the target node that was explicitly provided if valid
	if len(tc.Labels) == 0 {
		// detect the common error when users use host:port address format
		_, port, err := net.SplitHostPort(tc.Host)
		// client has used host:port notation
		if err == nil {
			return nil, trace.BadParameter("please use ssh subcommand with '--port=%v' flag instead of semicolon", port)
		}

		addr := net.JoinHostPort(tc.Host, strconv.Itoa(tc.HostPort))
		return []string{addr}, nil
	}

	// find the nodes matching the labels that were provided
	nodes, err := proxy.FindNodesByFilters(ctx, *tc.DefaultResourceFilter())
	if err != nil {
		return nil, trace.Wrap(err)
	}

	retval := make([]string, 0, len(nodes))
	for i := 0; i < len(nodes); i++ {
		// always dial nodes by UUID
		retval = append(retval, fmt.Sprintf("%s:0", nodes[i].GetName()))
	}

	return retval, nil
}

// ReissueUserCerts issues new user certs based on params and stores them in
// the local key agent (usually on disk in ~/.tsh).
func (tc *TeleportClient) ReissueUserCerts(ctx context.Context, cachePolicy CertCachePolicy, params ReissueParams) error {
	ctx, span := tc.Tracer.Start(
		ctx,
		"teleportClient/ReissueUserCerts",
		oteltrace.WithSpanKind(oteltrace.SpanKindClient),
	)
	defer span.End()

	proxyClient, err := tc.ConnectToProxy(ctx)
	if err != nil {
		return trace.Wrap(err)
	}
	defer proxyClient.Close()

	err = RetryWithRelogin(ctx, tc, func() error {
		err := proxyClient.ReissueUserCerts(ctx, cachePolicy, params)
		return trace.Wrap(err)
	})
	return trace.Wrap(err)
}

// IssueUserCertsWithMFA issues a single-use SSH or TLS certificate for
// connecting to a target (node/k8s/db/app) specified in params with an MFA
// check. A user has to be logged in, there should be a valid login cert
// available.
//
// If access to this target does not require per-connection MFA checks
// (according to RBAC), IssueCertsWithMFA will:
// - for SSH certs, return the existing Key from the keystore.
// - for TLS certs, fall back to ReissueUserCerts.
func (tc *TeleportClient) IssueUserCertsWithMFA(ctx context.Context, params ReissueParams, applyOpts func(opts *PromptMFAChallengeOpts)) (*Key, error) {
	ctx, span := tc.Tracer.Start(
		ctx,
		"teleportClient/IssueUserCertsWithMFA",
		oteltrace.WithSpanKind(oteltrace.SpanKindClient),
	)
	defer span.End()

	proxyClient, err := tc.ConnectToProxy(ctx)
	if err != nil {
		return nil, trace.Wrap(err)
	}
	defer proxyClient.Close()

	return proxyClient.IssueUserCertsWithMFA(
		ctx, params,
		func(ctx context.Context, proxyAddr string, c *proto.MFAAuthenticateChallenge) (*proto.MFAAuthenticateResponse, error) {
			return tc.PromptMFAChallenge(ctx, proxyAddr, c, applyOpts)
		})
}

// CreateAccessRequest registers a new access request with the auth server.
func (tc *TeleportClient) CreateAccessRequest(ctx context.Context, req types.AccessRequest) error {
	ctx, span := tc.Tracer.Start(
		ctx,
		"teleportClient/CreateAccessRequest",
		oteltrace.WithSpanKind(oteltrace.SpanKindClient),
		oteltrace.WithSpanKind(oteltrace.SpanKindClient),
		oteltrace.WithAttributes(attribute.String("request", req.GetName())),
	)
	defer span.End()

	proxyClient, err := tc.ConnectToProxy(ctx)
	if err != nil {
		return trace.Wrap(err)
	}
	defer proxyClient.Close()

	return proxyClient.CreateAccessRequest(ctx, req)
}

// GetAccessRequests loads all access requests matching the supplied filter.
func (tc *TeleportClient) GetAccessRequests(ctx context.Context, filter types.AccessRequestFilter) ([]types.AccessRequest, error) {
	ctx, span := tc.Tracer.Start(
		ctx,
		"teleportClient/GetAccessRequests",
		oteltrace.WithSpanKind(oteltrace.SpanKindClient),
		oteltrace.WithAttributes(
			attribute.String("id", filter.ID),
			attribute.String("user", filter.User),
		),
	)
	defer span.End()

	proxyClient, err := tc.ConnectToProxy(ctx)
	if err != nil {
		return nil, trace.Wrap(err)
	}
	defer proxyClient.Close()

	return proxyClient.GetAccessRequests(ctx, filter)
}

// GetRole loads a role resource by name.
func (tc *TeleportClient) GetRole(ctx context.Context, name string) (types.Role, error) {
	ctx, span := tc.Tracer.Start(
		ctx,
		"teleportClient/GetRole",
		oteltrace.WithSpanKind(oteltrace.SpanKindClient),
		oteltrace.WithAttributes(
			attribute.String("role", name),
		),
	)
	defer span.End()

	proxyClient, err := tc.ConnectToProxy(ctx)
	if err != nil {
		return nil, trace.Wrap(err)
	}
	defer proxyClient.Close()

	return proxyClient.GetRole(ctx, name)
}

// watchCloser is a wrapper around a services.Watcher
// which holds a closer that must be called after the watcher
// is closed.
type watchCloser struct {
	types.Watcher
	io.Closer
}

func (w watchCloser) Close() error {
	return trace.NewAggregate(w.Watcher.Close(), w.Closer.Close())
}

// NewWatcher sets up a new event watcher.
func (tc *TeleportClient) NewWatcher(ctx context.Context, watch types.Watch) (types.Watcher, error) {
	ctx, span := tc.Tracer.Start(
		ctx,
		"teleportClient/NewWatcher",
		oteltrace.WithSpanKind(oteltrace.SpanKindClient),
		oteltrace.WithAttributes(
			attribute.String("name", watch.Name),
		),
	)
	defer span.End()

	proxyClient, err := tc.ConnectToProxy(ctx)
	if err != nil {
		return nil, trace.Wrap(err)
	}

	watcher, err := proxyClient.NewWatcher(ctx, watch)
	if err != nil {
		proxyClient.Close()
		return nil, trace.Wrap(err)
	}

	return watchCloser{
		Watcher: watcher,
		Closer:  proxyClient,
	}, nil
}

// WithRootClusterClient provides a functional interface for making calls
// against the root cluster's auth server.
func (tc *TeleportClient) WithRootClusterClient(ctx context.Context, do func(clt auth.ClientI) error) error {
	ctx, span := tc.Tracer.Start(
		ctx,
		"teleportClient/WithRootClusterClient",
		oteltrace.WithSpanKind(oteltrace.SpanKindClient),
	)
	defer span.End()

	proxyClient, err := tc.ConnectToProxy(ctx)
	if err != nil {
		return trace.Wrap(err)
	}
	defer proxyClient.Close()

	clt, err := proxyClient.ConnectToRootCluster(ctx)
	if err != nil {
		return trace.Wrap(err)
	}
	defer clt.Close()

	return trace.Wrap(do(clt))
}

// NewTracingClient provides a tracing client that will forward spans on to
// the current clusters auth server. The auth server will then forward along to the configured
// telemetry backend.
func (tc *TeleportClient) NewTracingClient(ctx context.Context) (*apitracing.Client, error) {
	proxyClient, err := tc.ConnectToProxy(ctx)
	if err != nil {
		return nil, trace.Wrap(err)
	}

	clt, err := proxyClient.NewTracingClient(ctx, tc.SiteName)
	if err != nil {
		return nil, trace.Wrap(err)
	}

	return clt, nil
}

// SSH connects to a node and, if 'command' is specified, executes the command on it,
// otherwise runs interactive shell
//
// Returns nil if successful, or (possibly) *exec.ExitError
func (tc *TeleportClient) SSH(ctx context.Context, command []string, runLocally bool) error {
	ctx, span := tc.Tracer.Start(
		ctx,
		"teleportClient/SSH",
		oteltrace.WithSpanKind(oteltrace.SpanKindClient),
		oteltrace.WithAttributes(
			attribute.String("proxy", tc.Config.WebProxyAddr),
		),
	)
	defer span.End()

	// connect to proxy first:
	if !tc.Config.ProxySpecified() {
		return trace.BadParameter("proxy server is not specified")
	}
	proxyClient, err := tc.ConnectToProxy(ctx)
	if err != nil {
		return trace.Wrap(err)
	}
	defer proxyClient.Close()

	// which nodes are we executing this commands on?
	nodeAddrs, err := tc.getTargetNodes(ctx, proxyClient)
	if err != nil {
		return trace.Wrap(err)
	}
	if len(nodeAddrs) == 0 {
		return trace.BadParameter("no target host specified")
	}

	if len(nodeAddrs) > 1 {
		return tc.runShellOrCommandOnMultipleNodes(ctx, nodeAddrs, proxyClient, command)
	}
	return tc.runShellOrCommandOnSingleNode(ctx, nodeAddrs[0], proxyClient, command, runLocally)
}

// ConnectToNode attempts to establish a connection to the node resolved to by the provided
// NodeDetails. If the connection fails due to an Access Denied error, Auth is queried to
// determine if per-session MFA is required for the node. If it is required then the MFA
// ceremony is performed and another connection is attempted with the freshly minted
// certificates. If it is not required, then the original Access Denied error from the node
// is returned.
func (tc *TeleportClient) ConnectToNode(ctx context.Context, proxyClient *ProxyClient, nodeDetails NodeDetails, user string) (*NodeClient, error) {
	node := nodeName(nodeDetails.Addr)
	ctx, span := tc.Tracer.Start(
		ctx,
		"teleportClient/ConnectToNode",
		oteltrace.WithSpanKind(oteltrace.SpanKindClient),
		oteltrace.WithAttributes(
			attribute.String("site", nodeDetails.Cluster),
			attribute.String("node", node),
		),
	)
	defer span.End()

	// attempt to use the existing credentials first
	authMethods := proxyClient.authMethods

	// if per-session mfa is required, perform the mfa ceremony to get
	// new certificates and use them instead
	if nodeDetails.MFACheck != nil && nodeDetails.MFACheck.Required {
		am, err := proxyClient.sessionSSHCertificate(ctx, nodeDetails)
		if err != nil {
			return nil, trace.Wrap(err)
		}

		authMethods = am
	}

	// grab the cluster details
	details, err := proxyClient.clusterDetails(ctx)
	if err != nil {
		return nil, trace.Wrap(err)
	}

	// try connecting to the node
	nodeClient, connectErr := proxyClient.ConnectToNode(ctx, nodeDetails, user, details, authMethods)
	switch {
	case connectErr == nil: // no error return client
		return nodeClient, nil
	case nodeDetails.MFACheck != nil: // per-session mfa ceremony was already performed, return the results
		return nodeClient, trace.Wrap(connectErr)
	case connectErr != nil && !trace.IsAccessDenied(connectErr): // catastrophic error, return it
		return nil, trace.Wrap(connectErr)
	}

	// access was denied, determine if it was because per-session mfa is required
	clt, err := proxyClient.ConnectToCluster(ctx, nodeDetails.Cluster)
	if err != nil {
		// return the connection error instead of any errors from connecting to auth
		return nil, trace.Wrap(connectErr)
	}

	check, err := clt.IsMFARequired(ctx, &proto.IsMFARequiredRequest{
		Target: &proto.IsMFARequiredRequest_Node{
			Node: &proto.NodeLogin{
				Node:  node,
				Login: proxyClient.hostLogin,
			},
		},
	})
	if err != nil {
		return nil, trace.Wrap(connectErr)
	}

	// per-session mfa isn't required, the user simply does not
	// have access to the provided node
	if !check.Required {
		return nil, trace.Wrap(connectErr)
	}

	// per-session mfa is required, perform the mfa ceremony
	key, err := proxyClient.IssueUserCertsWithMFA(
		ctx,
		ReissueParams{
			NodeName:       node,
			RouteToCluster: nodeDetails.Cluster,
			MFACheck:       check,
			AuthClient:     clt,
		},
		func(ctx context.Context, proxyAddr string, c *proto.MFAAuthenticateChallenge) (*proto.MFAAuthenticateResponse, error) {
			return tc.PromptMFAChallenge(ctx, proxyAddr, c, nil /* applyOpts */)
		},
	)
	if err != nil {
		return nil, trace.Wrap(err)
	}

	// try connecting to the node again with the newly acquired certificates
	newAuthMethods, err := key.AsAuthMethod()
	if err != nil {
		return nil, trace.Wrap(err)
	}

	nodeClient, err = proxyClient.ConnectToNode(ctx, nodeDetails, user, details, []ssh.AuthMethod{newAuthMethods})
	return nodeClient, trace.Wrap(err)
}

func (tc *TeleportClient) runShellOrCommandOnSingleNode(ctx context.Context, nodeAddr string, proxyClient *ProxyClient, command []string, runLocally bool) error {
	ctx, span := tc.Tracer.Start(
		ctx,
		"teleportClient/runShellOrCommandOnSingleNode",
		oteltrace.WithSpanKind(oteltrace.SpanKindClient),
		oteltrace.WithAttributes(
			attribute.String("site", tc.SiteName),
			attribute.String("node", nodeAddr),
		),
	)
	defer span.End()

	nodeClient, err := tc.ConnectToNode(
		ctx,
		proxyClient,
		NodeDetails{Addr: nodeAddr, Namespace: tc.Namespace, Cluster: tc.SiteName},
		tc.Config.HostLogin,
	)
	if err != nil {
		tc.ExitStatus = 1
		return trace.Wrap(err)
	}
	defer nodeClient.Close()
	// If forwarding ports were specified, start port forwarding.
	if err := tc.startPortForwarding(ctx, nodeClient); err != nil {
		return trace.Wrap(err)
	}

	// If no remote command execution was requested, block on the context which
	// will unblock upon error or SIGINT.
	if tc.NoRemoteExec {
		log.Debugf("Connected to node, no remote command execution was requested, blocking until context closes.")
		<-ctx.Done()

		// Only return an error if the context was canceled by something other than SIGINT.
		if ctx.Err() != context.Canceled {
			return ctx.Err()
		}
		return nil
	}

	// After port forwarding, run a local command that uses the connection, and
	// then disconnect.
	if runLocally {
		if len(tc.Config.LocalForwardPorts) == 0 {
			fmt.Println("Executing command locally without connecting to any servers. This makes no sense.")
		}
		return runLocalCommand(command)
	}

	if len(command) > 0 {
		// Reuse the existing nodeClient we connected above.
		return tc.runCommand(ctx, nodeClient, command)
	}
	return tc.runShell(ctx, nodeClient, types.SessionPeerMode, nil, nil)
}

func (tc *TeleportClient) runShellOrCommandOnMultipleNodes(ctx context.Context, nodeAddrs []string, proxyClient *ProxyClient, command []string) error {
	ctx, span := tc.Tracer.Start(
		ctx,
		"teleportClient/runShellOrCommandOnMultipleNodes",
		oteltrace.WithSpanKind(oteltrace.SpanKindClient),
		oteltrace.WithAttributes(
			attribute.String("site", tc.SiteName),
			attribute.StringSlice("node", nodeAddrs),
		),
	)
	defer span.End()

	// There was a command provided, run a non-interactive session against each match
	if len(command) > 0 {
		fmt.Printf("\x1b[1mWARNING\x1b[0m: Multiple nodes matched label selector, running command on all.\n")
		return tc.runCommandOnNodes(ctx, tc.SiteName, nodeAddrs, proxyClient, command)
	}

	// Issue "shell" request to the first matching node.
	fmt.Printf("\x1b[1mWARNING\x1b[0m: Multiple nodes match the label selector, picking first: %q\n", nodeAddrs[0])
	nodeClient, err := tc.ConnectToNode(
		ctx,
		proxyClient,
		NodeDetails{Addr: nodeAddrs[0], Namespace: tc.Namespace, Cluster: tc.SiteName},
		tc.Config.HostLogin,
	)
	if err != nil {
		tc.ExitStatus = 1
		return trace.Wrap(err)
	}
	defer nodeClient.Close()
	return tc.runShell(ctx, nodeClient, types.SessionPeerMode, nil, nil)

}

func (tc *TeleportClient) startPortForwarding(ctx context.Context, nodeClient *NodeClient) error {
	for _, fp := range tc.Config.LocalForwardPorts {
		addr := net.JoinHostPort(fp.SrcIP, strconv.Itoa(fp.SrcPort))
		socket, err := net.Listen("tcp", addr)
		if err != nil {
			return trace.Errorf("Failed to bind to %v: %v.", addr, err)
		}
		go nodeClient.listenAndForward(ctx, socket, addr, net.JoinHostPort(fp.DestHost, strconv.Itoa(fp.DestPort)))
	}
	for _, fp := range tc.Config.DynamicForwardedPorts {
		addr := net.JoinHostPort(fp.SrcIP, strconv.Itoa(fp.SrcPort))
		socket, err := net.Listen("tcp", addr)
		if err != nil {
			return trace.Errorf("Failed to bind to %v: %v.", addr, err)
		}
		go nodeClient.dynamicListenAndForward(ctx, socket, addr)
	}
	return nil
}

// Join connects to the existing/active SSH session
func (tc *TeleportClient) Join(ctx context.Context, mode types.SessionParticipantMode, namespace string, sessionID session.ID, input io.Reader) (err error) {
	ctx, span := tc.Tracer.Start(
		ctx,
		"teleportClient/Join",
		oteltrace.WithSpanKind(oteltrace.SpanKindClient),
		oteltrace.WithAttributes(
			attribute.String("session", sessionID.String()),
			attribute.String("mode", string(mode)),
		),
	)
	defer span.End()

	if namespace == "" {
		return trace.BadParameter(auth.MissingNamespaceError)
	}
	tc.Stdin = input
	if sessionID.Check() != nil {
		return trace.Errorf("Invalid session ID format: %s", string(sessionID))
	}

	// connect to proxy:
	if !tc.Config.ProxySpecified() {
		return trace.BadParameter("proxy server is not specified")
	}
	proxyClient, err := tc.ConnectToProxy(ctx)
	if err != nil {
		return trace.Wrap(err)
	}
	defer proxyClient.Close()
	site := proxyClient.CurrentCluster()

	// Session joining is not supported in proxy recording mode
	if recConfig, err := site.GetSessionRecordingConfig(ctx); err != nil {
		// If the user can't see the recording mode, just let them try joining below
		if !trace.IsAccessDenied(err) {
			return trace.Wrap(err)
		}
	} else if services.IsRecordAtProxy(recConfig.GetMode()) {
		return trace.BadParameter("session joining is not supported in proxy recording mode")
	}

	session, err := site.GetSessionTracker(ctx, string(sessionID))
	if err != nil {
		if trace.IsNotFound(err) {
			return trace.NotFound("session %q not found or it has ended", sessionID)
		}
		return trace.Wrap(err)
	}

	if session.GetSessionKind() != types.SSHSessionKind {
		return trace.BadParameter("session joining is only supported for ssh sessions, not %q sessions", session.GetSessionKind())
	}

	// connect to server:
	nc, err := tc.ConnectToNode(ctx,
		proxyClient,
		NodeDetails{Addr: session.GetAddress() + ":0", Namespace: tc.Namespace, Cluster: tc.SiteName},
		tc.Config.HostLogin,
	)
	if err != nil {
		return trace.Wrap(err)
	}
	defer nc.Close()

	// Start forwarding ports if configured.
	if err := tc.startPortForwarding(ctx, nc); err != nil {
		return trace.Wrap(err)
	}

	presenceCtx, presenceCancel := context.WithCancel(ctx)
	defer presenceCancel()

	var beforeStart func(io.Writer)
	if mode == types.SessionModeratorMode {
		beforeStart = func(out io.Writer) {
			nc.OnMFA = func() {
				runPresenceTask(presenceCtx, out, site, tc, session.GetSessionID())
			}
		}
	}

	// running shell with a given session means "join" it:
	err = tc.runShell(ctx, nc, mode, session, beforeStart)
	return trace.Wrap(err)
}

// Play replays the recorded session
func (tc *TeleportClient) Play(ctx context.Context, namespace, sessionID string) (err error) {
	ctx, span := tc.Tracer.Start(
		ctx,
		"teleportClient/Play",
		oteltrace.WithSpanKind(oteltrace.SpanKindClient),
		oteltrace.WithAttributes(
			attribute.String("session", sessionID),
		),
	)
	defer span.End()

	var sessionEvents []events.EventFields
	var stream []byte
	if namespace == "" {
		return trace.BadParameter(auth.MissingNamespaceError)
	}
	sid, err := session.ParseID(sessionID)
	if err != nil {
		return fmt.Errorf("'%v' is not a valid session ID (must be GUID)", sid)
	}
	// connect to the auth server (site) who made the recording
	proxyClient, err := tc.ConnectToProxy(ctx)
	if err != nil {
		return trace.Wrap(err)
	}
	defer proxyClient.Close()

	site := proxyClient.CurrentCluster()

	// request events for that session (to get timing data)
	sessionEvents, err = site.GetSessionEvents(namespace, *sid, 0, true)
	if err != nil {
		return trace.Wrap(err)
	}

	// Return an error if it is a desktop session
	if len(sessionEvents) > 0 {
		if sessionEvents[0].GetType() == events.WindowsDesktopSessionStartEvent {
			url := getDesktopEventWebURL(tc.localAgent.proxyHost, proxyClient.siteName, sid, sessionEvents)
			message := "Desktop sessions cannot be viewed with tsh." +
				" Please use the browser to play this session." +
				" Click on the URL to view the session in the browser:"
			return trace.BadParameter("%s\n%s", message, url)
		}
	}

	// read the stream into a buffer:
	for {
		tmp, err := site.GetSessionChunk(namespace, *sid, len(stream), events.MaxChunkBytes)
		if err != nil {
			return trace.Wrap(err)
		}
		if len(tmp) == 0 {
			break
		}
		stream = append(stream, tmp...)
	}

	return playSession(sessionEvents, stream)
}

func (tc *TeleportClient) GetSessionEvents(ctx context.Context, namespace, sessionID string) ([]events.EventFields, error) {
	ctx, span := tc.Tracer.Start(
		ctx,
		"teleportClient/GetSessionEvents",
		oteltrace.WithSpanKind(oteltrace.SpanKindClient),
		oteltrace.WithAttributes(
			attribute.String("session", sessionID),
		),
	)
	defer span.End()

	if namespace == "" {
		return nil, trace.BadParameter(auth.MissingNamespaceError)
	}
	sid, err := session.ParseID(sessionID)
	if err != nil {
		return nil, trace.BadParameter("%q is not a valid session ID (must be GUID)", sid)
	}
	// connect to the auth server (site) who made the recording
	proxyClient, err := tc.ConnectToProxy(ctx)
	if err != nil {
		return nil, trace.Wrap(err)
	}
	defer proxyClient.Close()

	site := proxyClient.CurrentCluster()

	events, err := site.GetSessionEvents(namespace, *sid, 0, true)
	if err != nil {
		return nil, trace.Wrap(err)
	}
	return events, nil
}

// PlayFile plays the recorded session from a tar file
func PlayFile(ctx context.Context, tarFile io.Reader, sid string) error {
	var sessionEvents []events.EventFields
	var stream []byte
	protoReader := events.NewProtoReader(tarFile)
	playbackDir, err := os.MkdirTemp("", "playback")
	if err != nil {
		return trace.Wrap(err)
	}
	defer os.RemoveAll(playbackDir)
	w, err := events.WriteForSSHPlayback(ctx, session.ID(sid), protoReader, playbackDir)
	if err != nil {
		return trace.Wrap(err)
	}
	sessionEvents, err = w.SessionEvents()
	if err != nil {
		return trace.Wrap(err)
	}
	stream, err = w.SessionChunks()
	if err != nil {
		return trace.Wrap(err)
	}

	return playSession(sessionEvents, stream)
}

// ExecuteSCP executes SCP command. It executes scp.Command using
// lower-level API integrations that mimic SCP CLI command behavior
func (tc *TeleportClient) ExecuteSCP(ctx context.Context, cmd scp.Command) (err error) {
	ctx, span := tc.Tracer.Start(
		ctx,
		"teleportClient/ExecuteSCP",
		oteltrace.WithSpanKind(oteltrace.SpanKindClient),
	)
	defer span.End()

	// connect to proxy first:
	if !tc.Config.ProxySpecified() {
		return trace.BadParameter("proxy server is not specified")
	}

	proxyClient, err := tc.ConnectToProxy(ctx)
	if err != nil {
		return trace.Wrap(err)
	}
	defer proxyClient.Close()

	// which nodes are we executing this commands on?
	nodeAddrs, err := tc.getTargetNodes(ctx, proxyClient)
	if err != nil {
		return trace.Wrap(err)
	}
	if len(nodeAddrs) == 0 {
		return trace.BadParameter("no target host specified")
	}

	nodeClient, err := tc.ConnectToNode(
		ctx,
		proxyClient,
		NodeDetails{Addr: nodeAddrs[0], Namespace: tc.Namespace, Cluster: tc.SiteName},
		tc.Config.HostLogin,
	)
	if err != nil {
		tc.ExitStatus = 1
		return trace.Wrap(err)
	}

	err = nodeClient.ExecuteSCP(ctx, cmd)
	if err != nil {
		// converts SSH error code to tc.ExitStatus
		exitError, _ := trace.Unwrap(err).(*ssh.ExitError)
		if exitError != nil {
			tc.ExitStatus = exitError.ExitStatus()
		}
		return err

	}

	return nil
}

// SFTP securely copies files between Nodes or SSH servers using SFTP
func (tc *TeleportClient) SFTP(ctx context.Context, args []string, port int, opts sftp.Options, quiet bool) (err error) {
	ctx, span := tc.Tracer.Start(
		ctx,
		"teleportClient/SFTP",
		oteltrace.WithSpanKind(oteltrace.SpanKindClient),
	)
	defer span.End()

	if len(args) < 2 {
		return trace.Errorf("need at least two arguments for scp")
	}
	first := args[0]
	last := args[len(args)-1]

	// local copy?
	if !isRemoteDest(first) && !isRemoteDest(last) {
		return trace.BadParameter("making local copies is not supported")
	}

	var config *sftpConfig
	if isRemoteDest(last) {
		config, err = tc.uploadConfig(args, port, opts)
		if err != nil {
			return trace.Wrap(err)
		}
	} else {
		config, err = tc.downloadConfig(args, port, opts)
		if err != nil {
			return trace.Wrap(err)
		}
	}
	if config.hostLogin == "" {
		config.hostLogin = tc.Config.HostLogin
	}

	if !quiet {
		config.cfg.ProgressStream = func(fileInfo os.FileInfo) io.ReadWriter {
			return sftp.NewProgressBar(fileInfo.Size(), fileInfo.Name(), tc.Stdout)
		}
	}

	return trace.Wrap(tc.TransferFiles(ctx, config.hostLogin, config.addr, config.cfg))
}

type sftpConfig struct {
	cfg       *sftp.Config
	addr      string
	hostLogin string
}

func (tc *TeleportClient) uploadConfig(args []string, port int, opts sftp.Options) (*sftpConfig, error) {
	// args are guaranteed to have len(args) > 1
	srcPaths := args[:len(args)-1]
	// copy everything except the last arg (the destination)
	dstPath := args[len(args)-1]

	dst, addr, err := getSCPDestination(dstPath, port)
	if err != nil {
		return nil, trace.Wrap(err)
	}
	cfg, err := sftp.CreateUploadConfig(srcPaths, dst.Path, opts)
	if err != nil {
		return nil, trace.Wrap(err)
	}

	return &sftpConfig{
		cfg:       cfg,
		addr:      addr,
		hostLogin: dst.Login,
	}, nil
}

func (tc *TeleportClient) downloadConfig(args []string, port int, opts sftp.Options) (*sftpConfig, error) {
	if len(args) > 2 {
		return nil, trace.BadParameter("only one source file is supported when downloading files")
	}

	// args are guaranteed to have len(args) > 1
	src, addr, err := getSCPDestination(args[0], port)
	if err != nil {
		return nil, trace.Wrap(err)
	}
	cfg, err := sftp.CreateDownloadConfig(src.Path, args[1], opts)
	if err != nil {
		return nil, trace.Wrap(err)
	}

	return &sftpConfig{
		cfg:       cfg,
		addr:      addr,
		hostLogin: src.Login,
	}, nil
}

func getSCPDestination(target string, port int) (dest *scp.Destination, addr string, err error) {
	dest, err = scp.ParseSCPDestination(target)
	if err != nil {
		return nil, "", trace.Wrap(err)
	}
	addr = net.JoinHostPort(dest.Host.Host(), strconv.Itoa(port))
	return dest, addr, nil
}

// TransferFiles copies files between the current machine and the
// specified Node using the supplied config
func (tc *TeleportClient) TransferFiles(ctx context.Context, hostLogin, nodeAddr string, cfg *sftp.Config) error {
	ctx, span := tc.Tracer.Start(
		ctx,
		"teleportClient/TransferFiles",
		oteltrace.WithSpanKind(oteltrace.SpanKindClient),
	)
	defer span.End()

	if hostLogin == "" {
		return trace.BadParameter("host login is not specified")
	}
	if nodeAddr == "" {
		return trace.BadParameter("node address is not specified")
	}

	if !tc.Config.ProxySpecified() {
		return trace.BadParameter("proxy server is not specified")
	}
	proxyClient, err := tc.ConnectToProxy(ctx)
	if err != nil {
		return trace.Wrap(err)
	}
	defer proxyClient.Close()

	client, err := tc.ConnectToNode(
		ctx,
		proxyClient,
		NodeDetails{Addr: nodeAddr, Namespace: tc.Namespace, Cluster: tc.SiteName},
		hostLogin,
	)
	if err != nil {
		return trace.Wrap(err)
	}

	return trace.Wrap(client.TransferFiles(ctx, cfg))
}

func isRemoteDest(name string) bool {
	return strings.ContainsRune(name, ':')
}

// ListNodesWithFilters returns a list of nodes connected to a proxy
func (tc *TeleportClient) ListNodesWithFilters(ctx context.Context) ([]types.Server, error) {
	ctx, span := tc.Tracer.Start(
		ctx,
		"teleportClient/ListNodesWithFilters",
		oteltrace.WithSpanKind(oteltrace.SpanKindClient),
	)
	defer span.End()

	// connect to the proxy and ask it to return a full list of servers
	proxyClient, err := tc.ConnectToProxy(ctx)
	if err != nil {
		return nil, trace.Wrap(err)
	}
	defer proxyClient.Close()

	servers, err := proxyClient.FindNodesByFilters(ctx, *tc.DefaultResourceFilter())
	if err != nil {
		return nil, trace.Wrap(err)
	}

	return servers, nil
}

// GetClusterAlerts returns a list of matching alerts from the current cluster.
func (tc *TeleportClient) GetClusterAlerts(ctx context.Context, req types.GetClusterAlertsRequest) ([]types.ClusterAlert, error) {
	ctx, span := tc.Tracer.Start(ctx,
		"teleportClient/GetClusterAlerts",
		oteltrace.WithSpanKind(oteltrace.SpanKindClient),
	)
	defer span.End()

	proxyClient, err := tc.ConnectToProxy(ctx)
	if err != nil {
		return nil, trace.Wrap(err)
	}
	defer proxyClient.Close()

	alerts, err := proxyClient.GetClusterAlerts(ctx, req)
	return alerts, trace.Wrap(err)
}

// ListNodesWithFiltersAllClusters returns a map of all nodes in all clusters connected to this proxy.
func (tc *TeleportClient) ListNodesWithFiltersAllClusters(ctx context.Context) (map[string][]types.Server, error) {
	proxyClient, err := tc.ConnectToProxy(ctx)
	if err != nil {
		return nil, trace.Wrap(err)
	}
	defer proxyClient.Close()

	clusters, err := proxyClient.GetSites(ctx)
	if err != nil {
		return nil, trace.Wrap(err)
	}
	servers := make(map[string][]types.Server, len(clusters))
	for _, cluster := range clusters {
		s, err := proxyClient.FindNodesByFiltersForCluster(ctx, *tc.DefaultResourceFilter(), cluster.Name)
		if err != nil {
			return nil, trace.Wrap(err)
		}
		servers[cluster.Name] = s
	}
	return servers, nil
}

// ListAppServersWithFilters returns a list of application servers.
func (tc *TeleportClient) ListAppServersWithFilters(ctx context.Context, customFilter *proto.ListResourcesRequest) ([]types.AppServer, error) {
	ctx, span := tc.Tracer.Start(
		ctx,
		"teleportClient/ListAppServersWithFilters",
		oteltrace.WithSpanKind(oteltrace.SpanKindClient),
	)
	defer span.End()

	proxyClient, err := tc.ConnectToProxy(ctx)
	if err != nil {
		return nil, trace.Wrap(err)
	}
	defer proxyClient.Close()

	filter := customFilter
	if filter == nil {
		filter = tc.DefaultResourceFilter()
	}

	servers, err := proxyClient.FindAppServersByFilters(ctx, *filter)
	if err != nil {
		return nil, trace.Wrap(err)
	}

	return servers, nil
}

// listAppServersWithFiltersAllClusters returns a map of all app servers in all clusters connected to this proxy.
func (tc *TeleportClient) listAppServersWithFiltersAllClusters(ctx context.Context, customFilter *proto.ListResourcesRequest) (map[string][]types.AppServer, error) {
	proxyClient, err := tc.ConnectToProxy(ctx)
	if err != nil {
		return nil, trace.Wrap(err)
	}
	defer proxyClient.Close()

	filter := customFilter
	if customFilter == nil {
		filter = tc.DefaultResourceFilter()
	}

	clusters, err := proxyClient.GetSites(ctx)
	if err != nil {
		return nil, trace.Wrap(err)
	}
	servers := make(map[string][]types.AppServer, len(clusters))
	for _, cluster := range clusters {
		s, err := proxyClient.FindAppServersByFiltersForCluster(ctx, *filter, cluster.Name)
		if err != nil {
			return nil, trace.Wrap(err)
		}
		servers[cluster.Name] = s
	}
	return servers, nil
}

// ListApps returns all registered applications.
func (tc *TeleportClient) ListApps(ctx context.Context, customFilter *proto.ListResourcesRequest) ([]types.Application, error) {
	ctx, span := tc.Tracer.Start(
		ctx,
		"teleportClient/ListApps",
		oteltrace.WithSpanKind(oteltrace.SpanKindClient),
	)
	defer span.End()

	servers, err := tc.ListAppServersWithFilters(ctx, customFilter)
	if err != nil {
		return nil, trace.Wrap(err)
	}
	var apps []types.Application
	for _, server := range servers {
		apps = append(apps, server.GetApp())
	}
	return types.DeduplicateApps(apps), nil
}

// ListAppsAllClusters returns all registered applications across all clusters.
func (tc *TeleportClient) ListAppsAllClusters(ctx context.Context, customFilter *proto.ListResourcesRequest) (map[string][]types.Application, error) {
	serversByCluster, err := tc.listAppServersWithFiltersAllClusters(ctx, customFilter)
	if err != nil {
		return nil, trace.Wrap(err)
	}
	clusters := make(map[string][]types.Application, len(serversByCluster))
	for cluster, servers := range serversByCluster {
		var apps []types.Application
		for _, server := range servers {
			apps = append(apps, server.GetApp())
		}
		clusters[cluster] = types.DeduplicateApps(apps)
	}
	return clusters, nil
}

// CreateAppSession creates a new application access session.
func (tc *TeleportClient) CreateAppSession(ctx context.Context, req types.CreateAppSessionRequest) (types.WebSession, error) {
	ctx, span := tc.Tracer.Start(
		ctx,
		"teleportClient/CreateAppSession",
		oteltrace.WithSpanKind(oteltrace.SpanKindClient),
	)
	defer span.End()

	proxyClient, err := tc.ConnectToProxy(ctx)
	if err != nil {
		return nil, trace.Wrap(err)
	}
	defer proxyClient.Close()
	return proxyClient.CreateAppSession(ctx, req)
}

// GetAppSession returns an existing application access session.
func (tc *TeleportClient) GetAppSession(ctx context.Context, req types.GetAppSessionRequest) (types.WebSession, error) {
	ctx, span := tc.Tracer.Start(
		ctx,
		"teleportClient/GetAppSession",
		oteltrace.WithSpanKind(oteltrace.SpanKindClient),
		oteltrace.WithAttributes(
			attribute.String("session", req.SessionID),
		),
	)
	defer span.End()

	proxyClient, err := tc.ConnectToProxy(ctx)
	if err != nil {
		return nil, trace.Wrap(err)
	}
	defer proxyClient.Close()
	return proxyClient.GetAppSession(ctx, req)
}

// DeleteAppSession removes the specified application access session.
func (tc *TeleportClient) DeleteAppSession(ctx context.Context, sessionID string) error {
	ctx, span := tc.Tracer.Start(
		ctx,
		"teleportClient/DeleteAppSession",
		oteltrace.WithSpanKind(oteltrace.SpanKindClient),
	)
	defer span.End()

	proxyClient, err := tc.ConnectToProxy(ctx)
	if err != nil {
		return trace.Wrap(err)
	}
	defer proxyClient.Close()
	return proxyClient.DeleteAppSession(ctx, sessionID)
}

// ListDatabaseServersWithFilters returns all registered database proxy servers.
func (tc *TeleportClient) ListDatabaseServersWithFilters(ctx context.Context, customFilter *proto.ListResourcesRequest) ([]types.DatabaseServer, error) {
	ctx, span := tc.Tracer.Start(
		ctx,
		"teleportClient/ListDatabaseServersWithFilters",
		oteltrace.WithSpanKind(oteltrace.SpanKindClient),
	)
	defer span.End()

	proxyClient, err := tc.ConnectToProxy(ctx)
	if err != nil {
		return nil, trace.Wrap(err)
	}
	defer proxyClient.Close()

	filter := customFilter
	if filter == nil {
		filter = tc.DefaultResourceFilter()
	}

	servers, err := proxyClient.FindDatabaseServersByFilters(ctx, *filter)
	if err != nil {
		return nil, trace.Wrap(err)
	}

	return servers, nil
}

// listDatabaseServersWithFilters returns all registered database proxy servers across all clusters.
func (tc *TeleportClient) listDatabaseServersWithFiltersAllClusters(ctx context.Context, customFilter *proto.ListResourcesRequest) (map[string][]types.DatabaseServer, error) {
	proxyClient, err := tc.ConnectToProxy(ctx)
	if err != nil {
		return nil, trace.Wrap(err)
	}
	defer proxyClient.Close()

	filter := customFilter
	if customFilter == nil {
		filter = tc.DefaultResourceFilter()
	}

	clusters, err := proxyClient.GetSites(ctx)
	if err != nil {
		return nil, trace.Wrap(err)
	}
	servers := make(map[string][]types.DatabaseServer, len(clusters))
	for _, cluster := range clusters {
		s, err := proxyClient.FindDatabaseServersByFiltersForCluster(ctx, *filter, cluster.Name)
		if err != nil {
			return nil, trace.Wrap(err)
		}
		servers[cluster.Name] = s
	}
	return servers, nil
}

// ListDatabases returns all registered databases.
func (tc *TeleportClient) ListDatabases(ctx context.Context, customFilter *proto.ListResourcesRequest) ([]types.Database, error) {
	ctx, span := tc.Tracer.Start(
		ctx,
		"teleportClient/ListDatabases",
		oteltrace.WithSpanKind(oteltrace.SpanKindClient),
	)
	defer span.End()

	servers, err := tc.ListDatabaseServersWithFilters(ctx, customFilter)
	if err != nil {
		return nil, trace.Wrap(err)
	}
	var databases []types.Database
	for _, server := range servers {
		databases = append(databases, server.GetDatabase())
	}
	return types.DeduplicateDatabases(databases), nil
}

// ListDatabasesAllClusters returns all registered databases across all clusters.
func (tc *TeleportClient) ListDatabasesAllClusters(ctx context.Context, customFilter *proto.ListResourcesRequest) (map[string][]types.Database, error) {
	ctx, span := tc.Tracer.Start(
		ctx,
		"teleportClient/ListDatabasesAllClusters",
		oteltrace.WithSpanKind(oteltrace.SpanKindClient),
	)
	defer span.End()

	serversByCluster, err := tc.listDatabaseServersWithFiltersAllClusters(ctx, customFilter)
	if err != nil {
		return nil, trace.Wrap(err)
	}
	clusters := make(map[string][]types.Database, len(serversByCluster))
	for cluster, servers := range serversByCluster {
		var databases []types.Database
		for _, server := range servers {
			databases = append(databases, server.GetDatabase())
		}
		clusters[cluster] = types.DeduplicateDatabases(databases)
	}
	return clusters, nil
}

// ListAllNodes is the same as ListNodes except that it ignores labels.
func (tc *TeleportClient) ListAllNodes(ctx context.Context) ([]types.Server, error) {
	ctx, span := tc.Tracer.Start(
		ctx,
		"teleportClient/ListAllNodes",
		oteltrace.WithSpanKind(oteltrace.SpanKindClient),
	)
	defer span.End()

	proxyClient, err := tc.ConnectToProxy(ctx)
	if err != nil {
		return nil, trace.Wrap(err)
	}
	defer proxyClient.Close()

	return proxyClient.FindNodesByFilters(ctx, proto.ListResourcesRequest{
		Namespace: tc.Namespace,
	})
}

// ListKubernetesClustersWithFiltersAllClusters returns a map of all kube clusters in all clusters connected to a proxy.
func (tc *TeleportClient) ListKubernetesClustersWithFiltersAllClusters(ctx context.Context, req proto.ListResourcesRequest) (map[string][]types.KubeCluster, error) {
	ctx, span := tc.Tracer.Start(
		ctx,
		"teleportClient/ListKubernetesClustersWithFiltersAllClusters",
		oteltrace.WithSpanKind(oteltrace.SpanKindClient),
	)
	defer span.End()

	pc, err := tc.ConnectToProxy(ctx)
	if err != nil {
		return nil, trace.Wrap(err)
	}
	clusters, err := pc.GetSites(ctx)
	if err != nil {
		return nil, trace.Wrap(err)
	}
	kubeClusters := make(map[string][]types.KubeCluster, 0)
	for _, cluster := range clusters {
		ac, err := pc.ConnectToCluster(ctx, cluster.Name)
		if err != nil {
			return nil, trace.Wrap(err)
		}

		kc, err := kubeutils.ListKubeClustersWithFilters(ctx, ac, req)
		if err != nil {
			return nil, trace.Wrap(err)
		}
		kubeClusters[cluster.Name] = kc
	}

	return kubeClusters, nil
}

// roleGetter retrieves roles for the current user
type roleGetter interface {
	GetRoles(ctx context.Context) ([]types.Role, error)
}

// commandLimit determines how many commands may be executed in parallel.
// The limit will one of the following:
//   - 1 if per session mfa is required
//   - 1 if we cannot determine the users role set
//   - half the max connection limit defined by the users role set
//
// Out of an abundance of caution we only use half the max connection
// limit to allow other connections to be established.
func commandLimit(ctx context.Context, getter roleGetter, mfaRequired bool) int {
	if mfaRequired {
		return 1
	}

	roles, err := getter.GetRoles(ctx)
	if err != nil {
		return 1
	}

	max := services.NewRoleSet(roles...).MaxConnections()
	limit := max / 2

	switch {
	case max == 0:
		return -1
	case max == 1:
		return 1
	case limit <= 0:
		return 1
	default:
		return int(limit)
	}
}

// runCommandOnNodes executes a given bash command on a bunch of remote nodes.
func (tc *TeleportClient) runCommandOnNodes(ctx context.Context, siteName string, nodeAddresses []string, proxyClient *ProxyClient, command []string) error {
	ctx, span := tc.Tracer.Start(
		ctx,
		"teleportClient/runCommandOnNodes",
		oteltrace.WithSpanKind(oteltrace.SpanKindClient),
	)
	defer span.End()

	clt, err := proxyClient.ConnectToCluster(ctx, siteName)
	if err != nil {
		return trace.Wrap(err)
	}
	defer clt.Close()

	// Let's check if the first node requires mfa.
	// If it's required, run commands sequentially to avoid
	// race conditions and weird ux during mfa.
	mfaRequiredCheck, err := clt.IsMFARequired(ctx, &proto.IsMFARequiredRequest{
		Target: &proto.IsMFARequiredRequest_Node{
			Node: &proto.NodeLogin{
				Node:  nodeName(nodeAddresses[0]),
				Login: proxyClient.hostLogin,
			},
		},
	})
	if err != nil {
		return trace.Wrap(err)
	}

	g, gctx := errgroup.WithContext(ctx)
	g.SetLimit(commandLimit(ctx, clt, mfaRequiredCheck.Required))
	for _, address := range nodeAddresses {
		address := address
		g.Go(func() error {
			ctx, span := tc.Tracer.Start(
				gctx,
				"teleportClient/executingCommand",
				oteltrace.WithSpanKind(oteltrace.SpanKindClient),
				oteltrace.WithAttributes(attribute.String("node", address)),
			)
			defer span.End()

			nodeClient, err := tc.ConnectToNode(
				ctx,
				proxyClient,
				NodeDetails{
					Addr:      address,
					Namespace: tc.Namespace,
					Cluster:   siteName,
					MFACheck:  mfaRequiredCheck,
				},
				tc.Config.HostLogin,
			)
			if err != nil {
				fmt.Fprintln(tc.Stderr, err)
				return trace.Wrap(err)
			}
			defer nodeClient.Close()

			fmt.Printf("Running command on %v:\n", nodeName(address))

			return trace.Wrap(tc.runCommand(ctx, nodeClient, command))
		})
	}

	return trace.Wrap(g.Wait())
}

// runCommand executes a given bash command on an established NodeClient.
func (tc *TeleportClient) runCommand(ctx context.Context, nodeClient *NodeClient, command []string) error {
	ctx, span := tc.Tracer.Start(
		ctx,
		"teleportClient/runCommand",
		oteltrace.WithSpanKind(oteltrace.SpanKindClient),
	)
	defer span.End()

	nodeSession, err := newSession(ctx, nodeClient, nil, tc.newSessionEnv(), tc.Stdin, tc.Stdout, tc.Stderr, tc.EnableEscapeSequences)
	if err != nil {
		return trace.Wrap(err)
	}
	defer nodeSession.Close()
	if err := nodeSession.runCommand(ctx, types.SessionPeerMode, command, tc.OnShellCreated, tc.Config.Interactive); err != nil {
		originErr := trace.Unwrap(err)
		exitErr, ok := originErr.(*ssh.ExitError)
		if ok {
			tc.ExitStatus = exitErr.ExitStatus()
		} else {
			// if an error occurs, but no exit status is passed back, GoSSH returns
			// a generic error like this. in this case the error message is printed
			// to stderr by the remote process so we have to quietly return 1:
			if strings.Contains(originErr.Error(), "exited without exit status") {
				tc.ExitStatus = 1
			}
		}

		return trace.Wrap(err)
	}

	return nil
}

func (tc *TeleportClient) newSessionEnv() map[string]string {
	env := map[string]string{
		teleport.SSHSessionWebproxyAddr: tc.WebProxyAddr,
	}
	if tc.SessionID != "" {
		env[sshutils.SessionEnvVar] = tc.SessionID
	}
	return env
}

// runShell starts an interactive SSH session/shell.
// sessionID : when empty, creates a new shell. otherwise it tries to join the existing session.
func (tc *TeleportClient) runShell(ctx context.Context, nodeClient *NodeClient, mode types.SessionParticipantMode, sessToJoin types.SessionTracker, beforeStart func(io.Writer)) error {
	ctx, span := tc.Tracer.Start(
		ctx,
		"teleportClient/runShell",
		oteltrace.WithSpanKind(oteltrace.SpanKindClient),
	)
	defer span.End()

	env := tc.newSessionEnv()
	env[teleport.EnvSSHJoinMode] = string(mode)
	env[teleport.EnvSSHSessionReason] = tc.Config.Reason
	env[teleport.EnvSSHSessionDisplayParticipantRequirements] = strconv.FormatBool(tc.Config.DisplayParticipantRequirements)

	encoded, err := json.Marshal(&tc.Config.Invited)
	if err != nil {
		return trace.Wrap(err)
	}
	env[teleport.EnvSSHSessionInvited] = string(encoded)

	nodeSession, err := newSession(ctx, nodeClient, sessToJoin, env, tc.Stdin, tc.Stdout, tc.Stderr, tc.EnableEscapeSequences)
	if err != nil {
		return trace.Wrap(err)
	}
	if err = nodeSession.runShell(ctx, mode, beforeStart, tc.OnShellCreated); err != nil {
		switch e := trace.Unwrap(err).(type) {
		case *ssh.ExitError:
			tc.ExitStatus = e.ExitStatus()
		case *ssh.ExitMissingError:
			tc.ExitStatus = 1
		}

		return trace.Wrap(err)
	}
	if nodeSession.ExitMsg == "" {
		fmt.Fprintln(tc.Stderr, "the connection was closed on the remote side on ", time.Now().Format(time.RFC822))
	} else {
		fmt.Fprintln(tc.Stderr, nodeSession.ExitMsg)
	}
	return nil
}

// getProxyLogin determines which SSH principal to use when connecting to proxy.
func (tc *TeleportClient) getProxySSHPrincipal() string {
	proxyPrincipal := tc.Config.HostLogin
	if tc.DefaultPrincipal != "" {
		proxyPrincipal = tc.DefaultPrincipal
	}
	if len(tc.JumpHosts) > 1 && tc.JumpHosts[0].Username != "" {
		log.Debugf("Setting proxy login to jump host's parameter user %q", tc.JumpHosts[0].Username)
		proxyPrincipal = tc.JumpHosts[0].Username
	}
	// see if we already have a signed key in the cache, we'll use that instead
	if (!tc.Config.SkipLocalAuth || tc.UseKeyPrincipals) && tc.localAgent != nil {
		signers, err := tc.localAgent.Signers()
		if err != nil || len(signers) == 0 {
			return proxyPrincipal
		}
		cert, ok := signers[0].PublicKey().(*ssh.Certificate)
		if ok && len(cert.ValidPrincipals) > 0 {
			return cert.ValidPrincipals[0]
		}
	}
	return proxyPrincipal
}

const unconfiguredPublicAddrMsg = `WARNING:

The following error has occurred as Teleport does not recognize the address
that is being used to connect to it. This usually indicates that the
'public_addr' configuration option of the 'proxy_service' has not been
set to match the address you are hosting the proxy on.

If 'public_addr' is configured correctly, this could be an indicator of an
attempted man-in-the-middle attack.
`

// formatConnectToProxyErr adds additional user actionable advice to errors
// that are raised during ConnectToProxy.
func formatConnectToProxyErr(err error) error {
	if err == nil {
		return nil
	}

	// Handles the error that occurs when you connect to the Proxy SSH service
	// and the Proxy does not have a correct `public_addr` configured, and the
	// system is configured with non-multiplexed ports.
	if utils.IsHandshakeFailedError(err) {
		const principalStr = "not in the set of valid principals for given certificate"
		if strings.Contains(err.Error(), principalStr) {
			return trace.Wrap(err, unconfiguredPublicAddrMsg)
		}
	}

	return err
}

// ConnectToProxy will dial to the proxy server and return a ProxyClient when
// successful. If the passed in context is canceled, this function will return
// a trace.ConnectionProblem right away.
func (tc *TeleportClient) ConnectToProxy(ctx context.Context) (*ProxyClient, error) {
	ctx, span := tc.Tracer.Start(
		ctx,
		"teleportClient/ConnectToProxy",
		oteltrace.WithSpanKind(oteltrace.SpanKindClient),
		oteltrace.WithAttributes(
			attribute.String("proxy", tc.Config.WebProxyAddr),
		),
	)
	defer span.End()

	var err error
	var proxyClient *ProxyClient

	// Use connectContext and the cancel function to signal when a response is
	// returned from connectToProxy.
	connectContext, cancel := context.WithCancel(ctx)
	go func() {
		defer cancel()
		proxyClient, err = tc.connectToProxy(ctx)
	}()

	select {
	// ConnectToProxy returned a result, return that back to the caller.
	case <-connectContext.Done():
		return proxyClient, trace.Wrap(formatConnectToProxyErr(err))
	// The passed in context timed out. This is often due to the network being
	// down and the user hitting Ctrl-C.
	case <-ctx.Done():
		return nil, trace.ConnectionProblem(ctx.Err(), "connection canceled")
	}
}

// connectToProxy will dial to the proxy server and return a ProxyClient when
// successful.
func (tc *TeleportClient) connectToProxy(ctx context.Context) (*ProxyClient, error) {
	sshProxyAddr := tc.Config.SSHProxyAddr

	hostKeyCallback := tc.HostKeyCallback
	authMethods := append([]ssh.AuthMethod{}, tc.Config.AuthMethods...)
	clusterName := func() string { return tc.SiteName }
	if len(tc.JumpHosts) > 0 {
		log.Debugf("Overriding SSH proxy to JumpHosts's address %q", tc.JumpHosts[0].Addr.String())
		sshProxyAddr = tc.JumpHosts[0].Addr.Addr

		if tc.localAgent != nil {
			// Wrap host key and auth callbacks using clusterGuesser.
			//
			// clusterGuesser will use the host key callback to guess the target
			// cluster based on the host certificate. It will then use the auth
			// callback to load the appropriate SSH certificate for that cluster.
			clusterGuesser := newProxyClusterGuesser(hostKeyCallback, tc.SignersForClusterWithReissue)
			hostKeyCallback = clusterGuesser.hostKeyCallback
			authMethods = append(authMethods, clusterGuesser.authMethod(ctx))

			rootClusterName, err := tc.rootClusterName()
			if err != nil {
				return nil, trace.Wrap(err)
			}
			clusterName = func() string {
				// Only return the inferred cluster name if it's not the root
				// cluster. If it's the root cluster proxy, tc.SiteName could
				// be pointing at a leaf cluster and we don't want to override
				// that.
				if clusterGuesser.clusterName != rootClusterName {
					return clusterGuesser.clusterName
				}
				return tc.SiteName
			}
		}
	} else if tc.localAgent != nil {
		// Load SSH certs for all clusters we have, in case we don't yet
		// have a certificate for tc.SiteName (like during `tsh login leaf`).
		signers, err := tc.localAgent.Signers()
		// errNoLocalKeyStore is returned when running in the proxy. The proxy
		// should be passing auth methods via tc.Config.AuthMethods.
		if err != nil && !trace.IsNotFound(err) {
			return nil, trace.Wrap(err)
		}
		if len(signers) > 0 {
			authMethods = append(authMethods, ssh.PublicKeys(signers...))
		}
	}

	if len(authMethods) == 0 {
		return nil, trace.BadParameter("no SSH auth methods loaded, are you logged in?")
	}

	sshConfig := &ssh.ClientConfig{
		User:            tc.getProxySSHPrincipal(),
		HostKeyCallback: hostKeyCallback,
		Auth:            authMethods,
	}

	sshClient, err := makeProxySSHClient(ctx, tc, sshConfig)
	if err != nil {
		return nil, trace.Wrap(err)
	}

	pc := &ProxyClient{
		teleportClient:  tc,
		Client:          sshClient,
		proxyAddress:    sshProxyAddr,
		proxyPrincipal:  sshConfig.User,
		hostKeyCallback: sshConfig.HostKeyCallback,
		authMethods:     sshConfig.Auth,
		hostLogin:       tc.HostLogin,
		siteName:        clusterName(),
		clientAddr:      tc.ClientAddr,
		Tracer:          tc.Tracer,
	}

	// Create the auth.ClientI for the local auth server
	// once per ProxyClient. This is an inexpensive
	// operation since the actual dialing of the auth
	// server is lazy - meaning it won't happen until the
	// first use of the auth.ClientI. By establishing
	// the auth.ClientI here we can ensure that any connections
	// to the local cluster will end up reusing this auth.ClientI
	// for the lifespan of the ProxyClient.
	clt, err := pc.ConnectToCluster(ctx, pc.siteName)
	if err != nil {
		return nil, trace.Wrap(err)
	}

	pc.currentCluster = clt

	return pc, nil
}

// makeProxySSHClient creates an SSH client by following steps:
//  1. If the current proxy supports TLS Routing and JumpHost address was not provided use TLSWrapper.
//  2. Check JumpHost raw SSH port or Teleport proxy address.
//     In case of proxy web address check if the proxy supports TLS Routing and connect to the proxy with TLSWrapper
//  3. Dial sshProxyAddr with raw SSH Dialer where sshProxyAddress is proxy ssh address or JumpHost address if
//     JumpHost address was provided.
func makeProxySSHClient(ctx context.Context, tc *TeleportClient, sshConfig *ssh.ClientConfig) (*tracessh.Client, error) {
	// Use TLS Routing dialer only if proxy support TLS Routing and JumpHost was not set.
	if tc.Config.TLSRoutingEnabled && len(tc.JumpHosts) == 0 {
		log.Infof("Connecting to proxy=%v login=%q using TLS Routing", tc.Config.WebProxyAddr, sshConfig.User)
		c, err := makeProxySSHClientWithTLSWrapper(ctx, tc, sshConfig, tc.Config.WebProxyAddr)
		if err != nil {
			return nil, trace.Wrap(err)
		}
		log.Infof("Successful auth with proxy %v.", tc.Config.WebProxyAddr)
		return c, nil
	}

	sshProxyAddr := tc.Config.SSHProxyAddr

	// Handle situation where a Jump Host was set to proxy web address and Teleport supports TLS Routing.
	if len(tc.JumpHosts) > 0 {
		sshProxyAddr = tc.JumpHosts[0].Addr.Addr
		// Check if JumpHost address is a proxy web address.
		resp, err := webclient.Find(&webclient.Config{
			Context:      ctx,
			ProxyAddr:    sshProxyAddr,
			Insecure:     tc.InsecureSkipVerify,
			ExtraHeaders: tc.ExtraProxyHeaders,
		})
		// If JumpHost address is a proxy web port and proxy supports TLSRouting dial proxy with TLSWrapper.
		if err == nil && resp.Proxy.TLSRoutingEnabled {
			log.Infof("Connecting to proxy=%v login=%q using TLS Routing JumpHost", sshProxyAddr, sshConfig.User)
			c, err := makeProxySSHClientWithTLSWrapper(ctx, tc, sshConfig, sshProxyAddr)
			if err != nil {
				return nil, trace.Wrap(err)
			}
			log.Infof("Successful auth with proxy %v.", sshProxyAddr)
			return c, nil
		}
	}

	log.Infof("Connecting to proxy=%v login=%q", sshProxyAddr, sshConfig.User)
	client, err := makeProxySSHClientDirect(ctx, tc, sshConfig, sshProxyAddr)
	if err != nil {
		if utils.IsHandshakeFailedError(err) {
			return nil, trace.AccessDenied("failed to authenticate with proxy %v: %v", sshProxyAddr, err)
		}

		return nil, trace.Wrap(err, "failed to authenticate with proxy %v", sshProxyAddr)
	}
	log.Infof("Successful auth with proxy %v.", sshProxyAddr)
	return client, nil
}

func makeProxySSHClientDirect(ctx context.Context, tc *TeleportClient, sshConfig *ssh.ClientConfig, proxyAddr string) (*tracessh.Client, error) {
	dialer := proxy.DialerFromEnvironment(tc.Config.SSHProxyAddr)
	return dialer.Dial(ctx, "tcp", proxyAddr, sshConfig)
}

func makeProxySSHClientWithTLSWrapper(ctx context.Context, tc *TeleportClient, sshConfig *ssh.ClientConfig, proxyAddr string) (*tracessh.Client, error) {
	tlsConfig, err := tc.LoadTLSConfig()
	if err != nil {
		return nil, trace.Wrap(err)
	}

	tlsConfig.NextProtos = []string{string(alpncommon.ProtocolProxySSH)}
	dialer := proxy.DialerFromEnvironment(tc.Config.WebProxyAddr, proxy.WithALPNDialer(tlsConfig))
	return dialer.Dial(ctx, "tcp", proxyAddr, sshConfig)
}

func (tc *TeleportClient) rootClusterName() (string, error) {
	if tc.localAgent == nil {
		return "", trace.NotFound("cannot load root cluster name without local agent")
	}
	tlsKey, err := tc.localAgent.GetCoreKey()
	if err != nil {
		return "", trace.Wrap(err)
	}
	rootClusterName, err := tlsKey.RootClusterName()
	if err != nil {
		return "", trace.Wrap(err)
	}
	return rootClusterName, nil
}

// proxyClusterGuesser matches client SSH certificates to the target cluster of
// an SSH proxy. It uses an ssh.HostKeyCallback to infer the cluster name from
// the proxy host certificate. It then passes that name to signersForCluster to
// get the SSH certificates for that cluster.
type proxyClusterGuesser struct {
	clusterName string

	nextHostKeyCallback ssh.HostKeyCallback
	signersForCluster   func(context.Context, string) ([]ssh.Signer, error)
}

func newProxyClusterGuesser(nextHostKeyCallback ssh.HostKeyCallback, signersForCluster func(context.Context, string) ([]ssh.Signer, error)) *proxyClusterGuesser {
	return &proxyClusterGuesser{
		nextHostKeyCallback: nextHostKeyCallback,
		signersForCluster:   signersForCluster,
	}
}

func (g *proxyClusterGuesser) hostKeyCallback(hostname string, remote net.Addr, key ssh.PublicKey) error {
	cert, ok := key.(*ssh.Certificate)
	if !ok {
		return trace.BadParameter("remote proxy did not present a host certificate")
	}
	g.clusterName = cert.Permissions.Extensions[utils.CertExtensionAuthority]
	if g.clusterName == "" {
		log.Debugf("Target SSH server %q does not have a cluster name embedded in their certificate; will use all available client certificates to authenticate", hostname)
	}
	if g.nextHostKeyCallback != nil {
		return g.nextHostKeyCallback(hostname, remote, key)
	}
	return nil
}

func (g *proxyClusterGuesser) authMethod(ctx context.Context) ssh.AuthMethod {
	return ssh.PublicKeysCallback(func() ([]ssh.Signer, error) {
		return g.signersForCluster(ctx, g.clusterName)
	})
}

// WithoutJumpHosts executes the given function with a Teleport client that has
// no JumpHosts set, i.e. presumably falling back to the proxy specified in the
// profile.
func (tc *TeleportClient) WithoutJumpHosts(fn func(tcNoJump *TeleportClient) error) error {
	storedJumpHosts := tc.JumpHosts
	tc.JumpHosts = nil
	err := fn(tc)
	tc.JumpHosts = storedJumpHosts
	return trace.Wrap(err)
}

// Logout removes certificate and key for the currently logged in user from
// the filesystem and agent.
func (tc *TeleportClient) Logout() error {
	if tc.localAgent == nil {
		return nil
	}
	return tc.localAgent.DeleteKey()
}

// LogoutDatabase removes certificate for a particular database.
func (tc *TeleportClient) LogoutDatabase(dbName string) error {
	if tc.localAgent == nil {
		return nil
	}
	if tc.SiteName == "" {
		return trace.BadParameter("cluster name must be set for database logout")
	}
	if dbName == "" {
		return trace.BadParameter("please specify database name to log out of")
	}
	return tc.localAgent.DeleteUserCerts(tc.SiteName, WithDBCerts{dbName})
}

// LogoutApp removes certificate for the specified app.
func (tc *TeleportClient) LogoutApp(appName string) error {
	if tc.localAgent == nil {
		return nil
	}
	if tc.SiteName == "" {
		return trace.BadParameter("cluster name must be set for app logout")
	}
	if appName == "" {
		return trace.BadParameter("please specify app name to log out of")
	}
	return tc.localAgent.DeleteUserCerts(tc.SiteName, WithAppCerts{appName})
}

// LogoutAll removes all certificates for all users from the filesystem
// and agent.
func (tc *TeleportClient) LogoutAll() error {
	if tc.localAgent == nil {
		return nil
	}
	if err := tc.localAgent.DeleteKeys(); err != nil {
		return trace.Wrap(err)
	}
	return nil
}

// PingAndShowMOTD pings the Teleport Proxy and displays the Message Of The Day if it's available.
func (tc *TeleportClient) PingAndShowMOTD(ctx context.Context) (*webclient.PingResponse, error) {
	ctx, span := tc.Tracer.Start(
		ctx,
		"teleportClient/PingAndShowMOTD",
		oteltrace.WithSpanKind(oteltrace.SpanKindClient),
	)
	defer span.End()

	pr, err := tc.Ping(ctx)
	if err != nil {
		return nil, trace.Wrap(err)
	}

	if pr.Auth.HasMessageOfTheDay {
		err = tc.ShowMOTD(ctx)
		if err != nil {
			return nil, trace.Wrap(err)
		}
	}
	return pr, nil
}

// GetWebConfig retrieves Teleport proxy web config
func (tc *TeleportClient) GetWebConfig(ctx context.Context) (*webclient.WebConfig, error) {
	ctx, span := tc.Tracer.Start(
		ctx,
		"teleportClient/GetWebConfig",
		oteltrace.WithSpanKind(oteltrace.SpanKindClient),
	)
	defer span.End()

	cfg, err := GetWebConfig(ctx, tc.WebProxyAddr, tc.InsecureSkipVerify)
	if err != nil {
		return nil, trace.Wrap(err)
	}
	return cfg, nil
}

// Login logs the user into a Teleport cluster by talking to a Teleport proxy.
//
// The returned Key should typically be passed to ActivateKey in order to
// update local agent state.
//
// If the initial login fails due to a private key policy not being met, Login
// will automatically retry login with a private key that meets the required policy.
// This will initiate the same login flow again, aka prompt for password/otp/sso/mfa.
func (tc *TeleportClient) Login(ctx context.Context) (*Key, error) {
	ctx, span := tc.Tracer.Start(
		ctx,
		"teleportClient/Login",
		oteltrace.WithSpanKind(oteltrace.SpanKindClient),
	)
	defer span.End()

	// Ping the endpoint to see if it's up and find the type of authentication
	// supported, also show the message of the day if available.
	pr, err := tc.PingAndShowMOTD(ctx)
	if err != nil {
		return nil, trace.Wrap(err)
	}

	// Get the SSHLoginFunc that matches client and cluster settings.
	sshLoginFunc, err := tc.getSSHLoginFunc(pr)
	if err != nil {
		return nil, trace.Wrap(err)
	}

	key, err := tc.SSHLogin(ctx, sshLoginFunc)
	if err != nil {
		return nil, trace.Wrap(err)
	}

	// Use proxy identity if set in key response.
	if key.Username != "" {
		tc.Username = key.Username
		if tc.localAgent != nil {
			tc.localAgent.username = key.Username
		}
	}

	return key, nil
}

// AttemptDeviceLogin attempts device authentication for the current device.
// It expects to receive the latest activated key, as acquired via
// [TeleportClient.Login], and augments the certificates within the key with
// device extensions.
//
// If successful, the new device certificates are automatically activated (using
// [TeleportClient.ActivateKey].)
//
// A nil response from this method doesn't mean that device authentication was
// successful, as skipping the ceremony is valid for various reasons (Teleport
// cluster doesn't support device authn, device wasn't enrolled, etc).
// Use [TeleportClient.DeviceLogin] if you want more control over process.
func (tc *TeleportClient) AttemptDeviceLogin(ctx context.Context, key *Key) error {
	pingResp, err := tc.Ping(ctx)
	if err != nil {
		return trace.Wrap(err)
	}
	if !tc.dtAttemptLoginIgnorePing && pingResp.Auth.DeviceTrustDisabled {
		log.Debug("Device Trust: skipping device authentication, device trust disabled")
		return nil
	}

	newCerts, err := tc.DeviceLogin(ctx, &devicepb.UserCertificates{
		// Augment the SSH certificate.
		// The TLS certificate is already part of the connection.
		SshAuthorizedKey: key.Cert,
	})
	if err != nil {
		log.WithError(err).Debug("Device Trust: device authentication failed")
		return nil // Swallowed on purpose.
	}

	log.Debug("Device Trust: acquired augmented user certificates")
	cp := *key
	cp.Cert = newCerts.SshAuthorizedKey
	cp.TLSCert = pem.EncodeToMemory(&pem.Block{
		Type:  "CERTIFICATE",
		Bytes: newCerts.X509Der,
	})
	return trace.Wrap(tc.ActivateKey(ctx, &cp))
}

// DeviceLogin attempts to authenticate the current device with Teleport.
// The device must be previously registered and enrolled for the authentication
// to succeed (see `tsh device enroll`).
//
// DeviceLogin may fail for a variety of reasons, some of them legitimate
// (non-Enterprise cluster, Device Trust is disabled, etc). Because of that, a
// failure in this method may not warrant failing a broader action (for example,
// `tsh login`).
//
// Device Trust is a Teleport Enterprise feature.
func (tc *TeleportClient) DeviceLogin(ctx context.Context, certs *devicepb.UserCertificates) (*devicepb.UserCertificates, error) {
	proxyClient, err := tc.ConnectToProxy(ctx)
	if err != nil {
		return nil, trace.Wrap(err)
	}
	authClient, err := proxyClient.ConnectToRootCluster(ctx)
	if err != nil {
		return nil, trace.Wrap(err)
	}

	// Allow tests to override the default authn function.
	runCeremony := tc.dtAuthnRunCeremony
	if runCeremony == nil {
		runCeremony = dtauthn.RunCeremony
	}

	newCerts, err := runCeremony(ctx, authClient.DevicesClient(), certs)
	if err != nil {
		return nil, trace.Wrap(err)
	}
	return newCerts, nil
}

// getSSHLoginFunc returns an SSHLoginFunc that matches client and cluster settings.
func (tc *TeleportClient) getSSHLoginFunc(pr *webclient.PingResponse) (SSHLoginFunc, error) {
	switch authType := pr.Auth.Type; {
	case authType == constants.Local && pr.Auth.Local != nil && pr.Auth.Local.Name == constants.PasswordlessConnector:
		// Sanity check settings.
		if !pr.Auth.AllowPasswordless {
			return nil, trace.BadParameter("passwordless disallowed by cluster settings")
		}
		return tc.pwdlessLogin, nil
	case authType == constants.Local && tc.canDefaultToPasswordless(pr):
		log.Debug("Trying passwordless login because credentials were found")
		// if passwordless is enabled and there are passwordless credentials
		// registered, we can try to go with passwordless login even though
		// auth=local was selected.
		return tc.pwdlessLogin, nil
	case authType == constants.Local:
		return func(ctx context.Context, priv *keys.PrivateKey) (*auth.SSHLoginResponse, error) {
			return tc.localLogin(ctx, priv, pr.Auth.SecondFactor)
		}, nil
	case authType == constants.OIDC:
		return func(ctx context.Context, priv *keys.PrivateKey) (*auth.SSHLoginResponse, error) {
			return tc.ssoLogin(ctx, priv, pr.Auth.OIDC.Name, constants.OIDC)
		}, nil
	case authType == constants.SAML:
		return func(ctx context.Context, priv *keys.PrivateKey) (*auth.SSHLoginResponse, error) {
			return tc.ssoLogin(ctx, priv, pr.Auth.SAML.Name, constants.SAML)
		}, nil
	case authType == constants.Github:
		return func(ctx context.Context, priv *keys.PrivateKey) (*auth.SSHLoginResponse, error) {
			return tc.ssoLogin(ctx, priv, pr.Auth.Github.Name, constants.Github)
		}, nil
	default:
		return nil, trace.BadParameter("unsupported authentication type: %q", pr.Auth.Type)
	}
}

// hasTouchIDCredentials provides indirection for tests.
var hasTouchIDCredentials = touchid.HasCredentials

// canDefaultToPasswordless checks without user interaction
// if there is any registered passwordless login.
func (tc *TeleportClient) canDefaultToPasswordless(pr *webclient.PingResponse) bool {
	// Verify if client flags are compatible with passwordless.
	allowedConnector := tc.AuthConnector == ""
	allowedAttachment := tc.AuthenticatorAttachment == wancli.AttachmentAuto || tc.AuthenticatorAttachment == wancli.AttachmentPlatform
	if !allowedConnector || !allowedAttachment || tc.PreferOTP {
		return false
	}

	// Verify if server is compatible with passwordless.
	if !pr.Auth.AllowPasswordless || pr.Auth.Webauthn == nil {
		return false
	}

	// Only pass on the user if explicitly set, otherwise let the credential
	// picker kick in.
	user := ""
	if tc.ExplicitUsername {
		user = tc.Username
	}

	return hasTouchIDCredentials(pr.Auth.Webauthn.RPID, user)
}

// SSHLoginFunc is a function which carries out authn with an auth server and returns an auth response.
type SSHLoginFunc func(context.Context, *keys.PrivateKey) (*auth.SSHLoginResponse, error)

// SSHLogin uses the given login function to login the client. This function handles
// private key logic and parsing the resulting auth response.
func (tc *TeleportClient) SSHLogin(ctx context.Context, sshLoginFunc SSHLoginFunc) (*Key, error) {
	priv, err := tc.GetNewLoginKey(ctx)
	if err != nil {
		return nil, trace.Wrap(err)
	}

	response, err := sshLoginFunc(ctx, priv)
	if err != nil {
		// check if the error is a private key policy error, and relogin if it is.
		if privateKeyPolicy, parseErr := keys.ParsePrivateKeyPolicyError(err); parseErr == nil {
			// The current private key was rejected due to an unmet key policy requirement.
			fmt.Fprintf(tc.Stderr, "Unmet private key policy %q.\n", privateKeyPolicy)

			// Set the private key policy to the expected value and re-login.
			tc.PrivateKeyPolicy = privateKeyPolicy
			priv, err = tc.GetNewLoginKey(ctx)
			if err != nil {
				return nil, trace.Wrap(err)
			}

			fmt.Fprintf(tc.Stderr, "Re-initiating login with YubiKey generated private key.\n")
			response, err = sshLoginFunc(ctx, priv)
		}
	}

	if err != nil {
		return nil, trace.Wrap(err)
	}

	// Check that a host certificate for at least one cluster was returned.
	if len(response.HostSigners) == 0 {
		return nil, trace.BadParameter("bad response from the server: expected at least one certificate, got 0")
	}

	// extract the new certificate out of the response
	key := NewKey(priv)
	key.Cert = response.Cert
	key.TLSCert = response.TLSCert
	key.TrustedCerts = response.HostSigners
	key.Username = response.Username
	key.ProxyHost = tc.WebProxyHost()

	if tc.KubernetesCluster != "" {
		key.KubeTLSCerts[tc.KubernetesCluster] = response.TLSCert
	}
	if tc.DatabaseService != "" {
		key.DBTLSCerts[tc.DatabaseService] = response.TLSCert
	}

	// Store the requested cluster name in the key.
	key.ClusterName = tc.SiteName
	if key.ClusterName == "" {
		rootClusterName := key.TrustedCerts[0].ClusterName
		key.ClusterName = rootClusterName
		tc.SiteName = rootClusterName
	}

	return key, nil
}

// GetNewLoginKey gets a new private key for login.
func (tc *TeleportClient) GetNewLoginKey(ctx context.Context) (priv *keys.PrivateKey, err error) {
	switch tc.PrivateKeyPolicy {
	case keys.PrivateKeyPolicyHardwareKey:
		log.Debugf("Attempting to login with YubiKey private key.")
		priv, err = keys.GetOrGenerateYubiKeyPrivateKey(false)
	case keys.PrivateKeyPolicyHardwareKeyTouch:
		log.Debugf("Attempting to login with YubiKey private key with touch required.")
		priv, err = keys.GetOrGenerateYubiKeyPrivateKey(true)
	default:
		log.Debugf("Attempting to login with a new RSA private key.")
		priv, err = native.GeneratePrivateKey()
	}

	if err != nil {
		return nil, trace.Wrap(err)
	}
	return priv, nil
}

// new SSHLogin generates a new SSHLogin using the given login key.
func (tc *TeleportClient) newSSHLogin(priv *keys.PrivateKey) (SSHLogin, error) {
	attestationStatement, err := keys.GetAttestationStatement(priv)
	if err != nil {
		return SSHLogin{}, trace.Wrap(err)
	}

	return SSHLogin{
		ProxyAddr:            tc.WebProxyAddr,
		PubKey:               priv.MarshalSSHPublicKey(),
		TTL:                  tc.KeyTTL,
		Insecure:             tc.InsecureSkipVerify,
		Pool:                 loopbackPool(tc.WebProxyAddr),
		Compatibility:        tc.CertificateFormat,
		RouteToCluster:       tc.SiteName,
		KubernetesCluster:    tc.KubernetesCluster,
		AttestationStatement: attestationStatement,
		ExtraHeaders:         tc.ExtraProxyHeaders,
	}, nil
}

func (tc *TeleportClient) pwdlessLogin(ctx context.Context, priv *keys.PrivateKey) (*auth.SSHLoginResponse, error) {
	// Only pass on the user if explicitly set, otherwise let the credential
	// picker kick in.
	user := ""
	if tc.ExplicitUsername {
		user = tc.Username
	}

	sshLogin, err := tc.newSSHLogin(priv)
	if err != nil {
		return nil, trace.Wrap(err)
	}

	response, err := SSHAgentPasswordlessLogin(ctx, SSHLoginPasswordless{
		SSHLogin:                sshLogin,
		User:                    user,
		AuthenticatorAttachment: tc.AuthenticatorAttachment,
		StderrOverride:          tc.Stderr,
	})

	return response, trace.Wrap(err)
}

func (tc *TeleportClient) localLogin(ctx context.Context, priv *keys.PrivateKey, secondFactor constants.SecondFactorType) (*auth.SSHLoginResponse, error) {
	var err error
	var response *auth.SSHLoginResponse

	// TODO(awly): mfa: ideally, clients should always go through mfaLocalLogin
	// (with a nop MFA challenge if no 2nd factor is required). That way we can
	// deprecate the direct login endpoint.
	switch secondFactor {
	case constants.SecondFactorOff, constants.SecondFactorOTP:
		response, err = tc.directLogin(ctx, secondFactor, priv)
		if err != nil {
			return nil, trace.Wrap(err)
		}
	case constants.SecondFactorU2F, constants.SecondFactorWebauthn, constants.SecondFactorOn, constants.SecondFactorOptional:
		response, err = tc.mfaLocalLogin(ctx, priv)
		if err != nil {
			return nil, trace.Wrap(err)
		}
	default:
		return nil, trace.BadParameter("unsupported second factor type: %q", secondFactor)
	}

	// Ignore username returned from proxy
	response.Username = ""
	return response, nil
}

// directLogin asks for a password + OTP token, makes a request to CA via proxy
func (tc *TeleportClient) directLogin(ctx context.Context, secondFactorType constants.SecondFactorType, priv *keys.PrivateKey) (*auth.SSHLoginResponse, error) {
	password, err := tc.AskPassword(ctx)
	if err != nil {
		return nil, trace.Wrap(err)
	}

	// Only ask for a second factor if it's enabled.
	var otpToken string
	if secondFactorType == constants.SecondFactorOTP {
		otpToken, err = tc.AskOTP(ctx)
		if err != nil {
			return nil, trace.Wrap(err)
		}
	}

	sshLogin, err := tc.newSSHLogin(priv)
	if err != nil {
		return nil, trace.Wrap(err)
	}

	// Ask the CA (via proxy) to sign our public key:
	response, err := SSHAgentLogin(ctx, SSHLoginDirect{
		SSHLogin: sshLogin,
		User:     tc.Username,
		Password: password,
		OTPToken: otpToken,
	})

	return response, trace.Wrap(err)
}

// mfaLocalLogin asks for a password and performs the challenge-response authentication
func (tc *TeleportClient) mfaLocalLogin(ctx context.Context, priv *keys.PrivateKey) (*auth.SSHLoginResponse, error) {
	password, err := tc.AskPassword(ctx)
	if err != nil {
		return nil, trace.Wrap(err)
	}

	sshLogin, err := tc.newSSHLogin(priv)
	if err != nil {
		return nil, trace.Wrap(err)
	}

	response, err := SSHAgentMFALogin(ctx, SSHLoginMFA{
		SSHLogin:                sshLogin,
		User:                    tc.Username,
		Password:                password,
		AuthenticatorAttachment: tc.AuthenticatorAttachment,
		PreferOTP:               tc.PreferOTP,
		AllowStdinHijack:        tc.AllowStdinHijack,
	})

	return response, trace.Wrap(err)
}

// SSOLoginFunc is a function used in tests to mock SSO logins.
type SSOLoginFunc func(ctx context.Context, connectorID string, priv *keys.PrivateKey, protocol string) (*auth.SSHLoginResponse, error)

// samlLogin opens browser window and uses OIDC or SAML redirect cycle with browser
func (tc *TeleportClient) ssoLogin(ctx context.Context, priv *keys.PrivateKey, connectorID string, protocol string) (*auth.SSHLoginResponse, error) {
	if tc.MockSSOLogin != nil {
		// sso login response is being mocked for testing purposes
		return tc.MockSSOLogin(ctx, connectorID, priv, protocol)
	}

	sshLogin, err := tc.newSSHLogin(priv)
	if err != nil {
		return nil, trace.Wrap(err)
	}

	// ask the CA (via proxy) to sign our public key:
	response, err := SSHAgentSSOLogin(ctx, SSHLoginSSO{
		SSHLogin:    sshLogin,
		ConnectorID: connectorID,
		Protocol:    protocol,
		BindAddr:    tc.BindAddr,
		Browser:     tc.Browser,
	}, nil)
	return response, trace.Wrap(err)
}

// ActivateKey saves the target session cert into the local
// keystore (and into the ssh-agent) for future use.
func (tc *TeleportClient) ActivateKey(ctx context.Context, key *Key) error {
	ctx, span := tc.Tracer.Start(
		ctx,
		"teleportClient/ActivateKey",
		oteltrace.WithSpanKind(oteltrace.SpanKindClient),
	)
	defer span.End()

	if tc.localAgent == nil {
		// skip activation if no local agent is present
		return nil
	}

	// save the cert to the local storage (~/.tsh usually):
	if err := tc.localAgent.AddKey(key); err != nil {
		return trace.Wrap(err)
	}

	// Connect to the Auth Server of the root cluster and fetch the known hosts.
	rootClusterName := key.TrustedCerts[0].ClusterName
	if err := tc.UpdateTrustedCA(ctx, rootClusterName); err != nil {
		if len(tc.JumpHosts) == 0 {
			return trace.Wrap(err)
		}
		errViaJumphost := err
		// If JumpHosts was pointing at the leaf cluster (e.g. during 'tsh ssh
		// -J leaf.example.com'), this could've caused the above error. Try to
		// fetch CAs without JumpHosts to force it to use the root cluster.
		if err := tc.WithoutJumpHosts(func(tc *TeleportClient) error {
			return tc.UpdateTrustedCA(ctx, rootClusterName)
		}); err != nil {
			return trace.NewAggregate(errViaJumphost, err)
		}
	}

	return nil
}

// Ping makes a ping request to the proxy, and updates tc based on the
// response. The successful ping response is cached, multiple calls to Ping
// will return the original response and skip the round-trip.
//
// Ping can be called for its side-effect of applying the proxy-provided
// settings (such as various listening addresses).
func (tc *TeleportClient) Ping(ctx context.Context) (*webclient.PingResponse, error) {
	ctx, span := tc.Tracer.Start(
		ctx,
		"teleportClient/Ping",
		oteltrace.WithSpanKind(oteltrace.SpanKindClient),
	)
	defer span.End()

	// If, at some point, there's a need to bypass this caching, consider
	// adding a bool argument. At the time of writing this we always want to
	// cache.
	if tc.lastPing != nil {
		return tc.lastPing, nil
	}
	pr, err := webclient.Ping(&webclient.Config{
		Context:       ctx,
		ProxyAddr:     tc.WebProxyAddr,
		Insecure:      tc.InsecureSkipVerify,
		Pool:          loopbackPool(tc.WebProxyAddr),
		ConnectorName: tc.AuthConnector,
		ExtraHeaders:  tc.ExtraProxyHeaders,
	})
	if err != nil {
		return nil, trace.Wrap(err)
	}

	// If version checking was requested and the server advertises a minimum version.
	if tc.CheckVersions && pr.MinClientVersion != "" {
		if err := utils.CheckVersion(teleport.Version, pr.MinClientVersion); err != nil && trace.IsBadParameter(err) {
			fmt.Fprintf(tc.Config.Stderr, `
			WARNING
			Detected potentially incompatible client and server versions.
			Minimum client version supported by the server is %v but you are using %v.
			Please upgrade tsh to %v or newer or use the --skip-version-check flag to bypass this check.
			Future versions of tsh will fail when incompatible versions are detected.
			`, pr.MinClientVersion, teleport.Version, pr.MinClientVersion)
		}
	}

	// Update tc with proxy and auth settings specified in Ping response.
	if err := tc.applyProxySettings(pr.Proxy); err != nil {
		return nil, trace.Wrap(err)
	}
	tc.applyAuthSettings(pr.Auth)

	tc.lastPing = pr

	return pr, nil
}

// ShowMOTD fetches the cluster MotD, displays it (if any) and waits for
// confirmation from the user.
func (tc *TeleportClient) ShowMOTD(ctx context.Context) error {
	ctx, span := tc.Tracer.Start(
		ctx,
		"teleportClient/ShowMOTD",
		oteltrace.WithSpanKind(oteltrace.SpanKindClient),
	)
	defer span.End()

	motd, err := webclient.GetMOTD(
		&webclient.Config{
			Context:      ctx,
			ProxyAddr:    tc.WebProxyAddr,
			Insecure:     tc.InsecureSkipVerify,
			Pool:         loopbackPool(tc.WebProxyAddr),
			ExtraHeaders: tc.ExtraProxyHeaders,
		})
	if err != nil {
		return trace.Wrap(err)
	}

	if motd.Text != "" {
		fmt.Fprintf(tc.Config.Stderr, "%s\nPress [ENTER] to continue.\n", motd.Text)
		// We're re-using the password reader for user acknowledgment for
		// aesthetic purposes, because we want to hide any garbage the
		// use might enter at the prompt. Whatever the user enters will
		// be simply discarded, and the user can still CTRL+C out if they
		// disagree.
		_, err := prompt.Stdin().ReadPassword(context.Background())
		if err != nil {
			return trace.Wrap(err)
		}
	}

	return nil
}

// GetTrustedCA returns a list of host certificate authorities
// trusted by the cluster client is authenticated with.
func (tc *TeleportClient) GetTrustedCA(ctx context.Context, clusterName string) ([]types.CertAuthority, error) {
	ctx, span := tc.Tracer.Start(
		ctx,
		"teleportClient/GetTrustedCA",
		oteltrace.WithSpanKind(oteltrace.SpanKindClient),
		oteltrace.WithAttributes(attribute.String("cluster", clusterName)),
	)
	defer span.End()

	// Connect to the proxy.
	if !tc.Config.ProxySpecified() {
		return nil, trace.BadParameter("proxy server is not specified")
	}
	proxyClient, err := tc.ConnectToProxy(ctx)
	if err != nil {
		return nil, trace.Wrap(err)
	}
	defer proxyClient.Close()

	// Get a client to the Auth Server.
	clt, err := proxyClient.ConnectToCluster(ctx, clusterName)
	if err != nil {
		return nil, trace.Wrap(err)
	}

	// Get the list of host certificates that this cluster knows about.
	return clt.GetCertAuthorities(ctx, types.HostCA, false)
}

// UpdateTrustedCA connects to the Auth Server and fetches all host certificates
// and updates ~/.tsh/keys/proxy/certs.pem and ~/.tsh/known_hosts.
func (tc *TeleportClient) UpdateTrustedCA(ctx context.Context, clusterName string) error {
	ctx, span := tc.Tracer.Start(
		ctx,
		"teleportClient/UpdateTrustedCA",
		oteltrace.WithSpanKind(oteltrace.SpanKindClient),
		oteltrace.WithAttributes(attribute.String("cluster", clusterName)),
	)
	defer span.End()

	if tc.localAgent == nil {
		return trace.BadParameter("TeleportClient.UpdateTrustedCA called on a client without localAgent")
	}
	// Get the list of host certificates that this cluster knows about.
	hostCerts, err := tc.GetTrustedCA(ctx, clusterName)
	if err != nil {
		return trace.Wrap(err)
	}
	trustedCerts := auth.AuthoritiesToTrustedCerts(hostCerts)

	// Update the CA pool and known hosts for all CAs the cluster knows about.
	err = tc.localAgent.SaveTrustedCerts(trustedCerts)
	if err != nil {
		return trace.Wrap(err)
	}

	return nil
}

// applyProxySettings updates configuration changes based on the advertised
// proxy settings, overriding existing fields in tc.
func (tc *TeleportClient) applyProxySettings(proxySettings webclient.ProxySettings) error {
	// Kubernetes proxy settings.
	if proxySettings.Kube.Enabled {
		switch {
		// PublicAddr is the first preference.
		case proxySettings.Kube.PublicAddr != "":
			if _, err := utils.ParseAddr(proxySettings.Kube.PublicAddr); err != nil {
				return trace.BadParameter(
					"failed to parse value received from the server: %q, contact your administrator for help",
					proxySettings.Kube.PublicAddr)
			}
			tc.KubeProxyAddr = proxySettings.Kube.PublicAddr
		// ListenAddr is the second preference.
		case proxySettings.Kube.ListenAddr != "":
			addr, err := utils.ParseAddr(proxySettings.Kube.ListenAddr)
			if err != nil {
				return trace.BadParameter(
					"failed to parse value received from the server: %q, contact your administrator for help",
					proxySettings.Kube.ListenAddr)
			}
			// If ListenAddr host is 0.0.0.0 or [::], replace it with something
			// routable from the web endpoint.
			if net.ParseIP(addr.Host()).IsUnspecified() {
				webProxyHost, _ := tc.WebProxyHostPort()
				tc.KubeProxyAddr = net.JoinHostPort(webProxyHost, strconv.Itoa(addr.Port(defaults.KubeListenPort)))
			} else {
				tc.KubeProxyAddr = proxySettings.Kube.ListenAddr
			}
		// If neither PublicAddr nor TunnelAddr are passed, use the web
		// interface hostname with default k8s port as a guess.
		default:
			webProxyHost, _ := tc.WebProxyHostPort()
			tc.KubeProxyAddr = net.JoinHostPort(webProxyHost, strconv.Itoa(defaults.KubeListenPort))
		}
	} else {
		// Zero the field, in case there was a previous value set (e.g. loaded
		// from profile directory).
		tc.KubeProxyAddr = ""
	}

	// Read in settings for HTTP endpoint of the proxy.
	if proxySettings.SSH.PublicAddr != "" {
		addr, err := utils.ParseAddr(proxySettings.SSH.PublicAddr)
		if err != nil {
			return trace.BadParameter(
				"failed to parse value received from the server: %q, contact your administrator for help",
				proxySettings.SSH.PublicAddr)
		}
		tc.WebProxyAddr = net.JoinHostPort(addr.Host(), strconv.Itoa(addr.Port(defaults.HTTPListenPort)))

		if tc.localAgent != nil {
			// Update local agent (that reads/writes to ~/.tsh) with the new address
			// of the web proxy. This will control where the keys are stored on disk
			// after login.
			tc.localAgent.UpdateProxyHost(addr.Host())
		}
	}
	// Read in settings for the SSH endpoint of the proxy.
	//
	// If listen_addr is set, take host from ProxyWebHost and port from what
	// was set. This is to maintain backward compatibility when Teleport only
	// supported public_addr.
	if proxySettings.SSH.ListenAddr != "" {
		addr, err := utils.ParseAddr(proxySettings.SSH.ListenAddr)
		if err != nil {
			return trace.BadParameter(
				"failed to parse value received from the server: %q, contact your administrator for help",
				proxySettings.SSH.ListenAddr)
		}
		webProxyHost, _ := tc.WebProxyHostPort()
		tc.SSHProxyAddr = net.JoinHostPort(webProxyHost, strconv.Itoa(addr.Port(defaults.SSHProxyListenPort)))
	}
	// If ssh_public_addr is set, override settings from listen_addr.
	if proxySettings.SSH.SSHPublicAddr != "" {
		addr, err := utils.ParseAddr(proxySettings.SSH.SSHPublicAddr)
		if err != nil {
			return trace.BadParameter(
				"failed to parse value received from the server: %q, contact your administrator for help",
				proxySettings.SSH.SSHPublicAddr)
		}
		tc.SSHProxyAddr = net.JoinHostPort(addr.Host(), strconv.Itoa(addr.Port(defaults.SSHProxyListenPort)))
	}

	// Read Postgres proxy settings.
	switch {
	case proxySettings.DB.PostgresPublicAddr != "":
		addr, err := utils.ParseAddr(proxySettings.DB.PostgresPublicAddr)
		if err != nil {
			return trace.BadParameter("failed to parse Postgres public address received from server: %q, contact your administrator for help",
				proxySettings.DB.PostgresPublicAddr)
		}
		tc.PostgresProxyAddr = net.JoinHostPort(addr.Host(), strconv.Itoa(addr.Port(tc.WebProxyPort())))
	case proxySettings.DB.PostgresListenAddr != "":
		addr, err := utils.ParseAddr(proxySettings.DB.PostgresListenAddr)
		if err != nil {
			return trace.BadParameter("failed to parse Postgres listen address received from server: %q, contact your administrator for help",
				proxySettings.DB.PostgresListenAddr)
		}
		tc.PostgresProxyAddr = net.JoinHostPort(tc.WebProxyHost(), strconv.Itoa(addr.Port(defaults.PostgresListenPort)))
	default:
		webProxyHost, webProxyPort := tc.WebProxyHostPort()
		tc.PostgresProxyAddr = net.JoinHostPort(webProxyHost, strconv.Itoa(webProxyPort))
	}

	// Read Mongo proxy settings.
	switch {
	case proxySettings.DB.MongoPublicAddr != "":
		addr, err := utils.ParseAddr(proxySettings.DB.MongoPublicAddr)
		if err != nil {
			return trace.BadParameter("failed to parse Mongo public address received from server: %q, contact your administrator for help",
				proxySettings.DB.MongoPublicAddr)
		}
		tc.MongoProxyAddr = net.JoinHostPort(addr.Host(), strconv.Itoa(addr.Port(tc.WebProxyPort())))
	case proxySettings.DB.MongoListenAddr != "":
		addr, err := utils.ParseAddr(proxySettings.DB.MongoListenAddr)
		if err != nil {
			return trace.BadParameter("failed to parse Mongo listen address received from server: %q, contact your administrator for help",
				proxySettings.DB.MongoListenAddr)
		}
		tc.MongoProxyAddr = net.JoinHostPort(tc.WebProxyHost(), strconv.Itoa(addr.Port(defaults.MongoListenPort)))
	}

	// Read MySQL proxy settings if enabled on the server.
	switch {
	case proxySettings.DB.MySQLPublicAddr != "":
		addr, err := utils.ParseAddr(proxySettings.DB.MySQLPublicAddr)
		if err != nil {
			return trace.BadParameter("failed to parse MySQL public address received from server: %q, contact your administrator for help",
				proxySettings.DB.MySQLPublicAddr)
		}
		tc.MySQLProxyAddr = net.JoinHostPort(addr.Host(), strconv.Itoa(addr.Port(defaults.MySQLListenPort)))
	case proxySettings.DB.MySQLListenAddr != "":
		addr, err := utils.ParseAddr(proxySettings.DB.MySQLListenAddr)
		if err != nil {
			return trace.BadParameter("failed to parse MySQL listen address received from server: %q, contact your administrator for help",
				proxySettings.DB.MySQLListenAddr)
		}
		tc.MySQLProxyAddr = net.JoinHostPort(tc.WebProxyHost(), strconv.Itoa(addr.Port(defaults.MySQLListenPort)))
	}

	tc.TLSRoutingEnabled = proxySettings.TLSRoutingEnabled
	if tc.TLSRoutingEnabled {
		// If proxy supports TLS Routing all k8s requests will be sent to the WebProxyAddr where TLS Routing will identify
		// k8s requests by "kube." SNI prefix and route to the kube proxy service.
		tc.KubeProxyAddr = tc.WebProxyAddr
	}

	return nil
}

// applyAuthSettings updates configuration changes based on the advertised
// authentication settings, overriding existing fields in tc.
func (tc *TeleportClient) applyAuthSettings(authSettings webclient.AuthenticationSettings) {
	tc.LoadAllCAs = authSettings.LoadAllCAs

	// Update the private key policy from auth settings if it is stricter than the saved setting.
	if authSettings.PrivateKeyPolicy != "" && authSettings.PrivateKeyPolicy.VerifyPolicy(tc.PrivateKeyPolicy) != nil {
		tc.PrivateKeyPolicy = authSettings.PrivateKeyPolicy
	}
}

// AddTrustedCA adds a new CA as trusted CA for this client, used in tests
func (tc *TeleportClient) AddTrustedCA(ctx context.Context, ca types.CertAuthority) error {
	_, span := tc.Tracer.Start(
		ctx,
		"teleportClient/AddTrustedCA",
		oteltrace.WithSpanKind(oteltrace.SpanKindClient),
	)
	defer span.End()

	if tc.localAgent == nil {
		return trace.BadParameter("TeleportClient.AddTrustedCA called on a client without localAgent")
	}

	err := tc.localAgent.SaveTrustedCerts(auth.AuthoritiesToTrustedCerts([]types.CertAuthority{ca}))
	if err != nil {
		return trace.Wrap(err)
	}

	return nil
}

// AddKey adds a key to the client's local agent, used in tests.
func (tc *TeleportClient) AddKey(key *Key) error {
	if tc.localAgent == nil {
		return trace.BadParameter("TeleportClient.AddKey called on a client without localAgent")
	}
	if key.ClusterName == "" {
		key.ClusterName = tc.SiteName
	}
	return tc.localAgent.AddKey(key)
}

// SendEvent adds a events.EventFields to the channel.
func (tc *TeleportClient) SendEvent(ctx context.Context, e events.EventFields) error {
	// Try and send the event to the eventsCh. If blocking, keep blocking until
	// the passed in context in canceled.
	select {
	case tc.eventsCh <- e:
		return nil
	case <-ctx.Done():
		return trace.Wrap(ctx.Err())
	}
}

// EventsChannel returns a channel that can be used to listen for events that
// occur for this session.
func (tc *TeleportClient) EventsChannel() <-chan events.EventFields {
	return tc.eventsCh
}

// loopbackPool reads trusted CAs if it finds it in a predefined location
// and will work only if target proxy address is loopback
func loopbackPool(proxyAddr string) *x509.CertPool {
	if !apiutils.IsLoopback(proxyAddr) {
		log.Debugf("not using loopback pool for remote proxy addr: %v", proxyAddr)
		return nil
	}
	log.Debugf("attempting to use loopback pool for local proxy addr: %v", proxyAddr)
	certPool, err := x509.SystemCertPool()
	if err != nil {
		log.Debugf("could not open system cert pool, using empty cert pool instead: %v", err)
		certPool = x509.NewCertPool()
	}

	certPath := filepath.Join(defaults.DataDir, defaults.SelfSignedCertPath)
	log.Debugf("reading self-signed certs from: %v", certPath)

	pemByte, err := os.ReadFile(certPath)
	if err != nil {
		log.Debugf("could not open any path in: %v", certPath)
		return nil
	}

	for {
		var block *pem.Block
		block, pemByte = pem.Decode(pemByte)
		if block == nil {
			break
		}
		cert, err := x509.ParseCertificate(block.Bytes)
		if err != nil {
			log.Debugf("could not parse cert in: %v, err: %v", certPath, err)
			return nil
		}
		certPool.AddCert(cert)
	}
	log.Debugf("using local pool for loopback proxy: %v, err: %v", certPath, err)
	return certPool
}

// connectToSSHAgent connects to the system SSH agent and returns an agent.Agent.
func connectToSSHAgent() agent.ExtendedAgent {
	socketPath := os.Getenv(teleport.SSHAuthSock)
	conn, err := agentconn.Dial(socketPath)
	if err != nil {
		log.Errorf("[KEY AGENT] Unable to connect to SSH agent on socket: %q.", socketPath)
		return nil
	}

	log.Infof("[KEY AGENT] Connected to the system agent: %q", socketPath)
	return agent.NewClient(conn)
}

// Username returns the current user's username
func Username() (string, error) {
	u, err := user.Current()
	if err != nil {
		return "", trace.Wrap(err)
	}

	username := u.Username

	// If on Windows, strip the domain name.
	if runtime.GOOS == constants.WindowsOS {
		idx := strings.LastIndex(username, "\\")
		if idx > -1 {
			username = username[idx+1:]
		}
	}

	return username, nil
}

// AskOTP prompts the user to enter the OTP token.
func (tc *TeleportClient) AskOTP(ctx context.Context) (token string, err error) {
	return prompt.Password(ctx, tc.Stderr, prompt.Stdin(), "Enter your OTP token")
}

// AskPassword prompts the user to enter the password
func (tc *TeleportClient) AskPassword(ctx context.Context) (pwd string, err error) {
	return prompt.Password(
		ctx, tc.Stderr, prompt.Stdin(), fmt.Sprintf("Enter password for Teleport user %v", tc.Config.Username))
}

// LoadTLSConfig returns the user's TLS configuration for an external identity if the SkipLocalAuth flag was set
// or teleport core TLS certificate for the local agent.
func (tc *TeleportClient) LoadTLSConfig() (*tls.Config, error) {
	// if SkipLocalAuth flag is set use an external identity file instead of loading cert from the local agent.
	if tc.TLS != nil {
		return tc.TLS.Clone(), nil
	}

	tlsKey, err := tc.localAgent.GetCoreKey()
	if err != nil {
		return nil, trace.Wrap(err, "failed to fetch TLS key for %v", tc.Username)
	}

	var clusters []string
	if tc.LoadAllCAs {
		clusters, err = tc.localAgent.GetClusterNames()
		if err != nil {
			return nil, trace.Wrap(err)
		}
	} else {
		rootCluster, err := tlsKey.RootClusterName()
		if err != nil {
			return nil, trace.Wrap(err)
		}
		clusters = []string{rootCluster}
		if tc.SiteName != "" && rootCluster != tc.SiteName {
			// In case of establishing connection to leaf cluster the client validate
			// ssh cert against root cluster proxy cert and leaf cluster cert.
			clusters = append(clusters, tc.SiteName)
		}
	}

	tlsConfig, err := tlsKey.TeleportClientTLSConfig(nil, clusters)
	if err != nil {
		return nil, trace.Wrap(err, "failed to generate client TLS config")
	}
	return tlsConfig, nil
}

// ParseLabelSpec parses a string like 'name=value,"long name"="quoted value"` into a map like
// { "name" -> "value", "long name" -> "quoted value" }
func ParseLabelSpec(spec string) (map[string]string, error) {
	var tokens []string
	openQuotes := false
	var tokenStart, assignCount int
	specLen := len(spec)
	// tokenize the label spec:
	for i, ch := range spec {
		endOfToken := false
		// end of line?
		if i+utf8.RuneLen(ch) == specLen {
			i += utf8.RuneLen(ch)
			endOfToken = true
		}
		switch ch {
		case '"':
			openQuotes = !openQuotes
		case '=', ',', ';':
			if !openQuotes {
				endOfToken = true
				if ch == '=' {
					assignCount++
				}
			}
		}
		if endOfToken && i > tokenStart {
			tokens = append(tokens, strings.TrimSpace(strings.Trim(spec[tokenStart:i], `"`)))
			tokenStart = i + 1
		}
	}
	// simple validation of tokenization: must have an even number of tokens (because they're pairs)
	// and the number of such pairs must be equal the number of assignments
	if len(tokens)%2 != 0 || assignCount != len(tokens)/2 {
		return nil, fmt.Errorf("invalid label spec: '%s', should be 'key=value'", spec)
	}
	// break tokens in pairs and put into a map:
	labels := make(map[string]string)
	for i := 0; i < len(tokens); i += 2 {
		labels[tokens[i]] = tokens[i+1]
	}
	return labels, nil
}

// ParseSearchKeywords parses a string ie: foo,bar,"quoted value"` into a slice of
// strings: ["foo", "bar", "quoted value"].
// Almost a replica to ParseLabelSpec, but with few modifications such as
// allowing a custom delimiter. Defaults to comma delimiter if not defined.
func ParseSearchKeywords(spec string, customDelimiter rune) []string {
	delimiter := customDelimiter
	if delimiter == 0 {
		delimiter = rune(',')
	}

	var tokens []string
	openQuotes := false
	var tokenStart int
	specLen := len(spec)
	// tokenize the label search:
	for i, ch := range spec {
		endOfToken := false
		if i+utf8.RuneLen(ch) == specLen {
			i += utf8.RuneLen(ch)
			endOfToken = true
		}
		switch ch {
		case '"':
			openQuotes = !openQuotes
		case delimiter:
			if !openQuotes {
				endOfToken = true
			}
		}
		if endOfToken && i > tokenStart {
			tokens = append(tokens, strings.TrimSpace(strings.Trim(spec[tokenStart:i], `"`)))
			tokenStart = i + 1
		}
	}

	return tokens
}

// Executes the given command on the client machine (localhost). If no command is given,
// executes shell
func runLocalCommand(command []string) error {
	if len(command) == 0 {
		user, err := user.Current()
		if err != nil {
			return trace.Wrap(err)
		}
		shell, err := shell.GetLoginShell(user.Username)
		if err != nil {
			return trace.Wrap(err)
		}
		command = []string{shell}
	}
	cmd := exec.Command(command[0], command[1:]...)
	cmd.Stderr = os.Stderr
	cmd.Stdin = os.Stdin
	cmd.Stdout = os.Stdout
	return cmd.Run()
}

// String returns the same string spec which can be parsed by ParsePortForwardSpec.
func (fp ForwardedPorts) String() (retval []string) {
	for _, p := range fp {
		retval = append(retval, p.ToString())
	}
	return retval
}

// ParsePortForwardSpec parses parameter to -L flag, i.e. strings like "[ip]:80:remote.host:3000"
// The opposite of this function (spec generation) is ForwardedPorts.String()
func ParsePortForwardSpec(spec []string) (ports ForwardedPorts, err error) {
	if len(spec) == 0 {
		return ports, nil
	}
	const errTemplate = "invalid port forwarding spec '%s': expected format `80:remote.host:80`"
	ports = make([]ForwardedPort, len(spec))

	for i, str := range spec {
		parts := strings.Split(str, ":")
		if len(parts) < 3 || len(parts) > 4 {
			return nil, trace.BadParameter(errTemplate, str)
		}
		if len(parts) == 3 {
			parts = append([]string{"127.0.0.1"}, parts...)
		}
		p := &ports[i]
		p.SrcIP = parts[0]
		p.SrcPort, err = strconv.Atoi(parts[1])
		if err != nil {
			return nil, trace.BadParameter(errTemplate, str)
		}
		p.DestHost = parts[2]
		p.DestPort, err = strconv.Atoi(parts[3])
		if err != nil {
			return nil, trace.BadParameter(errTemplate, str)
		}
	}
	return ports, nil
}

// String returns the same string spec which can be parsed by
// ParseDynamicPortForwardSpec.
func (fp DynamicForwardedPorts) String() (retval []string) {
	for _, p := range fp {
		retval = append(retval, p.ToString())
	}
	return retval
}

// ParseDynamicPortForwardSpec parses the dynamic port forwarding spec
// passed in the -D flag. The format of the dynamic port forwarding spec
// is [bind_address:]port.
func ParseDynamicPortForwardSpec(spec []string) (DynamicForwardedPorts, error) {
	result := make(DynamicForwardedPorts, 0, len(spec))

	for _, str := range spec {
		// Check whether this is only the port number, like "1080".
		// net.SplitHostPort would fail on that unless there's a colon in
		// front.
		if !strings.Contains(str, ":") {
			str = ":" + str
		}
		host, port, err := net.SplitHostPort(str)
		if err != nil {
			return nil, trace.Wrap(err)
		}

		// If no host is provided, bind to localhost.
		if host == "" {
			host = defaults.Localhost
		}

		srcPort, err := strconv.Atoi(port)
		if err != nil {
			return nil, trace.Wrap(err)
		}

		result = append(result, DynamicForwardedPort{
			SrcIP:   host,
			SrcPort: srcPort,
		})
	}

	return result, nil
}

// InsecureSkipHostKeyChecking is used when the user passes in
// "StrictHostKeyChecking yes".
func InsecureSkipHostKeyChecking(host string, remote net.Addr, key ssh.PublicKey) error {
	return nil
}

// isFIPS returns if the binary was build with BoringCrypto, which implies
// FedRAMP/FIPS 140-2 mode for tsh.
func isFIPS() bool {
	return modules.GetModules().IsBoringBinary()
}

// playSession plays session in the terminal
func playSession(sessionEvents []events.EventFields, stream []byte) error {
	term, err := terminal.New(nil, nil, nil)
	if err != nil {
		return trace.Wrap(err)
	}

	defer term.Close()

	// configure terminal for direct unbuffered echo-less input:
	if term.IsAttached() {
		err := term.InitRaw(true)
		if err != nil {
			return trace.Wrap(err)
		}
	}

	player := newSessionPlayer(sessionEvents, stream, term)
	errorCh := make(chan error)
	// keys:
	const (
		keyCtrlC = 3
		keyCtrlD = 4
		keySpace = 32
		keyLeft  = 68
		keyRight = 67
		keyUp    = 65
		keyDown  = 66
	)
	// playback control goroutine
	go func() {
		defer player.EndPlayback()
		var key [1]byte
		for {
			_, err := term.Stdin().Read(key[:])
			if err != nil {
				errorCh <- err
				return
			}
			switch key[0] {
			// Ctrl+C or Ctrl+D
			case keyCtrlC, keyCtrlD:
				return
			// Space key
			case keySpace:
				player.TogglePause()
			// <- arrow
			case keyLeft, keyDown:
				player.Rewind()
			// -> arrow
			case keyRight, keyUp:
				player.Forward()
			}
		}
	}()
	// player starts playing in its own goroutine
	player.Play()
	// wait for keypresses loop to end
	select {
	case <-player.stopC:
		fmt.Println("\n\nend of session playback")
		return nil
	case err := <-errorCh:
		return trace.Wrap(err)
	}
}

func findActiveDatabases(key *Key) ([]tlsca.RouteToDatabase, error) {
	dbCerts, err := key.DBTLSCertificates()
	if err != nil {
		return nil, trace.Wrap(err)
	}
	var databases []tlsca.RouteToDatabase
	for _, cert := range dbCerts {
		tlsID, err := tlsca.FromSubject(cert.Subject, time.Time{})
		if err != nil {
			return nil, trace.Wrap(err)
		}
		// If the cert expiration time is less than 5s consider cert as expired and don't add
		// it to the user profile as an active database.
		if time.Until(cert.NotAfter) < 5*time.Second {
			continue
		}
		if tlsID.RouteToDatabase.ServiceName != "" {
			databases = append(databases, tlsID.RouteToDatabase)
		}
	}
	return databases, nil
}

// getDesktopEventWebURL returns the web UI URL users can access to
// watch a desktop session recording in the browser
func getDesktopEventWebURL(proxyHost string, cluster string, sid *session.ID, events []events.EventFields) string {
	if len(events) < 1 {
		return ""
	}
	start := events[0].GetTimestamp()
	end := events[len(events)-1].GetTimestamp()
	duration := end.Sub(start)

	return fmt.Sprintf("https://%s/web/cluster/%s/session/%s?recordingType=desktop&durationMs=%d", proxyHost, cluster, sid, duration/time.Millisecond)
}

// SearchSessionEvents allows searching for session events with a full pagination support.
func (tc *TeleportClient) SearchSessionEvents(ctx context.Context, fromUTC, toUTC time.Time, pageSize int, order types.EventOrder, max int) ([]apievents.AuditEvent, error) {
	ctx, span := tc.Tracer.Start(
		ctx,
		"teleportClient/SearchSessionEvents",
		oteltrace.WithSpanKind(oteltrace.SpanKindClient),
		oteltrace.WithAttributes(
			attribute.Int("page_size", pageSize),
			attribute.String("from", fromUTC.Format(time.RFC3339)),
			attribute.String("to", toUTC.Format(time.RFC3339)),
		),
	)
	defer span.End()
	proxyClient, err := tc.ConnectToProxy(ctx)
	if err != nil {
		return nil, trace.Wrap(err)
	}
	defer proxyClient.Close()
	authClient := proxyClient.CurrentCluster()
	defer authClient.Close()

	sessions, err := GetPaginatedSessions(ctx, fromUTC, toUTC,
		pageSize, order, max, authClient)
	if err != nil {
		return nil, trace.Wrap(err)
	}
	return sessions, nil
}

func parseMFAMode(in string) (wancli.AuthenticatorAttachment, error) {
	switch in {
	case "auto", "":
		return wancli.AttachmentAuto, nil
	case "platform":
		return wancli.AttachmentPlatform, nil
	case "cross-platform":
		return wancli.AttachmentCrossPlatform, nil
	default:
		return 0, trace.BadParameter("unsupported mfa mode %q", in)
	}
}<|MERGE_RESOLUTION|>--- conflicted
+++ resolved
@@ -511,16 +511,12 @@
 		return trace.Wrap(err)
 	}
 
-<<<<<<< HEAD
-	log.Debugf("Activating relogin on error %q.", err)
-=======
 	// Don't try to login when using an identity file / external identity.
 	if tc.SkipLocalAuth {
 		return trace.Wrap(err)
 	}
 
-	log.Debugf("Activating relogin on %v.", err)
->>>>>>> 5cda1b93
+	log.Debugf("Activating relogin on error %q.", err)
 
 	// check if the error is a private key policy error.
 	if privateKeyPolicy, err := keys.ParsePrivateKeyPolicyError(err); err == nil {
