--- conflicted
+++ resolved
@@ -257,15 +257,13 @@
 	// (not currently implemented), or set to 'none' to suppress browser opening entirely.
 	Browser string
 
-<<<<<<< HEAD
+	// UseLocalSSHAgent will write user certificates to the local ssh-agent (or
+	// similar) socket at $SSH_AUTH_SOCK.
+	UseLocalSSHAgent bool
+
 	// Update the kube-context when logging in. This is kept behind a flag so that a users
 	// context isn't blindly updated when switching between clusters.
 	UpdateKubeContext bool
-=======
-	// UseLocalSSHAgent will write user certificates to the local ssh-agent (or
-	// similar) socket at $SSH_AUTH_SOCK.
-	UseLocalSSHAgent bool
->>>>>>> 016cf3a0
 }
 
 // CachePolicy defines cache policy for local clients
