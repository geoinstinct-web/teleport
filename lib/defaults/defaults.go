--- conflicted
+++ resolved
@@ -284,16 +284,12 @@
 
 	// AbandonedUploadPollingRate defines how often to check for
 	// abandoned uploads which need to be completed.
-<<<<<<< HEAD
 	AbandonedUploadPollingRate = defaults.SessionTrackerTTL / 6
-=======
-	AbandonedUploadPollingRate = SessionTrackerTTL / 6
 
 	// UploadGracePeriod is a period after which non-completed
 	// upload is considered abandoned and will be completed by the reconciler
 	// DELETE IN 11.0.0
 	UploadGracePeriod = 24 * time.Hour
->>>>>>> dde7bb73
 )
 
 var (
