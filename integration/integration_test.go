/*
Copyright 2016-2019 Gravitational, Inc.

Licensed under the Apache License, Version 2.0 (the "License");
you may not use this file except in compliance with the License.
You may obtain a copy of the License at

    http://www.apache.org/licenses/LICENSE-2.0

Unless required by applicable law or agreed to in writing, software
distributed under the License is distributed on an "AS IS" BASIS,
WITHOUT WARRANTIES OR CONDITIONS OF ANY KIND, either express or implied.
See the License for the specific language governing permissions and
limitations under the License.
*/

package integration

import (
	"bufio"
	"bytes"
	"context"
	"crypto/x509"
	"encoding/json"
	"fmt"
	"io"
	"io/ioutil"
	"net"
	"net/http"
	"net/http/httptest"
	"net/url"
	"os"
	"os/exec"
	"os/user"
	"path/filepath"
	"regexp"
	"runtime/pprof"
	"strconv"
	"strings"
	"testing"
	"time"

	"golang.org/x/crypto/ssh"

	"github.com/gravitational/teleport"
	apidefaults "github.com/gravitational/teleport/api/defaults"
	"github.com/gravitational/teleport/api/profile"
	"github.com/gravitational/teleport/api/types"
	apiutils "github.com/gravitational/teleport/api/utils"
	"github.com/gravitational/teleport/api/utils/keypaths"
	"github.com/gravitational/teleport/lib"
	"github.com/gravitational/teleport/lib/auth"
	"github.com/gravitational/teleport/lib/auth/testauthority"
	"github.com/gravitational/teleport/lib/bpf"
	"github.com/gravitational/teleport/lib/client"
	"github.com/gravitational/teleport/lib/defaults"
	"github.com/gravitational/teleport/lib/events"
	"github.com/gravitational/teleport/lib/pam"
	"github.com/gravitational/teleport/lib/reversetunnel"
	"github.com/gravitational/teleport/lib/service"
	"github.com/gravitational/teleport/lib/services"
	"github.com/gravitational/teleport/lib/session"
	"github.com/gravitational/teleport/lib/srv"
	"github.com/gravitational/teleport/lib/sshutils"
	"github.com/gravitational/teleport/lib/utils"
	"github.com/gravitational/teleport/lib/utils/testlog"

	"github.com/gravitational/trace"
	"github.com/pborman/uuid"
	log "github.com/sirupsen/logrus"
	"github.com/stretchr/testify/require"
)

const (
	HostID = "00000000-0000-0000-0000-000000000000"
	Site   = "local-site"
)

// ports contains tcp ports allocated for all integration tests.
var ports utils.PortList

func init() {
	// Allocate tcp ports for all integration tests. 5000 should be plenty.
	var err error
	ports, err = utils.GetFreeTCPPorts(5000, utils.PortStartingNumber)
	if err != nil {
		panic(fmt.Sprintf("failed to allocate tcp ports for tests: %v", err))
	}
}

type integrationTestSuite struct {
	me *user.User
	// priv/pub pair to avoid re-generating it
	priv []byte
	pub  []byte
	// log defines the test-specific logger
	log utils.Logger
}

func newSuite(t *testing.T) *integrationTestSuite {
	SetTestTimeouts(time.Millisecond * time.Duration(100))

	suite := &integrationTestSuite{}

	var err error
	suite.priv, suite.pub, err = testauthority.New().GenerateKeyPair("")
	require.NoError(t, err)

	// Find AllocatePortsNum free listening ports to use.
	suite.me, _ = user.Current()

	// close & re-open stdin because 'go test' runs with os.stdin connected to /dev/null
	stdin, err := os.Open("/dev/tty")
	if err == nil {
		os.Stdin.Close()
		os.Stdin = stdin
	}

	t.Cleanup(func() {
		// restore os.Stdin to its original condition: connected to /dev/null
		os.Stdin.Close()
		os.Stdin, err = os.Open("/dev/null")
		require.NoError(t, err)
	})

	return suite
}

type integrationTest func(t *testing.T, suite *integrationTestSuite)

func (s *integrationTestSuite) bind(test integrationTest) func(t *testing.T) {
	return func(t *testing.T) {
		s.log = testlog.FailureOnly(t)
		os.RemoveAll(profile.FullProfilePath(""))
		t.Cleanup(func() { s.log = nil })
		test(t, s)
	}
}

// newTeleportWithConfig is a helper function that will create a running
// Teleport instance with the passed in user, instance secrets, and Teleport
// configuration.
func (s *integrationTestSuite) newTeleportWithConfig(t *testing.T, logins []string, instanceSecrets []*InstanceSecrets, teleportConfig *service.Config) *TeleInstance {
	teleport := s.newTeleportInstance()

	// use passed logins, but use suite's default login if nothing was passed
	if len(logins) == 0 {
		logins = []string{s.me.Username}
	}
	for _, login := range logins {
		teleport.AddUser(login, []string{login})
	}

	// create a new teleport instance with passed in configuration
	if err := teleport.CreateEx(t, instanceSecrets, teleportConfig); err != nil {
		t.Fatalf("Unexpected response from CreateEx: %v", trace.DebugReport(err))
	}
	if err := teleport.Start(); err != nil {
		t.Fatalf("Unexpected response from Start: %v", trace.DebugReport(err))
	}

	return teleport
}

// TestIntegrations acts as the master test suite for all integration tests
// requiring standardised setup and teardown.
func TestIntegrations(t *testing.T) {
	suite := newSuite(t)

	t.Run("AuditOff", suite.bind(testAuditOff))
	t.Run("AuditOn", suite.bind(testAuditOn))
	t.Run("BPFExec", suite.bind(testBPFExec))
	t.Run("BPFInteractive", suite.bind(testBPFInteractive))
	t.Run("BPFSessionDifferentiation", suite.bind(testBPFSessionDifferentiation))
	t.Run("CmdLabels", suite.bind(testCmdLabels))
	t.Run("ControlMaster", suite.bind(testControlMaster))
	t.Run("CustomReverseTunnel", suite.bind(testCustomReverseTunnel))
	t.Run("DataTransfer", suite.bind(testDataTransfer))
	t.Run("Disconnection", suite.bind(testDisconnectScenarios))
	t.Run("Discovery", suite.bind(testDiscovery))
	t.Run("DiscoveryNode", suite.bind(testDiscoveryNode))
	t.Run("DiscoveryRecovers", suite.bind(testDiscoveryRecovers))
	t.Run("EnvironmentVars", suite.bind(testEnvironmentVariables))
	t.Run("ExecEvents", suite.bind(testExecEvents))
	t.Run("ExternalClient", suite.bind(testExternalClient))
	t.Run("HA", suite.bind(testHA))
	t.Run("Interactive (Regular)", suite.bind(testInteractiveRegular))
	t.Run("Interactive (Reverse Tunnel)", suite.bind(testInteractiveReverseTunnel))
	t.Run("Interoperability", suite.bind(testInteroperability))
	t.Run("InvalidLogin", suite.bind(testInvalidLogins))
	t.Run("JumpTrustedClusters", suite.bind(testJumpTrustedClusters))
	t.Run("JumpTrustedClustersWithLabels", suite.bind(testJumpTrustedClustersWithLabels))
	t.Run("List", suite.bind(testList))
	t.Run("MapRoles", suite.bind(testMapRoles))
	t.Run("MultiplexingTrustedClusters", suite.bind(testMultiplexingTrustedClusters))
	t.Run("PAM", suite.bind(testPAM))
	t.Run("PortForwarding", suite.bind(testPortForwarding))
	t.Run("ProxyHostKeyCheck", suite.bind(testProxyHostKeyCheck))
	t.Run("RotateChangeSigningAlg", suite.bind(testRotateChangeSigningAlg))
	t.Run("RotateRollback", suite.bind(testRotateRollback))
	t.Run("RotateSuccess", suite.bind(testRotateSuccess))
	t.Run("RotateTrustedClusters", suite.bind(testRotateTrustedClusters))
	t.Run("SessionStartContainsAccessRequest", suite.bind(testSessionStartContainsAccessRequest))
	t.Run("Shutdown", suite.bind(testShutdown))
	t.Run("TrustedClusters", suite.bind(testTrustedClusters))
	t.Run("TrustedClustersWithLabels", suite.bind(testTrustedClustersWithLabels))
	t.Run("TrustedTunnelNode", suite.bind(testTrustedTunnelNode))
	t.Run("TwoClustersProxy", suite.bind(testTwoClustersProxy))
	t.Run("TwoClustersTunnel", suite.bind(testTwoClustersTunnel))
	t.Run("UUIDBasedProxy", suite.bind(testUUIDBasedProxy))
	t.Run("WindowChange", suite.bind(testWindowChange))
}

// testAuditOn creates a live session, records a bunch of data through it
// and then reads it back and compares against simulated reality.
func testAuditOn(t *testing.T, suite *integrationTestSuite) {
	ctx := context.Background()

	tr := utils.NewTracer(utils.ThisFunction()).Start()
	defer tr.Stop()

	var tests = []struct {
		comment          string
		inRecordLocation string
		inForwardAgent   bool
		auditSessionsURI string
	}{
		{
			comment:          "normal teleport",
			inRecordLocation: types.RecordAtNode,
			inForwardAgent:   false,
		}, {
			comment:          "recording proxy",
			inRecordLocation: types.RecordAtProxy,
			inForwardAgent:   true,
		}, {
			comment:          "normal teleport with upload to file server",
			inRecordLocation: types.RecordAtNode,
			inForwardAgent:   false,
			auditSessionsURI: t.TempDir(),
		}, {
			inRecordLocation: types.RecordAtProxy,
			inForwardAgent:   false,
			auditSessionsURI: t.TempDir(),
		}, {
			comment:          "normal teleport, sync recording",
			inRecordLocation: types.RecordAtNodeSync,
			inForwardAgent:   false,
		}, {
			comment:          "recording proxy, sync recording",
			inRecordLocation: types.RecordAtProxySync,
			inForwardAgent:   true,
		},
	}

	for _, tt := range tests {
		t.Run(tt.comment, func(t *testing.T) {
			makeConfig := func() (*testing.T, []string, []*InstanceSecrets, *service.Config) {
				auditConfig, err := types.NewClusterAuditConfig(types.ClusterAuditConfigSpecV2{
					AuditSessionsURI: tt.auditSessionsURI,
				})
				require.NoError(t, err)

				recConfig, err := types.NewSessionRecordingConfigFromConfigFile(types.SessionRecordingConfigSpecV2{
					Mode: tt.inRecordLocation,
				})
				require.NoError(t, err)

				tconf := suite.defaultServiceConfig()
				tconf.Auth.Enabled = true
				tconf.Auth.AuditConfig = auditConfig
				tconf.Auth.SessionRecordingConfig = recConfig
				tconf.Proxy.Enabled = true
				tconf.Proxy.DisableWebService = true
				tconf.Proxy.DisableWebInterface = true
				tconf.SSH.Enabled = true
				return t, nil, nil, tconf
			}
			teleport := suite.newTeleportWithConfig(makeConfig())
			defer teleport.StopAll()

			// Start a node.
			nodeSSHPort := ports.PopInt()
			nodeConfig := func() *service.Config {
				tconf := suite.defaultServiceConfig()

				tconf.HostUUID = "node"
				tconf.Hostname = "node"

				tconf.SSH.Enabled = true
				tconf.SSH.Addr.Addr = net.JoinHostPort(teleport.Hostname, fmt.Sprintf("%v", nodeSSHPort))

				return tconf
			}
			nodeProcess, err := teleport.StartNode(nodeConfig())
			require.NoError(t, err)

			// get access to a authClient for the cluster
			site := teleport.GetSiteAPI(Site)
			require.NotNil(t, site)

			// wait 10 seconds for both nodes to show up, otherwise
			// we'll have trouble connecting to the node below.
			waitForNodes := func(site auth.ClientI, count int) error {
				tickCh := time.Tick(500 * time.Millisecond)
				stopCh := time.After(10 * time.Second)
				for {
					select {
					case <-tickCh:
						nodesInSite, err := site.GetNodes(ctx, apidefaults.Namespace)
						if err != nil && !trace.IsNotFound(err) {
							return trace.Wrap(err)
						}
						if got, want := len(nodesInSite), count; got == want {
							return nil
						}
					case <-stopCh:
						return trace.BadParameter("waited 10s, did find %v nodes", count)
					}
				}
			}
			err = waitForNodes(site, 2)
			require.NoError(t, err)

			// should have no sessions:
			sessions, err := site.GetSessions(apidefaults.Namespace)
			require.NoError(t, err)
			require.Empty(t, sessions)

			// create interactive session (this goroutine is this user's terminal time)
			endC := make(chan error)
			myTerm := NewTerminal(250)
			go func() {
				cl, err := teleport.NewClient(t, ClientConfig{
					Login:        suite.me.Username,
					Cluster:      Site,
					Host:         Host,
					Port:         nodeSSHPort,
					ForwardAgent: tt.inForwardAgent,
				})
				require.NoError(t, err)
				cl.Stdout = myTerm
				cl.Stdin = myTerm

				err = cl.SSH(context.TODO(), []string{}, false)
				endC <- err
			}()

			// wait until we've found the session in the audit log
			getSession := func(site auth.ClientI) (*session.Session, error) {
				timeout, cancel := context.WithTimeout(context.Background(), 10*time.Second)
				defer cancel()
				sessions, err := waitForSessionToBeEstablished(timeout, apidefaults.Namespace, site)
				if err != nil {
					return nil, trace.Wrap(err)
				}
				return &sessions[0], nil
			}
			session, err := getSession(site)
			require.NoError(t, err)
			sessionID := session.ID

			// wait for the user to join this session:
			for len(session.Parties) == 0 {
				time.Sleep(time.Millisecond * 5)
				session, err = site.GetSession(apidefaults.Namespace, sessionID)
				require.NoError(t, err)
			}
			// make sure it's us who joined! :)
			require.Equal(t, suite.me.Username, session.Parties[0].User)

			// lets type "echo hi" followed by "enter" and then "exit" + "enter":

			myTerm.Type("\aecho hi\n\r\aexit\n\r\a")

			// wait for session to end:
			select {
			case <-endC:
			case <-time.After(10 * time.Second):
				t.Fatalf("%s: Timeout waiting for session to finish.", tt.comment)
			}

			// wait for the upload of the right session to complete
			timeoutC := time.After(10 * time.Second)
		loop:
			for {
				select {
				case event := <-teleport.UploadEventsC:
					if event.SessionID != string(session.ID) {
						t.Logf("Skipping mismatching session %v, expecting upload of %v.", event.SessionID, session.ID)
						continue
					}
					break loop
				case <-timeoutC:
					dumpGoroutineProfile()
					t.Fatalf("%s: Timeout waiting for upload of session %v to complete to %v",
						tt.comment, session.ID, tt.auditSessionsURI)
				}
			}

			// read back the entire session (we have to try several times until we get back
			// everything because the session is closing)
			var sessionStream []byte
			for i := 0; i < 6; i++ {
				sessionStream, err = site.GetSessionChunk(apidefaults.Namespace, session.ID, 0, events.MaxChunkBytes)
				require.NoError(t, err)
				if strings.Contains(string(sessionStream), "exit") {
					break
				}
				time.Sleep(time.Millisecond * 250)
				if i >= 5 {
					// session stream keeps coming back short
					t.Fatalf("%s: Stream is not getting data: %q.", tt.comment, string(sessionStream))
				}
			}

			// see what we got. It looks different based on bash settings, but here it is
			// on Ev's machine (hostname is 'edsger'):
			//
			// edsger ~: echo hi
			// hi
			// edsger ~: exit
			// logout
			//
			text := string(sessionStream)
			require.Contains(t, text, "echo hi")
			require.Contains(t, text, "exit")

			// Wait until session.start, session.leave, and session.end events have arrived.
			getSessions := func(site auth.ClientI) ([]events.EventFields, error) {
				tickCh := time.Tick(500 * time.Millisecond)
				stopCh := time.After(10 * time.Second)
				for {
					select {
					case <-tickCh:
						// Get all session events from the backend.
						sessionEvents, err := site.GetSessionEvents(apidefaults.Namespace, session.ID, 0, false)
						if err != nil {
							return nil, trace.Wrap(err)
						}

						// Look through all session events for the three wanted.
						var hasStart bool
						var hasEnd bool
						var hasLeave bool
						for _, se := range sessionEvents {
							if se.GetType() == events.SessionStartEvent {
								hasStart = true
							}
							if se.GetType() == events.SessionEndEvent {
								hasEnd = true
							}
							if se.GetType() == events.SessionLeaveEvent {
								hasLeave = true
							}
						}

						// Make sure all three events were found.
						if hasStart && hasEnd && hasLeave {
							return sessionEvents, nil
						}
					case <-stopCh:
						return nil, trace.BadParameter("unable to find all session events after 10s (mode=%v)", tt.inRecordLocation)
					}
				}
			}
			history, err := getSessions(site)
			require.NoError(t, err)

			getChunk := func(e events.EventFields, maxlen int) string {
				offset := e.GetInt("offset")
				length := e.GetInt("bytes")
				if length == 0 {
					return ""
				}
				if length > maxlen {
					length = maxlen
				}
				return string(sessionStream[offset : offset+length])
			}

			findByType := func(et string) events.EventFields {
				for _, e := range history {
					if e.GetType() == et {
						return e
					}
				}
				return nil
			}

			// there should always be 'session.start' event (and it must be first)
			first := history[0]
			start := findByType(events.SessionStartEvent)
			require.Equal(t, first, start)
			require.Equal(t, 0, start.GetInt("bytes"))
			require.NotEmpty(t, start.GetString(events.SessionEventID))
			require.NotEmpty(t, start.GetString(events.TerminalSize))

			// If session are being recorded at nodes, the SessionServerID should contain
			// the ID of the node. If sessions are being recorded at the proxy, then
			// SessionServerID should be that of the proxy.
			expectedServerID := nodeProcess.Config.HostUUID
			if services.IsRecordAtProxy(tt.inRecordLocation) {
				expectedServerID = teleport.Process.Config.HostUUID
			}
			require.Equal(t, expectedServerID, start.GetString(events.SessionServerID))

			// make sure data is recorded properly
			out := &bytes.Buffer{}
			for _, e := range history {
				out.WriteString(getChunk(e, 1000))
			}
			recorded := replaceNewlines(out.String())
			require.Regexp(t, ".*exit.*", recorded)
			require.Regexp(t, ".*echo hi.*", recorded)

			// there should always be 'session.end' event
			end := findByType(events.SessionEndEvent)
			require.NotNil(t, end)
			require.Equal(t, 0, end.GetInt("bytes"))
			require.NotEmpty(t, end.GetString(events.SessionEventID))

			// there should always be 'session.leave' event
			leave := findByType(events.SessionLeaveEvent)
			require.NotNil(t, leave)
			require.Equal(t, 0, leave.GetInt("bytes"))
			require.NotEmpty(t, leave.GetString(events.SessionEventID))

			// all of them should have a proper time:
			for _, e := range history {
				require.False(t, e.GetTime("time").IsZero())
			}
		})
	}
}

// testInteroperability checks if Teleport and OpenSSH behave in the same way
// when executing commands.
func testInteroperability(t *testing.T, suite *integrationTestSuite) {
	tr := utils.NewTracer(utils.ThisFunction()).Start()
	defer tr.Stop()

	tempdir := t.TempDir()
	tempfile := filepath.Join(tempdir, "file.txt")

	// create new teleport server that will be used by all tests
	teleport := suite.newTeleport(t, nil, true)
	defer teleport.StopAll()

	var tests = []struct {
		inCommand   string
		inStdin     string
		outContains string
		outFile     bool
	}{
		// 0 - echo "1\n2\n" | ssh localhost "cat -"
		// this command can be used to copy files by piping stdout to stdin over ssh.
		{
			inCommand:   "cat -",
			inStdin:     "1\n2\n",
			outContains: "1\n2\n",
			outFile:     false,
		},
		// 1 - ssh -tt locahost '/bin/sh -c "mkdir -p /tmp && echo a > /tmp/file.txt"'
		// programs like ansible execute commands like this
		{
			inCommand:   fmt.Sprintf(`/bin/sh -c "mkdir -p /tmp && echo a > %v"`, tempfile),
			inStdin:     "",
			outContains: "a",
			outFile:     true,
		},
		// 2 - ssh localhost tty
		// should print "not a tty"
		{
			inCommand:   "tty",
			inStdin:     "",
			outContains: "not a tty",
			outFile:     false,
		},
	}

	for _, tt := range tests {
		t.Run("", func(t *testing.T) {
			// create new teleport client
			cl, err := teleport.NewClient(t, ClientConfig{Login: suite.me.Username, Cluster: Site, Host: Host, Port: teleport.GetPortSSHInt()})
			require.NoError(t, err)

			// hook up stdin and stdout to a buffer for reading and writing
			inbuf := bytes.NewReader([]byte(tt.inStdin))
			outbuf := utils.NewSyncBuffer()
			cl.Stdin = inbuf
			cl.Stdout = outbuf
			cl.Stderr = outbuf

			// run command and wait a maximum of 10 seconds for it to complete
			sessionEndC := make(chan interface{})
			go func() {
				// don't check for err, because sometimes this process should fail
				// with an error and that's what the test is checking for.
				cl.SSH(context.TODO(), []string{tt.inCommand}, false)
				sessionEndC <- true
			}()
			err = waitFor(sessionEndC, time.Second*10)
			require.NoError(t, err)

			// if we are looking for the output in a file, look in the file
			// otherwise check stdout and stderr for the expected output
			if tt.outFile {
				bytes, err := ioutil.ReadFile(tempfile)
				require.NoError(t, err)
				require.Contains(t, string(bytes), tt.outContains)
			} else {
				require.Contains(t, outbuf.String(), tt.outContains)
			}
		})
	}
}

// TestMain will re-execute Teleport to run a command if "exec" is passed to
// it as an argument. Otherwise it will run tests as normal.
func TestMain(m *testing.M) {
	utils.InitLoggerForTests()
	// If the test is re-executing itself, execute the command that comes over
	// the pipe.
	if len(os.Args) == 2 &&
		(os.Args[1] == teleport.ExecSubCommand || os.Args[1] == teleport.ForwardSubCommand) {
		srv.RunAndExit(os.Args[1])
		return
	}

	// Otherwise run tests as normal.
	code := m.Run()
	os.Exit(code)
}

// newUnstartedTeleport helper returns a created but not started Teleport instance pre-configured
// with the current user os.user.Current().
func (s *integrationTestSuite) newUnstartedTeleport(t *testing.T, logins []string, enableSSH bool) *TeleInstance {
	teleport := s.newTeleportInstance()
	// use passed logins, but use suite's default login if nothing was passed
	if len(logins) == 0 {
		logins = []string{s.me.Username}
	}
	for _, login := range logins {
		teleport.AddUser(login, []string{login})
	}
	require.NoError(t, teleport.Create(t, nil, enableSSH, nil))
	return teleport
}

// newTeleport helper returns a running Teleport instance pre-configured
// with the current user os.user.Current().
func (s *integrationTestSuite) newTeleport(t *testing.T, logins []string, enableSSH bool) *TeleInstance {
	teleport := s.newUnstartedTeleport(t, logins, enableSSH)
	require.NoError(t, teleport.Start())
	return teleport
}

// newTeleportIoT helper returns a running Teleport instance with Host as a
// reversetunnel node.
func (s *integrationTestSuite) newTeleportIoT(t *testing.T, logins []string) *TeleInstance {
	// Create a Teleport instance with Auth/Proxy.
	mainConfig := func() *service.Config {
		tconf := s.defaultServiceConfig()
		tconf.Auth.Enabled = true

		tconf.Proxy.Enabled = true
		tconf.Proxy.DisableWebService = false
		tconf.Proxy.DisableWebInterface = true

		tconf.SSH.Enabled = false

		return tconf
	}
	main := s.newTeleportWithConfig(t, logins, nil, mainConfig())

	// Create a Teleport instance with a Node.
	nodeConfig := func() *service.Config {
		tconf := s.defaultServiceConfig()
		tconf.Hostname = Host
		tconf.Token = "token"
		tconf.AuthServers = []utils.NetAddr{
			{
				AddrNetwork: "tcp",
				Addr:        net.JoinHostPort(Loopback, main.GetPortWeb()),
			},
		}

		tconf.Auth.Enabled = false

		tconf.Proxy.Enabled = false

		tconf.SSH.Enabled = true

		return tconf
	}
	_, err := main.StartReverseTunnelNode(nodeConfig())
	require.NoError(t, err)

	return main
}

func replaceNewlines(in string) string {
	return regexp.MustCompile(`\r?\n`).ReplaceAllString(in, `\n`)
}

// TestUUIDBasedProxy verifies that attempts to proxy to nodes using ambiguous
// hostnames fails with the correct error, and that proxying by UUID succeeds.
func testUUIDBasedProxy(t *testing.T, suite *integrationTestSuite) {
	ctx := context.Background()

	tr := utils.NewTracer(utils.ThisFunction()).Start()
	defer tr.Stop()

	teleportSvr := suite.newTeleport(t, nil, true)
	defer teleportSvr.StopAll()

	site := teleportSvr.GetSiteAPI(Site)

	// addNode adds a node to the teleport instance, returning its uuid.
	// All nodes added this way have the same hostname.
	addNode := func() (string, error) {
		nodeSSHPort := ports.PopInt()
		tconf := suite.defaultServiceConfig()
		tconf.Hostname = Host

		tconf.SSH.Enabled = true
		tconf.SSH.Addr.Addr = net.JoinHostPort(teleportSvr.Hostname, fmt.Sprintf("%v", nodeSSHPort))

		node, err := teleportSvr.StartNode(tconf)
		if err != nil {
			return "", trace.Wrap(err)
		}

		ident, err := node.GetIdentity(types.RoleNode)
		if err != nil {
			return "", trace.Wrap(err)
		}

		return ident.ID.HostID()
	}

	// add two nodes with the same hostname.
	uuid1, err := addNode()
	require.NoError(t, err)

	uuid2, err := addNode()
	require.NoError(t, err)

	// wait up to 10 seconds for supplied node names to show up.
	waitForNodes := func(site auth.ClientI, nodes ...string) error {
		tickCh := time.Tick(500 * time.Millisecond)
		stopCh := time.After(10 * time.Second)
	Outer:
		for _, nodeName := range nodes {
			for {
				select {
				case <-tickCh:
					nodesInSite, err := site.GetNodes(ctx, apidefaults.Namespace)
					if err != nil && !trace.IsNotFound(err) {
						return trace.Wrap(err)
					}
					for _, node := range nodesInSite {
						if node.GetName() == nodeName {
							continue Outer
						}
					}
				case <-stopCh:
					return trace.BadParameter("waited 10s, did find node %s", nodeName)
				}
			}
		}
		return nil
	}

	err = waitForNodes(site, uuid1, uuid2)
	require.NoError(t, err)

	// attempting to run a command by hostname should generate NodeIsAmbiguous error.
	_, err = runCommand(t, teleportSvr, []string{"echo", "Hello there!"}, ClientConfig{Login: suite.me.Username, Cluster: Site, Host: Host}, 1)
	require.Error(t, err)
	if !strings.Contains(err.Error(), teleport.NodeIsAmbiguous) {
		require.FailNowf(t, "Expected %s, got %s", teleport.NodeIsAmbiguous, err.Error())
	}

	// attempting to run a command by uuid should succeed.
	_, err = runCommand(t, teleportSvr, []string{"echo", "Hello there!"}, ClientConfig{Login: suite.me.Username, Cluster: Site, Host: uuid1}, 1)
	require.NoError(t, err)
}

// testInteractive covers SSH into shell and joining the same session from another client
// against a standard teleport node.
func testInteractiveRegular(t *testing.T, suite *integrationTestSuite) {
	tr := utils.NewTracer(utils.ThisFunction()).Start()
	defer tr.Stop()

	teleport := suite.newTeleport(t, nil, true)
	defer teleport.StopAll()

	verifySessionJoin(t, suite.me.Username, teleport)
}

// TestInteractiveReverseTunnel covers SSH into shell and joining the same session from another client
// against a reversetunnel node.
func testInteractiveReverseTunnel(t *testing.T, suite *integrationTestSuite) {
	tr := utils.NewTracer(utils.ThisFunction()).Start()
	defer tr.Stop()

	// InsecureDevMode needed for IoT node handshake
	lib.SetInsecureDevMode(true)
	defer lib.SetInsecureDevMode(false)

	teleport := suite.newTeleportIoT(t, nil)
	defer teleport.StopAll()

	verifySessionJoin(t, suite.me.Username, teleport)
}

// TestCustomReverseTunnel tests that the SSH node falls back to configured
// proxy address if it cannot connect via the proxy address from the reverse
// tunnel discovery query.
// See https://github.com/gravitational/teleport/issues/4141 for context.
func testCustomReverseTunnel(t *testing.T, suite *integrationTestSuite) {
	tr := utils.NewTracer(utils.ThisFunction()).Start()
	defer tr.Stop()

	// InsecureDevMode needed for IoT node handshake
	lib.SetInsecureDevMode(true)
	defer lib.SetInsecureDevMode(false)

	failingListener, err := net.Listen("tcp", "localhost:0")
	require.NoError(t, err)

	failingAddr := failingListener.Addr().String()
	failingListener.Close()

	// Create a Teleport instance with Auth/Proxy.
	conf := suite.defaultServiceConfig()
	conf.Auth.Enabled = true
	conf.Proxy.Enabled = true
	conf.Proxy.DisableWebService = false
	conf.Proxy.DisableWebInterface = true
	conf.Proxy.DisableDatabaseProxy = true
	conf.Proxy.TunnelPublicAddrs = []utils.NetAddr{
		{
			// Connect on the address that refuses connection on purpose
			// to test address fallback behavior
			Addr:        failingAddr,
			AddrNetwork: "tcp",
		},
	}
	conf.SSH.Enabled = false

	instanceConfig := suite.defaultInstanceConfig()
	instanceConfig.MultiplexProxy = true
	main := NewInstance(instanceConfig)

	require.NoError(t, main.CreateEx(t, nil, conf))
	require.NoError(t, main.Start())
	defer main.StopAll()

	// Create a Teleport instance with a Node.
	nodeConf := suite.defaultServiceConfig()
	nodeConf.Hostname = Host
	nodeConf.Token = "token"
	nodeConf.Auth.Enabled = false
	nodeConf.Proxy.Enabled = false
	nodeConf.SSH.Enabled = true
	nodeConf.SSH.ProxyReverseTunnelFallbackAddr = &utils.NetAddr{
		// Configure the original proxy address as a fallback so the node is able to connect
		Addr:        main.Secrets.WebProxyAddr,
		AddrNetwork: "tcp",
	}

	// verify the node is able to join the cluster
	_, err = main.StartReverseTunnelNode(nodeConf)
	require.NoError(t, err)
}

// verifySessionJoin covers SSH into shell and joining the same session from another client
func verifySessionJoin(t *testing.T, username string, teleport *TeleInstance) {
	// get a reference to site obj:
	site := teleport.GetSiteAPI(Site)
	require.NotNil(t, site)

	personA := NewTerminal(250)
	personB := NewTerminal(250)

	// PersonA: SSH into the server, wait one second, then type some commands on stdin:
	sessionA := make(chan error)
	openSession := func() {
<<<<<<< HEAD
		cl, err := teleport.NewClient(t, ClientConfig{Login: username, Cluster: Site, Host: Host})
		require.NoError(t, err)
=======
		cl, err := teleport.NewClient(ClientConfig{Login: username, Cluster: Site, Host: Host})
		if err != nil {
			sessionA <- trace.Wrap(err)
			return
		}
>>>>>>> a98e34e7
		cl.Stdout = personA
		cl.Stdin = personA
		// Person A types something into the terminal (including "exit")
		personA.Type("\aecho hi\n\r\aexit\n\r\a")
		sessionA <- cl.SSH(context.TODO(), []string{}, false)
	}

	// PersonB: wait for a session to become available, then join:
	sessionB := make(chan error)
	joinSession := func() {
		sessionTimeoutCtx, sessionTimeoutCancel := context.WithTimeout(context.Background(), 10*time.Second)
		defer sessionTimeoutCancel()
		sessions, err := waitForSessionToBeEstablished(sessionTimeoutCtx, apidefaults.Namespace, site)
		if err != nil {
			sessionB <- trace.Wrap(err)
			return
		}
<<<<<<< HEAD
		cl, err := teleport.NewClient(t, ClientConfig{Login: username, Cluster: Site, Host: Host})
		require.NoError(t, err)
		cl.Stdout = personB
		for i := 0; i < 10; i++ {
			err = cl.Join(context.TODO(), apidefaults.Namespace, session.ID(sessionID), personB)
			if err == nil {
				break
=======

		sessionID := string(sessions[0].ID)
		cl, err := teleport.NewClient(ClientConfig{Login: username, Cluster: Site, Host: Host})
		if err != nil {
			sessionB <- trace.Wrap(err)
			return
		}

		timeoutCtx, cancel := context.WithTimeout(context.Background(), 10*time.Second)
		defer cancel()

		ticker := time.NewTicker(100 * time.Millisecond)
		defer ticker.Stop()
		for {
			select {
			case <-timeoutCtx.Done():
				sessionB <- timeoutCtx.Err()
				return

			case <-ticker.C:
				err := cl.Join(context.TODO(), apidefaults.Namespace, session.ID(sessionID), personB)
				if err == nil {
					sessionB <- nil
					return
				}
>>>>>>> a98e34e7
			}
		}
	}

	go openSession()
	go joinSession()

	// wait for the sessions to end
	err := waitForError(sessionA, time.Second*10)
	require.NoError(t, err)

	err = waitForError(sessionB, time.Second*10)
	require.NoError(t, err)

	// make sure the output of B is mirrored in A
	outputOfA := personA.Output(100)
	outputOfB := personB.Output(100)
	require.Contains(t, outputOfA, outputOfB)
}

// TestShutdown tests scenario with a graceful shutdown,
// that session will be working after
func testShutdown(t *testing.T, suite *integrationTestSuite) {
	tr := utils.NewTracer(utils.ThisFunction()).Start()
	defer tr.Stop()

	teleport := suite.newTeleport(t, nil, true)

	// get a reference to site obj:
	site := teleport.GetSiteAPI(Site)
	require.NotNil(t, site)

	person := NewTerminal(250)

	// commandsC receive commands
	commandsC := make(chan string)

	// PersonA: SSH into the server, wait one second, then type some commands on stdin:
	openSession := func() {
		cl, err := teleport.NewClient(t, ClientConfig{Login: suite.me.Username, Cluster: Site, Host: Host, Port: teleport.GetPortSSHInt()})
		require.NoError(t, err)
		cl.Stdout = person
		cl.Stdin = person

		go func() {
			for command := range commandsC {
				person.Type(command)
			}
		}()

		err = cl.SSH(context.TODO(), []string{}, false)
		require.NoError(t, err)
	}

	go openSession()

	retry := func(command, pattern string) {
		person.Type(command)
		// wait for both sites to see each other via their reverse tunnels (for up to 10 seconds)
		abortTime := time.Now().Add(10 * time.Second)
		var matched bool
		var output string
		for {
			output = replaceNewlines(person.Output(1000))
			matched, _ = regexp.MatchString(pattern, output)
			if matched {
				break
			}
			time.Sleep(time.Millisecond * 200)
			if time.Now().After(abortTime) {
				require.FailNowf(t, "failed to capture output: %v", pattern)
			}
		}
		if !matched {
			require.FailNowf(t, "output %q does not match pattern %q", output, pattern)
		}
	}

	retry("echo start \r\n", ".*start.*")

	// initiate shutdown
	ctx := context.TODO()
	shutdownContext := teleport.Process.StartShutdown(ctx)

	// make sure that terminal still works
	retry("echo howdy \r\n", ".*howdy.*")

	// now type exit and wait for shutdown to complete
	person.Type("exit\n\r")

	select {
	case <-shutdownContext.Done():
	case <-time.After(5 * time.Second):
		require.FailNow(t, "Failed to shut down the server.")
	}
}

type disconnectTestCase struct {
	recordingMode     string
	options           types.RoleOptions
	disconnectTimeout time.Duration
	concurrentConns   int
	sessCtlTimeout    time.Duration
	assertExpected    func(*testing.T, error)
	postFunc          func(context.Context, *testing.T, *TeleInstance)
}

// TestDisconnectScenarios tests multiple scenarios with client disconnects
func testDisconnectScenarios(t *testing.T, suite *integrationTestSuite) {
	tr := utils.NewTracer(utils.ThisFunction()).Start()
	defer tr.Stop()

	testCases := []disconnectTestCase{
		{
			recordingMode: types.RecordAtNode,
			options: types.RoleOptions{
				ClientIdleTimeout: types.NewDuration(500 * time.Millisecond),
			},
			disconnectTimeout: time.Second,
		}, {
			recordingMode: types.RecordAtProxy,
			options: types.RoleOptions{
				ForwardAgent:      types.NewBool(true),
				ClientIdleTimeout: types.NewDuration(500 * time.Millisecond),
			},
			disconnectTimeout: time.Second,
		}, {
			recordingMode: types.RecordAtNode,
			options: types.RoleOptions{
				DisconnectExpiredCert: types.NewBool(true),
				MaxSessionTTL:         types.NewDuration(2 * time.Second),
			},
			disconnectTimeout: 4 * time.Second,
		}, {
			recordingMode: types.RecordAtProxy,
			options: types.RoleOptions{
				ForwardAgent:          types.NewBool(true),
				DisconnectExpiredCert: types.NewBool(true),
				MaxSessionTTL:         types.NewDuration(2 * time.Second),
			},
			disconnectTimeout: 4 * time.Second,
		}, {
			//"verify that concurrent connection limits are applied when recording at node",
			recordingMode: types.RecordAtNode,
			options: types.RoleOptions{
				MaxConnections: 1,
			},
			disconnectTimeout: 1 * time.Second,
			concurrentConns:   2,
			assertExpected: func(t *testing.T, err error) {
				if err == nil || !strings.Contains(err.Error(), "administratively prohibited") {
					require.Failf(t, "Invalid error", "Expected 'administratively prohibited', got: %v", err)
				}
			},
		}, {
			// "verify that concurrent connection limits are applied when recording at proxy",
			recordingMode: types.RecordAtProxy,
			options: types.RoleOptions{
				ForwardAgent:   types.NewBool(true),
				MaxConnections: 1,
			},
			disconnectTimeout: 1 * time.Second,
			concurrentConns:   2,
			assertExpected: func(t *testing.T, err error) {
				if err == nil || !strings.Contains(err.Error(), "administratively prohibited") {
					require.FailNowf(t, "Invalid error", "Expected 'administratively prohibited', got: %v", err)
				}
			},
		}, {
			// "verify that lost connections to auth server terminate controlled conns",
			recordingMode: types.RecordAtNode,
			options: types.RoleOptions{
				MaxConnections: 1,
			},
			disconnectTimeout: time.Second,
			sessCtlTimeout:    500 * time.Millisecond,
			// use postFunc to wait for the semaphore to be acquired and a session
			// to be started, then shut down the auth server.
			postFunc: func(ctx context.Context, t *testing.T, teleport *TeleInstance) {
				site := teleport.GetSiteAPI(Site)
				var sems []types.Semaphore
				var err error
				for i := 0; i < 6; i++ {
					sems, err = site.GetSemaphores(ctx, types.SemaphoreFilter{
						SemaphoreKind: types.SemaphoreKindConnection,
					})
					if err == nil && len(sems) > 0 {
						break
					}
					select {
					case <-time.After(time.Millisecond * 100):
					case <-ctx.Done():
						return
					}
				}
				require.NoError(t, err)
				require.Len(t, sems, 1)

				timeoutCtx, cancel := context.WithTimeout(ctx, 1*time.Second)
				defer cancel()

				ss, err := waitForSessionToBeEstablished(timeoutCtx, apidefaults.Namespace, site)
				require.NoError(t, err)
				require.Len(t, ss, 1)
				require.Nil(t, teleport.StopAuth(false))
			},
		},
	}

	for _, tc := range testCases {
		t.Run("", func(t *testing.T) {
			runDisconnectTest(t, suite, tc)
		})
	}
}

func runDisconnectTest(t *testing.T, suite *integrationTestSuite, tc disconnectTestCase) {
	teleport := suite.newTeleportInstance()

	username := suite.me.Username
	role, err := types.NewRole("devs", types.RoleSpecV4{
		Options: tc.options,
		Allow: types.RoleConditions{
			Logins: []string{username},
		},
	})
	require.NoError(t, err)
	teleport.AddUserWithRole(username, role)

	netConfig, err := types.NewClusterNetworkingConfigFromConfigFile(types.ClusterNetworkingConfigSpecV2{
		SessionControlTimeout: types.Duration(tc.sessCtlTimeout),
	})
	require.NoError(t, err)

	recConfig, err := types.NewSessionRecordingConfigFromConfigFile(types.SessionRecordingConfigSpecV2{
		Mode: tc.recordingMode,
	})
	require.NoError(t, err)

	cfg := suite.defaultServiceConfig()
	cfg.Auth.Enabled = true
	cfg.Auth.NetworkingConfig = netConfig
	cfg.Auth.SessionRecordingConfig = recConfig
	cfg.Proxy.DisableWebService = true
	cfg.Proxy.DisableWebInterface = true
	cfg.Proxy.Enabled = true
	cfg.SSH.Enabled = true

	require.NoError(t, teleport.CreateEx(t, nil, cfg))
	require.NoError(t, teleport.Start())
	defer teleport.StopAll()

	// get a reference to site obj:
	site := teleport.GetSiteAPI(Site)
	require.NotNil(t, site)

	ctx, cancel := context.WithCancel(context.TODO())
	defer cancel()

	if tc.concurrentConns < 1 {
		// test cases that don't specify concurrentConns are single-connection tests.
		tc.concurrentConns = 1
	}

	for i := 0; i < tc.concurrentConns; i++ {
		person := NewTerminal(250)

		openSession := func() {
			defer cancel()
			cl, err := teleport.NewClient(t, ClientConfig{Login: username, Cluster: Site, Host: Host, Port: teleport.GetPortSSHInt()})
			require.NoError(t, err)
			cl.Stdout = person
			cl.Stdin = person

			err = cl.SSH(ctx, []string{}, false)
			select {
			case <-ctx.Done():
				// either we timed out, or a different session
				// triggered closure.
				return
			default:
			}
			if tc.assertExpected != nil {
				tc.assertExpected(t, err)
			} else if err != nil && !trace.IsEOF(err) {
				require.FailNowf(t, "Missing EOF", "expected EOF or nil, got %v instead", err)
			}
		}

		go openSession()

		go enterInput(ctx, t, person, "echo start \r\n", ".*start.*")
	}

	if tc.postFunc != nil {
		// test case modifies the teleport instance after session start
		tc.postFunc(ctx, t, teleport)
	}

	select {
	case <-time.After(tc.disconnectTimeout + time.Second):
		dumpGoroutineProfile()
		require.FailNowf(t, "timeout", "%s timeout waiting for session to exit: %+v", timeNow(), tc)
	case <-ctx.Done():
		// session closed.  a test case is successful if the first
		// session to close encountered the expected error variant.
	}
}

func timeNow() string {
	return time.Now().Format(time.StampMilli)
}

func enterInput(ctx context.Context, t *testing.T, person *Terminal, command, pattern string) {
	person.Type(command)
	abortTime := time.Now().Add(10 * time.Second)
	var matched bool
	var output string
	for {
		output = replaceNewlines(person.Output(1000))
		matched, _ = regexp.MatchString(pattern, output)
		if matched {
			return
		}
		select {
		case <-time.After(time.Millisecond * 50):
		case <-ctx.Done():
			// cancellation means that we don't care about the input being
			// confirmed anymore; not equivalent to a timeout.
			return
		}
		if time.Now().After(abortTime) {
			require.FailNowf(t, "timeout", "failed to capture pattern %q in %q", pattern, output)
		}
	}
}

// TestInvalidLogins validates that you can't login with invalid login or
// with invalid 'site' parameter
func testEnvironmentVariables(t *testing.T, suite *integrationTestSuite) {
	tr := utils.NewTracer(utils.ThisFunction()).Start()
	defer tr.Stop()

	teleport := suite.newTeleport(t, nil, true)
	defer teleport.StopAll()

	testKey, testVal := "TELEPORT_TEST_ENV", "howdy"
	cmd := []string{"printenv", testKey}

	// make sure sessions set run command
	tc, err := teleport.NewClient(t, ClientConfig{Login: suite.me.Username, Cluster: Site, Host: Host, Port: teleport.GetPortSSHInt()})
	require.NoError(t, err)

	tc.Env = map[string]string{testKey: testVal}
	out := &bytes.Buffer{}
	tc.Stdout = out
	tc.Stdin = nil
	err = tc.SSH(context.TODO(), cmd, false)

	require.NoError(t, err)
	require.Equal(t, testVal, strings.TrimSpace(out.String()))
}

// TestInvalidLogins validates that you can't login with invalid login or
// with invalid 'site' parameter
func testInvalidLogins(t *testing.T, suite *integrationTestSuite) {
	tr := utils.NewTracer(utils.ThisFunction()).Start()
	defer tr.Stop()

	teleport := suite.newTeleport(t, nil, true)
	defer teleport.StopAll()

	cmd := []string{"echo", "success"}

	// try the wrong site:
	tc, err := teleport.NewClient(t, ClientConfig{Login: suite.me.Username, Cluster: "wrong-site", Host: Host, Port: teleport.GetPortSSHInt()})
	require.NoError(t, err)
	err = tc.SSH(context.TODO(), cmd, false)
	require.Regexp(t, "cluster wrong-site not found", err.Error())
}

// TestTwoClustersTunnel creates two teleport clusters: "a" and "b" and creates a
// tunnel from A to B.
//
// Two tests are run, first is when both A and B record sessions at nodes. It
// executes an SSH command on A by connecting directly to A and by connecting
// to B via B<->A tunnel. All sessions should end up in A.
//
// In the second test, sessions are recorded at B. All sessions still show up on
// A (they are Teleport nodes) but in addition, two show up on B when connecting
// over the B<->A tunnel because sessions are recorded at the proxy.
func testTwoClustersTunnel(t *testing.T, suite *integrationTestSuite) {
	tr := utils.NewTracer(utils.ThisFunction()).Start()
	defer tr.Stop()

	now := time.Now().In(time.UTC).Round(time.Second)

	var tests = []struct {
		inRecordLocation  string
		outExecCountSiteA int
		outExecCountSiteB int
	}{
		// normal teleport. since all events are recorded at the node, all events
		// end up on site-a and none on site-b.
		{
			types.RecordAtNode,
			3,
			0,
		},
		// recording proxy. since events are recorded at the proxy, 3 events end up
		// on site-a (because it's a teleport node so it still records at the node)
		// and 2 events end up on site-b because it's recording.
		{
			types.RecordAtProxy,
			3,
			2,
		},
	}

	for _, tt := range tests {
		t.Run(tt.inRecordLocation, func(t *testing.T) {
			twoClustersTunnel(t, suite, now, tt.inRecordLocation, tt.outExecCountSiteA, tt.outExecCountSiteB)
		})
	}
}

func twoClustersTunnel(t *testing.T, suite *integrationTestSuite, now time.Time, proxyRecordMode string, execCountSiteA, execCountSiteB int) {
	// start the http proxy, we need to make sure this was not used
	ps := &proxyServer{}
	ts := httptest.NewServer(ps)
	defer ts.Close()

	// clear out any proxy environment variables
	for _, v := range []string{"http_proxy", "https_proxy", "HTTP_PROXY", "HTTPS_PROXY"} {
		os.Setenv(v, "")
	}

	username := suite.me.Username

	a := suite.newNamedTeleportInstance(t, "site-A")
	b := suite.newNamedTeleportInstance(t, "site-B")

	a.AddUser(username, []string{username})
	b.AddUser(username, []string{username})

	recConfig, err := types.NewSessionRecordingConfigFromConfigFile(types.SessionRecordingConfigSpecV2{
		Mode: proxyRecordMode,
	})
	require.NoError(t, err)

	acfg := suite.defaultServiceConfig()
	acfg.Auth.Enabled = true
	acfg.Proxy.Enabled = true
	acfg.Proxy.DisableWebService = true
	acfg.Proxy.DisableWebInterface = true
	acfg.SSH.Enabled = true

	bcfg := suite.defaultServiceConfig()
	bcfg.Auth.Enabled = true
	bcfg.Auth.SessionRecordingConfig = recConfig
	bcfg.Proxy.Enabled = true
	bcfg.Proxy.DisableWebService = true
	bcfg.Proxy.DisableWebInterface = true
	bcfg.SSH.Enabled = false

	require.NoError(t, b.CreateEx(t, a.Secrets.AsSlice(), bcfg))
	defer b.StopAll()
	require.NoError(t, a.CreateEx(t, b.Secrets.AsSlice(), acfg))
	defer a.StopAll()

	require.NoError(t, b.Start())
	require.NoError(t, a.Start())

	// wait for both sites to see each other via their reverse tunnels (for up to 10 seconds)
	abortTime := time.Now().Add(time.Second * 10)
	for len(checkGetClusters(t, a.Tunnel)) < 2 && len(checkGetClusters(t, b.Tunnel)) < 2 {
		time.Sleep(time.Millisecond * 200)
		require.False(t, time.Now().After(abortTime), "Two clusters do not see each other: tunnels are not working.")
	}

	var (
		outputA bytes.Buffer
		outputB bytes.Buffer
	)

	// make sure the direct dialer was used and not the proxy dialer
	require.Zero(t, ps.Count())

	// if we got here, it means two sites are cross-connected. lets execute SSH commands
	sshPort := a.GetPortSSHInt()
	cmd := []string{"echo", "hello world"}

	// directly:
	tc, err := a.NewClient(t, ClientConfig{
		Login:        username,
		Cluster:      a.Secrets.SiteName,
		Host:         Host,
		Port:         sshPort,
		ForwardAgent: true,
	})
	tc.Stdout = &outputA
	require.NoError(t, err)
	err = tc.SSH(context.TODO(), cmd, false)
	require.NoError(t, err)
	require.Equal(t, "hello world\n", outputA.String())

	// Update trusted CAs.
	err = tc.UpdateTrustedCA(context.TODO(), a.Secrets.SiteName)
	require.NoError(t, err)

	// The known_hosts file should have two certificates, the way bytes.Split
	// works that means the output will be 3 (2 certs + 1 empty).
	buffer, err := ioutil.ReadFile(keypaths.KnownHostsPath(tc.KeysDir))
	require.NoError(t, err)
	parts := bytes.Split(buffer, []byte("\n"))
	require.Len(t, parts, 3)

	// The certs.pem file should have 2 certificates.

	buffer, err = ioutil.ReadFile(keypaths.TLSCAsPath(tc.KeysDir, Host))
	require.NoError(t, err)
	roots := x509.NewCertPool()
	ok := roots.AppendCertsFromPEM(buffer)
	require.True(t, ok)
	require.Len(t, roots.Subjects(), 2)

	// wait for active tunnel connections to be established
	waitForActiveTunnelConnections(t, b.Tunnel, a.Secrets.SiteName, 1)

	// via tunnel b->a:
	tc, err = b.NewClient(t, ClientConfig{
		Login:        username,
		Cluster:      a.Secrets.SiteName,
		Host:         Host,
		Port:         sshPort,
		ForwardAgent: true,
	})
	tc.Stdout = &outputB
	require.NoError(t, err)
	err = tc.SSH(context.TODO(), cmd, false)
	require.NoError(t, err)
	require.Equal(t, outputA.String(), outputB.String())

	// Stop "site-A" and try to connect to it again via "site-A" (expect a connection error)
	err = a.StopAuth(false)
	require.NoError(t, err)
	err = tc.SSH(context.TODO(), cmd, false)
	require.IsType(t, err, trace.ConnectionProblem(nil, ""))

	// Reset and start "Site-A" again
	err = a.Reset()
	require.NoError(t, err)
	err = a.Start()
	require.NoError(t, err)

	// try to execute an SSH command using the same old client to Site-B
	// "site-A" and "site-B" reverse tunnels are supposed to reconnect,
	// and 'tc' (client) is also supposed to reconnect
	for i := 0; i < 10; i++ {
		time.Sleep(250 * time.Millisecond)
		err = tc.SSH(context.TODO(), cmd, false)
		if err == nil {
			break
		}
	}
	require.NoError(t, err)

	searchAndAssert := func(site auth.ClientI, count int) error {
		tickCh := time.Tick(500 * time.Millisecond)
		stopCh := time.After(5 * time.Second)

		// only look for exec events
		eventTypes := []string{events.ExecEvent}

		for {
			select {
			case <-tickCh:
				eventsInSite, _, err := site.SearchEvents(now, now.Add(1*time.Hour), apidefaults.Namespace, eventTypes, 0, "")
				if err != nil {
					return trace.Wrap(err)
				}

				// found the number of events we were looking for
				if got, want := len(eventsInSite), count; got == want {
					return nil
				}
			case <-stopCh:
				return trace.BadParameter("unable to find %v events after 5s", count)
			}
		}
	}

	siteA := a.GetSiteAPI(a.Secrets.SiteName)
	err = searchAndAssert(siteA, execCountSiteA)
	require.NoError(t, err)

	siteB := b.GetSiteAPI(b.Secrets.SiteName)
	err = searchAndAssert(siteB, execCountSiteB)
	require.NoError(t, err)

	// stop both sites for real
	require.NoError(t, b.StopAll())
	require.NoError(t, a.StopAll())
}

// TestTwoClustersProxy checks if the reverse tunnel uses a HTTP PROXY to
// establish a connection.
func testTwoClustersProxy(t *testing.T, suite *integrationTestSuite) {
	tr := utils.NewTracer(utils.ThisFunction()).Start()
	defer tr.Stop()

	// start the http proxy
	ps := &proxyServer{}
	ts := httptest.NewServer(ps)
	defer ts.Close()

	// set the http_proxy environment variable
	u, err := url.Parse(ts.URL)
	require.NoError(t, err)
	os.Setenv("http_proxy", u.Host)
	defer os.Setenv("http_proxy", "")

	username := suite.me.Username

	a := suite.newNamedTeleportInstance(t, "site-A")
	b := suite.newNamedTeleportInstance(t, "site-B")

	a.AddUser(username, []string{username})
	b.AddUser(username, []string{username})

	require.NoError(t, b.Create(t, a.Secrets.AsSlice(), false, nil))
	defer b.StopAll()
	require.NoError(t, a.Create(t, b.Secrets.AsSlice(), true, nil))
	defer a.StopAll()

	require.NoError(t, b.Start())
	require.NoError(t, a.Start())

	// wait for both sites to see each other via their reverse tunnels (for up to 10 seconds)
	abortTime := time.Now().Add(time.Second * 10)
	for len(checkGetClusters(t, a.Tunnel)) < 2 && len(checkGetClusters(t, b.Tunnel)) < 2 {
		time.Sleep(time.Millisecond * 200)
		require.False(t, time.Now().After(abortTime), "two sites do not see each other: tunnels are not working")
	}

	// make sure the reverse tunnel went through the proxy
	require.Greater(t, ps.Count(), 0, "proxy did not intercept any connection")

	// stop both sites for real
	require.NoError(t, b.StopAll())
	require.NoError(t, a.StopAll())
}

// TestHA tests scenario when auth server for the cluster goes down
// and we switch to local persistent caches
func testHA(t *testing.T, suite *integrationTestSuite) {
	tr := utils.NewTracer(utils.ThisFunction()).Start()
	defer tr.Stop()

	username := suite.me.Username

	a := suite.newNamedTeleportInstance(t, "cluster-a")
	b := suite.newNamedTeleportInstance(t, "cluster-b")

	a.AddUser(username, []string{username})
	b.AddUser(username, []string{username})

	require.NoError(t, b.Create(t, a.Secrets.AsSlice(), true, nil))
	require.NoError(t, a.Create(t, b.Secrets.AsSlice(), true, nil))

	require.NoError(t, b.Start())
	require.NoError(t, a.Start())

	nodePorts := ports.PopIntSlice(3)
	sshPort, proxyWebPort, proxySSHPort := nodePorts[0], nodePorts[1], nodePorts[2]
	require.NoError(t, a.StartNodeAndProxy("cluster-a-node", sshPort, proxyWebPort, proxySSHPort))

	// wait for both sites to see each other via their reverse tunnels (for up to 10 seconds)
	abortTime := time.Now().Add(time.Second * 10)
	for len(checkGetClusters(t, a.Tunnel)) < 2 && len(checkGetClusters(t, b.Tunnel)) < 2 {
		time.Sleep(time.Millisecond * 2000)
		require.False(t, time.Now().After(abortTime), "two sites do not see each other: tunnels are not working")
	}

	cmd := []string{"echo", "hello world"}
	tc, err := b.NewClient(t, ClientConfig{
		Login:   username,
		Cluster: "cluster-a",
		Host:    Loopback,
		Port:    sshPort,
	})
	require.NoError(t, err)

	output := &bytes.Buffer{}
	tc.Stdout = output
	// try to execute an SSH command using the same old client  to Site-B
	// "site-A" and "site-B" reverse tunnels are supposed to reconnect,
	// and 'tc' (client) is also supposed to reconnect
	for i := 0; i < 10; i++ {
		time.Sleep(time.Millisecond * 50)
		err = tc.SSH(context.TODO(), cmd, false)
		if err == nil {
			break
		}
	}
	require.NoError(t, err)
	require.Equal(t, "hello world\n", output.String())

	// Stop cluster "a" to force existing tunnels to close.
	require.NoError(t, a.StopAuth(true))
	// Restart cluster "a".
	require.NoError(t, a.Reset())
	require.NoError(t, a.Start())
	// Wait for the tunnels to reconnect.
	abortTime = time.Now().Add(time.Second * 10)
	for len(checkGetClusters(t, a.Tunnel)) < 2 && len(checkGetClusters(t, b.Tunnel)) < 2 {
		time.Sleep(time.Millisecond * 2000)
		require.False(t, time.Now().After(abortTime), "two sites do not see each other: tunnels are not working")
	}

	// try to execute an SSH command using the same old client to site-B
	// "site-A" and "site-B" reverse tunnels are supposed to reconnect,
	// and 'tc' (client) is also supposed to reconnect
	for i := 0; i < 30; i++ {
		time.Sleep(1 * time.Second)
		err = tc.SSH(context.TODO(), cmd, false)
		if err == nil {
			break
		}
	}
	require.NoError(t, err)

	// stop cluster and remaining nodes
	require.NoError(t, a.StopAll())
	require.NoError(t, b.StopAll())
}

// TestMapRoles tests local to remote role mapping and access patterns
func testMapRoles(t *testing.T, suite *integrationTestSuite) {
	ctx := context.Background()
	tr := utils.NewTracer(utils.ThisFunction()).Start()
	defer tr.Stop()

	username := suite.me.Username

	clusterMain := "cluster-main"
	clusterAux := "cluster-aux"

	main := suite.newNamedTeleportInstance(t, clusterMain)
	aux := suite.newNamedTeleportInstance(t, clusterAux)

	// main cluster has a local user and belongs to role "main-devs"
	mainDevs := "main-devs"
	role, err := types.NewRole(mainDevs, types.RoleSpecV4{
		Allow: types.RoleConditions{
			Logins: []string{username},
		},
	})
	require.NoError(t, err)
	main.AddUserWithRole(username, role)

	// for role mapping test we turn on Web API on the main cluster
	// as it's used
	makeConfig := func(enableSSH bool) (*testing.T, []*InstanceSecrets, *service.Config) {
		tconf := suite.defaultServiceConfig()
		tconf.SSH.Enabled = enableSSH
		tconf.Proxy.DisableWebService = false
		tconf.Proxy.DisableWebInterface = true
		return t, nil, tconf
	}
	lib.SetInsecureDevMode(true)
	defer lib.SetInsecureDevMode(false)

	require.NoError(t, main.CreateEx(makeConfig(false)))
	require.NoError(t, aux.CreateEx(makeConfig(true)))

	// auxiliary cluster has a role aux-devs
	// connect aux cluster to main cluster
	// using trusted clusters, so remote user will be allowed to assume
	// role specified by mapping remote role "devs" to local role "local-devs"
	auxDevs := "aux-devs"
	role, err = types.NewRole(auxDevs, types.RoleSpecV4{
		Allow: types.RoleConditions{
			Logins: []string{username},
		},
	})
	require.NoError(t, err)
	err = aux.Process.GetAuthServer().UpsertRole(ctx, role)
	require.NoError(t, err)
	trustedClusterToken := "trusted-cluster-token"
	err = main.Process.GetAuthServer().UpsertToken(ctx,
		services.MustCreateProvisionToken(trustedClusterToken, []types.SystemRole{types.RoleTrustedCluster}, time.Time{}))
	require.NoError(t, err)
	trustedCluster := main.Secrets.AsTrustedCluster(trustedClusterToken, types.RoleMap{
		{Remote: mainDevs, Local: []string{auxDevs}},
	})

	// modify trusted cluster resource name so it would not
	// match the cluster name to check that it does not matter
	trustedCluster.SetName(main.Secrets.SiteName + "-cluster")

	require.NoError(t, main.Start())
	require.NoError(t, aux.Start())

	err = trustedCluster.CheckAndSetDefaults()
	require.NoError(t, err)

	// try and upsert a trusted cluster
	tryCreateTrustedCluster(t, aux.Process.GetAuthServer(), trustedCluster)
	waitForTunnelConnections(t, main.Process.GetAuthServer(), clusterAux, 1)

	nodePorts := ports.PopIntSlice(3)
	sshPort, proxyWebPort, proxySSHPort := nodePorts[0], nodePorts[1], nodePorts[2]
	require.NoError(t, aux.StartNodeAndProxy("aux-node", sshPort, proxyWebPort, proxySSHPort))

	// wait for both sites to see each other via their reverse tunnels (for up to 10 seconds)
	abortTime := time.Now().Add(time.Second * 10)
	for len(checkGetClusters(t, main.Tunnel)) < 2 && len(checkGetClusters(t, aux.Tunnel)) < 2 {
		time.Sleep(time.Millisecond * 2000)
		require.False(t, time.Now().After(abortTime), "two clusters do not see each other: tunnels are not working")
	}

	// Make sure that GetNodes returns nodes in the remote site. This makes
	// sure identity aware GetNodes works for remote clusters. Testing of the
	// correct nodes that identity aware GetNodes is done in TestList.
	var nodes []types.Server
	for i := 0; i < 10; i++ {
		nodes, err = aux.Process.GetAuthServer().GetNodes(ctx, apidefaults.Namespace)
		require.NoError(t, err)
		if len(nodes) != 2 {
			time.Sleep(100 * time.Millisecond)
			continue
		}
	}
	require.Len(t, nodes, 2)

	cmd := []string{"echo", "hello world"}
	tc, err := main.NewClient(t, ClientConfig{Login: username, Cluster: clusterAux, Host: Loopback, Port: sshPort})
	require.NoError(t, err)
	output := &bytes.Buffer{}
	tc.Stdout = output
	require.NoError(t, err)
	// try to execute an SSH command using the same old client  to Site-B
	// "site-A" and "site-B" reverse tunnels are supposed to reconnect,
	// and 'tc' (client) is also supposed to reconnect
	for i := 0; i < 10; i++ {
		time.Sleep(time.Millisecond * 50)
		err = tc.SSH(context.TODO(), cmd, false)
		if err == nil {
			break
		}
	}
	require.NoError(t, err)
	require.Equal(t, "hello world\n", output.String())

	// make sure both clusters have the right certificate authorities with the right signing keys.
	var tests = []struct {
		name                       string
		mainClusterName            string
		auxClusterName             string
		inCluster                  *TeleInstance
		outChkMainUserCA           require.ErrorAssertionFunc
		outChkMainUserCAPrivateKey require.ValueAssertionFunc
		outChkMainHostCA           require.ErrorAssertionFunc
		outChkMainHostCAPrivateKey require.ValueAssertionFunc
		outChkAuxUserCA            require.ErrorAssertionFunc
		outChkAuxUserCAPrivateKey  require.ValueAssertionFunc
		outChkAuxHostCA            require.ErrorAssertionFunc
		outChkAuxHostCAPrivateKey  require.ValueAssertionFunc
	}{
		// 0 - main
		//   * User CA for main has one signing key.
		//   * Host CA for main has one signing key.
		//   * User CA for aux does not exist.
		//   * Host CA for aux has no signing keys.
		{
			name:                       "main",
			mainClusterName:            main.Secrets.SiteName,
			auxClusterName:             aux.Secrets.SiteName,
			inCluster:                  main,
			outChkMainUserCA:           require.NoError,
			outChkMainUserCAPrivateKey: require.NotEmpty,
			outChkMainHostCA:           require.NoError,
			outChkMainHostCAPrivateKey: require.NotEmpty,
			outChkAuxUserCA:            require.Error,
			outChkAuxUserCAPrivateKey:  require.Empty,
			outChkAuxHostCA:            require.NoError,
			outChkAuxHostCAPrivateKey:  require.Empty,
		},
		// 1 - aux
		//   * User CA for main has no signing keys.
		//   * Host CA for main has no signing keys.
		//   * User CA for aux has one signing key.
		//   * Host CA for aux has one signing key.
		{
			name:                       "aux",
			mainClusterName:            trustedCluster.GetName(),
			auxClusterName:             aux.Secrets.SiteName,
			inCluster:                  aux,
			outChkMainUserCA:           require.NoError,
			outChkMainUserCAPrivateKey: require.Empty,
			outChkMainHostCA:           require.NoError,
			outChkMainHostCAPrivateKey: require.Empty,
			outChkAuxUserCA:            require.NoError,
			outChkAuxUserCAPrivateKey:  require.NotEmpty,
			outChkAuxHostCA:            require.NoError,
			outChkAuxHostCAPrivateKey:  require.NotEmpty,
		},
	}

	for _, tt := range tests {
		t.Run(tt.name, func(t *testing.T) {
			cid := types.CertAuthID{Type: types.UserCA, DomainName: tt.mainClusterName}
			mainUserCAs, err := tt.inCluster.Process.GetAuthServer().GetCertAuthority(cid, true)
			tt.outChkMainUserCA(t, err)
			if err == nil {
				tt.outChkMainUserCAPrivateKey(t, mainUserCAs.GetActiveKeys().SSH[0].PrivateKey)
			}

			cid = types.CertAuthID{Type: types.HostCA, DomainName: tt.mainClusterName}
			mainHostCAs, err := tt.inCluster.Process.GetAuthServer().GetCertAuthority(cid, true)
			tt.outChkMainHostCA(t, err)
			if err == nil {
				tt.outChkMainHostCAPrivateKey(t, mainHostCAs.GetActiveKeys().SSH[0].PrivateKey)
			}

			cid = types.CertAuthID{Type: types.UserCA, DomainName: tt.auxClusterName}
			auxUserCAs, err := tt.inCluster.Process.GetAuthServer().GetCertAuthority(cid, true)
			tt.outChkAuxUserCA(t, err)
			if err == nil {
				tt.outChkAuxUserCAPrivateKey(t, auxUserCAs.GetActiveKeys().SSH[0].PrivateKey)
			}

			cid = types.CertAuthID{Type: types.HostCA, DomainName: tt.auxClusterName}
			auxHostCAs, err := tt.inCluster.Process.GetAuthServer().GetCertAuthority(cid, true)
			tt.outChkAuxHostCA(t, err)
			if err == nil {
				tt.outChkAuxHostCAPrivateKey(t, auxHostCAs.GetActiveKeys().SSH[0].PrivateKey)
			}
		})
	}

	// stop clusters and remaining nodes
	require.NoError(t, main.StopAll())
	require.NoError(t, aux.StopAll())
}

// tryCreateTrustedCluster performs several attempts to create a trusted cluster,
// retries on connection problems and access denied errors to let caches
// propagate and services to start
func tryCreateTrustedCluster(t *testing.T, authServer *auth.Server, trustedCluster types.TrustedCluster) {
	ctx := context.TODO()
	for i := 0; i < 10; i++ {
		log.Debugf("Will create trusted cluster %v, attempt %v.", trustedCluster, i)
		_, err := authServer.UpsertTrustedCluster(ctx, trustedCluster)
		if err == nil {
			return
		}
		if trace.IsConnectionProblem(err) {
			log.Debugf("Retrying on connection problem: %v.", err)
			time.Sleep(500 * time.Millisecond)
			continue
		}
		if trace.IsAccessDenied(err) {
			log.Debugf("Retrying on access denied: %v.", err)
			time.Sleep(500 * time.Millisecond)
			continue
		}
		require.FailNow(t, "Terminating on unexpected problem", "%v.", err)
	}
	require.FailNow(t, "Timeout creating trusted cluster")
}

// trustedClusterTest is a test setup for trusted clusters tests
type trustedClusterTest struct {
	// multiplex sets up multiplexing of the reversetunnel SSH
	// socket and the proxy's web socket
	multiplex bool
	// useJumpHost turns on jump host mode for the access
	// to the proxy instead of the proxy command
	useJumpHost bool
	// useLabels turns on trusted cluster labels and
	// verifies RBAC
	useLabels bool
}

// TestTrustedClusters tests remote clusters scenarios
// using trusted clusters feature
func testTrustedClusters(t *testing.T, suite *integrationTestSuite) {
	tr := utils.NewTracer(utils.ThisFunction()).Start()
	defer tr.Stop()

	trustedClusters(t, suite, trustedClusterTest{multiplex: false})
}

// TestTrustedClustersWithLabels tests remote clusters scenarios
// using trusted clusters feature and access labels
func testTrustedClustersWithLabels(t *testing.T, suite *integrationTestSuite) {
	tr := utils.NewTracer(utils.ThisFunction()).Start()
	defer tr.Stop()

	trustedClusters(t, suite, trustedClusterTest{multiplex: false, useLabels: true})
}

// TestJumpTrustedClusters tests remote clusters scenarios
// using trusted clusters feature using jumphost connection
func testJumpTrustedClusters(t *testing.T, suite *integrationTestSuite) {
	tr := utils.NewTracer(utils.ThisFunction()).Start()
	defer tr.Stop()

	trustedClusters(t, suite, trustedClusterTest{multiplex: false, useJumpHost: true})
}

// TestJumpTrustedClusters tests remote clusters scenarios
// using trusted clusters feature using jumphost connection
func testJumpTrustedClustersWithLabels(t *testing.T, suite *integrationTestSuite) {
	tr := utils.NewTracer(utils.ThisFunction()).Start()
	defer tr.Stop()

	trustedClusters(t, suite, trustedClusterTest{multiplex: false, useJumpHost: true, useLabels: true})
}

// TestMultiplexingTrustedClusters tests remote clusters scenarios
// using trusted clusters feature
func testMultiplexingTrustedClusters(t *testing.T, suite *integrationTestSuite) {
	tr := utils.NewTracer(utils.ThisFunction()).Start()
	defer tr.Stop()

	trustedClusters(t, suite, trustedClusterTest{multiplex: true})
}

func trustedClusters(t *testing.T, suite *integrationTestSuite, test trustedClusterTest) {
	ctx := context.Background()
	username := suite.me.Username

	clusterMain := "cluster-main"
	clusterAux := "cluster-aux"
	main := NewInstance(InstanceConfig{
		ClusterName:    clusterMain,
		HostID:         HostID,
		NodeName:       Host,
		Ports:          ports.PopIntSlice(6),
		Priv:           suite.priv,
		Pub:            suite.pub,
		MultiplexProxy: test.multiplex,
		log:            suite.log,
	})
	aux := suite.newNamedTeleportInstance(t, clusterAux)

	// main cluster has a local user and belongs to role "main-devs" and "main-admins"
	mainDevs := "main-devs"
	devsRole, err := types.NewRole(mainDevs, types.RoleSpecV4{
		Allow: types.RoleConditions{
			Logins: []string{username},
		},
	})
	// If the test is using labels, the cluster will be labeled
	// and user will be granted access if labels match.
	// Otherwise, to preserve backwards-compatibility
	// roles with no labels will grant access to clusters with no labels.
	if test.useLabels {
		devsRole.SetClusterLabels(services.Allow, types.Labels{"access": []string{"prod"}})
	}
	require.NoError(t, err)

	mainAdmins := "main-admins"
	adminsRole, err := types.NewRole(mainAdmins, types.RoleSpecV4{
		Allow: types.RoleConditions{
			Logins: []string{"superuser"},
		},
	})
	require.NoError(t, err)

	main.AddUserWithRole(username, devsRole, adminsRole)

	// Ops users can only access remote clusters with label 'access': 'ops'
	mainOps := "main-ops"
	mainOpsRole, err := types.NewRole(mainOps, types.RoleSpecV4{
		Allow: types.RoleConditions{
			Logins:        []string{username},
			ClusterLabels: types.Labels{"access": []string{"ops"}},
		},
	})
	require.NoError(t, err)
	main.AddUserWithRole(mainOps, mainOpsRole, adminsRole)

	// for role mapping test we turn on Web API on the main cluster
	// as it's used
	makeConfig := func(enableSSH bool) (*testing.T, []*InstanceSecrets, *service.Config) {
		tconf := suite.defaultServiceConfig()
		tconf.Proxy.DisableWebService = false
		tconf.Proxy.DisableWebInterface = true
		tconf.SSH.Enabled = enableSSH
		return t, nil, tconf
	}
	lib.SetInsecureDevMode(true)
	defer lib.SetInsecureDevMode(false)

	require.NoError(t, main.CreateEx(makeConfig(false)))
	require.NoError(t, aux.CreateEx(makeConfig(true)))

	// auxiliary cluster has only a role aux-devs
	// connect aux cluster to main cluster
	// using trusted clusters, so remote user will be allowed to assume
	// role specified by mapping remote role "devs" to local role "local-devs"
	auxDevs := "aux-devs"
	auxRole, err := types.NewRole(auxDevs, types.RoleSpecV4{
		Allow: types.RoleConditions{
			Logins: []string{username},
		},
	})
	require.NoError(t, err)
	err = aux.Process.GetAuthServer().UpsertRole(ctx, auxRole)
	require.NoError(t, err)

	trustedClusterToken := "trusted-cluster-token"
	tokenResource, err := types.NewProvisionToken(trustedClusterToken, []types.SystemRole{types.RoleTrustedCluster}, time.Time{})
	require.NoError(t, err)
	if test.useLabels {
		meta := tokenResource.GetMetadata()
		meta.Labels = map[string]string{"access": "prod"}
		tokenResource.SetMetadata(meta)
	}
	err = main.Process.GetAuthServer().UpsertToken(ctx, tokenResource)
	require.NoError(t, err)
	// Note that the mapping omits admins role, this is to cover the scenario
	// when root cluster and leaf clusters have different role sets
	trustedCluster := main.Secrets.AsTrustedCluster(trustedClusterToken, types.RoleMap{
		{Remote: mainDevs, Local: []string{auxDevs}},
		{Remote: mainOps, Local: []string{auxDevs}},
	})

	// modify trusted cluster resource name so it would not
	// match the cluster name to check that it does not matter
	trustedCluster.SetName(main.Secrets.SiteName + "-cluster")

	require.NoError(t, main.Start())
	require.NoError(t, aux.Start())

	err = trustedCluster.CheckAndSetDefaults()
	require.NoError(t, err)

	// try and upsert a trusted cluster
	tryCreateTrustedCluster(t, aux.Process.GetAuthServer(), trustedCluster)
	waitForTunnelConnections(t, main.Process.GetAuthServer(), clusterAux, 1)

	nodePorts := ports.PopIntSlice(3)
	sshPort, proxyWebPort, proxySSHPort := nodePorts[0], nodePorts[1], nodePorts[2]
	require.NoError(t, aux.StartNodeAndProxy("aux-node", sshPort, proxyWebPort, proxySSHPort))

	// wait for both sites to see each other via their reverse tunnels (for up to 10 seconds)
	abortTime := time.Now().Add(time.Second * 10)
	for len(checkGetClusters(t, main.Tunnel)) < 2 && len(checkGetClusters(t, aux.Tunnel)) < 2 {
		time.Sleep(time.Millisecond * 2000)
		require.False(t, time.Now().After(abortTime), "two clusters do not see each other: tunnels are not working")
	}

	cmd := []string{"echo", "hello world"}

	// Try and connect to a node in the Aux cluster from the Main cluster using
	// direct dialing.
	creds, err := GenerateUserCreds(UserCredsRequest{
		Process:        main.Process,
		Username:       username,
		RouteToCluster: clusterAux,
	})
	require.NoError(t, err)

	tc, err := main.NewClientWithCreds(ClientConfig{
		Login:    username,
		Cluster:  clusterAux,
		Host:     Loopback,
		Port:     sshPort,
		JumpHost: test.useJumpHost,
	}, *creds)
	require.NoError(t, err)

	// tell the client to trust aux cluster CAs (from secrets). this is the
	// equivalent of 'known hosts' in openssh
	auxCAS := aux.Secrets.GetCAs(t)
	for i := range auxCAS {
		err = tc.AddTrustedCA(auxCAS[i])
		require.NoError(t, err)
	}

	output := &bytes.Buffer{}
	tc.Stdout = output
	require.NoError(t, err)
	for i := 0; i < 10; i++ {
		time.Sleep(time.Millisecond * 50)
		err = tc.SSH(ctx, cmd, false)
		if err == nil {
			break
		}
	}
	require.NoError(t, err)
	require.Equal(t, "hello world\n", output.String())

	// Try and generate user creds for Aux cluster as ops user.
	_, err = GenerateUserCreds(UserCredsRequest{
		Process:        main.Process,
		Username:       mainOps,
		RouteToCluster: clusterAux,
	})
	require.True(t, trace.IsNotFound(err))

	// ListNodes expect labels as a value of host
	tc.Host = ""
	servers, err := tc.ListNodes(ctx)
	require.NoError(t, err)
	require.Len(t, servers, 2)
	tc.Host = Loopback

	// check that remote cluster has been provisioned
	remoteClusters, err := main.Process.GetAuthServer().GetRemoteClusters()
	require.NoError(t, err)
	require.Len(t, remoteClusters, 1)
	require.Equal(t, clusterAux, remoteClusters[0].GetName())

	// after removing the remote cluster, the connection will start failing
	err = main.Process.GetAuthServer().DeleteRemoteCluster(clusterAux)
	require.NoError(t, err)
	for i := 0; i < 10; i++ {
		time.Sleep(time.Millisecond * 50)
		err = tc.SSH(ctx, cmd, false)
		if err != nil {
			break
		}
	}
	require.Error(t, err, "expected tunnel to close and SSH client to start failing")

	// remove trusted cluster from aux cluster side, and recrete right after
	// this should re-establish connection
	err = aux.Process.GetAuthServer().DeleteTrustedCluster(ctx, trustedCluster.GetName())
	require.NoError(t, err)
	_, err = aux.Process.GetAuthServer().UpsertTrustedCluster(ctx, trustedCluster)
	require.NoError(t, err)

	// check that remote cluster has been re-provisioned
	remoteClusters, err = main.Process.GetAuthServer().GetRemoteClusters()
	require.NoError(t, err)
	require.Len(t, remoteClusters, 1)
	require.Equal(t, clusterAux, remoteClusters[0].GetName())

	// wait for both sites to see each other via their reverse tunnels (for up to 10 seconds)
	abortTime = time.Now().Add(time.Second * 10)
	for len(checkGetClusters(t, main.Tunnel)) < 2 {
		time.Sleep(time.Millisecond * 2000)
		require.False(t, time.Now().After(abortTime), "two clusters do not see each other: tunnels are not working")
	}

	// connection and client should recover and work again
	output = &bytes.Buffer{}
	tc.Stdout = output
	for i := 0; i < 10; i++ {
		time.Sleep(time.Millisecond * 50)
		err = tc.SSH(ctx, cmd, false)
		if err == nil {
			break
		}
	}
	require.NoError(t, err)
	require.Equal(t, "hello world\n", output.String())

	// stop clusters and remaining nodes
	require.NoError(t, main.StopAll())
	require.NoError(t, aux.StopAll())
}

func checkGetClusters(t *testing.T, tun reversetunnel.Server) []reversetunnel.RemoteSite {
	clusters, err := tun.GetSites()
	require.NoError(t, err)
	return clusters
}

func testTrustedTunnelNode(t *testing.T, suite *integrationTestSuite) {
	ctx := context.Background()
	username := suite.me.Username

	clusterMain := "cluster-main"
	clusterAux := "cluster-aux"
	main := suite.newNamedTeleportInstance(t, clusterMain)
	aux := suite.newNamedTeleportInstance(t, clusterAux)

	// main cluster has a local user and belongs to role "main-devs"
	mainDevs := "main-devs"
	role, err := types.NewRole(mainDevs, types.RoleSpecV4{
		Allow: types.RoleConditions{
			Logins: []string{username},
		},
	})
	require.NoError(t, err)
	main.AddUserWithRole(username, role)

	// for role mapping test we turn on Web API on the main cluster
	// as it's used
	makeConfig := func(enableSSH bool) (*testing.T, []*InstanceSecrets, *service.Config) {
		tconf := suite.defaultServiceConfig()
		tconf.Proxy.DisableWebService = false
		tconf.Proxy.DisableWebInterface = true
		tconf.SSH.Enabled = enableSSH
		return t, nil, tconf
	}
	lib.SetInsecureDevMode(true)
	defer lib.SetInsecureDevMode(false)

	require.NoError(t, main.CreateEx(makeConfig(false)))
	require.NoError(t, aux.CreateEx(makeConfig(true)))

	// auxiliary cluster has a role aux-devs
	// connect aux cluster to main cluster
	// using trusted clusters, so remote user will be allowed to assume
	// role specified by mapping remote role "devs" to local role "local-devs"
	auxDevs := "aux-devs"
	role, err = types.NewRole(auxDevs, types.RoleSpecV4{
		Allow: types.RoleConditions{
			Logins: []string{username},
		},
	})
	require.NoError(t, err)
	err = aux.Process.GetAuthServer().UpsertRole(ctx, role)
	require.NoError(t, err)
	trustedClusterToken := "trusted-cluster-token"
	err = main.Process.GetAuthServer().UpsertToken(ctx,
		services.MustCreateProvisionToken(trustedClusterToken, []types.SystemRole{types.RoleTrustedCluster}, time.Time{}))
	require.NoError(t, err)
	trustedCluster := main.Secrets.AsTrustedCluster(trustedClusterToken, types.RoleMap{
		{Remote: mainDevs, Local: []string{auxDevs}},
	})

	// modify trusted cluster resource name so it would not
	// match the cluster name to check that it does not matter
	trustedCluster.SetName(main.Secrets.SiteName + "-cluster")

	require.NoError(t, main.Start())
	require.NoError(t, aux.Start())

	err = trustedCluster.CheckAndSetDefaults()
	require.NoError(t, err)

	// try and upsert a trusted cluster
	tryCreateTrustedCluster(t, aux.Process.GetAuthServer(), trustedCluster)
	waitForTunnelConnections(t, main.Process.GetAuthServer(), clusterAux, 1)

	// Create a Teleport instance with a node that dials back to the aux cluster.
	tunnelNodeHostname := "cluster-aux-node"
	nodeConfig := func() *service.Config {
		tconf := suite.defaultServiceConfig()
		tconf.Hostname = tunnelNodeHostname
		tconf.Token = "token"
		tconf.AuthServers = []utils.NetAddr{
			{
				AddrNetwork: "tcp",
				Addr:        net.JoinHostPort(Loopback, aux.GetPortWeb()),
			},
		}
		tconf.Auth.Enabled = false
		tconf.Proxy.Enabled = false
		tconf.SSH.Enabled = true
		return tconf
	}
	_, err = aux.StartNode(nodeConfig())
	require.NoError(t, err)

	// wait for both sites to see each other via their reverse tunnels (for up to 10 seconds)
	abortTime := time.Now().Add(time.Second * 10)
	for len(checkGetClusters(t, main.Tunnel)) < 2 && len(checkGetClusters(t, aux.Tunnel)) < 2 {
		time.Sleep(time.Millisecond * 2000)
		require.False(t, time.Now().After(abortTime), "two clusters do not see each other: tunnels are not working")
	}

	// Wait for both nodes to show up before attempting to dial to them.
	err = waitForNodeCount(ctx, main, clusterAux, 2)
	require.NoError(t, err)

	cmd := []string{"echo", "hello world"}

	// Try and connect to a node in the Aux cluster from the Main cluster using
	// direct dialing.
	tc, err := main.NewClient(t, ClientConfig{
		Login:   username,
		Cluster: clusterAux,
		Host:    Loopback,
		Port:    aux.GetPortSSHInt(),
	})
	require.NoError(t, err)
	output := &bytes.Buffer{}
	tc.Stdout = output
	require.NoError(t, err)
	for i := 0; i < 10; i++ {
		time.Sleep(time.Millisecond * 50)
		err = tc.SSH(context.TODO(), cmd, false)
		if err == nil {
			break
		}
	}
	require.NoError(t, err)
	require.Equal(t, "hello world\n", output.String())

	// Try and connect to a node in the Aux cluster from the Main cluster using
	// tunnel dialing.
	tunnelClient, err := main.NewClient(t, ClientConfig{
		Login:   username,
		Cluster: clusterAux,
		Host:    tunnelNodeHostname,
	})
	require.NoError(t, err)
	tunnelOutput := &bytes.Buffer{}
	tunnelClient.Stdout = tunnelOutput
	require.NoError(t, err)
	for i := 0; i < 10; i++ {
		time.Sleep(time.Millisecond * 50)
		err = tunnelClient.SSH(context.Background(), cmd, false)
		if err == nil {
			break
		}
	}
	require.NoError(t, err)
	require.Equal(t, "hello world\n", tunnelOutput.String())

	// Stop clusters and remaining nodes.
	require.NoError(t, main.StopAll())
	require.NoError(t, aux.StopAll())
}

// TestDiscoveryRecovers ensures that discovery protocol recovers from a bad discovery
// state (all known proxies are offline).
func testDiscoveryRecovers(t *testing.T, suite *integrationTestSuite) {
	tr := utils.NewTracer(utils.ThisFunction()).Start()
	defer tr.Stop()

	username := suite.me.Username

	// create load balancer for main cluster proxies
	frontend := *utils.MustParseAddr(net.JoinHostPort(Loopback, strconv.Itoa(ports.PopInt())))
	lb, err := utils.NewLoadBalancer(context.TODO(), frontend)
	require.NoError(t, err)
	require.NoError(t, lb.Listen())
	go lb.Serve()
	defer lb.Close()

	remote := suite.newNamedTeleportInstance(t, "cluster-remote")
	main := suite.newNamedTeleportInstance(t, "cluster-main")

	remote.AddUser(username, []string{username})
	main.AddUser(username, []string{username})

	require.NoError(t, main.Create(t, remote.Secrets.AsSlice(), false, nil))
	mainSecrets := main.Secrets
	// switch listen address of the main cluster to load balancer
	mainProxyAddr := *utils.MustParseAddr(mainSecrets.ListenAddr)
	lb.AddBackend(mainProxyAddr)
	mainSecrets.ListenAddr = frontend.String()
	require.NoError(t, remote.Create(t, mainSecrets.AsSlice(), true, nil))

	require.NoError(t, main.Start())
	require.NoError(t, remote.Start())

	// wait for both sites to see each other via their reverse tunnels (for up to 10 seconds)
	abortTime := time.Now().Add(time.Second * 10)
	for len(checkGetClusters(t, main.Tunnel)) < 2 && len(checkGetClusters(t, remote.Tunnel)) < 2 {
		time.Sleep(time.Millisecond * 2000)
		require.False(t, time.Now().After(abortTime), "two clusters do not see each other: tunnels are not working")
	}

	// Helper function for adding a new proxy to "main".
	addNewMainProxy := func(name string) (reversetunnel.Server, ProxyConfig) {
		t.Logf("adding main proxy %q...", name)
		nodePorts := ports.PopIntSlice(3)
		proxyReverseTunnelPort, proxyWebPort, proxySSHPort := nodePorts[0], nodePorts[1], nodePorts[2]
		newConfig := ProxyConfig{
			Name:              name,
			SSHPort:           proxySSHPort,
			WebPort:           proxyWebPort,
			ReverseTunnelPort: proxyReverseTunnelPort,
		}
		newProxy, err := main.StartProxy(newConfig)
		require.NoError(t, err)

		// add proxy as a backend to the load balancer
		lb.AddBackend(*utils.MustParseAddr(net.JoinHostPort(Loopback, strconv.Itoa(proxyReverseTunnelPort))))
		return newProxy, newConfig
	}

	killMainProxy := func(name string) {
		t.Logf("killing main proxy %q...", name)
		for _, p := range main.Nodes {
			if !p.Config.Proxy.Enabled {
				continue
			}
			if p.Config.Hostname == name {
				reverseTunnelPort := utils.MustParseAddr(p.Config.Proxy.ReverseTunnelListenAddr.Addr).Port(0)
				require.NoError(t, lb.RemoveBackend(*utils.MustParseAddr(net.JoinHostPort(Loopback, strconv.Itoa(reverseTunnelPort)))))
				require.NoError(t, p.Close())
				require.NoError(t, p.Wait())
				return
			}
		}
		t.Errorf("cannot close proxy %q (not found)", name)
	}

	// Helper function for testing that a proxy in main has been discovered by
	// (and is able to use reverse tunnel into) remote.  If conf is nil, main's
	// first/default proxy will be called.
	testProxyConn := func(conf *ProxyConfig, shouldFail bool) {
		clientConf := ClientConfig{
			Login:   username,
			Cluster: "cluster-remote",
			Host:    Loopback,
			Port:    remote.GetPortSSHInt(),
			Proxy:   conf,
		}
		output, err := runCommand(t, main, []string{"echo", "hello world"}, clientConf, 10)
		if shouldFail {
			require.Error(t, err)
		} else {
			require.NoError(t, err)
			require.Equal(t, "hello world\n", output)
		}
	}

	// ensure that initial proxy's tunnel has been established
	waitForActiveTunnelConnections(t, main.Tunnel, "cluster-remote", 1)
	// execute the connection via initial proxy; should not fail
	testProxyConn(nil, false)

	// helper funcion for making numbered proxy names
	pname := func(n int) string {
		return fmt.Sprintf("cluster-main-proxy-%d", n)
	}

	// create first numbered proxy
	_, c0 := addNewMainProxy(pname(0))
	// check that we now have two tunnel connections
	require.NoError(t, waitForProxyCount(remote, "cluster-main", 2))
	// check that first numbered proxy is OK.
	testProxyConn(&c0, false)
	// remove the initial proxy.
	require.NoError(t, lb.RemoveBackend(mainProxyAddr))
	require.NoError(t, waitForProxyCount(remote, "cluster-main", 1))

	// force bad state by iteratively removing previous proxy before
	// adding next proxy; this ensures that discovery protocol's list of
	// known proxies is all invalid.
	for i := 0; i < 6; i++ {
		prev, next := pname(i), pname(i+1)
		killMainProxy(prev)
		require.NoError(t, waitForProxyCount(remote, "cluster-main", 0))
		_, cn := addNewMainProxy(next)
		require.NoError(t, waitForProxyCount(remote, "cluster-main", 1))
		testProxyConn(&cn, false)
	}

	// Stop both clusters and remaining nodes.
	require.NoError(t, remote.StopAll())
	require.NoError(t, main.StopAll())
}

// TestDiscovery tests case for multiple proxies and a reverse tunnel
// agent that eventually connnects to the the right proxy
func testDiscovery(t *testing.T, suite *integrationTestSuite) {
	tr := utils.NewTracer(utils.ThisFunction()).Start()
	defer tr.Stop()

	username := suite.me.Username

	// create load balancer for main cluster proxies
	frontend := *utils.MustParseAddr(net.JoinHostPort(Loopback, strconv.Itoa(ports.PopInt())))
	lb, err := utils.NewLoadBalancer(context.TODO(), frontend)
	require.NoError(t, err)
	require.NoError(t, lb.Listen())
	go lb.Serve()
	defer lb.Close()

	remote := suite.newNamedTeleportInstance(t, "cluster-remote")
	main := suite.newNamedTeleportInstance(t, "cluster-main")

	remote.AddUser(username, []string{username})
	main.AddUser(username, []string{username})

	require.NoError(t, main.Create(t, remote.Secrets.AsSlice(), false, nil))
	mainSecrets := main.Secrets
	// switch listen address of the main cluster to load balancer
	mainProxyAddr := *utils.MustParseAddr(mainSecrets.ListenAddr)
	lb.AddBackend(mainProxyAddr)
	mainSecrets.ListenAddr = frontend.String()
	require.NoError(t, remote.Create(t, mainSecrets.AsSlice(), true, nil))

	require.NoError(t, main.Start())
	require.NoError(t, remote.Start())

	// wait for both sites to see each other via their reverse tunnels (for up to 10 seconds)
	abortTime := time.Now().Add(time.Second * 10)
	for len(checkGetClusters(t, main.Tunnel)) < 2 && len(checkGetClusters(t, remote.Tunnel)) < 2 {
		time.Sleep(time.Millisecond * 2000)
		require.False(t, time.Now().After(abortTime), "two clusters do not see each other: tunnels are not working")
	}

	// start second proxy
	nodePorts := ports.PopIntSlice(3)
	proxyReverseTunnelPort, proxyWebPort, proxySSHPort := nodePorts[0], nodePorts[1], nodePorts[2]
	proxyConfig := ProxyConfig{
		Name:              "cluster-main-proxy",
		SSHPort:           proxySSHPort,
		WebPort:           proxyWebPort,
		ReverseTunnelPort: proxyReverseTunnelPort,
	}
	secondProxy, err := main.StartProxy(proxyConfig)
	require.NoError(t, err)

	// add second proxy as a backend to the load balancer
	lb.AddBackend(*utils.MustParseAddr(net.JoinHostPort(Loopback, strconv.Itoa(proxyReverseTunnelPort))))

	// At this point the main cluster should observe two tunnels
	// connected to it from remote cluster
	waitForActiveTunnelConnections(t, main.Tunnel, "cluster-remote", 1)
	waitForActiveTunnelConnections(t, secondProxy, "cluster-remote", 1)

	// execute the connection via first proxy
	cfg := ClientConfig{
		Login:   username,
		Cluster: "cluster-remote",
		Host:    Loopback,
		Port:    remote.GetPortSSHInt(),
	}
	output, err := runCommand(t, main, []string{"echo", "hello world"}, cfg, 1)
	require.NoError(t, err)
	require.Equal(t, "hello world\n", output)

	// Execute the connection via second proxy, should work. This command is
	// tried 10 times with 250 millisecond delay between each attempt to allow
	// the discovery request to be received and the connection added to the agent
	// pool.
	cfgProxy := ClientConfig{
		Login:   username,
		Cluster: "cluster-remote",
		Host:    Loopback,
		Port:    remote.GetPortSSHInt(),
		Proxy:   &proxyConfig,
	}
	output, err = runCommand(t, main, []string{"echo", "hello world"}, cfgProxy, 10)
	require.NoError(t, err)
	require.Equal(t, "hello world\n", output)

	// Now disconnect the main proxy and make sure it will reconnect eventually.
	require.NoError(t, lb.RemoveBackend(mainProxyAddr))
	waitForActiveTunnelConnections(t, secondProxy, "cluster-remote", 1)

	// Requests going via main proxy should fail.
	_, err = runCommand(t, main, []string{"echo", "hello world"}, cfg, 1)
	require.Error(t, err)

	// Requests going via second proxy should succeed.
	output, err = runCommand(t, main, []string{"echo", "hello world"}, cfgProxy, 1)
	require.NoError(t, err)
	require.Equal(t, "hello world\n", output)

	// Connect the main proxy back and make sure agents have reconnected over time.
	// This command is tried 10 times with 250 millisecond delay between each
	// attempt to allow the discovery request to be received and the connection
	// added to the agent pool.
	lb.AddBackend(mainProxyAddr)

	// Once the proxy is added a matching tunnel connection should be created.
	waitForActiveTunnelConnections(t, main.Tunnel, "cluster-remote", 1)
	waitForActiveTunnelConnections(t, secondProxy, "cluster-remote", 1)

	// Requests going via main proxy should succeed.
	output, err = runCommand(t, main, []string{"echo", "hello world"}, cfg, 40)
	require.NoError(t, err)
	require.Equal(t, "hello world\n", output)

	// Stop one of proxies on the main cluster.
	err = main.StopProxy()
	require.NoError(t, err)

	// Wait for the remote cluster to detect the outbound connection is gone.
	require.NoError(t, waitForProxyCount(remote, "cluster-main", 1))

	// Stop both clusters and remaining nodes.
	require.NoError(t, remote.StopAll())
	require.NoError(t, main.StopAll())
}

// TestDiscoveryNode makes sure the discovery protocol works with nodes.
func testDiscoveryNode(t *testing.T, suite *integrationTestSuite) {
	tr := utils.NewTracer(utils.ThisFunction()).Start()
	defer tr.Stop()

	lib.SetInsecureDevMode(true)
	defer lib.SetInsecureDevMode(false)

	// Create and start load balancer for proxies.
	frontend := *utils.MustParseAddr(net.JoinHostPort(Loopback, strconv.Itoa(ports.PopInt())))
	lb, err := utils.NewLoadBalancer(context.TODO(), frontend)
	require.NoError(t, err)
	err = lb.Listen()
	require.NoError(t, err)
	go lb.Serve()
	defer lb.Close()

	// Create a Teleport instance with Auth/Proxy.
	mainConfig := func() (*testing.T, []string, []*InstanceSecrets, *service.Config) {
		tconf := suite.defaultServiceConfig()

		tconf.Auth.Enabled = true

		tconf.Proxy.Enabled = true
		tconf.Proxy.TunnelPublicAddrs = []utils.NetAddr{
			{
				AddrNetwork: "tcp",
				Addr:        frontend.String(),
			},
		}
		tconf.Proxy.DisableWebService = false
		tconf.Proxy.DisableWebInterface = true

		tconf.SSH.Enabled = false

		return t, nil, nil, tconf
	}
	main := suite.newTeleportWithConfig(mainConfig())
	defer main.StopAll()

	// Create a Teleport instance with a Proxy.
	nodePorts := ports.PopIntSlice(3)
	proxyReverseTunnelPort, proxyWebPort, proxySSHPort := nodePorts[0], nodePorts[1], nodePorts[2]
	proxyConfig := ProxyConfig{
		Name:              "cluster-main-proxy",
		SSHPort:           proxySSHPort,
		WebPort:           proxyWebPort,
		ReverseTunnelPort: proxyReverseTunnelPort,
	}
	proxyTunnel, err := main.StartProxy(proxyConfig)
	require.NoError(t, err)

	proxyOneBackend := utils.MustParseAddr(net.JoinHostPort(Loopback, main.GetPortReverseTunnel()))
	lb.AddBackend(*proxyOneBackend)
	proxyTwoBackend := utils.MustParseAddr(net.JoinHostPort(Loopback, strconv.Itoa(proxyReverseTunnelPort)))
	lb.AddBackend(*proxyTwoBackend)

	// Create a Teleport instance with a Node.
	nodeConfig := func() *service.Config {
		tconf := suite.defaultServiceConfig()
		tconf.Hostname = "cluster-main-node"
		tconf.Token = "token"
		tconf.AuthServers = []utils.NetAddr{
			{
				AddrNetwork: "tcp",
				Addr:        net.JoinHostPort(Loopback, main.GetPortWeb()),
			},
		}

		tconf.Auth.Enabled = false

		tconf.Proxy.Enabled = false

		tconf.SSH.Enabled = true

		return tconf
	}
	_, err = main.StartNode(nodeConfig())
	require.NoError(t, err)

	// Wait for active tunnel connections to be established.
	waitForActiveTunnelConnections(t, main.Tunnel, Site, 1)
	waitForActiveTunnelConnections(t, proxyTunnel, Site, 1)

	// Execute the connection via first proxy.
	cfg := ClientConfig{
		Login:   suite.me.Username,
		Cluster: Site,
		Host:    "cluster-main-node",
	}
	output, err := runCommand(t, main, []string{"echo", "hello world"}, cfg, 1)
	require.NoError(t, err)
	require.Equal(t, "hello world\n", output)

	// Execute the connection via second proxy, should work. This command is
	// tried 10 times with 250 millisecond delay between each attempt to allow
	// the discovery request to be received and the connection added to the agent
	// pool.
	cfgProxy := ClientConfig{
		Login:   suite.me.Username,
		Cluster: Site,
		Host:    "cluster-main-node",
		Proxy:   &proxyConfig,
	}

	output, err = runCommand(t, main, []string{"echo", "hello world"}, cfgProxy, 10)
	require.NoError(t, err)
	require.Equal(t, "hello world\n", output)

	// Remove second proxy from LB.
	require.NoError(t, lb.RemoveBackend(*proxyTwoBackend))
	waitForActiveTunnelConnections(t, main.Tunnel, Site, 1)

	// Requests going via main proxy will succeed. Requests going via second
	// proxy will fail.
	output, err = runCommand(t, main, []string{"echo", "hello world"}, cfg, 1)
	require.NoError(t, err)
	require.Equal(t, "hello world\n", output)
	_, err = runCommand(t, main, []string{"echo", "hello world"}, cfgProxy, 1)
	require.Error(t, err)

	// Add second proxy to LB, both should have a connection.
	lb.AddBackend(*proxyTwoBackend)
	waitForActiveTunnelConnections(t, main.Tunnel, Site, 1)
	waitForActiveTunnelConnections(t, proxyTunnel, Site, 1)

	// Requests going via both proxies will succeed.
	output, err = runCommand(t, main, []string{"echo", "hello world"}, cfg, 1)
	require.NoError(t, err)
	require.Equal(t, "hello world\n", output)
	output, err = runCommand(t, main, []string{"echo", "hello world"}, cfgProxy, 40)
	require.NoError(t, err)
	require.Equal(t, "hello world\n", output)

	// Stop everything.
	err = proxyTunnel.Shutdown(context.Background())
	require.NoError(t, err)
	err = main.StopAll()
	require.NoError(t, err)
}

// waitForActiveTunnelConnections  waits for remote cluster to report a minimum number of active connections
func waitForActiveTunnelConnections(t *testing.T, tunnel reversetunnel.Server, clusterName string, expectedCount int) {
	var lastCount int
	var lastErr error
	for i := 0; i < 30; i++ {
		cluster, err := tunnel.GetSite(clusterName)
		if err != nil {
			lastErr = err
			continue
		}
		lastCount = cluster.GetTunnelsCount()
		if lastCount >= expectedCount {
			return
		}
		time.Sleep(1 * time.Second)
	}
	t.Fatalf("Connections count on %v: %v, expected %v, last error: %v", clusterName, lastCount, expectedCount, lastErr)
}

// // waitForProxyCount waits a set time for the proxy count in clusterName to
// // reach some value.
func waitForProxyCount(t *TeleInstance, clusterName string, count int) error {
	var counts map[string]int
	start := time.Now()
	for time.Since(start) < 17*time.Second {
		counts = t.RemoteClusterWatcher.Counts()
		if counts[clusterName] == count {
			return nil
		}

		time.Sleep(500 * time.Millisecond)
	}

	return trace.BadParameter("proxy count on %v: %v (wanted %v)", clusterName, counts[clusterName], count)
}

// waitForNodeCount waits for a certain number of nodes to show up in the remote site.
func waitForNodeCount(ctx context.Context, t *TeleInstance, clusterName string, count int) error {
	for i := 0; i < 30; i++ {
		remoteSite, err := t.Tunnel.GetSite(clusterName)
		if err != nil {
			return trace.Wrap(err)
		}
		accessPoint, err := remoteSite.CachingAccessPoint()
		if err != nil {
			return trace.Wrap(err)
		}
		nodes, err := accessPoint.GetNodes(ctx, apidefaults.Namespace)
		if err != nil {
			return trace.Wrap(err)
		}
		if len(nodes) == count {
			return nil
		}
		time.Sleep(1 * time.Second)
	}

	return trace.BadParameter("did not find %v nodes", count)
}

// waitForTunnelConnections waits for remote tunnels connections
func waitForTunnelConnections(t *testing.T, authServer *auth.Server, clusterName string, expectedCount int) {
	var conns []types.TunnelConnection
	for i := 0; i < 30; i++ {
		conns, err := authServer.Presence.GetTunnelConnections(clusterName)
		require.NoError(t, err)
		if len(conns) == expectedCount {
			return
		}
		time.Sleep(1 * time.Second)
	}
	require.Len(t, conns, expectedCount)
}

// TestExternalClient tests if we can connect to a node in a Teleport
// cluster. Both normal and recording proxies are tested.
func testExternalClient(t *testing.T, suite *integrationTestSuite) {
	tr := utils.NewTracer(utils.ThisFunction()).Start()
	defer tr.Stop()

	// Only run this test if we have access to the external SSH binary.
	_, err := exec.LookPath("ssh")
	if err != nil {
		t.Skip("Skipping TestExternalClient, no external SSH binary found.")
		return
	}

	var tests = []struct {
		desc             string
		inRecordLocation string
		inForwardAgent   bool
		inCommand        string
		outError         bool
		outExecOutput    string
	}{
		// Record at the node, forward agent. Will still work even though the agent
		// will be rejected by the proxy (agent forwarding request rejection is a
		// soft failure).
		{
			desc:             "Record at Node with Agent Forwarding",
			inRecordLocation: types.RecordAtNode,
			inForwardAgent:   true,
			inCommand:        "echo hello",
			outError:         false,
			outExecOutput:    "hello",
		},
		// Record at the node, don't forward agent, will work. This is the normal
		// Teleport mode of operation.
		{
			desc:             "Record at Node without Agent Forwarding",
			inRecordLocation: types.RecordAtNode,
			inForwardAgent:   false,
			inCommand:        "echo hello",
			outError:         false,
			outExecOutput:    "hello",
		},
		// Record at the proxy, forward agent. Will work.
		{
			desc:             "Record at Proxy with Agent Forwarding",
			inRecordLocation: types.RecordAtProxy,
			inForwardAgent:   true,
			inCommand:        "echo hello",
			outError:         false,
			outExecOutput:    "hello",
		},
		// Record at the proxy, don't forward agent, request will fail because
		// recording proxy requires an agent.
		{
			desc:             "Record at Proxy without Agent Forwarding",
			inRecordLocation: types.RecordAtProxy,
			inForwardAgent:   false,
			inCommand:        "echo hello",
			outError:         true,
			outExecOutput:    "",
		},
	}

	for _, tt := range tests {
		t.Run(tt.desc, func(t *testing.T) {
			// Create a Teleport instance with auth, proxy, and node.
			makeConfig := func() (*testing.T, []string, []*InstanceSecrets, *service.Config) {
				recConfig, err := types.NewSessionRecordingConfigFromConfigFile(types.SessionRecordingConfigSpecV2{
					Mode: tt.inRecordLocation,
				})
				require.NoError(t, err)

				tconf := suite.defaultServiceConfig()
				tconf.Auth.Enabled = true
				tconf.Auth.SessionRecordingConfig = recConfig

				tconf.Proxy.Enabled = true
				tconf.Proxy.DisableWebService = true
				tconf.Proxy.DisableWebInterface = true

				tconf.SSH.Enabled = true

				return t, nil, nil, tconf
			}
			teleport := suite.newTeleportWithConfig(makeConfig())
			defer teleport.StopAll()

			// Start (and defer close) a agent that runs during this integration test.
			teleAgent, socketDirPath, socketPath, err := createAgent(
				suite.me,
				teleport.Secrets.Users[suite.me.Username].Key.Priv,
				teleport.Secrets.Users[suite.me.Username].Key.Cert)
			require.NoError(t, err)
			defer closeAgent(teleAgent, socketDirPath)

			// Create a *exec.Cmd that will execute the external SSH command.
			execCmd, err := externalSSHCommand(commandOptions{
				forwardAgent: tt.inForwardAgent,
				socketPath:   socketPath,
				proxyPort:    teleport.GetPortProxy(),
				nodePort:     teleport.GetPortSSH(),
				command:      tt.inCommand,
			})
			require.NoError(t, err)

			// Execute SSH command and check the output is what we expect.
			output, err := execCmd.Output()
			if tt.outError {
				require.Error(t, err)
			} else {
				if err != nil {
					// If an *exec.ExitError is returned, parse it and return stderr. If this
					// is not done then c.Assert will just print a byte array for the error.
					er, ok := err.(*exec.ExitError)
					if ok {
						t.Fatalf("Unexpected error: %v", string(er.Stderr))
					}
				}
				require.NoError(t, err)
				require.Equal(t, tt.outExecOutput, strings.TrimSpace(string(output)))
			}
		})
	}
}

// TestControlMaster checks if multiple SSH channels can be created over the
// same connection. This is frequently used by tools like Ansible.
func testControlMaster(t *testing.T, suite *integrationTestSuite) {
	tr := utils.NewTracer(utils.ThisFunction()).Start()
	defer tr.Stop()

	// Only run this test if we have access to the external SSH binary.
	_, err := exec.LookPath("ssh")
	if err != nil {
		t.Skip("Skipping TestControlMaster, no external SSH binary found.")
		return
	}

	var tests = []struct {
		inRecordLocation string
	}{
		// Run tests when Teleport is recording sessions at the node.
		{
			inRecordLocation: types.RecordAtNode,
		},
		// Run tests when Teleport is recording sessions at the proxy.
		{
			inRecordLocation: types.RecordAtProxy,
		},
	}

	for _, tt := range tests {
		controlDir, err := ioutil.TempDir("", "teleport-")
		require.NoError(t, err)
		defer os.RemoveAll(controlDir)
		controlPath := filepath.Join(controlDir, "control-path")

		// Create a Teleport instance with auth, proxy, and node.
		makeConfig := func() (*testing.T, []string, []*InstanceSecrets, *service.Config) {
			recConfig, err := types.NewSessionRecordingConfigFromConfigFile(types.SessionRecordingConfigSpecV2{
				Mode: tt.inRecordLocation,
			})
			require.NoError(t, err)

			tconf := suite.defaultServiceConfig()
			tconf.Auth.Enabled = true
			tconf.Auth.SessionRecordingConfig = recConfig

			tconf.Proxy.Enabled = true
			tconf.Proxy.DisableWebService = true
			tconf.Proxy.DisableWebInterface = true

			tconf.SSH.Enabled = true

			return t, nil, nil, tconf
		}
		teleport := suite.newTeleportWithConfig(makeConfig())
		defer teleport.StopAll()

		// Start (and defer close) a agent that runs during this integration test.
		teleAgent, socketDirPath, socketPath, err := createAgent(
			suite.me,
			teleport.Secrets.Users[suite.me.Username].Key.Priv,
			teleport.Secrets.Users[suite.me.Username].Key.Cert)
		require.NoError(t, err)
		defer closeAgent(teleAgent, socketDirPath)

		// Create and run an exec command twice with the passed in ControlPath. This
		// will cause re-use of the connection and creation of two sessions within
		// the connection.
		for i := 0; i < 2; i++ {
			execCmd, err := externalSSHCommand(commandOptions{
				forcePTY:     true,
				forwardAgent: true,
				controlPath:  controlPath,
				socketPath:   socketPath,
				proxyPort:    teleport.GetPortProxy(),
				nodePort:     teleport.GetPortSSH(),
				command:      "echo hello",
			})
			require.NoError(t, err)

			// Execute SSH command and check the output is what we expect.
			output, err := execCmd.Output()
			if err != nil {
				// If an *exec.ExitError is returned, parse it and return stderr. If this
				// is not done then c.Assert will just print a byte array for the error.
				er, ok := err.(*exec.ExitError)
				if ok {
					t.Fatalf("Unexpected error: %v", string(er.Stderr))
				}
			}
			require.NoError(t, err)
			require.Equal(t, "hello", strings.TrimSpace(string(output)))
		}
	}
}

// testProxyHostKeyCheck uses the forwarding proxy to connect to a server that
// presents a host key instead of a certificate in different configurations
// for the host key checking parameter in services.ClusterConfig.
func testProxyHostKeyCheck(t *testing.T, suite *integrationTestSuite) {
	tr := utils.NewTracer(utils.ThisFunction()).Start()
	defer tr.Stop()

	var tests = []struct {
		desc           string
		inHostKeyCheck bool
		outError       bool
	}{
		// disable host key checking, should be able to connect
		{
			desc:           "Disabled",
			inHostKeyCheck: false,
			outError:       false,
		},
		// enable host key checking, should NOT be able to connect
		{
			desc:           "Enabled",
			inHostKeyCheck: true,
			outError:       true,
		},
	}

	for _, tt := range tests {
		t.Run(tt.desc, func(t *testing.T) {
			hostSigner, err := ssh.ParsePrivateKey(suite.priv)
			require.NoError(t, err)

			// start a ssh server that presents a host key instead of a certificate
			nodePort := ports.PopInt()
			sshNode, err := newDiscardServer(Host, nodePort, hostSigner)
			require.NoError(t, err)
			err = sshNode.Start()
			require.NoError(t, err)
			defer sshNode.Stop()

			// create a teleport instance with auth, proxy, and node
			makeConfig := func() (*testing.T, []string, []*InstanceSecrets, *service.Config) {
				recConfig, err := types.NewSessionRecordingConfigFromConfigFile(types.SessionRecordingConfigSpecV2{
					Mode:                types.RecordAtProxy,
					ProxyChecksHostKeys: types.NewBoolOption(tt.inHostKeyCheck),
				})
				require.NoError(t, err)

				tconf := suite.defaultServiceConfig()
				tconf.Auth.Enabled = true
				tconf.Auth.SessionRecordingConfig = recConfig

				tconf.Proxy.Enabled = true
				tconf.Proxy.DisableWebService = true
				tconf.Proxy.DisableWebInterface = true

				return t, nil, nil, tconf
			}
			teleport := suite.newTeleportWithConfig(makeConfig())
			defer teleport.StopAll()

			// create a teleport client and exec a command
			clientConfig := ClientConfig{
				Login:        suite.me.Username,
				Cluster:      Site,
				Host:         Host,
				Port:         nodePort,
				ForwardAgent: true,
			}
			_, err = runCommand(t, teleport, []string{"echo hello"}, clientConfig, 1)

			// check if we were able to exec the command or not
			if tt.outError {
				require.Error(t, err)
			} else {
				require.NoError(t, err)
			}
		})
	}
}

// testAuditOff checks that when session recording has been turned off,
// sessions are not recorded.
func testAuditOff(t *testing.T, suite *integrationTestSuite) {
	tr := utils.NewTracer(utils.ThisFunction()).Start()
	defer tr.Stop()

	var err error

	// create a teleport instance with auth, proxy, and node
	makeConfig := func() (*testing.T, []string, []*InstanceSecrets, *service.Config) {
		recConfig, err := types.NewSessionRecordingConfigFromConfigFile(types.SessionRecordingConfigSpecV2{
			Mode: types.RecordOff,
		})
		require.NoError(t, err)

		tconf := suite.defaultServiceConfig()
		tconf.Auth.Enabled = true
		tconf.Auth.SessionRecordingConfig = recConfig

		tconf.Proxy.Enabled = true
		tconf.Proxy.DisableWebService = true
		tconf.Proxy.DisableWebInterface = true

		tconf.SSH.Enabled = true

		return t, nil, nil, tconf
	}
	teleport := suite.newTeleportWithConfig(makeConfig())
	defer teleport.StopAll()

	// get access to a authClient for the cluster
	site := teleport.GetSiteAPI(Site)
	require.NotNil(t, site)

	// should have no sessions in it to start with
	sessions, _ := site.GetSessions(apidefaults.Namespace)
	require.Len(t, sessions, 0)

	// create interactive session (this goroutine is this user's terminal time)
	endCh := make(chan error, 1)

	myTerm := NewTerminal(250)
	go func() {
		cl, err := teleport.NewClient(t, ClientConfig{
			Login:   suite.me.Username,
			Cluster: Site,
			Host:    Host,
			Port:    teleport.GetPortSSHInt(),
		})
		require.NoError(t, err)
		cl.Stdout = myTerm
		cl.Stdin = myTerm
		err = cl.SSH(context.TODO(), []string{}, false)
		endCh <- err
	}()

	// wait until there's a session in there:
	timeoutCtx, cancel := context.WithTimeout(context.Background(), 2*time.Second)
	defer cancel()
	sessions, err = waitForSessionToBeEstablished(timeoutCtx, apidefaults.Namespace, site)
	require.NoError(t, err)
	session := &sessions[0]

	// wait for the user to join this session
	for len(session.Parties) == 0 {
		time.Sleep(time.Millisecond * 5)
		session, err = site.GetSession(apidefaults.Namespace, sessions[0].ID)
		require.NoError(t, err)
	}
	// make sure it's us who joined! :)
	require.Equal(t, suite.me.Username, session.Parties[0].User)

	// lets type "echo hi" followed by "enter" and then "exit" + "enter":
	myTerm.Type("\aecho hi\n\r\aexit\n\r\a")

	// wait for session to end
	select {
	case <-time.After(1 * time.Minute):
		t.Fatalf("Timed out waiting for session to end.")
	case <-endCh:
	}

	// audit log should have the fact that the session occurred recorded in it
	sessions, err = site.GetSessions(apidefaults.Namespace)
	require.NoError(t, err)
	require.Len(t, sessions, 1)

	// however, attempts to read the actual sessions should fail because it was
	// not actually recorded
	_, err = site.GetSessionChunk(apidefaults.Namespace, session.ID, 0, events.MaxChunkBytes)
	require.Error(t, err)
}

// testPAM checks that Teleport PAM integration works correctly. In this case
// that means if the account and session modules return success, the user
// should be allowed to log in. If either the account or session module does
// not return success, the user should not be able to log in.
func testPAM(t *testing.T, suite *integrationTestSuite) {

	tr := utils.NewTracer(utils.ThisFunction()).Start()
	defer tr.Stop()

	// Check if TestPAM can run. For PAM tests to run, the binary must have
	// been built with PAM support and the system running the tests must have
	// libpam installed, and have the policy files installed. This test is
	// always run in a container as part of the CI/CD pipeline. To run this
	// test locally, install the pam_teleport.so module by running 'sudo make
	// install' from the build.assets/pam/ directory. This will install the PAM
	// module as well as the policy files.
	if !pam.BuildHasPAM() || !pam.SystemHasPAM() || !hasPAMPolicy() {
		skipMessage := "Skipping TestPAM: no policy found. To run PAM tests run " +
			"'sudo make install' from the build.assets/pam/ directory."
		t.Skip(skipMessage)
	}

	var tests = []struct {
		desc          string
		inEnabled     bool
		inServiceName string
		inUsePAMAuth  bool
		outContains   []string
		environment   map[string]string
	}{
		// 0 - No PAM support, session should work but no PAM related output.
		{
			desc:          "Disabled",
			inEnabled:     false,
			inServiceName: "",
			inUsePAMAuth:  true,
			outContains:   []string{},
		},
		// 1 - PAM enabled, module account and session functions return success.
		{
			desc:          "Enabled with Module Account & Session functions succeeding",
			inEnabled:     true,
			inServiceName: "teleport-success",
			inUsePAMAuth:  true,
			outContains: []string{
				"pam_sm_acct_mgmt OK",
				"pam_sm_authenticate OK",
				"pam_sm_open_session OK",
				"pam_sm_close_session OK",
			},
		},
		// 2 - PAM enabled, module account and session functions return success.
		{
			desc:          "Enabled with Module & Session functions succeeding",
			inEnabled:     true,
			inServiceName: "teleport-success",
			inUsePAMAuth:  false,
			outContains: []string{
				"pam_sm_acct_mgmt OK",
				"pam_sm_open_session OK",
				"pam_sm_close_session OK",
			},
		},
		// 3 - PAM enabled, module account functions fail.
		{
			desc:          "Enabled with all functions failing",
			inEnabled:     true,
			inServiceName: "teleport-acct-failure",
			inUsePAMAuth:  true,
			outContains:   []string{},
		},
		// 4 - PAM enabled, module session functions fail.
		{
			desc:          "Enabled with Module & Session functions failing",
			inEnabled:     true,
			inServiceName: "teleport-session-failure",
			inUsePAMAuth:  true,
			outContains:   []string{},
		},
		// 5 - PAM enabled, custom environment variables are passed.
		{
			desc:          "Enabled with custom environment",
			inEnabled:     true,
			inServiceName: "teleport-custom-env",
			inUsePAMAuth:  false,
			outContains: []string{
				"pam_sm_acct_mgmt OK",
				"pam_sm_open_session OK",
				"pam_sm_close_session OK",
				"pam_custom_envs OK",
			},
			environment: map[string]string{
				"FIRST_NAME": "JOHN",
				"LAST_NAME":  "DOE",
				"OTHER":      "{{ external.testing }}",
			},
		},
	}

	for _, tt := range tests {
		t.Run(tt.desc, func(t *testing.T) {
			// Create a teleport instance with auth, proxy, and node.
			makeConfig := func() (*testing.T, []string, []*InstanceSecrets, *service.Config) {
				tconf := suite.defaultServiceConfig()
				tconf.Auth.Enabled = true

				tconf.Proxy.Enabled = true
				tconf.Proxy.DisableWebService = true
				tconf.Proxy.DisableWebInterface = true

				tconf.SSH.Enabled = true
				tconf.SSH.PAM.Enabled = tt.inEnabled
				tconf.SSH.PAM.ServiceName = tt.inServiceName
				tconf.SSH.PAM.UsePAMAuth = tt.inUsePAMAuth
				tconf.SSH.PAM.Environment = tt.environment

				return t, nil, nil, tconf
			}
			teleport := suite.newTeleportWithConfig(makeConfig())
			defer teleport.StopAll()

			termSession := NewTerminal(250)

			// Create an interactive session and write something to the terminal.
			ctx, cancel := context.WithCancel(context.Background())
			go func() {
				cl, err := teleport.NewClient(t, ClientConfig{
					Login:   suite.me.Username,
					Cluster: Site,
					Host:    Host,
					Port:    teleport.GetPortSSHInt(),
				})
				require.NoError(t, err)

				cl.Stdout = termSession
				cl.Stdin = termSession

				termSession.Type("\aecho hi\n\r\aexit\n\r\a")
				err = cl.SSH(context.TODO(), []string{}, false)
				require.NoError(t, err)

				cancel()
			}()

			// Wait for the session to end or timeout after 10 seconds.
			select {
			case <-time.After(10 * time.Second):
				dumpGoroutineProfile()
				t.Fatalf("Timeout exceeded waiting for session to complete.")
			case <-ctx.Done():
			}

			// If any output is expected, check to make sure it was output.
			if len(tt.outContains) > 0 {
				for _, expectedOutput := range tt.outContains {
					output := termSession.Output(1024)
					t.Logf("got output: %q; want output to contain: %q", output, expectedOutput)
					require.Contains(t, output, expectedOutput)
				}
			}
		})
	}
}

// testRotateSuccess tests full cycle cert authority rotation
func testRotateSuccess(t *testing.T, suite *integrationTestSuite) {
	tr := utils.NewTracer(utils.ThisFunction()).Start()
	defer tr.Stop()

	ctx, cancel := context.WithCancel(context.Background())
	defer cancel()

	teleport := suite.newTeleportInstance()
	defer teleport.StopAll()

	logins := []string{suite.me.Username}
	for _, login := range logins {
		teleport.AddUser(login, []string{login})
	}

	tconf := suite.rotationConfig(true)
	config, err := teleport.GenerateConfig(t, nil, tconf)
	require.NoError(t, err)

	serviceC := make(chan *service.TeleportProcess, 20)

	runErrCh := make(chan error, 1)
	go func() {
		runErrCh <- service.Run(ctx, *config, func(cfg *service.Config) (service.Process, error) {
			svc, err := service.NewTeleport(cfg)
			if err == nil {
				serviceC <- svc
			}
			return svc, err
		})
	}()

	svc, err := waitForProcessStart(serviceC)
	require.NoError(t, err)
	defer svc.Shutdown(context.TODO())

	// Setup user in the cluster
	err = SetupUser(svc, suite.me.Username, nil)
	require.NoError(t, err)

	// capture credentials before reload started to simulate old client
	initialCreds, err := GenerateUserCreds(UserCredsRequest{Process: svc, Username: suite.me.Username})
	require.NoError(t, err)

	t.Logf("Service started. Setting rotation state to %v", types.RotationPhaseUpdateClients)

	// start rotation
	err = svc.GetAuthServer().RotateCertAuthority(auth.RotateRequest{
		TargetPhase: types.RotationPhaseInit,
		Mode:        types.RotationModeManual,
	})
	require.NoError(t, err)

	hostCA, err := svc.GetAuthServer().GetCertAuthority(types.CertAuthID{Type: types.HostCA, DomainName: Site}, false)
	require.NoError(t, err)
	t.Logf("Cert authority: %v", auth.CertAuthorityInfo(hostCA))

	// wait until service phase update to be broadcasted (init phase does not trigger reload)
	err = waitForProcessEvent(svc, service.TeleportPhaseChangeEvent, 10*time.Second)
	require.NoError(t, err)

	// update clients
	err = svc.GetAuthServer().RotateCertAuthority(auth.RotateRequest{
		TargetPhase: types.RotationPhaseUpdateClients,
		Mode:        types.RotationModeManual,
	})
	require.NoError(t, err)

	// wait until service reload
	svc, err = suite.waitForReload(serviceC, svc)
	require.NoError(t, err)
	defer svc.Shutdown(context.TODO())

	cfg := ClientConfig{
		Login:   suite.me.Username,
		Cluster: Site,
		Host:    Loopback,
		Port:    teleport.GetPortSSHInt(),
	}
	clt, err := teleport.NewClientWithCreds(cfg, *initialCreds)
	require.NoError(t, err)

	// client works as is before servers have been rotated
	err = runAndMatch(clt, 8, []string{"echo", "hello world"}, ".*hello world.*")
	require.NoError(t, err)

	t.Logf("Service reloaded. Setting rotation state to %v", types.RotationPhaseUpdateServers)

	// move to the next phase
	err = svc.GetAuthServer().RotateCertAuthority(auth.RotateRequest{
		TargetPhase: types.RotationPhaseUpdateServers,
		Mode:        types.RotationModeManual,
	})
	require.NoError(t, err)

	hostCA, err = svc.GetAuthServer().GetCertAuthority(types.CertAuthID{Type: types.HostCA, DomainName: Site}, false)
	require.NoError(t, err)
	t.Logf("Cert authority: %v", auth.CertAuthorityInfo(hostCA))

	// wait until service reloaded
	svc, err = suite.waitForReload(serviceC, svc)
	require.NoError(t, err)
	defer svc.Shutdown(context.TODO())

	// new credentials will work from this phase to others
	newCreds, err := GenerateUserCreds(UserCredsRequest{Process: svc, Username: suite.me.Username})
	require.NoError(t, err)

	clt, err = teleport.NewClientWithCreds(cfg, *newCreds)
	require.NoError(t, err)

	// new client works
	err = runAndMatch(clt, 8, []string{"echo", "hello world"}, ".*hello world.*")
	require.NoError(t, err)

	t.Logf("Service reloaded. Setting rotation state to %v.", types.RotationPhaseStandby)

	// complete rotation
	err = svc.GetAuthServer().RotateCertAuthority(auth.RotateRequest{
		TargetPhase: types.RotationPhaseStandby,
		Mode:        types.RotationModeManual,
	})
	require.NoError(t, err)

	hostCA, err = svc.GetAuthServer().GetCertAuthority(types.CertAuthID{Type: types.HostCA, DomainName: Site}, false)
	require.NoError(t, err)
	t.Logf("Cert authority: %v", auth.CertAuthorityInfo(hostCA))

	// wait until service reloaded
	svc, err = suite.waitForReload(serviceC, svc)
	require.NoError(t, err)
	defer svc.Shutdown(context.TODO())

	// new client still works
	err = runAndMatch(clt, 8, []string{"echo", "hello world"}, ".*hello world.*")
	require.NoError(t, err)

	t.Logf("Service reloaded. Rotation has completed. Shutting down service.")

	// shut down the service
	cancel()
	// close the service without waiting for the connections to drain
	svc.Close()

	select {
	case err := <-runErrCh:
		require.NoError(t, err)
	case <-time.After(20 * time.Second):
		t.Fatalf("failed to shut down the server")
	}
}

// TestRotateRollback tests cert authority rollback
func testRotateRollback(t *testing.T, s *integrationTestSuite) {
	tr := utils.NewTracer(utils.ThisFunction()).Start()
	defer tr.Stop()

	ctx, cancel := context.WithCancel(context.Background())
	defer cancel()

	tconf := s.rotationConfig(true)
	teleport := s.newTeleportInstance()
	logins := []string{s.me.Username}
	for _, login := range logins {
		teleport.AddUser(login, []string{login})
	}
	config, err := teleport.GenerateConfig(t, nil, tconf)
	require.NoError(t, err)

	serviceC := make(chan *service.TeleportProcess, 20)

	runErrCh := make(chan error, 1)
	go func() {
		runErrCh <- service.Run(ctx, *config, func(cfg *service.Config) (service.Process, error) {
			svc, err := service.NewTeleport(cfg)
			if err == nil {
				serviceC <- svc
			}
			return svc, err
		})
	}()

	svc, err := waitForProcessStart(serviceC)
	require.NoError(t, err)

	// Setup user in the cluster
	err = SetupUser(svc, s.me.Username, nil)
	require.NoError(t, err)

	// capture credentials before reload started to simulate old client
	initialCreds, err := GenerateUserCreds(UserCredsRequest{Process: svc, Username: s.me.Username})
	require.NoError(t, err)

	t.Logf("Service started. Setting rotation state to %q.", types.RotationPhaseInit)

	// start rotation
	err = svc.GetAuthServer().RotateCertAuthority(auth.RotateRequest{
		TargetPhase: types.RotationPhaseInit,
		Mode:        types.RotationModeManual,
	})
	require.NoError(t, err)

	err = waitForProcessEvent(svc, service.TeleportPhaseChangeEvent, 10*time.Second)
	require.NoError(t, err)

	t.Logf("Setting rotation state to %q.", types.RotationPhaseUpdateClients)

	// start rotation
	err = svc.GetAuthServer().RotateCertAuthority(auth.RotateRequest{
		TargetPhase: types.RotationPhaseUpdateClients,
		Mode:        types.RotationModeManual,
	})
	require.NoError(t, err)

	// wait until service reload
	svc, err = s.waitForReload(serviceC, svc)
	require.NoError(t, err)

	cfg := ClientConfig{
		Login:   s.me.Username,
		Cluster: Site,
		Host:    Loopback,
		Port:    teleport.GetPortSSHInt(),
	}
	clt, err := teleport.NewClientWithCreds(cfg, *initialCreds)
	require.NoError(t, err)

	// client works as is before servers have been rotated
	err = runAndMatch(clt, 8, []string{"echo", "hello world"}, ".*hello world.*")
	require.NoError(t, err)

	t.Logf("Service reloaded. Setting rotation state to %q.", types.RotationPhaseUpdateServers)

	// move to the next phase
	err = svc.GetAuthServer().RotateCertAuthority(auth.RotateRequest{
		TargetPhase: types.RotationPhaseUpdateServers,
		Mode:        types.RotationModeManual,
	})
	require.NoError(t, err)

	// wait until service reloaded
	svc, err = s.waitForReload(serviceC, svc)
	require.NoError(t, err)

	t.Logf("Service reloaded. Setting rotation state to %q.", types.RotationPhaseRollback)

	// complete rotation
	err = svc.GetAuthServer().RotateCertAuthority(auth.RotateRequest{
		TargetPhase: types.RotationPhaseRollback,
		Mode:        types.RotationModeManual,
	})
	require.NoError(t, err)

	// wait until service reloaded
	svc, err = s.waitForReload(serviceC, svc)
	require.NoError(t, err)

	// old client works
	err = runAndMatch(clt, 8, []string{"echo", "hello world"}, ".*hello world.*")
	require.NoError(t, err)

	t.Log("Service reloaded. Rotation has completed. Shuttting down service.")

	// shut down the service
	cancel()
	// close the service without waiting for the connections to drain
	svc.Close()

	select {
	case err := <-runErrCh:
		require.NoError(t, err)
	case <-time.After(20 * time.Second):
		t.Fatalf("failed to shut down the server")
	}
}

// TestRotateTrustedClusters tests CA rotation support for trusted clusters
func testRotateTrustedClusters(t *testing.T, suite *integrationTestSuite) {
	tr := utils.NewTracer(utils.ThisFunction()).Start()
	defer tr.Stop()

	ctx, cancel := context.WithCancel(context.Background())
	defer cancel()

	clusterMain := "rotate-main"
	clusterAux := "rotate-aux"

	tconf := suite.rotationConfig(false)
	main := suite.newNamedTeleportInstance(t, clusterMain)
	aux := suite.newNamedTeleportInstance(t, clusterAux)

	logins := []string{suite.me.Username}
	for _, login := range logins {
		main.AddUser(login, []string{login})
	}
	config, err := main.GenerateConfig(t, nil, tconf)
	require.NoError(t, err)

	serviceC := make(chan *service.TeleportProcess, 20)
	runErrCh := make(chan error, 1)
	go func() {
		runErrCh <- service.Run(ctx, *config, func(cfg *service.Config) (service.Process, error) {
			svc, err := service.NewTeleport(cfg)
			if err == nil {
				serviceC <- svc
			}
			return svc, err
		})
	}()

	svc, err := waitForProcessStart(serviceC)
	require.NoError(t, err)

	// main cluster has a local user and belongs to role "main-devs"
	mainDevs := "main-devs"
	role, err := types.NewRole(mainDevs, types.RoleSpecV4{
		Allow: types.RoleConditions{
			Logins: []string{suite.me.Username},
		},
	})
	require.NoError(t, err)

	err = SetupUser(svc, suite.me.Username, []types.Role{role})
	require.NoError(t, err)

	// create auxiliary cluster and setup trust
	require.NoError(t, aux.CreateEx(t, nil, suite.rotationConfig(false)))

	// auxiliary cluster has a role aux-devs
	// connect aux cluster to main cluster
	// using trusted clusters, so remote user will be allowed to assume
	// role specified by mapping remote role "devs" to local role "local-devs"
	auxDevs := "aux-devs"
	role, err = types.NewRole(auxDevs, types.RoleSpecV4{
		Allow: types.RoleConditions{
			Logins: []string{suite.me.Username},
		},
	})
	require.NoError(t, err)
	err = aux.Process.GetAuthServer().UpsertRole(ctx, role)
	require.NoError(t, err)
	trustedClusterToken := "trusted-clsuter-token"
	err = svc.GetAuthServer().UpsertToken(ctx,
		services.MustCreateProvisionToken(trustedClusterToken, []types.SystemRole{types.RoleTrustedCluster}, time.Time{}))
	require.NoError(t, err)
	trustedCluster := main.Secrets.AsTrustedCluster(trustedClusterToken, types.RoleMap{
		{Remote: mainDevs, Local: []string{auxDevs}},
	})
	require.NoError(t, aux.Start())

	// try and upsert a trusted cluster
	lib.SetInsecureDevMode(true)
	defer lib.SetInsecureDevMode(false)

	tryCreateTrustedCluster(t, aux.Process.GetAuthServer(), trustedCluster)
	waitForTunnelConnections(t, svc.GetAuthServer(), aux.Secrets.SiteName, 1)

	// capture credentials before has reload started to simulate old client
	initialCreds, err := GenerateUserCreds(UserCredsRequest{
		Process:  svc,
		Username: suite.me.Username,
	})
	require.NoError(t, err)

	// credentials should work
	cfg := ClientConfig{
		Login:   suite.me.Username,
		Host:    Loopback,
		Cluster: clusterAux,
		Port:    aux.GetPortSSHInt(),
	}
	clt, err := main.NewClientWithCreds(cfg, *initialCreds)
	require.NoError(t, err)

	err = runAndMatch(clt, 8, []string{"echo", "hello world"}, ".*hello world.*")
	require.NoError(t, err)

	t.Logf("Setting rotation state to %v", types.RotationPhaseInit)

	// start rotation
	err = svc.GetAuthServer().RotateCertAuthority(auth.RotateRequest{
		TargetPhase: types.RotationPhaseInit,
		Mode:        types.RotationModeManual,
	})
	require.NoError(t, err)

	// wait until service phase update to be broadcasted (init phase does not trigger reload)
	err = waitForProcessEvent(svc, service.TeleportPhaseChangeEvent, 10*time.Second)
	require.NoError(t, err)

	// waitForPhase waits until aux cluster detects the rotation
	waitForPhase := func(phase string) error {
		var lastPhase string
		for i := 0; i < 10; i++ {
			ca, err := aux.Process.GetAuthServer().GetCertAuthority(types.CertAuthID{
				Type:       types.HostCA,
				DomainName: clusterMain,
			}, false)
			require.NoError(t, err)
			if ca.GetRotation().Phase == phase {
				return nil
			}
			lastPhase = ca.GetRotation().Phase
			time.Sleep(tconf.PollingPeriod / 2)
		}
		return trace.CompareFailed("failed to converge to phase %q, last phase %q", phase, lastPhase)
	}

	err = waitForPhase(types.RotationPhaseInit)
	require.NoError(t, err)

	// update clients
	err = svc.GetAuthServer().RotateCertAuthority(auth.RotateRequest{
		TargetPhase: types.RotationPhaseUpdateClients,
		Mode:        types.RotationModeManual,
	})
	require.NoError(t, err)

	// wait until service reloaded
	svc, err = suite.waitForReload(serviceC, svc)
	require.NoError(t, err)

	err = waitForPhase(types.RotationPhaseUpdateClients)
	require.NoError(t, err)

	// old client should work as is
	err = runAndMatch(clt, 8, []string{"echo", "hello world"}, ".*hello world.*")
	require.NoError(t, err)

	t.Logf("Service reloaded. Setting rotation state to %v", types.RotationPhaseUpdateServers)

	// move to the next phase
	err = svc.GetAuthServer().RotateCertAuthority(auth.RotateRequest{
		TargetPhase: types.RotationPhaseUpdateServers,
		Mode:        types.RotationModeManual,
	})
	require.NoError(t, err)

	// wait until service reloaded
	svc, err = suite.waitForReload(serviceC, svc)
	require.NoError(t, err)

	err = waitForPhase(types.RotationPhaseUpdateServers)
	require.NoError(t, err)

	// new credentials will work from this phase to others
	newCreds, err := GenerateUserCreds(UserCredsRequest{Process: svc, Username: suite.me.Username})
	require.NoError(t, err)

	clt, err = main.NewClientWithCreds(cfg, *newCreds)
	require.NoError(t, err)

	// new client works
	err = runAndMatch(clt, 8, []string{"echo", "hello world"}, ".*hello world.*")
	require.NoError(t, err)

	t.Logf("Service reloaded. Setting rotation state to %v.", types.RotationPhaseStandby)

	// complete rotation
	err = svc.GetAuthServer().RotateCertAuthority(auth.RotateRequest{
		TargetPhase: types.RotationPhaseStandby,
		Mode:        types.RotationModeManual,
	})
	require.NoError(t, err)

	// wait until service reloaded
	t.Log("Waiting for service reload.")
	svc, err = suite.waitForReload(serviceC, svc)
	require.NoError(t, err)
	t.Log("Service reload completed, waiting for phase.")

	err = waitForPhase(types.RotationPhaseStandby)
	require.NoError(t, err)
	t.Log("Phase completed.")

	// new client still works
	err = runAndMatch(clt, 8, []string{"echo", "hello world"}, ".*hello world.*")
	require.NoError(t, err)

	t.Log("Service reloaded. Rotation has completed. Shutting down service.")

	// shut down the service
	cancel()
	// close the service without waiting for the connections to drain
	svc.Close()

	select {
	case err := <-runErrCh:
		require.NoError(t, err)
	case <-time.After(20 * time.Second):
		t.Fatalf("failed to shut down the server")
	}
}

// TestRotateChangeSigningAlg tests the change of CA signing algorithm on
// manual rotation.
func testRotateChangeSigningAlg(t *testing.T, suite *integrationTestSuite) {
	// Start with an instance using default signing alg.
	tconf := suite.rotationConfig(true)
	teleport := suite.newTeleportInstance()
	logins := []string{suite.me.Username}
	for _, login := range logins {
		teleport.AddUser(login, []string{login})
	}
	config, err := teleport.GenerateConfig(t, nil, tconf)
	require.NoError(t, err)

	serviceC := make(chan *service.TeleportProcess, 20)
	runErrCh := make(chan error, 1)

	restart := func(svc *service.TeleportProcess, cancel func()) (*service.TeleportProcess, func()) {
		if svc != nil && cancel != nil {
			// shut down the service
			cancel()
			// close the service without waiting for the connections to drain
			err := svc.Close()
			require.NoError(t, err)
			err = svc.Wait()
			require.NoError(t, err)

			select {
			case err := <-runErrCh:
				require.NoError(t, err)
			case <-time.After(20 * time.Second):
				t.Fatalf("failed to shut down the server")
			}
		}

		ctx, cancel := context.WithCancel(context.Background())
		go func() {
			runErrCh <- service.Run(ctx, *config, func(cfg *service.Config) (service.Process, error) {
				svc, err := service.NewTeleport(cfg)
				if err == nil {
					serviceC <- svc
				}
				return svc, err
			})
		}()

		svc, err = waitForProcessStart(serviceC)
		require.NoError(t, err)
		return svc, cancel
	}

	assertSigningAlg := func(svc *service.TeleportProcess, alg string) {
		hostCA, err := svc.GetAuthServer().GetCertAuthority(types.CertAuthID{Type: types.HostCA, DomainName: Site}, false)
		require.NoError(t, err)
		require.Equal(t, alg, sshutils.GetSigningAlgName(hostCA))

		userCA, err := svc.GetAuthServer().GetCertAuthority(types.CertAuthID{Type: types.UserCA, DomainName: Site}, false)
		require.NoError(t, err)
		require.Equal(t, alg, sshutils.GetSigningAlgName(userCA))
	}

	rotate := func(svc *service.TeleportProcess, mode string) *service.TeleportProcess {
		t.Logf("Rotation phase: %q.", types.RotationPhaseInit)
		err = svc.GetAuthServer().RotateCertAuthority(auth.RotateRequest{
			TargetPhase: types.RotationPhaseInit,
			Mode:        mode,
		})
		require.NoError(t, err)

		// wait until service phase update to be broadcasted (init phase does not trigger reload)
		err = waitForProcessEvent(svc, service.TeleportPhaseChangeEvent, 10*time.Second)
		require.NoError(t, err)

		t.Logf("Rotation phase: %q.", types.RotationPhaseUpdateClients)
		err = svc.GetAuthServer().RotateCertAuthority(auth.RotateRequest{
			TargetPhase: types.RotationPhaseUpdateClients,
			Mode:        mode,
		})
		require.NoError(t, err)

		// wait until service reload
		svc, err = suite.waitForReload(serviceC, svc)
		require.NoError(t, err)

		t.Logf("Rotation phase: %q.", types.RotationPhaseUpdateServers)
		err = svc.GetAuthServer().RotateCertAuthority(auth.RotateRequest{
			TargetPhase: types.RotationPhaseUpdateServers,
			Mode:        mode,
		})
		require.NoError(t, err)

		// wait until service reloaded
		svc, err = suite.waitForReload(serviceC, svc)
		require.NoError(t, err)

		t.Logf("rotation phase: %q", types.RotationPhaseStandby)
		err = svc.GetAuthServer().RotateCertAuthority(auth.RotateRequest{
			TargetPhase: types.RotationPhaseStandby,
			Mode:        mode,
		})
		require.NoError(t, err)

		// wait until service reloaded
		svc, err = suite.waitForReload(serviceC, svc)
		require.NoError(t, err)

		return svc
	}

	// Start the instance.
	svc, cancel := restart(nil, nil)

	t.Log("default signature algorithm due to empty config value")
	// Verify the default signing algorithm with config value empty.
	assertSigningAlg(svc, defaults.CASignatureAlgorithm)

	t.Log("change signature algorithm with custom config value and manual rotation")
	// Change the signing algorithm in config file.
	signingAlg := ssh.SigAlgoRSA
	config.CASignatureAlgorithm = &signingAlg
	svc, cancel = restart(svc, cancel)
	// Do a manual rotation - this should change the signing algorithm.
	svc = rotate(svc, types.RotationModeManual)
	assertSigningAlg(svc, ssh.SigAlgoRSA)

	t.Log("preserve signature algorithm with empty config value and manual rotation")
	// Unset the config value.
	config.CASignatureAlgorithm = nil
	svc, cancel = restart(svc, cancel)

	// Do a manual rotation - this should leave the signing algorithm
	// unaffected because config value is not set.
	svc = rotate(svc, types.RotationModeManual)
	assertSigningAlg(svc, ssh.SigAlgoRSA)

	// shut down the service
	cancel()
	// close the service without waiting for the connections to drain
	svc.Close()

	select {
	case err := <-runErrCh:
		require.NoError(t, err)
	case <-time.After(20 * time.Second):
		t.Fatalf("failed to shut down the server")
	}
}

// rotationConfig sets up default config used for CA rotation tests
func (s *integrationTestSuite) rotationConfig(disableWebService bool) *service.Config {
	tconf := s.defaultServiceConfig()
	tconf.SSH.Enabled = true
	tconf.Proxy.DisableWebService = disableWebService
	tconf.Proxy.DisableWebInterface = true
	tconf.PollingPeriod = 500 * time.Millisecond
	tconf.ClientTimeout = time.Second
	tconf.ShutdownTimeout = 2 * tconf.ClientTimeout
	return tconf
}

// waitForProcessEvent waits for process event to occur or timeout
func waitForProcessEvent(svc *service.TeleportProcess, event string, timeout time.Duration) error {
	eventC := make(chan service.Event, 1)
	svc.WaitForEvent(context.TODO(), event, eventC)
	select {
	case <-eventC:
		return nil
	case <-time.After(timeout):
		return trace.BadParameter("timeout waiting for service to broadcast event %v", event)
	}
}

// waitForProcessStart is waiting for the process to start
func waitForProcessStart(serviceC chan *service.TeleportProcess) (*service.TeleportProcess, error) {
	var svc *service.TeleportProcess
	select {
	case svc = <-serviceC:
	case <-time.After(1 * time.Minute):
		dumpGoroutineProfile()
		return nil, trace.BadParameter("timeout waiting for service to start")
	}
	return svc, nil
}

// waitForReload waits for multiple events to happen:
//
// 1. new service to be created and started
// 2. old service, if present to shut down
//
// this helper function allows to serialize tests for reloads.
func (s *integrationTestSuite) waitForReload(serviceC chan *service.TeleportProcess, old *service.TeleportProcess) (*service.TeleportProcess, error) {
	var svc *service.TeleportProcess
	select {
	case svc = <-serviceC:
	case <-time.After(1 * time.Minute):
		dumpGoroutineProfile()
		return nil, trace.BadParameter("timeout waiting for service to start")
	}

	eventC := make(chan service.Event, 1)
	svc.WaitForEvent(context.TODO(), service.TeleportReadyEvent, eventC)
	select {
	case <-eventC:

	case <-time.After(20 * time.Second):
		dumpGoroutineProfile()
		return nil, trace.BadParameter("timeout waiting for service to broadcast ready status")
	}

	// if old service is present, wait for it to complete shut down procedure
	if old != nil {
		ctx, cancel := context.WithCancel(context.TODO())
		go func() {
			defer cancel()
			old.Supervisor.Wait()
		}()
		select {
		case <-ctx.Done():
		case <-time.After(1 * time.Minute):
			dumpGoroutineProfile()
			return nil, trace.BadParameter("timeout waiting for old service to stop")
		}
	}
	return svc, nil

}

// runAndMatch runs command and makes sure it matches the pattern
func runAndMatch(tc *client.TeleportClient, attempts int, command []string, pattern string) error {
	output := &bytes.Buffer{}
	tc.Stdout = output
	var err error
	for i := 0; i < attempts; i++ {
		err = tc.SSH(context.TODO(), command, false)
		if err != nil {
			time.Sleep(500 * time.Millisecond)
			continue
		}
		out := output.String()
		out = replaceNewlines(out)
		matched, _ := regexp.MatchString(pattern, out)
		if matched {
			return nil
		}
		err = trace.CompareFailed("output %q did not match pattern %q", out, pattern)
		time.Sleep(500 * time.Millisecond)
	}
	return err
}

// TestWindowChange checks if custom Teleport window change requests are sent
// when the server side PTY changes its size.
func testWindowChange(t *testing.T, suite *integrationTestSuite) {
	tr := utils.NewTracer(utils.ThisFunction()).Start()
	defer tr.Stop()

	teleport := suite.newTeleport(t, nil, true)
	defer teleport.StopAll()

	site := teleport.GetSiteAPI(Site)
	require.NotNil(t, site)

	personA := NewTerminal(250)
	personB := NewTerminal(250)

	// openSession will open a new session on a server.
	openSession := func() {
		cl, err := teleport.NewClient(t, ClientConfig{
			Login:   suite.me.Username,
			Cluster: Site,
			Host:    Host,
			Port:    teleport.GetPortSSHInt(),
		})
		require.NoError(t, err)

		cl.Stdout = personA
		cl.Stdin = personA

		err = cl.SSH(context.TODO(), []string{}, false)
		require.NoError(t, err)
	}

	// joinSession will join the existing session on a server.
	joinSession := func() {
		// Find the existing session in the backend.
		timeoutCtx, cancel := context.WithTimeout(context.Background(), 10*time.Second)
		defer cancel()
		sessions, err := waitForSessionToBeEstablished(timeoutCtx, apidefaults.Namespace, site)
		require.NoError(t, err)
		sessionID := string(sessions[0].ID)

		cl, err := teleport.NewClient(t, ClientConfig{
			Login:   suite.me.Username,
			Cluster: Site,
			Host:    Host,
			Port:    teleport.GetPortSSHInt(),
		})
		require.NoError(t, err)

		cl.Stdout = personB
		cl.Stdin = personB

		// Change the size of the window immediately after it is created.
		cl.OnShellCreated = func(s *ssh.Session, c *ssh.Client, terminal io.ReadWriteCloser) (exit bool, err error) {
			err = s.WindowChange(48, 160)
			if err != nil {
				return true, trace.Wrap(err)
			}
			return false, nil
		}

		for i := 0; i < 10; i++ {
			err = cl.Join(context.TODO(), apidefaults.Namespace, session.ID(sessionID), personB)
			if err == nil {
				break
			}
		}
		require.NoError(t, err)
	}

	// waitForOutput checks that the output of the passed in terminal contains
	// one of the strings in `outputs` until some timeout has occurred.
	waitForOutput := func(t *Terminal, outputs ...string) error {
		tickerCh := time.Tick(500 * time.Millisecond)
		timeoutCh := time.After(30 * time.Second)
		for {
			select {
			case <-tickerCh:
				out := t.Output(5000)
				for _, s := range outputs {
					if strings.Contains(out, s) {
						return nil
					}
				}
			case <-timeoutCh:
				dumpGoroutineProfile()
				return trace.BadParameter("timed out waiting for output, last output: %q doesn't contain any of the expected substrings: %q", t.Output(5000), outputs)
			}
		}

	}

	// Open session, the initial size will be 80x24.
	go openSession()

	// Use the "printf" command to print the terminal size on the screen and
	// make sure it is 80x25.
	personA.Type("\atput cols; tput lines\n\r\a")
	err := waitForOutput(personA, "80\r\n25", "80\n\r25", "80\n25")
	require.NoError(t, err)

	// As soon as person B joins the session, the terminal is resized to 160x48.
	// Have another user join the session. As soon as the second shell is
	// created, the window is resized to 160x48 (see joinSession implementation).
	go joinSession()

	// Use the "printf" command to print the window size again and make sure it's
	// 160x48.
	personA.Type("\atput cols; tput lines\n\r\a")
	err = waitForOutput(personA, "160\r\n48", "160\n\r48", "160\n48")
	require.NoError(t, err)

	// Close the session.
	personA.Type("\aexit\r\n\a")
}

// testList checks that the list of servers returned is identity aware.
func testList(t *testing.T, suite *integrationTestSuite) {
	ctx := context.Background()

	tr := utils.NewTracer(utils.ThisFunction()).Start()
	defer tr.Stop()

	// Create and start a Teleport cluster with auth, proxy, and node.
	makeConfig := func() (*testing.T, []string, []*InstanceSecrets, *service.Config) {
		recConfig, err := types.NewSessionRecordingConfigFromConfigFile(types.SessionRecordingConfigSpecV2{
			Mode: types.RecordOff,
		})
		require.NoError(t, err)

		tconf := suite.defaultServiceConfig()
		tconf.Hostname = "server-01"
		tconf.Auth.Enabled = true
		tconf.Auth.SessionRecordingConfig = recConfig
		tconf.Proxy.Enabled = true
		tconf.Proxy.DisableWebService = true
		tconf.Proxy.DisableWebInterface = true
		tconf.SSH.Enabled = true
		tconf.SSH.Labels = map[string]string{
			"role": "worker",
		}

		return t, nil, nil, tconf
	}
	teleport := suite.newTeleportWithConfig(makeConfig())
	defer teleport.StopAll()

	// Create and start a Teleport node.
	nodeSSHPort := ports.PopInt()
	nodeConfig := func() *service.Config {
		tconf := suite.defaultServiceConfig()
		tconf.Hostname = "server-02"
		tconf.SSH.Enabled = true
		tconf.SSH.Addr.Addr = net.JoinHostPort(teleport.Hostname, fmt.Sprintf("%v", nodeSSHPort))
		tconf.SSH.Labels = map[string]string{
			"role": "database",
		}

		return tconf
	}
	_, err := teleport.StartNode(nodeConfig())
	require.NoError(t, err)

	// Get an auth client to the cluster.
	clt := teleport.GetSiteAPI(Site)
	require.NotNil(t, clt)

	// Wait 10 seconds for both nodes to show up to make sure they both have
	// registered themselves.
	waitForNodes := func(clt auth.ClientI, count int) error {
		tickCh := time.Tick(500 * time.Millisecond)
		stopCh := time.After(10 * time.Second)
		for {
			select {
			case <-tickCh:
				nodesInCluster, err := clt.GetNodes(ctx, apidefaults.Namespace)
				if err != nil && !trace.IsNotFound(err) {
					return trace.Wrap(err)
				}
				if got, want := len(nodesInCluster), count; got == want {
					return nil
				}
			case <-stopCh:
				return trace.BadParameter("waited 10s, did find %v nodes", count)
			}
		}
	}
	err = waitForNodes(clt, 2)
	require.NoError(t, err)

	var tests = []struct {
		inRoleName string
		inLabels   types.Labels
		inLogin    string
		outNodes   []string
	}{
		// 0 - Role has label "role:worker", only server-01 is returned.
		{
			inRoleName: "worker-only",
			inLogin:    "foo",
			inLabels:   types.Labels{"role": []string{"worker"}},
			outNodes:   []string{"server-01"},
		},
		// 1 - Role has label "role:database", only server-02 is returned.
		{
			inRoleName: "database-only",
			inLogin:    "bar",
			inLabels:   types.Labels{"role": []string{"database"}},
			outNodes:   []string{"server-02"},
		},
		// 2 - Role has wildcard label, all nodes are returned server-01 and server-2.
		{
			inRoleName: "worker-and-database",
			inLogin:    "baz",
			inLabels:   types.Labels{types.Wildcard: []string{types.Wildcard}},
			outNodes:   []string{"server-01", "server-02"},
		},
	}

	for _, tt := range tests {
		t.Run(tt.inRoleName, func(t *testing.T) {
			// Create role with logins and labels for this test.
			role, err := types.NewRole(tt.inRoleName, types.RoleSpecV4{
				Allow: types.RoleConditions{
					Logins:     []string{tt.inLogin},
					NodeLabels: tt.inLabels,
				},
			})
			require.NoError(t, err)

			// Create user, role, and generate credentials.
			err = SetupUser(teleport.Process, tt.inLogin, []types.Role{role})
			require.NoError(t, err)
			initialCreds, err := GenerateUserCreds(UserCredsRequest{Process: teleport.Process, Username: tt.inLogin})
			require.NoError(t, err)

			// Create a Teleport client.
			cfg := ClientConfig{
				Login:   tt.inLogin,
				Cluster: Site,
				Port:    teleport.GetPortSSHInt(),
			}
			userClt, err := teleport.NewClientWithCreds(cfg, *initialCreds)
			require.NoError(t, err)

			// Get list of nodes and check that the returned nodes match the
			// expected nodes.
			nodes, err := userClt.ListNodes(context.Background())
			require.NoError(t, err)
			for _, node := range nodes {
				ok := apiutils.SliceContainsStr(tt.outNodes, node.GetHostname())
				if !ok {
					t.Fatalf("Got nodes: %v, want: %v.", nodes, tt.outNodes)
				}
			}
		})
	}
}

// TestCmdLabels verifies the behavior of running commands via labels
// with a mixture of regular and reversetunnel nodes.
func testCmdLabels(t *testing.T, suite *integrationTestSuite) {
	tr := utils.NewTracer(utils.ThisFunction()).Start()
	defer tr.Stop()

	// InsecureDevMode needed for IoT node handshake
	lib.SetInsecureDevMode(true)
	defer lib.SetInsecureDevMode(false)

	// Create and start a Teleport cluster with auth, proxy, and node.
	makeConfig := func() *service.Config {
		recConfig, err := types.NewSessionRecordingConfigFromConfigFile(types.SessionRecordingConfigSpecV2{
			Mode: types.RecordOff,
		})
		require.NoError(t, err)

		tconf := suite.defaultServiceConfig()
		tconf.Hostname = "server-01"
		tconf.Auth.Enabled = true
		tconf.Auth.SessionRecordingConfig = recConfig
		tconf.Proxy.Enabled = true
		tconf.Proxy.DisableWebService = false
		tconf.Proxy.DisableWebInterface = true
		tconf.SSH.Enabled = true
		tconf.SSH.Labels = map[string]string{
			"role": "worker",
			"spam": "eggs",
		}

		return tconf
	}
	teleport := suite.newTeleportWithConfig(t, nil, nil, makeConfig())
	defer teleport.StopAll()

	// Create and start a reversetunnel node.
	nodeConfig := func() *service.Config {
		tconf := suite.defaultServiceConfig()
		tconf.Hostname = "server-02"
		tconf.SSH.Enabled = true
		tconf.SSH.Labels = map[string]string{
			"role": "database",
			"spam": "eggs",
		}

		return tconf
	}
	_, err := teleport.StartReverseTunnelNode(nodeConfig())
	require.NoError(t, err)

	// test label patterns that match both nodes, and each
	// node individually.
	tts := []struct {
		desc    string
		command []string
		labels  map[string]string
		expect  string
	}{
		{
			desc:    "Both",
			command: []string{"echo", "two"},
			labels:  map[string]string{"spam": "eggs"},
			expect:  "two\ntwo\n",
		},
		{
			desc:    "Worker only",
			command: []string{"echo", "worker"},
			labels:  map[string]string{"role": "worker"},
			expect:  "worker\n",
		},
		{
			desc:    "Database only",
			command: []string{"echo", "database"},
			labels:  map[string]string{"role": "database"},
			expect:  "database\n",
		},
	}

	for _, tt := range tts {
		t.Run(tt.desc, func(t *testing.T) {
			cfg := ClientConfig{
				Login:   suite.me.Username,
				Cluster: Site,
				Labels:  tt.labels,
			}

			output, err := runCommand(t, teleport, tt.command, cfg, 1)
			require.NoError(t, err)
			require.Equal(t, tt.expect, output)
		})
	}
}

// TestDataTransfer makes sure that a "session.data" event is emitted at the
// end of a session that matches the amount of data that was transferred.
func testDataTransfer(t *testing.T, suite *integrationTestSuite) {
	tr := utils.NewTracer(utils.ThisFunction()).Start()
	defer tr.Stop()

	KB := 1024
	MB := 1048576

	// Create a Teleport cluster.
	main := suite.newTeleport(t, nil, true)
	defer main.StopAll()

	// Create a client to the above Teleport cluster.
	clientConfig := ClientConfig{
		Login:   suite.me.Username,
		Cluster: Site,
		Host:    Host,
		Port:    main.GetPortSSHInt(),
	}

	// Write 1 MB to stdout.
	command := []string{"dd", "if=/dev/zero", "bs=1024", "count=1024"}
	output, err := runCommand(t, main, command, clientConfig, 1)
	require.NoError(t, err)

	// Make sure exactly 1 MB was written to output.
	require.Len(t, output, MB)

	// Make sure the session.data event was emitted to the audit log.
	eventFields, err := findEventInLog(main, events.SessionDataEvent)
	require.NoError(t, err)

	// Make sure the audit event shows that 1 MB was written to the output.
	require.Greater(t, eventFields.GetInt(events.DataReceived), MB)
	require.Greater(t, eventFields.GetInt(events.DataTransmitted), KB)
}

func testBPFInteractive(t *testing.T, suite *integrationTestSuite) {
	tr := utils.NewTracer(utils.ThisFunction()).Start()
	defer tr.Stop()

	// Check if BPF tests can be run on this host.
	err := canTestBPF()
	if err != nil {
		t.Skip(fmt.Sprintf("Tests for BPF functionality can not be run: %v.", err))
		return
	}

	lsPath, err := exec.LookPath("ls")
	require.NoError(t, err)

	var tests = []struct {
		desc               string
		inSessionRecording string
		inBPFEnabled       bool
		outFound           bool
	}{
		// For session recorded at the node, enhanced events should be found.
		{
			desc:               "Enabled and Recorded At Node",
			inSessionRecording: types.RecordAtNode,
			inBPFEnabled:       true,
			outFound:           true,
		},
		// For session recorded at the node, but BPF is turned off, no events
		// should be found.
		{
			desc:               "Disabled and Recorded At Node",
			inSessionRecording: types.RecordAtNode,
			inBPFEnabled:       false,
			outFound:           false,
		},
		// For session recorded at the proxy, enhanced events should not be found.
		// BPF turned off simulates an OpenSSH node.
		{
			desc:               "Disabled and Recorded At Proxy",
			inSessionRecording: types.RecordAtProxy,
			inBPFEnabled:       false,
			outFound:           false,
		},
	}
	for _, tt := range tests {
		t.Run(tt.desc, func(t *testing.T) {
			// Create temporary directory where cgroup2 hierarchy will be mounted.
			dir := t.TempDir()

			// Create and start a Teleport cluster.
			makeConfig := func() (*testing.T, []string, []*InstanceSecrets, *service.Config) {
				recConfig, err := types.NewSessionRecordingConfigFromConfigFile(types.SessionRecordingConfigSpecV2{
					Mode: tt.inSessionRecording,
				})
				require.NoError(t, err)

				// Create default config.
				tconf := suite.defaultServiceConfig()

				// Configure Auth.
				tconf.Auth.Preference.SetSecondFactor("off")
				tconf.Auth.Enabled = true
				tconf.Auth.SessionRecordingConfig = recConfig

				// Configure Proxy.
				tconf.Proxy.Enabled = true
				tconf.Proxy.DisableWebService = false
				tconf.Proxy.DisableWebInterface = true

				// Configure Node. If session are being recorded at the proxy, don't enable
				// BPF to simulate an OpenSSH node.
				tconf.SSH.Enabled = true
				if tt.inBPFEnabled {
					tconf.SSH.BPF.Enabled = true
					tconf.SSH.BPF.CgroupPath = dir
				}
				return t, nil, nil, tconf
			}
			main := suite.newTeleportWithConfig(makeConfig())
			defer main.StopAll()

			// Create a client terminal and context to signal when the client is done
			// with the terminal.
			term := NewTerminal(250)
			doneContext, doneCancel := context.WithCancel(context.Background())

			func() {
				client, err := main.NewClient(t, ClientConfig{
					Login:   suite.me.Username,
					Cluster: Site,
					Host:    Host,
					Port:    main.GetPortSSHInt(),
				})
				require.NoError(t, err)

				// Connect terminal to std{in,out} of client.
				client.Stdout = term
				client.Stdin = term

				// "Type" a command into the terminal.
				term.Type(fmt.Sprintf("\a%v\n\r\aexit\n\r\a", lsPath))
				err = client.SSH(context.TODO(), []string{}, false)
				require.NoError(t, err)

				// Signal that the client has finished the interactive session.
				doneCancel()
			}()

			// Wait 10 seconds for the client to finish up the interactive session.
			select {
			case <-time.After(10 * time.Second):
				t.Fatalf("Timed out waiting for client to finish interactive session.")
			case <-doneContext.Done():
			}

			// Enhanced events should show up for session recorded at the node but not
			// at the proxy.
			if tt.outFound {
				_, err = findCommandEventInLog(main, events.SessionCommandEvent, lsPath)
				require.NoError(t, err)
			} else {
				_, err = findCommandEventInLog(main, events.SessionCommandEvent, lsPath)
				require.Error(t, err)
			}
		})
	}
}

func testBPFExec(t *testing.T, suite *integrationTestSuite) {
	tr := utils.NewTracer(utils.ThisFunction()).Start()
	defer tr.Stop()

	// Check if BPF tests can be run on this host.
	err := canTestBPF()
	if err != nil {
		t.Skip(fmt.Sprintf("Tests for BPF functionality can not be run: %v.", err))
		return
	}

	lsPath, err := exec.LookPath("ls")
	require.NoError(t, err)

	var tests = []struct {
		desc               string
		inSessionRecording string
		inBPFEnabled       bool
		outFound           bool
	}{
		// For session recorded at the node, enhanced events should be found.
		{
			desc:               "Enabled and recorded at node",
			inSessionRecording: types.RecordAtNode,
			inBPFEnabled:       true,
			outFound:           true,
		},
		// For session recorded at the node, but BPF is turned off, no events
		// should be found.
		{
			desc:               "Disabled and recorded at node",
			inSessionRecording: types.RecordAtNode,
			inBPFEnabled:       false,
			outFound:           false,
		},
		// For session recorded at the proxy, enhanced events should not be found.
		// BPF turned off simulates an OpenSSH node.
		{
			desc:               "Disabled and recorded at proxy",
			inSessionRecording: types.RecordAtProxy,
			inBPFEnabled:       false,
			outFound:           false,
		},
	}
	for _, tt := range tests {
		t.Run("", func(t *testing.T) {
			// Create temporary directory where cgroup2 hierarchy will be mounted.
			dir := t.TempDir()

			// Create and start a Teleport cluster.
			makeConfig := func() (*testing.T, []string, []*InstanceSecrets, *service.Config) {
				recConfig, err := types.NewSessionRecordingConfigFromConfigFile(types.SessionRecordingConfigSpecV2{
					Mode: tt.inSessionRecording,
				})
				require.NoError(t, err)

				// Create default config.
				tconf := suite.defaultServiceConfig()

				// Configure Auth.
				tconf.Auth.Preference.SetSecondFactor("off")
				tconf.Auth.Enabled = true
				tconf.Auth.SessionRecordingConfig = recConfig

				// Configure Proxy.
				tconf.Proxy.Enabled = true
				tconf.Proxy.DisableWebService = false
				tconf.Proxy.DisableWebInterface = true

				// Configure Node. If session are being recorded at the proxy, don't enable
				// BPF to simulate an OpenSSH node.
				tconf.SSH.Enabled = true
				if tt.inBPFEnabled {
					tconf.SSH.BPF.Enabled = true
					tconf.SSH.BPF.CgroupPath = dir
				}
				return t, nil, nil, tconf
			}
			main := suite.newTeleportWithConfig(makeConfig())
			defer main.StopAll()

			// Create a client to the above Teleport cluster.
			clientConfig := ClientConfig{
				Login:   suite.me.Username,
				Cluster: Site,
				Host:    Host,
				Port:    main.GetPortSSHInt(),
			}

			// Run exec command.
			_, err = runCommand(t, main, []string{lsPath}, clientConfig, 1)
			require.NoError(t, err)

			// Enhanced events should show up for session recorded at the node but not
			// at the proxy.
			if tt.outFound {
				_, err = findCommandEventInLog(main, events.SessionCommandEvent, lsPath)
				require.NoError(t, err)
			} else {
				_, err = findCommandEventInLog(main, events.SessionCommandEvent, lsPath)
				require.Error(t, err)
			}
		})
	}
}

// testBPFSessionDifferentiation verifies that the bpf package can
// differentiate events from two different sessions. This test in turn also
// verifies the cgroup package.
func testBPFSessionDifferentiation(t *testing.T, suite *integrationTestSuite) {
	tr := utils.NewTracer(utils.ThisFunction()).Start()
	defer tr.Stop()

	// Check if BPF tests can be run on this host.
	err := canTestBPF()
	if err != nil {
		t.Skip(fmt.Sprintf("Tests for BPF functionality can not be run: %v.", err))
		return
	}

	lsPath, err := exec.LookPath("ls")
	require.NoError(t, err)

	// Create temporary directory where cgroup2 hierarchy will be mounted.
	dir := t.TempDir()

	// Create and start a Teleport cluster.
	makeConfig := func() (*testing.T, []string, []*InstanceSecrets, *service.Config) {
		recConfig, err := types.NewSessionRecordingConfigFromConfigFile(types.SessionRecordingConfigSpecV2{
			Mode: types.RecordAtNode,
		})
		require.NoError(t, err)

		// Create default config.
		tconf := suite.defaultServiceConfig()

		// Configure Auth.
		tconf.Auth.Preference.SetSecondFactor("off")
		tconf.Auth.Enabled = true
		tconf.Auth.SessionRecordingConfig = recConfig

		// Configure Proxy.
		tconf.Proxy.Enabled = true
		tconf.Proxy.DisableWebService = false
		tconf.Proxy.DisableWebInterface = true

		// Configure Node. If session are being recorded at the proxy, don't enable
		// BPF to simulate an OpenSSH node.
		tconf.SSH.Enabled = true
		tconf.SSH.BPF.Enabled = true
		tconf.SSH.BPF.CgroupPath = dir
		return t, nil, nil, tconf
	}
	main := suite.newTeleportWithConfig(makeConfig())
	defer main.StopAll()

	// Create two client terminals and channel to signal when the clients are
	// done with the terminals.
	termA := NewTerminal(250)
	termB := NewTerminal(250)
	doneCh := make(chan bool, 2)

	// Open a terminal and type "ls" into both and exit.
	writeTerm := func(term *Terminal) {
		client, err := main.NewClient(t, ClientConfig{
			Login:   suite.me.Username,
			Cluster: Site,
			Host:    Host,
			Port:    main.GetPortSSHInt(),
		})
		require.NoError(t, err)

		// Connect terminal to std{in,out} of client.
		client.Stdout = term
		client.Stdin = term

		// "Type" a command into the terminal.
		term.Type(fmt.Sprintf("\a%v\n\r\aexit\n\r\a", lsPath))
		err = client.SSH(context.Background(), []string{}, false)
		require.NoError(t, err)

		// Signal that the client has finished the interactive session.
		doneCh <- true
	}
	writeTerm(termA)
	writeTerm(termB)

	// Wait 10 seconds for both events to arrive, otherwise timeout.
	timeout := time.After(10 * time.Second)
	for i := 0; i < 2; i++ {
		select {
		case <-doneCh:
			if i == 1 {
				break
			}
		case <-timeout:
			dumpGoroutineProfile()
			require.FailNow(t, "Timed out waiting for client to finish interactive session.")
		}
	}

	// Try to find two command events from different sessions. Timeout after
	// 10 seconds.
	for i := 0; i < 10; i++ {
		sessionIDs := map[string]bool{}

		eventFields, err := eventsInLog(main.Config.DataDir+"/log/events.log", events.SessionCommandEvent)
		if err != nil {
			time.Sleep(1 * time.Second)
			continue
		}

		for _, fields := range eventFields {
			if fields.GetString(events.EventType) == events.SessionCommandEvent &&
				fields.GetString(events.Path) == lsPath {
				sessionIDs[fields.GetString(events.SessionEventID)] = true
			}
		}

		// If two command events for "ls" from different sessions, return right
		// away, test was successful.
		if len(sessionIDs) == 2 {
			return
		}
		time.Sleep(1 * time.Second)
	}
	require.Fail(t, "Failed to find command events from two different sessions.")
}

// testExecEvents tests if exec events were emitted with and without PTY allocated
func testExecEvents(t *testing.T, suite *integrationTestSuite) {
	tr := utils.NewTracer(utils.ThisFunction()).Start()
	defer tr.Stop()

	lsPath, err := exec.LookPath("ls")
	require.NoError(t, err)

	// Creates new teleport cluster
	main := suite.newTeleport(t, nil, true)
	defer main.StopAll()

	var execTests = []struct {
		name          string
		isInteractive bool
		outCommand    string
	}{
		{
			name:          "PTY allocated",
			isInteractive: true,
			outCommand:    lsPath,
		},
		{
			name:          "PTY not allocated",
			isInteractive: false,
			outCommand:    lsPath,
		},
	}

	for _, tt := range execTests {
		t.Run(tt.name, func(t *testing.T) {
			// Create client for each test in grid tests
			clientConfig := ClientConfig{
				Login:       suite.me.Username,
				Cluster:     Site,
				Host:        Host,
				Port:        main.GetPortSSHInt(),
				Interactive: tt.isInteractive,
			}
			_, err := runCommand(t, main, []string{lsPath}, clientConfig, 1)
			require.NoError(t, err)

			// Make sure the exec event was emitted to the audit log.
			eventFields, err := findEventInLog(main, events.ExecEvent)
			require.NoError(t, err)
			require.Equal(t, events.ExecCode, eventFields.GetCode())
			require.Equal(t, tt.outCommand, eventFields.GetString(events.ExecEventCommand))
		})
	}
}

func testSessionStartContainsAccessRequest(t *testing.T, suite *integrationTestSuite) {
	accessRequestsKey := "access_requests"
	requestedRoleName := "requested-role"
	userRoleName := "user-role"

	tr := utils.NewTracer(utils.ThisFunction()).Start()
	defer tr.Stop()

	lsPath, err := exec.LookPath("ls")
	require.NoError(t, err)

	// Creates new teleport cluster
	main := suite.newTeleport(t, nil, true)
	defer main.StopAll()

	ctx := context.Background()
	// Get auth server
	authServer := main.Process.GetAuthServer()

	// Create new request role
	requestedRole, err := types.NewRole(requestedRoleName, types.RoleSpecV4{
		Options: types.RoleOptions{},
		Allow:   types.RoleConditions{},
	})
	require.NoError(t, err)

	err = authServer.UpsertRole(ctx, requestedRole)
	require.NoError(t, err)

	// Create user role with ability to request role
	userRole, err := types.NewRole(userRoleName, types.RoleSpecV4{
		Options: types.RoleOptions{},
		Allow: types.RoleConditions{
			Request: &types.AccessRequestConditions{
				Roles: []string{requestedRoleName},
			},
		},
	})
	require.NoError(t, err)

	err = authServer.UpsertRole(ctx, userRole)
	require.NoError(t, err)

	user, err := types.NewUser(suite.me.Username)
	user.AddRole(userRole.GetName())
	require.NoError(t, err)

	watcher, err := authServer.NewWatcher(ctx, types.Watch{
		Kinds: []types.WatchKind{
			{Kind: types.KindUser},
			{Kind: types.KindAccessRequest},
		},
	})
	require.NoError(t, err)
	defer watcher.Close()

	select {
	case <-time.After(time.Second * 30):
		t.Fatalf("Timeout waiting for event.")
	case event := <-watcher.Events():
		if event.Type != types.OpInit {
			t.Fatalf("Unexpected event type.")
		}
		require.Equal(t, event.Type, types.OpInit)
	case <-watcher.Done():
		t.Fatal(watcher.Error())
	}

	// Update user
	err = authServer.UpsertUser(user)
	require.NoError(t, err)

	WaitForResource(t, watcher, user.GetKind(), user.GetName())

	req, err := services.NewAccessRequest(suite.me.Username, requestedRole.GetMetadata().Name)
	require.NoError(t, err)

	accessRequestID := req.GetName()

	err = authServer.CreateAccessRequest(context.TODO(), req)
	require.NoError(t, err)

	err = authServer.SetAccessRequestState(context.TODO(), types.AccessRequestUpdate{
		RequestID: accessRequestID,
		State:     types.RequestState_APPROVED,
	})
	require.NoError(t, err)

	WaitForResource(t, watcher, req.GetKind(), req.GetName())

	clientConfig := ClientConfig{
		Login:       suite.me.Username,
		Cluster:     Site,
		Host:        Host,
		Port:        main.GetPortSSHInt(),
		Interactive: false,
	}
	clientReissueParams := client.ReissueParams{
		AccessRequests: []string{accessRequestID},
	}
	err = runCommandWithCertReissue(t, main, []string{lsPath}, clientReissueParams, client.CertCacheDrop, clientConfig)
	require.NoError(t, err)

	// Get session start event
	sessionStart, err := findEventInLog(main, events.SessionStartEvent)
	require.NoError(t, err)
	require.Equal(t, sessionStart.GetCode(), events.SessionStartCode)
	require.Equal(t, sessionStart.HasField(accessRequestsKey), true)

	val, found := sessionStart[accessRequestsKey]
	require.Equal(t, found, true)

	result := strings.Contains(fmt.Sprintf("%v", val), accessRequestID)
	require.Equal(t, result, true)
}

func WaitForResource(t *testing.T, watcher types.Watcher, kind, name string) {
	timeout := time.After(time.Second * 15)
	for {
		select {
		case <-timeout:
			t.Fatalf("Timeout waiting for event.")
		case event := <-watcher.Events():
			if event.Type != types.OpPut {
				continue
			}
			if event.Resource.GetKind() == kind && event.Resource.GetMetadata().Name == name {
				return
			}
		case <-watcher.Done():
			t.Fatalf("Watcher error %s.", watcher.Error())
		}
	}
}

// findEventInLog polls the event log looking for an event of a particular type.
func findEventInLog(t *TeleInstance, eventName string) (events.EventFields, error) {
	for i := 0; i < 10; i++ {
		eventFields, err := eventsInLog(t.Config.DataDir+"/log/events.log", eventName)
		if err != nil {
			time.Sleep(1 * time.Second)
			continue
		}

		for _, fields := range eventFields {
			eventType, ok := fields[events.EventType]
			if !ok {
				return nil, trace.BadParameter("not found")
			}
			if eventType == eventName {
				return fields, nil
			}
		}

		time.Sleep(250 * time.Millisecond)
	}
	return nil, trace.NotFound("event not found")
}

// findCommandEventInLog polls the event log looking for an event of a particular type.
func findCommandEventInLog(t *TeleInstance, eventName string, programName string) (events.EventFields, error) {
	for i := 0; i < 10; i++ {
		eventFields, err := eventsInLog(t.Config.DataDir+"/log/events.log", eventName)
		if err != nil {
			time.Sleep(1 * time.Second)
			continue
		}

		for _, fields := range eventFields {
			eventType, ok := fields[events.EventType]
			if !ok {
				continue
			}
			eventPath, ok := fields[events.Path]
			if !ok {
				continue
			}
			if eventType == eventName && eventPath == programName {
				return fields, nil
			}
		}

		time.Sleep(1 * time.Second)
	}
	return nil, trace.NotFound("event not found")
}

// eventsInLog returns all events in a log file.
func eventsInLog(path string, eventName string) ([]events.EventFields, error) {
	var ret []events.EventFields

	file, err := os.Open(path)
	if err != nil {
		return nil, trace.Wrap(err)
	}
	defer file.Close()

	scanner := bufio.NewScanner(file)
	for scanner.Scan() {
		var fields events.EventFields
		err = json.Unmarshal(scanner.Bytes(), &fields)
		if err != nil {
			return nil, trace.Wrap(err)
		}
		ret = append(ret, fields)
	}

	if len(ret) == 0 {
		return nil, trace.NotFound("event not found")
	}
	return ret, nil
}

// runCommandWithCertReissue runs an SSH command and generates certificates for the user
func runCommandWithCertReissue(t *testing.T, instance *TeleInstance, cmd []string, reissueParams client.ReissueParams, cachePolicy client.CertCachePolicy, cfg ClientConfig) error {
	tc, err := instance.NewClient(t, cfg)
	if err != nil {
		return trace.Wrap(err)
	}

	err = tc.ReissueUserCerts(context.Background(), cachePolicy, reissueParams)
	if err != nil {
		return trace.Wrap(err)
	}

	out := &bytes.Buffer{}
	tc.Stdout = out

	err = tc.SSH(context.TODO(), cmd, false)
	if err != nil {
		return trace.Wrap(err)
	}
	return nil
}

// runCommand is a shortcut for running SSH command, it creates a client
// connected to proxy of the passed in instance, runs the command, and returns
// the result. If multiple attempts are requested, a 250 millisecond delay is
// added between them before giving up.
func runCommand(t *testing.T, instance *TeleInstance, cmd []string, cfg ClientConfig, attempts int) (string, error) {
	tc, err := instance.NewClient(t, cfg)
	if err != nil {
		return "", trace.Wrap(err)
	}
	// since this helper is sometimes used for running commands on
	// multiple nodes concurrently, we use io.Pipe to protect our
	// output buffer from concurrent writes.
	read, write := io.Pipe()
	output := &bytes.Buffer{}
	doneC := make(chan struct{})
	go func() {
		io.Copy(output, read)
		close(doneC)
	}()
	tc.Stdout = write
	for i := 0; i < attempts; i++ {
		err = tc.SSH(context.TODO(), cmd, false)
		if err == nil {
			break
		}
		time.Sleep(1 * time.Second)
	}
	write.Close()
	if err != nil {
		return "", trace.Wrap(err)
	}
	<-doneC
	return output.String(), nil
}

func (s *integrationTestSuite) newTeleportInstance() *TeleInstance {
	return NewInstance(s.defaultInstanceConfig())
}

func (s *integrationTestSuite) defaultInstanceConfig() InstanceConfig {
	return InstanceConfig{
		ClusterName: Site,
		HostID:      HostID,
		NodeName:    Host,
		Ports:       ports.PopIntSlice(6),
		Priv:        s.priv,
		Pub:         s.pub,
		log:         s.log,
	}
}

func (s *integrationTestSuite) newNamedTeleportInstance(t *testing.T, clusterName string) *TeleInstance {
	return NewInstance(InstanceConfig{
		ClusterName: clusterName,
		HostID:      HostID,
		NodeName:    Host,
		Ports:       ports.PopIntSlice(6),
		Priv:        s.priv,
		Pub:         s.pub,
		log:         s.log,
	})
}

func (s *integrationTestSuite) defaultServiceConfig() *service.Config {
	cfg := service.MakeDefaultConfig()
	cfg.Console = nil
	cfg.Log = s.log
	return cfg
}

// waitFor helper waits on a channel for up to the given timeout
func waitFor(c chan interface{}, timeout time.Duration) error {
	tick := time.Tick(timeout)
	select {
	case <-c:
		return nil
	case <-tick:
		return trace.LimitExceeded("timeout waiting for event")
	}
}

// waitForError helper waits on an error channel for up to the given timeout
func waitForError(c chan error, timeout time.Duration) error {
	tick := time.Tick(timeout)
	select {
	case err := <-c:
		return err
	case <-tick:
		return trace.LimitExceeded("timeout waiting for event")
	}
}

// hasPAMPolicy checks if the three policy files needed for tests exists. If
// they do it returns true, otherwise returns false.
func hasPAMPolicy() bool {
	pamPolicyFiles := []string{
		"/etc/pam.d/teleport-acct-failure",
		"/etc/pam.d/teleport-session-failure",
		"/etc/pam.d/teleport-success",
		"/etc/pam.d/teleport-custom-env",
	}

	for _, fileName := range pamPolicyFiles {
		_, err := os.Stat(fileName)
		if os.IsNotExist(err) {
			return false
		}
	}

	return true
}

// isRoot returns a boolean if the test is being run as root or not.
func isRoot() bool {
	return os.Geteuid() == 0
}

// canTestBPF runs checks to determine whether BPF tests will run or not.
// Tests for this package must be run as root.
func canTestBPF() error {
	if !isRoot() {
		return trace.BadParameter("not root")
	}

	err := bpf.IsHostCompatible()
	if err != nil {
		return trace.Wrap(err)
	}

	return nil
}

func dumpGoroutineProfile() {
	pprof.Lookup("goroutine").WriteTo(os.Stderr, 2)
}

// TestWebProxyInsecure makes sure that proxy endpoint works when TLS is disabled.
func TestWebProxyInsecure(t *testing.T) {
	privateKey, publicKey, err := testauthority.New().GenerateKeyPair("")
	require.NoError(t, err)

	rc := NewInstance(InstanceConfig{
		ClusterName: "example.com",
		HostID:      uuid.New(),
		NodeName:    Host,
		Ports:       ports.PopIntSlice(6),
		Priv:        privateKey,
		Pub:         publicKey,
		log:         testlog.FailureOnly(t),
	})

	rcConf := service.MakeDefaultConfig()
	rcConf.DataDir = t.TempDir()
	rcConf.Auth.Enabled = true
	rcConf.Auth.Preference.SetSecondFactor("off")
	rcConf.Proxy.Enabled = true
	rcConf.Proxy.DisableWebInterface = true
	// DisableTLS flag should turn off TLS termination and multiplexing.
	rcConf.Proxy.DisableTLS = true

	err = rc.CreateEx(t, nil, rcConf)
	require.NoError(t, err)

	err = rc.Start()
	require.NoError(t, err)
	t.Cleanup(func() {
		rc.StopAll()
	})

	// Web proxy endpoint should just respond with 200 when called over http://,
	// content doesn't matter.
	resp, err := http.Get(fmt.Sprintf("http://%v/webapi/ping", net.JoinHostPort(Loopback, rc.GetPortWeb())))
	require.NoError(t, err)
	require.Equal(t, http.StatusOK, resp.StatusCode)
	require.NoError(t, resp.Body.Close())
}

// TestTraitsPropagation makes sure that user traits are applied properly to
// roles in root and leaf clusters.
func TestTraitsPropagation(t *testing.T) {
	log := testlog.FailureOnly(t)

	privateKey, publicKey, err := testauthority.New().GenerateKeyPair("")
	require.NoError(t, err)

	// Create root cluster.
	rc := NewInstance(InstanceConfig{
		ClusterName: "root.example.com",
		HostID:      uuid.New(),
		NodeName:    Host,
		Ports:       ports.PopIntSlice(6),
		Priv:        privateKey,
		Pub:         publicKey,
		log:         log,
	})

	// Create leaf cluster.
	lc := NewInstance(InstanceConfig{
		ClusterName: "leaf.example.com",
		HostID:      uuid.New(),
		NodeName:    Host,
		Ports:       ports.PopIntSlice(6),
		Priv:        privateKey,
		Pub:         publicKey,
		log:         log,
	})

	// Make root cluster config.
	rcConf := service.MakeDefaultConfig()
	rcConf.DataDir = t.TempDir()
	rcConf.Auth.Enabled = true
	rcConf.Auth.Preference.SetSecondFactor("off")
	rcConf.Proxy.Enabled = true
	rcConf.Proxy.DisableWebService = true
	rcConf.Proxy.DisableWebInterface = true
	rcConf.SSH.Enabled = true
	rcConf.SSH.Addr.Addr = net.JoinHostPort(rc.Hostname, rc.GetPortSSH())
	rcConf.SSH.Labels = map[string]string{"env": "integration"}

	// Make leaf cluster config.
	lcConf := service.MakeDefaultConfig()
	lcConf.DataDir = t.TempDir()
	lcConf.Auth.Enabled = true
	lcConf.Auth.Preference.SetSecondFactor("off")
	lcConf.Proxy.Enabled = true
	lcConf.Proxy.DisableWebInterface = true
	lcConf.SSH.Enabled = true
	lcConf.SSH.Addr.Addr = net.JoinHostPort(lc.Hostname, lc.GetPortSSH())
	lcConf.SSH.Labels = map[string]string{"env": "integration"}

	// Create identical user/role in both clusters.
	me, err := user.Current()
	require.NoError(t, err)

	role := services.NewAdminRole()
	role.SetName("test")
	role.SetLogins(services.Allow, []string{me.Username})
	// Users created by CreateEx have "testing: integration" trait.
	role.SetNodeLabels(services.Allow, map[string]apiutils.Strings{"env": []string{"{{external.testing}}"}})

	rc.AddUserWithRole(me.Username, role)
	lc.AddUserWithRole(me.Username, role)

	// Establish trust b/w root and leaf.
	err = rc.CreateEx(t, lc.Secrets.AsSlice(), rcConf)
	require.NoError(t, err)
	err = lc.CreateEx(t, rc.Secrets.AsSlice(), lcConf)
	require.NoError(t, err)

	// Start both clusters.
	require.NoError(t, rc.Start())
	t.Cleanup(func() {
		rc.StopAll()
	})
	require.NoError(t, lc.Start())
	t.Cleanup(func() {
		lc.StopAll()
	})

	// Update root's certificate authority on leaf to configure role mapping.
	ca, err := lc.Process.GetAuthServer().GetCertAuthority(types.CertAuthID{
		Type:       types.UserCA,
		DomainName: rc.Secrets.SiteName,
	}, false)
	require.NoError(t, err)
	ca.SetRoles(nil) // Reset roles, otherwise they will take precedence.
	ca.SetRoleMap(types.RoleMap{{Remote: role.GetName(), Local: []string{role.GetName()}}})
	err = lc.Process.GetAuthServer().UpsertCertAuthority(ca)
	require.NoError(t, err)

	// Run command in root.
	outputRoot, err := runCommand(t, rc, []string{"echo", "hello root"}, ClientConfig{
		Login:   me.Username,
		Cluster: "root.example.com",
		Host:    Loopback,
		Port:    rc.GetPortSSHInt(),
	}, 1)
	require.NoError(t, err)
	require.Equal(t, "hello root", strings.TrimSpace(outputRoot))

	// Run command in leaf.
	outputLeaf, err := runCommand(t, rc, []string{"echo", "hello leaf"}, ClientConfig{
		Login:   me.Username,
		Cluster: "leaf.example.com",
		Host:    Loopback,
		Port:    lc.GetPortSSHInt(),
	}, 1)
	require.NoError(t, err)
	require.Equal(t, "hello leaf", strings.TrimSpace(outputLeaf))
}<|MERGE_RESOLUTION|>--- conflicted
+++ resolved
@@ -889,16 +889,11 @@
 	// PersonA: SSH into the server, wait one second, then type some commands on stdin:
 	sessionA := make(chan error)
 	openSession := func() {
-<<<<<<< HEAD
 		cl, err := teleport.NewClient(t, ClientConfig{Login: username, Cluster: Site, Host: Host})
-		require.NoError(t, err)
-=======
-		cl, err := teleport.NewClient(ClientConfig{Login: username, Cluster: Site, Host: Host})
 		if err != nil {
 			sessionA <- trace.Wrap(err)
 			return
 		}
->>>>>>> a98e34e7
 		cl.Stdout = personA
 		cl.Stdin = personA
 		// Person A types something into the terminal (including "exit")
@@ -916,18 +911,9 @@
 			sessionB <- trace.Wrap(err)
 			return
 		}
-<<<<<<< HEAD
+
+		sessionID := string(sessions[0].ID)
 		cl, err := teleport.NewClient(t, ClientConfig{Login: username, Cluster: Site, Host: Host})
-		require.NoError(t, err)
-		cl.Stdout = personB
-		for i := 0; i < 10; i++ {
-			err = cl.Join(context.TODO(), apidefaults.Namespace, session.ID(sessionID), personB)
-			if err == nil {
-				break
-=======
-
-		sessionID := string(sessions[0].ID)
-		cl, err := teleport.NewClient(ClientConfig{Login: username, Cluster: Site, Host: Host})
 		if err != nil {
 			sessionB <- trace.Wrap(err)
 			return
@@ -950,7 +936,6 @@
 					sessionB <- nil
 					return
 				}
->>>>>>> a98e34e7
 			}
 		}
 	}
