--- conflicted
+++ resolved
@@ -520,8 +520,6 @@
   - [ ] Creating a lock with message and TTL correctly create the lock.
   - [ ] Create a lock without message and TTL, they should be optional.
 
-<<<<<<< HEAD
-=======
 ## Enroll new resources using Discover Wizard
 Use Discover Wizard to enroll new resources and access them:
 
@@ -530,7 +528,6 @@
 - [ ] AWS RDS PostgreSQL
 - [ ] Kubernetes
 - [ ] Windows Desktop Active Directory
->>>>>>> 165da1d0
 
 ## Teleport Connect
 
