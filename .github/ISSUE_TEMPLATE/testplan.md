---
name: Test Plan
about: Manual test plan for Teleport major releases
labels: testplan
---

## Manual Testing Plan

Below are the items that should be manually tested with each release of Teleport.
These tests should be run on both a fresh install of the version to be released
as well as an upgrade of the previous version of Teleport.

- [ ] Adding nodes to a cluster
  - [ ] Adding Nodes via Valid Static Token
  - [ ] Adding Nodes via Valid Short-lived Tokens
  - [ ] Adding Nodes via Invalid Token Fails
  - [ ] Revoking Node Invitation

- [ ] Labels
  - [ ] Static Labels
  - [ ] Dynamic Labels

- [ ] Trusted Clusters
  - [ ] Adding Trusted Cluster Valid Static Token
  - [ ] Adding Trusted Cluster Valid Short-lived Token
  - [ ] Adding Trusted Cluster Invalid Token
  - [ ] Removing Trusted Cluster

- [ ] RBAC

  Make sure that invalid and valid attempts are reflected in audit log.

  - [ ] Successfully connect to node with correct role
  - [ ] Unsuccessfully connect to a node in a role restricting access by label
  - [ ] Unsuccessfully connect to a node in a role restricting access by invalid SSH login
  - [ ] Allow/deny role option: SSH agent forwarding
  - [ ] Allow/deny role option: Port forwarding

- [ ] Verify that custom PAM environment variables are available as expected.

- [ ] Users

    With every user combination, try to login and signup with invalid second
    factor, invalid password to see how the system reacts.

    WebAuthn in the release `tsh` binary is implemented using libfido2. Ask for
    a statically built pre-release binary for realistic tests. (`tsh fido2 diag`
    should work in our binary.)

    Touch ID requires a signed `tsh`, ask for a signed pre-release binary so you
    may run the tests.

  - [ ] Adding Users Password Only
  - [ ] Adding Users OTP
  - [ ] Adding Users WebAuthn
  - [ ] Adding Users Touch ID
  - [ ] Managing MFA devices
    - [ ] Add an OTP device with `tsh mfa add`
    - [ ] Add a WebAuthn device with `tsh mfa add`
    - [ ] Add a Touch ID device with `tsh mfa add`
    - [ ] List MFA devices with `tsh mfa ls`
    - [ ] Remove an OTP device with `tsh mfa rm`
    - [ ] Remove a WebAuthn device with `tsh mfa rm`
    - [ ] Attempt removing the last MFA device on the user
      - [ ] with `second_factor: on` in `auth_service`, should fail
      - [ ] with `second_factor: optional` in `auth_service`, should succeed
  - [ ] Login Password Only
  - [ ] Login with MFA
    - [ ] Add an OTP, a WebAuthn and a Touch ID device with `tsh mfa add`
    - [ ] Login via OTP
    - [ ] Login via WebAuthn
    - [ ] Login via Touch ID
    - [ ] Login via WebAuthn using an U2F device

    U2F devices must be registered in a previous version of Teleport.

    Using Teleport v9, set `auth_service.authentication.second_factor = u2f`,
    restart the server and then register an U2F device (`tsh mfa add`). Upgrade
    the install to the current Teleport version (one major at a time) and try to
    login using the U2F device as your second factor - it should work.

  - [ ] Login OIDC
  - [ ] Login SAML
  - [ ] Login GitHub
  - [ ] Deleting Users

- [ ] Backends
  - [ ] Teleport runs with etcd
  - [ ] Teleport runs with dynamodb
  - [ ] Teleport runs with SQLite
  - [ ] Teleport runs with Firestore

- [ ] Session Recording
  - [ ] Session recording can be disabled
  - [ ] Sessions can be recorded at the node
    - [ ] Sessions in remote clusters are recorded in remote clusters
  - [ ] Sessions can be recorded at the proxy
    - [ ] Sessions on remote clusters are recorded in the local cluster
    - [ ] Enable/disable host key checking.

- [ ] Audit Log
  - [ ] Failed login attempts are recorded
  - [ ] Interactive sessions have the correct Server ID
    - [ ] Server ID is the ID of the node in "session_recording: node" mode
    - [ ] Server ID is the ID of the proxy in "session_recording: proxy" mode

    Node/Proxy ID may be found at `/var/lib/teleport/host_uuid` in the
    corresponding machine.

    Node IDs may also be queried via `tctl nodes ls`.

  - [ ] Exec commands are recorded
  - [ ] `scp` commands are recorded
  - [ ] Subsystem results are recorded

    Subsystem testing may be achieved using both
    [Recording Proxy mode](
    https://goteleport.com/teleport/docs/architecture/proxy/#recording-proxy-mode)
    and
    [OpenSSH integration](
    https://goteleport.com/docs/server-access/guides/openssh/).

    Assuming the proxy is `proxy.example.com:3023` and `node1` is a node running
    OpenSSH/sshd, you may use the following command to trigger a subsystem audit
    log:

    ```shell
    sftp -o "ProxyCommand ssh -o 'ForwardAgent yes' -p 3023 %r@proxy.example.com -s proxy:%h:%p" root@node1
    ```

- [ ] Interact with a cluster using `tsh`

   These commands should ideally be tested for recording and non-recording modes as they are implemented in a different ways.

  - [ ] tsh ssh \<regular-node\>
  - [ ] tsh ssh \<node-remote-cluster\>
  - [ ] tsh ssh -A \<regular-node\>
  - [ ] tsh ssh -A \<node-remote-cluster\>
  - [ ] tsh ssh \<regular-node\> ls
  - [ ] tsh ssh \<node-remote-cluster\> ls
  - [ ] tsh join \<regular-node\>
  - [ ] tsh join \<node-remote-cluster\>
  - [ ] tsh play \<regular-node\>
  - [ ] tsh play \<node-remote-cluster\>
  - [ ] tsh scp \<regular-node\>
  - [ ] tsh scp \<node-remote-cluster\>
  - [ ] tsh ssh -L \<regular-node\>
  - [ ] tsh ssh -L \<node-remote-cluster\>
  - [ ] tsh ls
  - [ ] tsh clusters

- [ ] Interact with a cluster using `ssh`
   Make sure to test both recording and regular proxy modes.
  - [ ] ssh \<regular-node\>
  - [ ] ssh \<node-remote-cluster\>
  - [ ] ssh -A \<regular-node\>
  - [ ] ssh -A \<node-remote-cluster\>
  - [ ] ssh \<regular-node\> ls
  - [ ] ssh \<node-remote-cluster\> ls
  - [ ] scp \<regular-node\>
  - [ ] scp \<node-remote-cluster\>
  - [ ] ssh -L \<regular-node\>
  - [ ] ssh -L \<node-remote-cluster\>

- [ ] Verify proxy jump functionality
  Log into leaf cluster via root, shut down the root proxy and verify proxy jump works.
  - [ ] tls routing disabled
    - [ ] tsh ssh -J \<leaf.proxy.example.com:3023\>
    - [ ] ssh -J \<leaf.proxy.example.com:3023\>
  - [ ] tls routing enabled
    - [ ] tsh ssh -J \<leaf.proxy.example.com:3080\>
    - [ ] tsh proxy ssh -J \<leaf.proxy.example.com:3080\>

- [ ] Interact with a cluster using the Web UI
  - [ ] Connect to a Teleport node
  - [ ] Connect to a OpenSSH node
  - [ ] Check agent forwarding is correct based on role and proxy mode.

### User accounting

- [ ] Verify that active interactive sessions are tracked in `/var/run/utmp` on Linux.
- [ ] Verify that interactive sessions are logged in `/var/log/wtmp` on Linux.

### Combinations

For some manual testing, many combinations need to be tested. For example, for
interactive sessions the 12 combinations are below.

- [ ] Connect to a OpenSSH node in a local cluster using OpenSSH.
- [ ] Connect to a OpenSSH node in a local cluster using Teleport.
- [ ] Connect to a OpenSSH node in a local cluster using the Web UI.
- [ ] Connect to a Teleport node in a local cluster using OpenSSH.
- [ ] Connect to a Teleport node in a local cluster using Teleport.
- [ ] Connect to a Teleport node in a local cluster using the Web UI.
- [ ] Connect to a OpenSSH node in a remote cluster using OpenSSH.
- [ ] Connect to a OpenSSH node in a remote cluster using Teleport.
- [ ] Connect to a OpenSSH node in a remote cluster using the Web UI.
- [ ] Connect to a Teleport node in a remote cluster using OpenSSH.
- [ ] Connect to a Teleport node in a remote cluster using Teleport.
- [ ] Connect to a Teleport node in a remote cluster using the Web UI.

### Teleport with EKS/GKE

* [ ] Deploy Teleport on a single EKS cluster
* [ ] Deploy Teleport on two EKS clusters and connect them via trusted cluster feature
* [ ] Deploy Teleport Proxy outside of GKE cluster fronting connections to it (use [this script](https://github.com/gravitational/teleport/blob/master/examples/k8s-auth/get-kubeconfig.sh) to generate a kubeconfig)
* [ ] Deploy Teleport Proxy outside of EKS cluster fronting connections to it (use [this script](https://github.com/gravitational/teleport/blob/master/examples/k8s-auth/get-kubeconfig.sh) to generate a kubeconfig)

### Teleport with multiple Kubernetes clusters

Note: you can use GKE or EKS or minikube to run Kubernetes clusters.
Minikube is the only caveat - it's not reachable publicly so don't run a proxy there.

* [ ] Deploy combo auth/proxy/kubernetes_service outside of a Kubernetes cluster, using a kubeconfig
  * [ ] Login with `tsh login`, check that `tsh kube ls` has your cluster
  * [ ] Run `kubectl get nodes`, `kubectl exec -it $SOME_POD -- sh`
  * [ ] Verify that the audit log recorded the above request and session
* [ ] Deploy combo auth/proxy/kubernetes_service inside of a Kubernetes cluster
  * [ ] Login with `tsh login`, check that `tsh kube ls` has your cluster
  * [ ] Run `kubectl get nodes`, `kubectl exec -it $SOME_POD -- sh`
  * [ ] Verify that the audit log recorded the above request and session
* [ ] Deploy combo auth/proxy_service outside of the Kubernetes cluster and kubernetes_service inside of a Kubernetes cluster, connected over a reverse tunnel
  * [ ] Login with `tsh login`, check that `tsh kube ls` has your cluster
  * [ ] Run `kubectl get nodes`, `kubectl exec -it $SOME_POD -- sh`
  * [ ] Verify that the audit log recorded the above request and session
* [ ] Deploy a second kubernetes_service inside of another Kubernetes cluster, connected over a reverse tunnel
  * [ ] Login with `tsh login`, check that `tsh kube ls` has both clusters
  * [ ] Switch to a second cluster using `tsh kube login`
  * [ ] Run `kubectl get nodes`, `kubectl exec -it $SOME_POD -- sh` on the new cluster
  * [ ] Verify that the audit log recorded the above request and session
* [ ] Deploy combo auth/proxy/kubernetes_service outside of a Kubernetes cluster, using a kubeconfig with multiple clusters in it
  * [ ] Login with `tsh login`, check that `tsh kube ls` has all clusters
* [ ] Test Kubernetes screen in the web UI (tab is located on left side nav on dashboard):
  * [ ] Verify that all kubes registered are shown with correct `name` and `labels`
  * [ ] Verify that clicking on a rows connect button renders a dialogue on manual instructions with `Step 2` login value matching the rows `name` column
  * [ ] Verify searching for `name` or `labels` in the search bar works
  * [ ] Verify you can sort by `name` colum

### Teleport with FIPS mode

* [ ] Perform trusted clusters, Web and SSH sanity check with all teleport components deployed in FIPS mode.

### ACME

- [ ] Teleport can fetch TLS certificate automatically using ACME protocol.

### Migrations

* [ ] Migrate trusted clusters from 2.4.0 to 2.5.0
  * [ ] Migrate auth server on main cluster, then rest of the servers on main cluster
        SSH should work for both main and old clusters
  * [ ] Migrate auth server on remote cluster, then rest of the remote cluster
       SSH should work

### Command Templates

When interacting with a cluster, the following command templates are useful:

#### OpenSSH

```
# when connecting to the recording proxy, `-o 'ForwardAgent yes'` is required.
ssh -o "ProxyCommand ssh -o 'ForwardAgent yes' -p 3023 %r@proxy.example.com -s proxy:%h:%p" \
  node.example.com

# the above command only forwards the agent to the proxy, to forward the agent
# to the target node, `-o 'ForwardAgent yes'` needs to be passed twice.
ssh -o "ForwardAgent yes" \
  -o "ProxyCommand ssh -o 'ForwardAgent yes' -p 3023 %r@proxy.example.com -s proxy:%h:%p" \
  node.example.com

# when connecting to a remote cluster using OpenSSH, the subsystem request is
# updated with the name of the remote cluster.
ssh -o "ProxyCommand ssh -o 'ForwardAgent yes' -p 3023 %r@proxy.example.com -s proxy:%h:%p@foo.com" \
  node.foo.com
```

#### Teleport

```
# when connecting to a OpenSSH node, remember `-p 22` needs to be passed.
tsh --proxy=proxy.example.com --user=<username> --insecure ssh -p 22 node.example.com

# an agent can be forwarded to the target node with `-A`
tsh --proxy=proxy.example.com --user=<username> --insecure ssh -A -p 22 node.example.com

# the --cluster flag is used to connect to a node in a remote cluster.
tsh --proxy=proxy.example.com --user=<username> --insecure ssh --cluster=foo.com -p 22 node.foo.com
```


### Teleport with SSO Providers

- [ ] G Suite install instructions work
    - [ ] G Suite Screenshots are up to date
- [ ] Azure Active Directory (AD) install instructions work
    - [ ] Azure Active Directory (AD) Screenshots are up to date
- [ ] ActiveDirectory (ADFS) install instructions work
    - [ ] Active Directory (ADFS) Screenshots are up to date
- [ ] Okta install instructions work
    - [ ] Okta Screenshots are up to date
- [ ] OneLogin install instructions work
    - [ ] OneLogin Screenshots are up to date
- [ ] GitLab install instructions work
    - [ ] GitLab Screenshots are up to date
- [ ] OIDC install instructions work
    - [ ] OIDC Screenshots are up to date
- [ ] All providers with guides in docs are covered in this test plan

### `tctl sso` family of commands

For help with setting up sso connectors, check out the [Quick GitHub/SAML/OIDC Setup Tips]

`tctl sso configure` helps to construct a valid connector definition:

- [ ] `tctl sso configure github ...` creates valid connector definitions
- [ ] `tctl sso configure oidc ...` creates valid connector definitions
- [ ] `tctl sso configure saml ...` creates valid connector definitions

`tctl sso test` test a provided connector definition, which can be loaded from
file or piped in with `tctl sso configure` or `tctl get --with-secrets`. Valid
connectors are accepted, invalid are rejected with sensible error messages.

- [ ] Connectors can be tested with `tctl sso test`.
    - [ ] GitHub
    - [ ] SAML
    - [ ] OIDC
        - [ ] Google Workspace
        - [ ] Non-Google IdP

### Teleport Plugins

- [ ] Test receiving a message via Teleport Slackbot
- [ ] Test receiving a new Jira Ticket via Teleport Jira

### AWS Node Joining
[Docs](https://goteleport.com/docs/setup/guides/joining-nodes-aws/)
- [ ] On EC2 instance with `ec2:DescribeInstances` permissions for local account:
  `TELEPORT_TEST_EC2=1 go test ./integration -run TestEC2NodeJoin`
- [ ] On EC2 instance with any attached role:
  `TELEPORT_TEST_EC2=1 go test ./integration -run TestIAMNodeJoin`
- [ ] EC2 Join method in IoT mode with node and auth in different AWS accounts
- [ ] IAM Join method in IoT mode with node and auth in different AWS accounts

### Passwordless

Passwordless requires `tsh` compiled with libfido2 for most operations (apart
from Touch ID). Ask for a statically-built `tsh` binary for realistic tests.

Touch ID requires a properly built and signed `tsh` binary. Ask for a
pre-release binary, so you may run the tests.

This sections complements "Users -> Managing MFA devices". Ideally both macOS
and Linux `tsh` binaries are tested for FIDO2 items.

- [ ] Diagnostics

    Both commands should pass all tests.

  - [ ] `tsh fido2 diag`
  - [ ] `tsh touchid diag`

- [ ] Registration
  - [ ] Register a passworldess FIDO2 key (`tsh mfa add`, choose WEBAUTHN and
        passwordless)
  - [ ] Register a Touch ID credential (`tsh mfa add`, choose TOUCHID)

- [ ] Login
  - [ ] Passwordless login using FIDO2 (`tsh login --auth=passwordless`)
  - [ ] Passwordless login using Touch ID (`tsh login --auth=passwordless`)
  - [ ] `tsh login --auth=passwordless --mfa-mode=cross-platform` uses FIDO2
  - [ ] `tsh login --auth=passwordless --mfa-mode=platform` uses Touch ID
  - [ ] `tsh login --auth=passwordless --mfa-mode=auto` prefers Touch ID
  - [ ] Passwordless disable switch works
        (`auth_service.authentication.passwordless = false`)
  - [ ] Cluster in passwordless mode defaults to passwordless
        (`auth_service.authentication.connector_name = passwordless`)
  - [ ] Cluster in passwordless mode allows MFA login
        (`tsh login --auth=local`)

- [ ] Touch ID support commands
  - [ ] `tsh touchid ls` works
  - [ ] `tsh touchid rm` works (careful, may lock you out!)

## WEB UI

## Main
For main, test with a role that has access to all resources.

#### Top Nav
- [ ] Verify that cluster selector displays all (root + leaf) clusters
- [ ] Verify that user name is displayed
- [ ] Verify that user menu shows logout, help&support, and account settings (for local users)

#### Side Nav
- [ ] Verify that each item has an icon
- [ ] Verify that Collapse/Expand works and collapsed has icon `>`, and expand has icon `v`
- [ ] Verify that it automatically expands and highlights the item on page refresh

#### Servers aka Nodes
- [ ] Verify that "Servers" table shows all joined nodes
- [ ] Verify that "Connect" button shows a list of available logins
- [ ] Verify that "Hostname", "Address" and "Labels" columns show the current values
- [ ] Verify that "Search" by hostname, address, labels works
- [ ] Verify that terminal opens when clicking on one of the available logins
- [ ] Verify that clicking on `Add Server` button renders dialogue set to `Automatically` view
  - [ ] Verify clicking on `Regenerate Script` regenerates token value in the bash command
  - [ ] Verify using the bash command successfully adds the server (refresh server list)
  - [ ] Verify that clicking on `Manually` tab renders manual steps
  - [ ] Verify that clicking back to `Automatically` tab renders bash command

#### Applications
- [ ] Verify that clicking on `Add Application` button renders dialogue
  - [ ] Verify input validation (prevent empty value and invalid url)
  - [ ] Verify after input and clicking on `Generate Script`, bash command is rendered
  - [ ] Verify clicking on `Regenerate` button regenerates token value in bash command

#### Databases
- [ ] Verify that clicking on `Add Database` button renders dialogue for manual instructions:
  - [ ] Verify selecting different options on `Step 4` changes `Step 5` commands
#### Active Sessions
- [ ] Verify that "empty" state is handled
- [ ] Verify that it displays the session when session is active
- [ ] Verify that "Description", "Session ID", "Users", "Nodes" and "Duration" columns show correct values
- [ ] Verify that "OPTIONS" button allows to join a session

#### Audit log
- [ ] Verify that time range button is shown and works
- [ ] Verify that clicking on `Session Ended` event icon, takes user to session player
- [ ] Verify event detail dialogue renders when clicking on events `details` button
- [ ] Verify searching by type, description, created works


#### Users
- [ ] Verify that users are shown
- [ ] Verify that creating a new user works
- [ ] Verify that editing user roles works
- [ ] Verify that removing a user works
- [ ] Verify resetting a user's password works
- [ ] Verify search by username, roles, and type works

#### Auth Connectors
For help with setting up auth connectors, check out the [Quick GitHub/SAML/OIDC Setup Tips]

- [ ] Verify when there are no connectors, empty state renders
- [ ] Verify that creating OIDC/SAML/GITHUB connectors works
- [ ] Verify that editing  OIDC/SAML/GITHUB connectors works
- [ ] Verify that error is shown when saving an invalid YAML
- [ ] Verify that correct hint text is shown on the right side
- [ ] Verify that encrypted SAML assertions work with an identity provider that supports it (Azure).
- [ ] Verify that created github, saml, oidc card has their icons
#### Roles
- [ ] Verify that roles are shown
- [ ] Verify that "Create New Role" dialog works
- [ ] Verify that deleting and editing works
- [ ] Verify that error is shown when saving an invalid YAML
- [ ] Verify that correct hint text is shown on the right side

#### Managed Clusters
- [ ] Verify that it displays a list of clusters (root + leaf)
- [ ] Verify that every menu item works: nodes, apps, audit events, session recordings, etc.

#### Help & Support
- [ ] Verify that all URLs work and correct (no 404)

## Access Requests

Access Request is a Enterprise feature and is not available for OSS.

### Creating Access Requests (Role Based)
Create a role with limited permissions `allow-roles-and-nodes`. This role allows you to see the Role screen and ssh into all nodes.

```
kind: role
metadata:
  name: allow-roles-and-nodes
spec:
  allow:
    logins:
    - root
    node_labels:
      '*': '*'
    rules:
    - resources:
      - role
      verbs:
      - list
      - read
  options:
    max_session_ttl: 8h0m0s
version: v5

```

Create another role with limited permissions `allow-users-with-short-ttl`. This role session expires in 4 minutes, allows you to see Users screen, and denies access to all nodes.

```
kind: role
metadata:
  name: allow-users-with-short-ttl
spec:
  allow:
    rules:
    - resources:
      - user
      verbs:
      - list
      - read
  deny:
    node_labels:
      '*': '*'
  options:
    max_session_ttl: 4m0s
version: v5
```

Create a user that has no access to anything but allows you to request roles:
```
kind: role
metadata:
  name: test-role-based-requests
spec:
  allow:
    request:
      roles:
      - allow-roles-and-nodes
      - allow-users-with-short-ttl
      suggested_reviewers:
      - random-user-1
      - random-user-2
version: v5
```

- [ ] Verify that under requestable roles, only `allow-roles-and-nodes` and `allow-users-with-short-ttl` are listed
- [ ] Verify you can select/input/modify reviewers
- [ ] Verify you can view the request you created from request list (should be in pending states)
- [ ] Verify there is list of reviewers you selected (empty list if none selected AND suggested_reviewers wasn't defined)
- [ ] Verify you can't review own requests

### Creating Access Requests (Search Based)
Create a role with access to searcheable resources (apps, db, kubes, nodes, desktops). The template `searcheable-resources` is below.

```
kind: role
metadata:
  name: searcheable-resources
spec:
  allow:
    app_labels:  # just example labels
      label1-key: label1-value
      env: [dev, staging] 
    db_labels:
      '*': '*'   # asteriks gives user access to everything
    kubernetes_labels:
      '*': '*' 
    node_labels:
      '*': '*'
    windows_desktop_labels:
      '*': '*'
version: v5
```

Create a user that has no access to resources, but allows you to search them:

```
kind: role
metadata:
  name: test-search-based-requests
spec:
  allow:
    request:
      search_as_roles:
      - searcheable resources
      suggested_reviewers:
      - random-user-1
      - random-user-2
version: v5
```

- [ ] Verify that a user can see resources based on the `searcheable-resources` rules
- [ ] Verify you can select/input/modify reviewers
- [ ] Verify you can view the request you created from request list (should be in pending states)
- [ ] Verify there is list of reviewers you selected (empty list if none selected AND suggested_reviewers wasn't defined)
- [ ] Verify you can't review own requests
- [ ] Verify that you can't mix adding resources from different clusters (there should be a warning dialogue that clears the selected list)

### Viewing & Approving/Denying Requests
Create a user with the role `reviewer` that allows you to review all requests, and delete them.
```
kind: role
version: v3
metadata:
  name: reviewer
spec:
  allow:
    review_requests:
      roles: ['*']
```
- [ ] Verify you can view access request from request list
- [ ] Verify you can approve a request with message, and immediately see updated state with your review stamp (green checkmark) and message box
- [ ] Verify you can deny a request, and immediately see updated state with your review stamp (red cross)
- [ ] Verify deleting the denied request is removed from list

### Assuming Approved Requests (Role Based)
- [ ] Verify that assuming `allow-roles-and-nodes` allows you to see roles screen and ssh into nodes
- [ ] After assuming `allow-roles-and-nodes`, verify that assuming `allow-users-short-ttl` allows you to see users screen, and denies access to nodes
  - [ ] Verify a switchback banner is rendered with roles assumed, and count down of when it expires
  - [ ] Verify `switching back` goes back to your default static role
  - [ ] Verify after re-assuming `allow-users-short-ttl` role, the user is automatically logged out after the expiry is met (4 minutes)

### Assuming Approved Requests (Search Based)
- [ ] Verify that assuming approved request, allows you to see the resources you've requested.
### Assuming Approved Requests (Both)
- [ ] Verify assume buttons are only present for approved request and for logged in user
- [ ] Verify that after clicking on the assume button, it is disabled in both the list and in viewing
- [ ] Verify that after re-login, requests that are not expired and are approved are assumable again

## Access Request Waiting Room
#### Strategy Reason
Create the following role:
```
kind: role
metadata:
  name: waiting-room
spec:
  allow:
    request:
      roles:
      - <some other role to assign user after approval>
  options:
    max_session_ttl: 8h0m0s
    request_access: reason
    request_prompt: <some custom prompt to show in reason dialogue>
version: v3
```
- [ ] Verify after login, reason dialogue is rendered with prompt set to `request_prompt` setting
- [ ] Verify after clicking `send request`, pending dialogue renders
- [ ] Verify after approving a request, dashboard is rendered
- [ ] Verify the correct role was assigned

#### Strategy Always
With the previous role you created from `Strategy Reason`, change `request_access` to `always`:
- [ ] Verify after login, pending dialogue is auto rendered
- [ ] Verify after approving a request, dashboard is rendered
- [ ] Verify after denying a request, access denied dialogue is rendered
- [ ] Verify a switchback banner is rendered with roles assumed, and count down of when it expires
- [ ] Verify switchback button says `Logout` and clicking goes back to the login screen

#### Strategy Optional
With the previous role you created from `Strategy Reason`, change `request_access` to `optional`:
- [ ] Verify after login, dashboard is rendered as normal

## Terminal
- [ ] Verify that top nav has a user menu (Main and Logout)
- [ ] Verify that switching between tabs works on alt+[1...9]

#### Node List Tab
- [ ] Verify that Cluster selector works (URL should change too)
- [ ] Verify that Quick launcher input works
- [ ] Verify that Quick launcher input handles input errors
- [ ] Verify that "Connect" button shows a list of available logins
- [ ] Verify that "Hostname", "Address" and "Labels" columns show the current values
- [ ] Verify that "Search" by hostname, address, labels work
- [ ] Verify that new tab is created when starting a session

#### Session Tab
- [ ] Verify that session and browser tabs both show the title with login and node name
- [ ] Verify that terminal resize works
    - Install midnight commander on the node you ssh into: `$ sudo apt-get install mc`
    - Run the program: `$ mc`
    - Resize the terminal to see if panels resize with it
- [ ] Verify that session tab shows/updates number of participants when a new user joins the session
- [ ] Verify that tab automatically closes on "$ exit" command
- [ ] Verify that SCP Upload works
- [ ] Verify that SCP Upload handles invalid paths and network errors
- [ ] Verify that SCP Download works
- [ ] Verify that SCP Download handles invalid paths and network errors

## Session Player
- [ ] Verify that it can replay a session
- [ ] Verify that when playing, scroller auto scrolls to bottom most content
- [ ] Verify when resizing player to a small screen, scroller appears and is working
- [ ] Verify that error message is displayed (enter an invalid SID in the URL)

## Invite and Reset Form
- [ ] Verify that input validates
- [ ] Verify that invite works with 2FA disabled
- [ ] Verify that invite works with OTP enabled
- [ ] Verify that invite works with U2F enabled
- [ ] Verify that invite works with WebAuthn enabled
- [ ] Verify that error message is shown if an invite is expired/invalid

## Login Form and Change Password
- [ ] Verify that input validates
- [ ] Verify that login works with 2FA disabled
- [ ] Verify that changing passwords works for 2FA disabled
- [ ] Verify that login works with OTP enabled
- [ ] Verify that changing passwords works for OTP enabled
- [ ] Verify that login works with U2F enabled
- [ ] Verify that changing passwords works for U2F enabled
- [ ] Verify that login works with WebAuthn enabled
- [ ] Verify that changing passwords works for WebAuthn enabled
- [ ] Verify that login works for Github/SAML/OIDC
- [ ] Verify that redirect to original URL works after successful login
- [ ] Verify that account is locked after several unsuccessful login attempts
- [ ] Verify that account is locked after several unsuccessful change password attempts

## Multi-factor Authentication (mfa)
Create/modify `teleport.yaml` and set the following authentication settings under `auth_service`

```yaml
authentication:
  type: local
  second_factor: optional
  require_session_mfa: yes
  webauthn:
    rp_id: example.com
```

#### MFA invite, login, password reset, change password
- [ ] Verify during invite/reset, second factor list all auth types: none, hardware key, and authenticator app
- [ ] Verify registration works with all option types
- [ ] Verify login with all option types
- [ ] Verify changing password with all option types
- [ ] Change `second_factor` type to `on` and verify that mfa is required (no option `none` in dropdown)

#### MFA require auth
Go to `Account Settings` > `Two-Factor Devices` and register a new device

Using the same user as above:
- [ ] Verify logging in with registered WebAuthn key works
- [ ] Verify connecting to a ssh node prompts you to tap your registered WebAuthn key
- [ ] Verify in the web terminal, you can scp upload/download files

#### MFA Management

- [ ] Verify adding first device works without requiring re-authentication
- [ ] Verify re-authenticating with a WebAuthn device works
- [ ] Verify re-authenticating with a U2F device works
- [ ] Verify re-authenticating with a OTP device works
- [ ] Verify adding a WebAuthn device works
- [ ] Verify adding a U2F device works
- [ ] Verify adding an OTP device works
- [ ] Verify removing a device works
- [ ] Verify `second_factor` set to `off` disables adding devices

#### Passwordless

- [ ] Pure passwordless registrations and resets are possible
- [ ] Verify adding a passwordless device (WebAuthn)
- [ ] Verify passwordless logins

## Cloud
From your cloud staging account, change the field `teleportVersion` to the test version.
```
$ kubectl -n <namespace> edit tenant
```

#### Recovery Code Management

- [ ] Verify generating recovery codes for local accounts with email usernames works
- [ ] Verify local accounts with non-email usernames are not able to generate recovery codes
- [ ] Verify SSO accounts are not able to generate recovery codes

#### Invite/Reset
- [ ] Verify email as usernames, renders recovery codes dialog
- [ ] Verify non email usernames, does not render recovery codes dialog

#### Recovery Flow: Add new mfa device
- [ ] Verify recovering (adding) a new hardware key device with password
- [ ] Verify recovering (adding) a new otp device with password
- [ ] Verify viewing and deleting any old device (but not the one just added)
- [ ] Verify new recovery codes are rendered at the end of flow

#### Recovery Flow: Change password
- [ ] Verify recovering password with any mfa device
- [ ] Verify new recovery codes are rendered at the end of flow

#### Recovery Email
- [ ] Verify receiving email for link to start recovery
- [ ] Verify receiving email for successfully recovering
- [ ] Verify email link is invalid after successful recovery
- [ ] Verify receiving email for locked account when max attempts reached

## RBAC
Create a role, with no `allow.rules` defined:
```
kind: role
metadata:
  name: rbac
spec:
  allow:
    app_labels:
      '*': '*'
    logins:
    - root
    node_labels:
      '*': '*'
  options:
    max_session_ttl: 8h0m0s
version: v3
```
- [ ] Verify that a user has access only to: "Servers", "Applications", "Databases", "Kubernetes", "Active Sessions", "Access Requests" and "Manage Clusters"
- [ ] Verify there is no `Add Server, Application, Databases, Kubernetes` button in each respective view
- [ ] Verify only `Servers`, `Apps`, `Databases`, and `Kubernetes` are listed under `options` button in `Manage Clusters`

Note: User has read/create access_request access to their own requests, despite resource settings

Add the following under `spec.allow.rules` to enable read access to the audit log:
```
  - resources:
      - event
      verbs:
      - list
```
- [ ] Verify that the `Audit Log` and `Session Recordings` is accessible
- [ ] Verify that playing a recorded session is denied

Add the following to enable read access to recorded sessions
```
  - resources:
      - session
      verbs:
      - read
```
- [ ] Verify that a user can re-play a session (session.end)

Add the following to enable read access to the roles

```
- resources:
      - role
      verbs:
      - list
      - read
```
- [ ] Verify that a user can see the roles
- [ ] Verify that a user cannot create/delete/update a role

Add the following to enable read access to the auth connectors

```
- resources:
      - auth_connector
      verbs:
      - list
      - read
```
- [ ] Verify that a user can see the list of auth connectors.
- [ ] Verify that a user cannot create/delete/update the connectors

Add the following to enable read access to users
```
  - resources:
      - user
      verbs:
      - list
      - read
```
- [ ] Verify that a user can access the "Users" screen
- [ ] Verify that a user cannot reset password and create/delete/update a user

Add the following to enable read access to trusted clusters
```
  - resources:
      - trusted_cluster
      verbs:
      - list
      - read
```
- [ ] Verify that a user can access the "Trust" screen
- [ ] Verify that a user cannot create/delete/update a trusted cluster.


## Performance

Perform all tests on the following configurations:

- [ ] With default networking configuration
- [ ] With Proxy Peering Enabled
- [ ] With TLS Routing Enabled

* Cluster with 10K direct dial nodes: 
 - [ ] etcd
 - [ ] DynamoDB
 - [ ] Firestore
 - [ ] Postgres

* Cluster with 10K reverse tunnel nodes:
 - [ ] etcd
 - [ ] DynamoDB
 - [ ] Firestore
 - [ ] Postgres

* Cluster with 500 trusted clusters:
- [ ] etcd
- [ ] DynamoDB
- [ ] Firestore
- [ ] Postgres

### Soak Test

Run 30 minute soak test with a mix of interactive/non-interactive sessions for both direct and reverse tunnel nodes:

```shell
tsh bench --duration=30m user@direct-dial-node ls
tsh bench -i --duration=30m user@direct-dial-node ps uax

tsh bench --duration=30m user@reverse-tunnel-node ls
tsh bench -i --duration=30m user@reverse-tunnel-node ps uax
```

Observe prometheus metrics for goroutines, open files, RAM, CPU, Timers and make sure there are no leaks

- [ ] Verify that prometheus metrics are accurate.

### Concurrent Session Test

* Cluster with 1k reverse tunnel nodes

Run a concurrent session test that will spawn 5 interactive sessions per node in the cluster:

```shell
tsh bench sessions --max=5000 user ls
tsh bench sessions --max=5000 --web user ls 
```

- [ ] Verify that all 5000 sessions are able to be established.
- [ ] Verify that tsh and the web UI are still functional.

## Teleport with Cloud Providers

### AWS

- [ ] Deploy Teleport to AWS. Using DynamoDB & S3
- [ ] Deploy Teleport Enterprise to AWS. Using HA Setup https://gravitational.com/teleport/docs/aws-terraform-guide/

### GCP

- [ ] Deploy Teleport to GCP. Using Cloud Firestore & Cloud Storage
- [ ] Deploy Teleport to GKE. Google Kubernetes engine.
- [ ] Deploy Teleport Enterprise to GCP.

### IBM

- [ ] Deploy Teleport to IBM Cloud. Using IBM Database for etcd & IBM Object Store
- [ ] Deploy Teleport to IBM Cloud Kubernetes.
- [ ] Deploy Teleport Enterprise to IBM Cloud.

## Application Access

- [ ] Run an application within local cluster.
  - [ ] Verify the debug application `debug_app: true` works.
  - [ ] Verify an application can be configured with command line flags.
  - [ ] Verify an application can be configured from file configuration.
  - [ ] Verify that applications are available at auto-generated addresses `name.rootProxyPublicAddr` and well as `publicAddr`.
- [ ] Run an application within a trusted cluster.
  - [ ] Verify that applications are available at auto-generated addresses `name.rootProxyPublicAddr`.
- [ ] Verify Audit Records.
  - [ ] `app.session.start` and `app.session.chunk` events are created in the Audit Log.
  - [ ] `app.session.chunk` points to a 5 minute session archive with multiple `app.session.request` events inside.
  - [ ] `tsh play <chunk-id>` can fetch and print a session chunk archive.
- [ ] Verify JWT using [verify-jwt.go](https://github.com/gravitational/teleport/blob/master/examples/jwt/verify-jwt.go).
- [ ] Verify RBAC.
- [ ] Verify [CLI access](https://goteleport.com/docs/application-access/guides/api-access/) with `tsh app login`.
- [ ] Verify AWS console access.
  - [ ] Can log into AWS web console through the web UI.
  - [ ] Can interact with AWS using `tsh aws` commands.
- [ ] Verify dynamic registration.
  - [ ] Can register a new app using `tctl create`.
  - [ ] Can update registered app using `tctl create -f`.
  - [ ] Can delete registered app using `tctl rm`.
- [ ] Test Applications screen in the web UI (tab is located on left side nav on dashboard):
  - [ ] Verify that all apps registered are shown
  - [ ] Verify that clicking on the app icon takes you to another tab
  - [ ] Verify using the bash command produced from `Add Application` dialogue works (refresh app screen to see it registered)

## Database Access

- [ ] Connect to a database within a local cluster.
  - [ ] Self-hosted Postgres.
  - [ ] Self-hosted MySQL.
  - [ ] Self-hosted MariaDB.
  - [ ] Self-hosted MongoDB.
  - [ ] Self-hosted CockroachDB.
  - [ ] Self-hosted Redis.
  - [ ] Self-hosted Redis Cluster.
  - [ ] Self-hosted MSSQL.
  - [ ] AWS Aurora Postgres.
  - [ ] AWS Aurora MySQL.
  - [ ] AWS Redshift.
  - [ ] AWS ElastiCache.
  - [ ] AWS MemoryDB.
  - [ ] GCP Cloud SQL Postgres.
  - [ ] GCP Cloud SQL MySQL.
  - [ ] Snowflake.
<<<<<<< HEAD
  - [ ] Azure Redis.
  - [ ] Elasticsearch.
  - [ ] Cassandra/ScyllaDB.
=======
  - [ ] Azure Cache for Redis.
>>>>>>> e7b022de
- [ ] Connect to a database within a remote cluster via a trusted cluster.
  - [ ] Self-hosted Postgres.
  - [ ] Self-hosted MySQL.
  - [ ] Self-hosted MariaDB.
  - [ ] Self-hosted MongoDB.
  - [ ] Self-hosted CockroachDB.
  - [ ] Self-hosted Redis.
  - [ ] Self-hosted Redis Cluster.
  - [ ] Self-hosted MSSQL.
  - [ ] AWS Aurora Postgres.
  - [ ] AWS Aurora MySQL.
  - [ ] AWS Redshift.
  - [ ] AWS ElastiCache.
  - [ ] AWS MemoryDB.
  - [ ] GCP Cloud SQL Postgres.
  - [ ] GCP Cloud SQL MySQL.
  - [ ] Snowflake.
<<<<<<< HEAD
  - [ ] Azure Redis.
  - [ ] Elasticsearch.
  - [ ] Cassandra/ScyllaDB.
=======
  - [ ] Azure Cache for Redis.
>>>>>>> e7b022de
- [ ] Verify audit events.
  - [ ] `db.session.start` is emitted when you connect.
  - [ ] `db.session.end` is emitted when you disconnect.
  - [ ] `db.session.query` is emitted when you execute a SQL query.
- [ ] Verify RBAC.
  - [ ] `tsh db ls` shows only databases matching role's `db_labels`.
  - [ ] Can only connect as users from `db_users`.
  - [ ] _(Postgres only)_ Can only connect to databases from `db_names`.
    - [ ] `db.session.start` is emitted when connection attempt is denied.
  - [ ] _(MongoDB only)_ Can only execute commands in databases from `db_names`.
    - [ ] `db.session.query` is emitted when command fails due to permissions.
  - [ ] Can configure per-session MFA.
    - [ ] MFA tap is required on each `tsh db connect`.
- [ ] Verify dynamic registration.
  - [ ] Can register a new database using `tctl create`.
  - [ ] Can update registered database using `tctl create -f`.
  - [ ] Can delete registered database using `tctl rm`.
- [ ] Verify discovery.
<<<<<<< HEAD
    - [ ] AWS
      - [ ] Can detect and register RDS instances.
      - [ ] Can detect and register Aurora clusters, and their reader and custom endpoints.
      - [ ] Can detect and register Redshift clusters.
      - [ ] Can detect and register ElastiCache Redis clusters.
      - [ ] Can detect and register MemoryDB clusters.
    - [ ] Azure
      - [ ] Can detect and register MySQL and Postgres instances.
      - [ ] Can detect and register Azure Redis instances.
=======
  - [ ] Can detect and register AWS RDS instances.
  - [ ] Can detect and register AWS Aurora clusters, and their reader and custom endpoints.
  - [ ] Can detect and register AWS Redshift clusters.
  - [ ] Can detect and register AWS ElastiCache Redis clusters.
  - [ ] Can detect and register AWS MemoryDB clusters.
  - [ ] Can detect and register Azure Cache for Redis servers.
>>>>>>> e7b022de
- [ ] Verify Teleport managed users (password rotation, auto 'auth' on connection, etc.).
  - [ ] Can detect and manage ElastiCache users
  - [ ] Can detect and manage MemoryDB users 
- [ ] Test Databases screen in the web UI (tab is located on left side nav on dashboard):
  - [ ] Verify that all dbs registered are shown with correct `name`, `description`, `type`, and `labels`
  - [ ] Verify that clicking on a rows connect button renders a dialogue on manual instructions with `Step 2` login value matching the rows `name` column
  - [ ] Verify searching for all columns in the search bar works
  - [ ] Verify you can sort by all columns except `labels`
- [ ] Other
  - [ ] MySQL server version reported by Teleport is correct.

## TLS Routing

- [ ] Verify that teleport proxy `v2` configuration starts only a single listener.
  ```
  version: v2
  teleport:
    proxy_service:
      enabled: "yes"
      public_addr: ['root.example.com']
      web_listen_addr: 0.0.0.0:3080
  ```
- [ ] Run Teleport Proxy in `multiplex` mode `auth_service.proxy_listener_mode: "multiplex"`
  - [ ] Trusted cluster
    - [ ] Setup trusted clusters using single port setup `web_proxy_addr == tunnel_addr`
    ```
    kind: trusted_cluster
    spec:
      ...
      web_proxy_addr: root.example.com:443
      tunnel_addr: root.example.com:443
      ...
    ```
- [ ] Database Access
  - [ ] Verify that `tsh db connect` works through proxy running in `multiplex` mode
    - [ ] Postgres
    - [ ] MySQL
    - [ ] MariaDB
    - [ ] MongoDB
    - [ ] CockroachDB
    - [ ] Redis
    - [ ] MSSQL
    - [ ] Snowflake
    - [ ] Elasticsearch.
    - [ ] Cassandra/ScyllaDB.
  - [ ] Verify connecting to a database through TLS ALPN SNI local proxy `tsh db proxy` with a GUI client.
  - [ ] Verify tsh proxy db with teleport proxy behind ALB.
- [ ] Application Access
  - [ ] Verify app access through proxy running in `multiplex` mode
- [ ] SSH Access
  - [ ] Connect to a OpenSSH server through a local ssh proxy `ssh -o "ForwardAgent yes" -o "ProxyCommand tsh proxy ssh" user@host.example.com`
  - [ ] Connect to a OpenSSH server on leaf-cluster through a local ssh proxy`ssh -o "ForwardAgent yes" -o "ProxyCommand tsh proxy ssh --user=%r --cluster=leaf-cluster %h:%p" user@node.foo.com`
  - [ ] Verify `tsh ssh` access through proxy running in multiplex mode
- [ ] Kubernetes access:
  - [ ] Verify kubernetes access through proxy running in `multiplex` mode

## Desktop Access

- Direct mode (set `listen_addr`):
  - [ ] Can connect to desktop defined in static `hosts` section.
  - [ ] Can connect to desktop discovered via LDAP
- IoT mode (reverse tunnel through proxy):
  - [ ] Can connect to desktop defined in static `hosts` section.
  - [ ] Can connect to desktop discovered via LDAP
- [ ] Connect multiple `windows_desktop_service`s to the same Teleport cluster,
  verify that connections to desktops on different AD domains works. (Attempt to
  connect several times to verify that you are routed to the correct
  `windows_desktop_service`)
- Verify user input
  - [ ] Download [Keyboard Key Info](https://dennisbabkin.com/kbdkeyinfo/) and
    verify all keys are processed correctly in each supported browser. Known
    issues: F11 cannot be captured by the browser without
    [special configuration](https://social.technet.microsoft.com/Forums/en-US/784b2bbe-353f-412e-ac9a-193d81f306b6/remote-desktop-for-mac-f11-key-not-working-on-macbook-pro-touchbar?forum=winRDc)
    on MacOS.
  - [ ] Left click and right click register as Windows clicks. (Right click on
    the desktop should show a Windows menu, not a browser context menu)
  - [ ] Vertical and horizontal scroll work.
    [Horizontal Scroll Test](https://codepen.io/jaemskyle/pen/inbmB)
- Locking
  - [ ] Verify that placing a user lock terminates an active desktop session.
  - [ ] Verify that placing a desktop lock terminates an active desktop session.
  - [ ] Verify that placing a role lock terminates an active desktop session.
- Labeling
  - [ ] Set `client_idle_timeout` to a small value and verify that idle sessions
    are terminated (the session should end and an audit event will confirm it
    was due to idle connection)
  - [ ] All desktops have `teleport.dev/origin` label.
  - [ ] Dynamic desktops have additional `teleport.dev` labels for OS, OS
    Version, DNS hostname.
  - [ ] Regexp-based host labeling applies across all desktops, regardless of
    origin.
- RBAC
  - [ ] RBAC denies access to a Windows desktop due to labels
  - [ ] RBAC denies access to a Windows desktop with the wrong OS-login.
- Clipboard Support
  - When a user has a role with clipboard sharing enabled and is using a chromium based browser
    - [ ] Going to a desktop when clipboard permissions are in "Ask" mode (aka "prompt") causes the browser to show a prompt while the UI shows a spinner
    - [ ] X-ing out of the prompt (causing the clipboard permission to remain in "Ask" mode) causes the prompt to show up again
    - [ ] Denying clipboard permissions brings up a relevant error alert (with "Clipboard Sharing Disabled" in the top bar)
    - [ ] Allowing clipboard permissions allows you to see the desktop session, with "Clipboard Sharing Enabled" highlighted in the top bar
    - [ ] Copy text from local workstation, paste into remote desktop
    - [ ] Copy text from remote desktop, paste into local workstation
  - When a user has a role with clipboard sharing enabled and is *not* using a chromium based browser
    - [ ] The UI shows a relevant alert and "Clipboard Sharing Disabled" is highlighted in the top bar
  - When a user has a role with clipboard sharing *disabled* and is using a chromium and non-chromium based browser (confirm both)
    - [ ] The live session should show disabled in the top bar and copy/paste should not work between your workstation and the remote desktop.
- Directory Sharing
  - On supported, non-chromium based browsers (Firefox/Safari)
    - [ ] Attempting to share directory shows a dismissible "Unsupported Action" dialog
  - On supported, chromium based browsers (Chrome/Edge)
    - Begin sharing works
      - [ ] The shared directory icon in the top right of the screen is highlighted when directory sharing is initiated
      - [ ] The shared directory appears as a network drive named "<directory_name> on teleport"
      - [ ] The share directory menu option dissapears from the menu
    - Navigation
      - [ ] The folders of the shared directory are navigable (move up and down the directory tree)
    - CRUD
      - [ ] A new text file can be created
      - [ ] The text file can be written to (saved)
      - [ ] The text file can be read (close it, check that its saved on the local machine, then open it again on the remote)
      - [ ] The text file can be deleted
    - File/Folder movement
      - In to out (make at least one of these from a non-top-level-directory)
        - [ ] A file from inside the shared directory can be drag-and-dropped outside the shared directory
        - [ ] A folder from inside the shared directory can be drag-and-dropped outside the shared directory (and its contents retained)
        - [ ] A file from inside the shared directory can be cut-pasted outside the shared directory
        - [ ] A folder from inside the shared directory can be cut-pasted outside the shared directory
        - [ ] A file from inside the shared directory can be copy-pasted outside the shared directory
        - [ ] A folder from inside the shared directory can be copy-pasted outside the shared directory
      - Out to in (make at least one of these overwrite an existing file, and one go into a non-top-level directory)
        - [ ] A file from outside the shared directory can be drag-and-dropped into the shared directory
        - [ ] A folder from outside the shared directory can be drag-and-dropped into the shared directory (and its contents retained)
        - [ ] A file from outside the shared directory can be cut-pasted into the shared directory
        - [ ] A folder from outside the shared directory can be cut-pasted into the shared directory
        - [ ] A file from outside the shared directory can be copy-pasted into the shared directory
        - [ ] A folder from outside the shared directory can be copy-pasted into the shared directory
      - Within
        - [ ] A file from inside the shared directory cannot be drag-and-dropped to another folder inside the shared directory: a dismissible "Unsupported Action" dialog is shown
        - [ ] A folder from inside the shared directory cannot be drag-and-dropped to another folder inside the shared directory: a dismissible "Unsupported Action" dialog is shown
        - [ ] A file from inside the shared directory cannot be cut-pasted to another folder inside the shared directory: a dismissible "Unsupported Action" dialog is shown
        - [ ] A folder from inside the shared directory cannot be cut-pasted to another folder inside the shared directory: a dismissible "Unsupported Action" dialog is shown
        - [ ] A file from inside the shared directory can be copy-pasted to another folder inside the shared directory
        - [ ] A folder from inside the shared directory can be copy-pasted to another folder inside shared directory (and its contents retained)
  - RBAC
    - [ ] Give the user one role that explicitly disables directory sharing (`desktop_directory_sharing: false`) and confirm that the option to share a directory doesn't appear in the menu
- Per-Session MFA (try webauthn on each of Chrome, Safari, and Firefox; u2f only works with Firefox)
  - [ ] Attempting to start a session no keys registered shows an error message
  - [ ] Attempting to start a session with a u2f key registered shows an error message
  - [ ] Attempting to start a session with a webauthn registered pops up the "Verify Your Identity" dialog
    - [ ] Hitting "Cancel" shows an error message
    - [ ] Hitting "Verify" causes your browser to prompt you for MFA
    - [ ] Cancelling that browser MFA prompt shows an error
    - [ ] Successful MFA verification allows you to connect
- Session Recording
  - [ ] Verify sessions are not recorded if *all* of a user's roles disable recording
  - [ ] Verify sync recording (`mode: node-sync` or `mode: proy-sync`)
  - [ ] Verify async recording (`mode: node` or `mode: proxy`)
  - [ ] Sessions show up in session recordings UI with desktop icon
  - [ ] Sessions can be played back, including play/pause functionality
  - [ ] A session that ends with a TDP error message can be played back, ends by displaying the error message,
        and the progress bar progresses to the end.
  - [ ] Attempting to play back a session that doesn't exist (i.e. by entering a non-existing session id in the url) shows
        a relevant error message.
  - [ ] RBAC for sessions: ensure users can only see their own recordings when
    using the RBAC rule from our
    [docs](../../docs/pages/access-controls/reference.mdx#rbac-for-sessions)
- Audit Events (check these after performing the above tests)
  - [ ] `windows.desktop.session.start` (`TDP00I`) emitted on start
  - [ ] `windows.desktop.session.start` (`TDP00W`) emitted when session fails to
    start (due to RBAC, for example)
  - [ ] `windows.desktop.session.end` (`TDP01I`) emitted on end
  - [ ] `desktop.clipboard.send` (`TDP02I`) emitted for local copy -> remote
    paste
  - [ ] `desktop.clipboard.receive` (`TDP03I`) emitted for remote copy -> local
    paste

## Binaries compatibility

- Verify that teleport/tsh/tctl/tbot run on:
  - [ ] CentOS 7
  - [ ] CentOS 8
  - [ ] Ubuntu 18.04
  - [ ] Ubuntu 20.04
  - [ ] Debian 9
- Verify tsh runs on:
  - [ ] Windows 10
  - [ ] MacOS

## Machine ID

### SSH

With a default Teleport instance configured with a SSH node:

- [ ] Verify you are able to create a new bot user with `tctl bots add robot --roles=access`. Follow the instructions provided in the output to start `tbot`
- [ ] Verify you are able to connect to the SSH node using openssh with the generated `ssh_config` in the destination directory
- [ ] Verify that after the renewal period (default 20m, but this can be reduced via configuration), that newly generated certificates are placed in the destination directory
- [ ] Verify that sending both `SIGUSR1` and `SIGHUP` to a running tbot process causes a renewal and new certificates to be generated
- [ ] Verify that you are able to make a connection to the SSH node using the `ssh_config` provided by `tbot` after each phase of a manual CA rotation.

Ensure the above tests are completed for both:

- [ ] Directly connecting to the auth server
- [ ] Connecting to the auth server via the proxy reverse tunnel

### DB Access

With a default Postgres DB instance, a Teleport instance configured with DB access and a bot user configured:

- [ ] Verify you are able to connect to and interact with a database using `tbot db` while `tbot start` is running

## Teleport Connect

- Auth methods
  - Verify that the app supports clusters using different auth settings
    (`auth_service.authentication` in the cluster config):
    - [ ] `type: local`, `second_factor: "off"`
    - [ ] `type: local`, `second_factor: "otp"`
    - [ ] `type: local`, `second_factor: "webauthn"`,
    - [ ] `type: local`, `second_factor: "webauthn"`, log in passwordlessly with hardware key
    - [ ] `type: local`, `second_factor: "webauthn"`, log in passwordlessly with touch ID
    - [ ] `type: local`, `second_factor: "optional"`, log in without MFA
    - [ ] `type: local`, `second_factor: "optional"`, log in with OTP
    - [ ] `type: local`, `second_factor: "optional"`, log in with hardware key
    - [ ] `type: local`, `second_factor: "on"`, log in with OTP
    - [ ] `type: local`, `second_factor: "on"`, log in with hardware key
    - [Authentication connectors](https://goteleport.com/docs/setup/reference/authentication/#authentication-connectors):
      - For those you might want to use clusters that are deployed on the web, specified in parens.
        Or set up the connectors on a local enterprise cluster following [the guide from our wiki](https://gravitational.slab.com/posts/quick-git-hub-saml-oidc-setup-6dfp292a).
      - [ ] GitHub (asteroid)
        - [ ] local login on a GitHub-enabled cluster
      - [ ] SAML (platform cluster)
      - [ ] OIDC (e-demo)
- Shell
  - [ ] Verify that the shell is pinned to the correct cluster (for root clusters and leaf clusters).
    - That is, opening new shell sessions in other workspaces or other clusters within the same
      workspace should have no impact on the original shell session.
  - [ ] Verify that the local shell is opened with correct env vars.
    - `TELEPORT_PROXY` and `TELEPORT_CLUSTER` should pin the session to the correct cluster.
    - `TELEPORT_HOME` should point to `~/Library/Application Support/Teleport Connect/tsh`.
    - `PATH` should include `/Applications/Teleport Connect.app/Contents/Resources/bin`.
  - [ ] Verify that the working directory in the tab title is updated when you change the directory
        (only for local terminals).
  - [ ] Verify that terminal resize works for both local and remote shells.
    - Install midnight commander on the node you ssh into: `$ sudo apt-get install mc`
    - Run the program: `$ mc`
    - Resize Teleport Connect to see if the panels resize with it
  - [ ] Verify that the tab automatically closes on `$ exit` command.
- State restoration
  - [ ] Verify that the app asks about restoring the previous tabs when launched and restores them
        properly.
  - [ ] Verify that the app opens with the cluster that was active when you closed the app.
  - [ ] Verify that the app remembers size & position after restart.
  - [ ] Verify that [reopening a cluster that has no workspace assigned](https://github.com/gravitational/webapps.e/issues/275#issuecomment-1131663575)
        works.
  - [ ] Verify that reopening the app after removing `~/Library/Application Support/Teleport Connect/tsh`
        doesn't crash the app.
  - [ ] Verify that reopening the app after removing `~/Library/Application Support/Teleport Connect/app_state.json`
        but not the `tsh` dir doesn't crash the app.
  - [ ] Verify that logging out of a cluster and then logging in to the same cluster doesn't
        remember previous tabs (they should be cleared on logout).
- Connections picker
  - [ ] Verify that the connections picker shows new connections when ssh & db tabs are opened.
  - [ ] Check if those connections are available after the app restart.
  - [ ] Check that those connections are removed after you log out of the root cluster that they
        belong to.
  - [ ] Verify that reopening a db connection from the connections picker remembers last used port.
- Cluster resources (servers/databases)
  - [ ] Verify that the app shows the same resources as the Web UI.
  - [ ] Verify that search is working for the resources lists.
  - [ ] Verify that you can connect to these resources.
  - [ ] Verify that clicking "Connect" shows available logins and db usernames.
    - Logins and db usernames are taken from the role, under `spec.allow.logins` and
      `spec.allow.db_users`.
  - [ ] Repeat the above steps for resources in leaf clusters.
  - [ ] Verify that tabs have correct titles set.
  - [ ] Verify that the port number remains the same for a db connection between app restarts.
  - [ ] Create a db connection, close the app, run `tsh proxy db` with the same port, start the app.
        Verify that the app doesn't crash and the db connection tab shows you the error (address in
        use) and offers a way to retry creating the connection.
- Shortcuts
  - [ ] Verify that switching between tabs works on `Cmd+[1...9]`.
  - [ ] Verify that other shortcuts are shown after you close all tabs.
  - [ ] Verify that the other shortcuts work and each of them is shown on hover on relevant UI
        elements.
- Workspaces
  - [ ] Verify that logging in to a new cluster adds it to the identity switcher and switches to the
        workspace of that cluster automatically.
  - [ ] Verify that the state of the current workspace is preserved when you change the workspace (by
        switching to another cluster) and return to the previous workspace.
- Command bar & autocomplete
  - Do the steps for the root cluster, then switch to a leaf cluster and repeat them.
  - [ ] Verify that the autocomplete for tsh ssh filters SSH logins and autocompletes them.
  - [ ] Verify that the autocomplete for tsh ssh filters SSH hosts by name and label and
        autocompletes them.
  - [ ] Verify that launching an invalid tsh ssh command shows the error in a new tab.
  - [ ] Verify that launching a valid tsh ssh command opens a new tab with the session opened.
  - [ ] Verify that the autocomplete for tsh proxy db filters databases by name and label and
        autocompletes them.
  - [ ] Verify that launching a tsh proxy db command opens a new local shell with the command
        running.
  - [ ] Verify that the autocomplete for tsh ssh doesn't break when you cut/paste commands in
        various points.
  - [ ] Verify that manually typing out what the autocomplete would suggest doesn't break the
        command bar.
  - [ ] Verify that launching any other command that's not supported by the autocomplete opens a new
        local shell with that command running.
- Resilience when resources become unavailable
  - For each scenario, create at least one tab for each available kind (minus k8s for now).
  - For each scenario, first do the external action, then click "Sync" on the relevant cluster tab.
    Verify that no unrecoverable error was raised. Then restart the app and verify that it was
    restarted gracefully (no unrecoverable error on restart, the user can continue using the app).
    * [ ] Stop the root cluster.
    * [ ] Stop a leaf cluster.
    * [ ] Disconnect your device from the internet.
- Refreshing certs
  - To test scenarios from this section, create a user with a role that has TTL of `1m`
    (`spec.options.max_session_ttl`).
  - Log in, create a db connection and run the CLI command; wait for the cert to expire, click
    "Sync" on the cluster tab.
    - Verify that after successfully logging in:
      - [ ] the cluster info is synced
      - [ ] the connection in the running CLI db client wasn't dropped; try executing `select
            now();`, the client should be able to automatically reinstantiate the connection.
      - [ ] the database proxy is able to handle new connections; click "Run" in the db tab and see
            if it connects without problems. You might need to resync the cluster again in case they
            managed to expire.
    - [ ] Verify that closing the login modal without logging in shows an error related to syncing
      the cluster.
  - Log in; wait for the cert to expire, click "Connect" next to a db in the cluster tab.
    - [ ] Verify that clicking "Connect" and then navigating to a different tab before the request
          completes doesn't show the login modal and instead immediately shows the error.
    - For this one, you might want to use a sever in our Cloud if the introduced latency is high
      enough. Perhaps enabling throttling in dev tools can help too.
  - [ ] Log in; create two db connections, then remove access to one of the db servers for that
    user; wait for the cert to expire, click "Sync", verify that the db tab with no access shows an
    appropriate error and that the other db tab still handles old and new connections.
- [ ] Verify that logs are collected for all processes (main, renderer, shared, tshd) under
  `~/Library/Application\ Support/Teleport\ Connect/logs`.
- [ ] Verify that the password from the login form is not saved in the renderer log.
- [ ] Log in to a cluster, then log out and log in again as a different user. Verify that the app
  works properly after that.

## Host users creation

[Host users creation docs](https://github.com/gravitational/teleport/pull/13056)
[Host users creation RFD](https://github.com/gravitational/teleport/pull/11077)
<!---
TODO(lxea): replace links with actual docs once merged

[Host users creation docs](../../docs/pages/server-access/guides/host-user-creation.mdx)
[Host users creation RFD](../../rfd/0057-automatic-user-provisioning.md)
-->

- Verify host users creation functionality
  - [ ] non-existing users are created automatically
  - [ ] users are added to groups
    - [ ] non existing configured groups are created
	- [ ] created users are added to the `teleport-system` group
  - [ ] users are cleaned up after their session ends
	- [ ] cleanup occurs if a program was left running after session ends
  - [ ] sudoers file creation is successful
	- [ ] Invalid sudoers files are _not_ created
  - [ ] existing host users are not modified
  - [ ] setting `disable_create_host_user: true` stops user creation from occurring

## CA rotations

- Verify the CA rotation functionality itself (by checking in the backend or with `tctl get cert_authority`)
  - [ ] `standby` phase: only `active_keys`, no `additional_trusted_keys`
  - [ ] `init` phase: `active_keys` and `additional_trusted_keys`
  - [ ] `update_clients` and `update_servers` phases: the certs from the `init` phase are swapped
  - [ ] `standby` phase: only the new certs remain in `active_keys`, nothing in `additional_trusted_keys`
  - [ ] `rollback` phase (second pass, after completing a regular rotation): same content as in the `init` phase
  - [ ] `standby` phase after `rollback`: same content as in the previous `standby` phase
- Verify functionality in all phases (clients might have to log in again in lieu of waiting for credentials to expire between phases)
  - [ ] SSH session in tsh from a previous phase
  - [ ] SSH session in web UI from a previous phase
  - [ ] New SSH session with tsh
  - [ ] New SSH session with web UI
  - [ ] New SSH session in a child cluster on the same major version
  - [ ] New SSH session in a child cluster on the previous major version
  - [ ] New SSH session from a parent cluster
  - [ ] Application access through a browser
  - [ ] Application access through curl with `tsh app login`
  - [ ] `kubectl get po` after `tsh kube login`
  - [ ] Database access (no configuration change should be necessary if the database CA isn't rotated, other Teleport functionality should not be affected if only the database CA is rotated)

## Resources

[Quick GitHub/SAML/OIDC Setup Tips]

<!---
reference style links
-->
[Quick GitHub/SAML/OIDC Setup Tips]: https://gravitational.slab.com/posts/quick-git-hub-saml-oidc-setup-6dfp292a<|MERGE_RESOLUTION|>--- conflicted
+++ resolved
@@ -994,13 +994,9 @@
   - [ ] GCP Cloud SQL Postgres.
   - [ ] GCP Cloud SQL MySQL.
   - [ ] Snowflake.
-<<<<<<< HEAD
-  - [ ] Azure Redis.
+  - [ ] Azure Cache for Redis..
   - [ ] Elasticsearch.
   - [ ] Cassandra/ScyllaDB.
-=======
-  - [ ] Azure Cache for Redis.
->>>>>>> e7b022de
 - [ ] Connect to a database within a remote cluster via a trusted cluster.
   - [ ] Self-hosted Postgres.
   - [ ] Self-hosted MySQL.
@@ -1018,13 +1014,9 @@
   - [ ] GCP Cloud SQL Postgres.
   - [ ] GCP Cloud SQL MySQL.
   - [ ] Snowflake.
-<<<<<<< HEAD
-  - [ ] Azure Redis.
+  - [ ] Azure Cache for Redis.
   - [ ] Elasticsearch.
   - [ ] Cassandra/ScyllaDB.
-=======
-  - [ ] Azure Cache for Redis.
->>>>>>> e7b022de
 - [ ] Verify audit events.
   - [ ] `db.session.start` is emitted when you connect.
   - [ ] `db.session.end` is emitted when you disconnect.
@@ -1043,7 +1035,6 @@
   - [ ] Can update registered database using `tctl create -f`.
   - [ ] Can delete registered database using `tctl rm`.
 - [ ] Verify discovery.
-<<<<<<< HEAD
     - [ ] AWS
       - [ ] Can detect and register RDS instances.
       - [ ] Can detect and register Aurora clusters, and their reader and custom endpoints.
@@ -1052,15 +1043,7 @@
       - [ ] Can detect and register MemoryDB clusters.
     - [ ] Azure
       - [ ] Can detect and register MySQL and Postgres instances.
-      - [ ] Can detect and register Azure Redis instances.
-=======
-  - [ ] Can detect and register AWS RDS instances.
-  - [ ] Can detect and register AWS Aurora clusters, and their reader and custom endpoints.
-  - [ ] Can detect and register AWS Redshift clusters.
-  - [ ] Can detect and register AWS ElastiCache Redis clusters.
-  - [ ] Can detect and register AWS MemoryDB clusters.
-  - [ ] Can detect and register Azure Cache for Redis servers.
->>>>>>> e7b022de
+      - [ ] Can detect and register Azure Cache for Redis servers.
 - [ ] Verify Teleport managed users (password rotation, auto 'auth' on connection, etc.).
   - [ ] Can detect and manage ElastiCache users
   - [ ] Can detect and manage MemoryDB users 
