/*
Copyright 2022 Gravitational, Inc.

Licensed under the Apache License, Version 2.0 (the "License");
you may not use this file except in compliance with the License.
You may obtain a copy of the License at

http://www.apache.org/licenses/LICENSE-2.0

Unless required by applicable law or agreed to in writing, software
distributed under the License is distributed on an "AS IS" BASIS,
WITHOUT WARRANTIES OR CONDITIONS OF ANY KIND, either express or implied.
See the License for the specific language governing permissions and
limitations under the License.
*/

package discord

import (
	"context"
	"net/http"
	"net/url"

	"github.com/go-resty/resty/v2"
	"github.com/gravitational/trace"

	"github.com/gravitational/teleport/api/types"
	"github.com/gravitational/teleport/integrations/access/common"
	"github.com/gravitational/teleport/integrations/access/common/teleport"
	"github.com/gravitational/teleport/integrations/lib"
)

const discordAPIUrl = "https://discord.com/api/"

type Config struct {
	common.BaseConfig
	Discord common.GenericAPIConfig

	// Teleport is a handle to the client to use when communicating with
	// the Teleport auth server. The PagerDuty app will create a GRPC-
	// based client on startup if this is not set.
	Client teleport.Client

	// StatusSink receives any status updates from the plugin for
	// further processing. Status updates will be ignored if not set.
	StatusSink common.StatusSink
}

// CheckAndSetDefaults checks the config struct for any logical errors, and sets default values
// if some values are missing.
// If critical values are missing and we can't set defaults for them — this will return an error.
func (c *Config) CheckAndSetDefaults() error {
	if err := c.Teleport.CheckAndSetDefaults(); err != nil {
		return trace.Wrap(err)
	}
	if c.Discord.Token == "" {
		return trace.BadParameter("missing required value discord.token")
	}
	if c.Discord.APIURL == "" {
		c.Discord.APIURL = discordAPIUrl
	}
	if c.Log.Output == "" {
		c.Log.Output = "stderr"
	}
	if c.Log.Severity == "" {
		c.Log.Severity = "info"
	}

	if len(c.Recipients) == 0 {
		return trace.BadParameter("missing required value role_to_recipients.")
	} else if len(c.Recipients[types.Wildcard]) == 0 {
		return trace.BadParameter("missing required value role_to_recipients[%v].", types.Wildcard)
	}

	return nil
}

// GetTeleportClient implements PluginConfiguration. If a pre-created client
// was supplied on construction, this method will return that. If not, an RPC
// client will be created  using the values in the config.
func (c *Config) GetTeleportClient(ctx context.Context) (teleport.Client, error) {
	if c.Client != nil {
		return c.Client, nil
	}
<<<<<<< HEAD
	return common.GetTeleportClient(ctx, c.Teleport)
=======
	return c.BaseConfig.Teleport.NewClient(ctx)
>>>>>>> c851bcab
}

// NewBot initializes the new Discord message generator (DiscordBot)
func (c *Config) NewBot(clusterName, webProxyAddr string) (common.MessagingBot, error) {
	var (
		webProxyURL *url.URL
		err         error
	)
	if webProxyAddr != "" {
		if webProxyURL, err = lib.AddrToURL(webProxyAddr); err != nil {
			return DiscordBot{}, trace.Wrap(err)
		}
	}

	token := "Bot " + c.Discord.Token

	client := resty.
		NewWithClient(&http.Client{
			Timeout: discordHTTPTimeout,
			Transport: &http.Transport{
				MaxConnsPerHost:     discordMaxConns,
				MaxIdleConnsPerHost: discordMaxConns,
			},
		}).
		SetBaseURL(c.Discord.APIURL).
		SetHeader("Content-Type", "application/json").
		SetHeader("Accept", "application/json").
		SetHeader("Authorization", token).
		OnAfterResponse(onAfterResponseDiscord(c.StatusSink))

	return DiscordBot{
		client:      client,
		clusterName: clusterName,
		webProxyURL: webProxyURL,
	}, nil
}<|MERGE_RESOLUTION|>--- conflicted
+++ resolved
@@ -82,11 +82,7 @@
 	if c.Client != nil {
 		return c.Client, nil
 	}
-<<<<<<< HEAD
-	return common.GetTeleportClient(ctx, c.Teleport)
-=======
-	return c.BaseConfig.Teleport.NewClient(ctx)
->>>>>>> c851bcab
+	return c.BaseConfig.GetTeleportClient(ctx)
 }
 
 // NewBot initializes the new Discord message generator (DiscordBot)
