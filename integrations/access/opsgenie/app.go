/*
Copyright 2023 Gravitational, Inc.

Licensed under the Apache License, Version 2.0 (the "License");
you may not use this file except in compliance with the License.
You may obtain a copy of the License at

http://www.apache.org/licenses/LICENSE-2.0

Unless required by applicable law or agreed to in writing, software
distributed under the License is distributed on an "AS IS" BASIS,
WITHOUT WARRANTIES OR CONDITIONS OF ANY KIND, either express or implied.
See the License for the specific language governing permissions and
limitations under the License.
*/

package opsgenie

import (
	"context"
	"errors"
	"fmt"
	"strings"
	"time"

	"github.com/gravitational/trace"
	"github.com/jonboulle/clockwork"

	tp "github.com/gravitational/teleport"
	"github.com/gravitational/teleport/api/client/proto"
	"github.com/gravitational/teleport/api/types"
	"github.com/gravitational/teleport/integrations/access/common"
	"github.com/gravitational/teleport/integrations/access/common/teleport"
	"github.com/gravitational/teleport/integrations/lib"
	"github.com/gravitational/teleport/integrations/lib/backoff"
	"github.com/gravitational/teleport/integrations/lib/logger"
	"github.com/gravitational/teleport/integrations/lib/watcherjob"
)

const (
	// pluginName is used to tag Opsgenie GenericPluginData and as a Delegator in Audit log.
	pluginName = "opsgenie"
	// minServerVersion is the minimal teleport version the plugin supports.
	minServerVersion = "6.1.0"
	// initTimeout is used to bound execution time of health check and teleport version check.
	initTimeout = time.Second * 10
	// handlerTimeout is used to bound the execution time of watcher event handler.
	handlerTimeout = time.Second * 5
	// modifyPluginDataBackoffBase is an initial (minimum) backoff value.
	modifyPluginDataBackoffBase = time.Millisecond
	// modifyPluginDataBackoffMax is a backoff threshold
	modifyPluginDataBackoffMax = time.Second
)

// errMissingAnnotation is used for cases where request annotations are not set
var errMissingAnnotation = errors.New("access request is missing annotations")

// App is a wrapper around the base app to allow for extra functionality.
type App struct {
	*lib.Process

	PluginName string
	teleport   teleport.Client
	opsgenie   *Client
	mainJob    lib.ServiceJob
	conf       Config
}

// NewOpsgenieApp initializes a new teleport-opsgenie app and returns it.
func NewOpsgenieApp(ctx context.Context, conf *Config) (*App, error) {
	opsgenieApp := &App{
		PluginName: pluginName,
		conf:       *conf,
	}
	opsgenieApp.mainJob = lib.NewServiceJob(opsgenieApp.run)
	return opsgenieApp, nil
}

// Run initializes and runs a watcher and a callback server
func (a *App) Run(ctx context.Context) error {
	// Initialize the process.
	a.Process = lib.NewProcess(ctx)
	a.SpawnCriticalJob(a.mainJob)
	<-a.Process.Done()
	return a.Err()
}

// Err returns the error app finished with.
func (a *App) Err() error {
	return trace.Wrap(a.mainJob.Err())
}

// WaitReady waits for http and watcher service to start up.
func (a *App) WaitReady(ctx context.Context) (bool, error) {
	return a.mainJob.WaitReady(ctx)
}

func (a *App) run(ctx context.Context) error {
	var err error

	log := logger.Get(ctx)
	log.Infof("Starting Teleport Access Opsgenie Plugin")

	if err = a.init(ctx); err != nil {
		return trace.Wrap(err)
	}

	watcherJob, err := watcherjob.NewJob(
		a.teleport,
		watcherjob.Config{
			Watch:            types.Watch{Kinds: []types.WatchKind{types.WatchKind{Kind: types.KindAccessRequest}}},
			EventFuncTimeout: handlerTimeout,
		},
		a.onWatcherEvent,
	)
	if err != nil {
		return trace.Wrap(err)
	}
	a.SpawnCriticalJob(watcherJob)
	ok, err := watcherJob.WaitReady(ctx)
	if err != nil {
		return trace.Wrap(err)
	}

	a.mainJob.SetReady(ok)
	if ok {
		log.Info("Plugin is ready")
	} else {
		log.Error("Plugin is not ready")
	}

	<-watcherJob.Done()

	return trace.Wrap(watcherJob.Err())
}

func (a *App) init(ctx context.Context) error {
	ctx, cancel := context.WithTimeout(ctx, initTimeout)
	defer cancel()

	var err error
	if a.teleport == nil {
<<<<<<< HEAD
		if a.teleport, err = common.GetTeleportClient(ctx, a.conf.Teleport); err != nil {
=======
		if a.teleport, err = a.conf.Teleport.NewClient(ctx); err != nil {
>>>>>>> c851bcab
			return trace.Wrap(err)
		}
	}

	if _, err = a.checkTeleportVersion(ctx); err != nil {
		return trace.Wrap(err)
	}

	a.opsgenie, err = NewClient(a.conf.ClientConfig)
	if err != nil {
		return trace.Wrap(err)
	}
	return nil
}

func (a *App) checkTeleportVersion(ctx context.Context) (proto.PingResponse, error) {
	log := logger.Get(ctx)
	log.Debug("Checking Teleport server version")

	pong, err := a.teleport.Ping(ctx)
	if err != nil {
		if trace.IsNotImplemented(err) {
			return pong, trace.Wrap(err, "server version must be at least %s", minServerVersion)
		}
		log.Error("Unable to get Teleport server version")
		return pong, trace.Wrap(err)
	}
	err = lib.AssertServerVersion(pong, minServerVersion)
	return pong, trace.Wrap(err)
}

func (a *App) onWatcherEvent(ctx context.Context, event types.Event) error {
	if kind := event.Resource.GetKind(); kind != types.KindAccessRequest {
		return trace.Errorf("unexpected kind %s", kind)
	}
	op := event.Type
	reqID := event.Resource.GetName()
	ctx, _ = logger.WithField(ctx, "request_id", reqID)

	switch op {
	case types.OpPut:
		ctx, _ = logger.WithField(ctx, "request_op", "put")
		req, ok := event.Resource.(types.AccessRequest)
		if !ok {
			return trace.Errorf("unexpected resource type %T", event.Resource)
		}
		ctx, log := logger.WithField(ctx, "request_state", req.GetState().String())

		var err error
		switch {
		case req.GetState().IsPending():
			err = a.onPendingRequest(ctx, req)
		case req.GetState().IsResolved():
			err = a.onResolvedRequest(ctx, req)
		default:
			log.WithField("event", event).Warn("Unknown request state")
			return nil
		}

		if err != nil {
			log.WithError(err).Error("Failed to process request")
			return trace.Wrap(err)
		}

		return nil
	case types.OpDelete:
		ctx, log := logger.WithField(ctx, "request_op", "delete")

		if err := a.onDeletedRequest(ctx, reqID); err != nil {
			log.WithError(err).Error("Failed to process deleted request")
			return trace.Wrap(err)
		}
		return nil
	default:
		return trace.BadParameter("unexpected event operation %s", op)
	}
}

func (a *App) onPendingRequest(ctx context.Context, req types.AccessRequest) error {
	if len(req.GetSystemAnnotations()) == 0 {
		logger.Get(ctx).Debug("Cannot proceed further. Request is missing any annotations")
		return nil
	}

	// First, try to create a notification alert.
	isNew, notifyErr := a.tryNotifyService(ctx, req)

	// To minimize the count of auto-approval tries, let's only attempt it only when we have just created an alert.
	// But if there's an error, we can't really know if the alert is new or not so lets just try.
	if !isNew && notifyErr == nil {
		return nil
	}
	// Don't show the error if the annotation is just missing.
	if trace.Unwrap(notifyErr) == errMissingAnnotation {
		notifyErr = nil
	}

	// Then, try to approve the request if user is currently on-call.
	approveErr := trace.Wrap(a.tryApproveRequest(ctx, req))
	return trace.NewAggregate(notifyErr, approveErr)
}

func (a *App) onResolvedRequest(ctx context.Context, req types.AccessRequest) error {
	var notifyErr error
	if err := a.postReviewNotes(ctx, req.GetName(), req.GetReviews()); err != nil {
		notifyErr = trace.Wrap(err)
	}

	resolution := Resolution{Reason: req.GetResolveReason()}
	switch req.GetState() {
	case types.RequestState_APPROVED:
		resolution.Tag = ResolvedApproved
	case types.RequestState_DENIED:
		resolution.Tag = ResolvedDenied
	case types.RequestState_PROMOTED:
		resolution.Tag = ResolvedPromoted
	}
	err := trace.Wrap(a.resolveAlert(ctx, req.GetName(), resolution))
	return trace.NewAggregate(notifyErr, err)
}

func (a *App) onDeletedRequest(ctx context.Context, reqID string) error {
	return a.resolveAlert(ctx, reqID, Resolution{Tag: ResolvedExpired})
}

func (a *App) getNotifyServiceNames(req types.AccessRequest) ([]string, error) {
	services, ok := req.GetSystemAnnotations()[types.TeleportNamespace+types.ReqAnnotationNotifyServicesLabel]
	if !ok {
		return nil, trace.NotFound("notify services not specified")
	}
	return services, nil
}

func (a *App) getOnCallServiceNames(req types.AccessRequest) ([]string, error) {
	services, ok := req.GetSystemAnnotations()[types.TeleportNamespace+types.ReqAnnotationSchedulesLabel]
	if !ok {
		return nil, trace.NotFound("on-call schedules not specified")
	}
	return services, nil
}

func (a *App) tryNotifyService(ctx context.Context, req types.AccessRequest) (bool, error) {
	log := logger.Get(ctx)

	serviceNames, err := a.getNotifyServiceNames(req)
	if err != nil {
		log.Debugf("Skipping the notification: %s", err)
		return false, trace.Wrap(errMissingAnnotation)
	}

	reqID := req.GetName()
	reqData := RequestData{
		User:          req.GetUser(),
		Roles:         req.GetRoles(),
		Created:       req.GetCreationTime(),
		RequestReason: req.GetRequestReason(),
	}

	// Create plugin data if it didn't exist before.
	isNew, err := a.modifyPluginData(ctx, reqID, func(existing *PluginData) (PluginData, bool) {
		if existing != nil {
			return PluginData{}, false
		}
		return PluginData{RequestData: reqData}, true
	})
	if err != nil {
		return isNew, trace.Wrap(err, "updating plugin data")
	}

	if isNew {
		for _, serviceName := range serviceNames {
			alertCtx, _ := logger.WithField(ctx, "opsgenie_service_name", serviceName)

			if err = a.createAlert(alertCtx, serviceName, reqID, reqData); err != nil {
				return isNew, trace.Wrap(err, "creating Opsgenie alert")
			}
		}

		if reqReviews := req.GetReviews(); len(reqReviews) > 0 {
			if err = a.postReviewNotes(ctx, reqID, reqReviews); err != nil {
				return isNew, trace.Wrap(err)
			}
		}
	}
	return isNew, nil
}

// createAlert posts an alert with request information.
func (a *App) createAlert(ctx context.Context, serviceID, reqID string, reqData RequestData) error {
	data, err := a.opsgenie.CreateAlert(ctx, reqID, reqData)
	if err != nil {
		return trace.Wrap(err)
	}
	ctx, log := logger.WithField(ctx, "opsgenie_alert_id", data.AlertID)
	log.Info("Successfully created Opsgenie alert")

	// Save opsgenie alert info in plugin data.
	_, err = a.modifyPluginData(ctx, reqID, func(existing *PluginData) (PluginData, bool) {
		var pluginData PluginData
		if existing != nil {
			pluginData = *existing
		} else {
			// It must be impossible but lets handle it just in case.
			pluginData = PluginData{RequestData: reqData}
		}
		pluginData.OpsgenieData = data
		return pluginData, true
	})
	return trace.Wrap(err)
}

// postReviewNotes posts alert notes about new reviews appeared for request.
func (a *App) postReviewNotes(ctx context.Context, reqID string, reqReviews []types.AccessReview) error {
	var oldCount int
	var data OpsgenieData

	// Increase the review counter in plugin data.
	ok, err := a.modifyPluginData(ctx, reqID, func(existing *PluginData) (PluginData, bool) {
		if existing == nil {
			return PluginData{}, false
		}

		if data = existing.OpsgenieData; data.AlertID == "" {
			return PluginData{}, false
		}

		count := len(reqReviews)
		if oldCount = existing.ReviewsCount; oldCount >= count {
			return PluginData{}, false
		}
		pluginData := *existing
		pluginData.ReviewsCount = count
		return pluginData, true
	})
	if err != nil {
		return trace.Wrap(err)
	}
	if !ok {
		logger.Get(ctx).Debug("Failed to post the note: plugin data is missing")
		return nil
	}
	ctx, _ = logger.WithField(ctx, "opsgenie_alert_id", data.AlertID)

	slice := reqReviews[oldCount:]
	if len(slice) == 0 {
		return nil
	}

	errors := make([]error, 0, len(slice))
	for _, review := range slice {
		if err := a.opsgenie.PostReviewNote(ctx, data.AlertID, review); err != nil {
			errors = append(errors, err)
		}
	}
	return trace.NewAggregate(errors...)
}

// tryApproveRequest attempts to submit an approval if the requesting user is on-call in one of the services provided in request annotation.
func (a *App) tryApproveRequest(ctx context.Context, req types.AccessRequest) error {
	log := logger.Get(ctx)

	serviceNames, err := a.getOnCallServiceNames(req)
	if err != nil {
		logger.Get(ctx).Debugf("Skipping the approval: %s", err)
		return nil
	}

	onCallUsers := []string{}
	for _, scheduleName := range serviceNames {
		respondersResult, err := a.opsgenie.GetOnCall(ctx, scheduleName)
		if err != nil {
			return trace.Wrap(err)
		}
		onCallUsers = append(onCallUsers, respondersResult.Data.OnCallRecipients...)
	}

	userIsOnCall := false
	for _, user := range onCallUsers {
		if req.GetUser() == user {
			userIsOnCall = true
		}
	}
	if userIsOnCall {
		if _, err := a.teleport.SubmitAccessReview(ctx, types.AccessReviewSubmission{
			RequestID: req.GetName(),
			Review: types.AccessReview{
				Author:        tp.SystemAccessApproverUserName,
				ProposedState: types.RequestState_APPROVED,
				Reason: fmt.Sprintf("Access requested by user %s who is on call on service(s) %s",
					tp.SystemAccessApproverUserName,
					strings.Join(serviceNames, ","),
				),
				Created: time.Now(),
			},
		}); err != nil {
			if strings.HasSuffix(err.Error(), "has already reviewed this request") {
				log.Debug("Already reviewed the request")
				return nil
			}
			return trace.Wrap(err, "submitting access request")
		}

	}
	log.Info("Successfully submitted a request approval")
	return nil
}

// resolveAlert resolves the notification alert created by plugin if the alert exists.
func (a *App) resolveAlert(ctx context.Context, reqID string, resolution Resolution) error {
	var alertID string

	// Save request resolution info in plugin data.
	ok, err := a.modifyPluginData(ctx, reqID, func(existing *PluginData) (PluginData, bool) {
		// If plugin data is empty or missing alertID, we cannot do anything.
		if existing == nil {
			return PluginData{}, false
		}
		if alertID = existing.AlertID; alertID == "" {
			return PluginData{}, false
		}

		// If resolution field is not empty then we already resolved the alert before. In this case we just quit.
		if existing.RequestData.Resolution.Tag != Unresolved {
			return PluginData{}, false
		}

		// Mark alert as resolved.
		pluginData := *existing
		pluginData.Resolution = resolution
		return pluginData, true
	})
	if err != nil {
		return trace.Wrap(err)
	}
	if !ok {
		logger.Get(ctx).Debug("Failed to resolve the alert: plugin data is missing")
		return nil
	}

	ctx, log := logger.WithField(ctx, "opsgenie_alert_id", alertID)
	if err := a.opsgenie.ResolveAlert(ctx, alertID, resolution); err != nil {
		return trace.Wrap(err)
	}
	log.Info("Successfully resolved the alert")

	return nil
}

// modifyPluginData performs a compare-and-swap update of access request's plugin data.
// Callback function parameter is nil if plugin data hasn't been created yet.
// Otherwise, callback function parameter is a pointer to current plugin data contents.
// Callback function return value is an updated plugin data contents plus the boolean flag
// indicating whether it should be written or not.
// Note that callback function fn might be called more than once due to retry mechanism baked in
// so make sure that the function is "pure" i.e. it doesn't interact with the outside world:
// it doesn't perform any sort of I/O operations so even things like Go channels must be avoided.
// Indeed, this limitation is not that ultimate at least if you know what you're doing.
func (a *App) modifyPluginData(ctx context.Context, reqID string, fn func(data *PluginData) (PluginData, bool)) (bool, error) {
	backoff := backoff.NewDecorr(modifyPluginDataBackoffBase, modifyPluginDataBackoffMax, clockwork.NewRealClock())
	for {
		oldData, err := a.getPluginData(ctx, reqID)
		if err != nil && !trace.IsNotFound(err) {
			return false, trace.Wrap(err)
		}
		newData, ok := fn(oldData)
		if !ok {
			return false, nil
		}
		var expectData PluginData
		if oldData != nil {
			expectData = *oldData
		}
		err = trace.Wrap(a.updatePluginData(ctx, reqID, newData, expectData))
		if err == nil {
			return true, nil
		}
		if !trace.IsCompareFailed(err) {
			return false, trace.Wrap(err)
		}
		if err := backoff.Do(ctx); err != nil {
			return false, trace.Wrap(err)
		}
	}
}

// getPluginData loads a plugin data for a given access request. It returns nil if it's not found.
func (a *App) getPluginData(ctx context.Context, reqID string) (*PluginData, error) {
	dataMaps, err := a.teleport.GetPluginData(ctx, types.PluginDataFilter{
		Kind:     types.KindAccessRequest,
		Resource: reqID,
		Plugin:   pluginName,
	})
	if err != nil {
		return nil, trace.Wrap(err)
	}
	if len(dataMaps) == 0 {
		return nil, trace.NotFound("plugin data not found")
	}
	entry := dataMaps[0].Entries()[pluginName]
	if entry == nil {
		return nil, trace.NotFound("plugin data entry not found")
	}
	data := DecodePluginData(entry.Data)
	return &data, nil
}

// updatePluginData updates an existing plugin data or sets a new one if it didn't exist.
func (a *App) updatePluginData(ctx context.Context, reqID string, data PluginData, expectData PluginData) error {
	return a.teleport.UpdatePluginData(ctx, types.PluginDataUpdateParams{
		Kind:     types.KindAccessRequest,
		Resource: reqID,
		Plugin:   pluginName,
		Set:      EncodePluginData(data),
		Expect:   EncodePluginData(expectData),
	})
}<|MERGE_RESOLUTION|>--- conflicted
+++ resolved
@@ -140,11 +140,7 @@
 
 	var err error
 	if a.teleport == nil {
-<<<<<<< HEAD
 		if a.teleport, err = common.GetTeleportClient(ctx, a.conf.Teleport); err != nil {
-=======
-		if a.teleport, err = a.conf.Teleport.NewClient(ctx); err != nil {
->>>>>>> c851bcab
 			return trace.Wrap(err)
 		}
 	}
