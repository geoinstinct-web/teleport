# Make targets:
#
#  all    : builds all binaries in development mode, without web assets (default)
#  full   : builds all binaries for PRODUCTION use
#  release: prepares a release tarball
#  clean  : removes all buld artifacts
#  test   : runs tests

# To update the Teleport version, update VERSION variable:
# Naming convention:
#   Stable releases:   "1.0.0"
#   Pre-releases:      "1.0.0-alpha.1", "1.0.0-beta.2", "1.0.0-rc.3"
#   Master/dev branch: "1.0.0-dev"
VERSION=8.0.0-alpha.1

DOCKER_IMAGE ?= quay.io/gravitational/teleport
DOCKER_IMAGE_CI ?= quay.io/gravitational/teleport-ci

# These are standard autotools variables, don't change them please
ifneq ("$(wildcard /bin/bash)","")
SHELL := /bin/bash -o pipefail
endif
BUILDDIR ?= build
ASSETS_BUILDDIR ?= lib/web/build
BINDIR ?= /usr/local/bin
DATADIR ?= /usr/local/share/teleport
ADDFLAGS ?=
PWD ?= `pwd`
GOPKGDIR ?= `go env GOPATH`/pkg/`go env GOHOSTOS`_`go env GOARCH`/github.com/gravitational/teleport*
TELEPORT_DEBUG ?= no
GITTAG=v$(VERSION)
BUILDFLAGS ?= $(ADDFLAGS) -ldflags '-w -s'
CGOFLAG ?= CGO_ENABLED=1
# Windows requires extra parameters to cross-compile with CGO.
ifeq ("$(OS)","windows")
BUILDFLAGS = $(ADDFLAGS) -ldflags '-w -s' -buildmode=exe
CGOFLAG = CGO_ENABLED=1 CC=x86_64-w64-mingw32-gcc CXX=x86_64-w64-mingw32-g++
endif

ifeq ("$(OS)","linux")
# ARM builds need to specify the correct C compiler
ifeq ("$(ARCH)","arm")
CGOFLAG = CGO_ENABLED=1 CC=arm-linux-gnueabihf-gcc
endif
# ARM64 builds need to specify the correct C compiler
ifeq ("$(ARCH)","arm64")
CGOFLAG = CGO_ENABLED=1 CC=aarch64-linux-gnu-gcc
endif
endif

OS ?= $(shell go env GOOS)
ARCH ?= $(shell go env GOARCH)
FIPS ?=
RELEASE = teleport-$(GITTAG)-$(OS)-$(ARCH)-bin

# FIPS support must be requested at build time.
FIPS_MESSAGE := "without FIPS support"
ifneq ("$(FIPS)","")
FIPS_TAG := fips
FIPS_MESSAGE := "with FIPS support"
RELEASE = teleport-$(GITTAG)-$(OS)-$(ARCH)-fips-bin
endif

# PAM support will only be built into Teleport if headers exist at build time.
PAM_MESSAGE := "without PAM support"
ifneq ("$(wildcard /usr/include/security/pam_appl.h)","")
PAM_TAG := pam
PAM_MESSAGE := "with PAM support"
else
# PAM headers for Darwin live under /usr/local/include/security instead, as SIP
# prevents us from modifying/creating /usr/include/security on newer versions of MacOS
ifneq ("$(wildcard /usr/local/include/security/pam_appl.h)","")
PAM_TAG := pam
PAM_MESSAGE := "with PAM support"
endif
endif

# BPF support will only be built into Teleport if headers exist at build time.
BPF_MESSAGE := "without BPF support"

# We don't compile BPF for anything except regular non-FIPS linux/amd64 for now, as other builds
# have compilation issues that require fixing.
with_bpf := no
ifeq ("$(OS)","linux")
ifeq ("$(ARCH)","amd64")
ifneq ("$(wildcard /usr/include/bpf/libbpf.h)","")
with_bpf := yes
BPF_TAG := bpf
BPF_MESSAGE := "with BPF support"
CLANG ?= $(shell which clang || which clang-10)
CLANG_FORMAT ?= $(shell which clang-format || which clang-format-10)
LLVM_STRIP ?= $(shell which llvm-strip || which llvm-strip-10)
KERNEL_ARCH := $(shell uname -m | sed 's/x86_64/x86/')
INCLUDES :=
ER_BPF_BUILDDIR := lib/bpf/bytecode
RS_BPF_BUILDDIR := lib/restrictedsession/bytecode

# Get Clang's default includes on this system. We'll explicitly add these dirs
# to the includes list when compiling with `-target bpf` because otherwise some
# architecture-specific dirs will be "missing" on some architectures/distros -
# headers such as asm/types.h, asm/byteorder.h, asm/socket.h, asm/sockios.h,
# sys/cdefs.h etc. might be missing.
#
# Use '-idirafter': Don't interfere with include mechanics except where the
# build would have failed anyways.
CLANG_BPF_SYS_INCLUDES = $(shell $(CLANG) -v -E - </dev/null 2>&1 \
	| sed -n '/<...> search starts here:/,/End of search list./{ s| \(/.*\)|-idirafter \1|p }')

CGOFLAG = CGO_ENABLED=1 CGO_LDFLAGS="-Wl,-Bstatic -lbpf -lelf -lz -Wl,-Bdynamic"
endif
endif
endif

# Set DESKTOP_ACCESS to yes in order to compile support for Desktop Access.
# TODO: remove this flag when launching Beta and always include Desktop Access.
DESKTOP_ACCESS := no
ifeq ("$(DESKTOP_ACCESS)", "yes")
DESKTOP_ACCESS_BETA_TAG := "desktop_access_beta"
endif

# Check if rust and cargo are installed before compiling
with_roletester := no
ROLETESTER_MESSAGE := "without access tester"
CHECK_CARGO := $(shell cargo --version 2>/dev/null)
CHECK_RUST := $(shell rustc --version 2>/dev/null)

ifneq ($(CHECK_RUST),)
ifneq ($(CHECK_CARGO),)
with_roletester := yes
ROLETESTER_MESSAGE := "with access tester"
ROLETESTER_TAG := roletester
ROLETESTER_BUILDDIR := lib/datalog/roletester/Cargo.toml
endif
endif

# Reproducible builds are only availalbe on select targets, and only when OS=linux.
REPRODUCIBLE ?=
ifneq ("$(OS)","linux")
REPRODUCIBLE = no
endif

# On Windows only build tsh. On all other platforms build teleport, tctl,
# and tsh.
BINARIES=$(BUILDDIR)/teleport $(BUILDDIR)/tctl $(BUILDDIR)/tsh
RELEASE_MESSAGE := "Building with GOOS=$(OS) GOARCH=$(ARCH) REPRODUCIBLE=$(REPRODUCIBLE) and $(PAM_MESSAGE) and $(FIPS_MESSAGE) and $(BPF_MESSAGE) and $(ROLETESTER_MESSAGE)."
ifeq ("$(OS)","windows")
BINARIES=$(BUILDDIR)/tsh
endif

# On platforms that support reproducible builds, ensure the archive is created in a reproducible manner.
TAR_FLAGS ?=
ifeq ("$(REPRODUCIBLE)","yes")
TAR_FLAGS = --sort=name --owner=root:0 --group=root:0 --mtime='UTC 2015-03-02' --format=gnu
endif

VERSRC = version.go gitref.go api/version.go

KUBECONFIG ?=
TEST_KUBE ?=
export

#
# 'make all' builds all 3 executables and places them in the current directory.
#
# IMPORTANT: the binaries will not contain the web UI assets and `teleport`
#            won't start without setting the environment variable DEBUG=1
#            This is the default build target for convenience of working on
#            a web UI.
.PHONY: all
all: version
	@echo "---> Building OSS binaries."
	$(MAKE) $(BINARIES)

# By making these 3 targets below (tsh, tctl and teleport) PHONY we are solving
# several problems:
# * Build will rely on go build internal caching https://golang.org/doc/go1.10 at all times
# * Manual change detection was broken on a large dependency tree
# If you are considering changing this behavior, please consult with dev team first
.PHONY: $(BUILDDIR)/tctl
$(BUILDDIR)/tctl: roletester
	GOOS=$(OS) GOARCH=$(ARCH) $(CGOFLAG) go build -tags "$(PAM_TAG) $(FIPS_TAG) $(BPF_TAG) $(ROLETESTER_TAG)" -o $(BUILDDIR)/tctl $(BUILDFLAGS) ./tool/tctl

.PHONY: $(BUILDDIR)/teleport
$(BUILDDIR)/teleport: ensure-webassets bpf-bytecode rdpclient
	GOOS=$(OS) GOARCH=$(ARCH) $(CGOFLAG) go build -tags "$(PAM_TAG) $(FIPS_TAG) $(BPF_TAG) $(WEBASSETS_TAG) $(DESKTOP_ACCESS_BETA_TAG)" -o $(BUILDDIR)/teleport $(BUILDFLAGS) ./tool/teleport

.PHONY: $(BUILDDIR)/tsh
$(BUILDDIR)/tsh:
	GOOS=$(OS) GOARCH=$(ARCH) $(CGOFLAG) go build -tags "$(PAM_TAG) $(FIPS_TAG)" -o $(BUILDDIR)/tsh $(BUILDFLAGS) ./tool/tsh

#
# BPF support (IF ENABLED)
# Requires a recent version of clang and libbpf installed.
#
ifeq ("$(with_bpf)","yes")
$(ER_BPF_BUILDDIR):
	mkdir -p $(ER_BPF_BUILDDIR)

$(RS_BPF_BUILDDIR):
	mkdir -p $(RS_BPF_BUILDDIR)

# Build BPF code
$(ER_BPF_BUILDDIR)/%.bpf.o: bpf/enhancedrecording/%.bpf.c $(wildcard bpf/*.h) | $(ER_BPF_BUILDDIR)
	$(CLANG) -g -O2 -target bpf -D__TARGET_ARCH_$(KERNEL_ARCH) $(INCLUDES) $(CLANG_BPF_SYS_INCLUDES) -c $(filter %.c,$^) -o $@
	$(LLVM_STRIP) -g $@ # strip useless DWARF info

# Build BPF code
$(RS_BPF_BUILDDIR)/%.bpf.o: bpf/restrictedsession/%.bpf.c $(wildcard bpf/*.h) | $(RS_BPF_BUILDDIR)
	$(CLANG) -g -O2 -target bpf -D__TARGET_ARCH_$(KERNEL_ARCH) $(INCLUDES) $(CLANG_BPF_SYS_INCLUDES) -c $(filter %.c,$^) -o $@
	$(LLVM_STRIP) -g $@ # strip useless DWARF info

.PHONY: bpf-rs-bytecode
bpf-rs-bytecode: $(RS_BPF_BUILDDIR)/restricted.bpf.o

.PHONY: bpf-er-bytecode
bpf-er-bytecode: $(ER_BPF_BUILDDIR)/command.bpf.o $(ER_BPF_BUILDDIR)/disk.bpf.o $(ER_BPF_BUILDDIR)/network.bpf.o $(ER_BPF_BUILDDIR)/counter_test.bpf.o

.PHONY: bpf-bytecode
bpf-bytecode: bpf-er-bytecode bpf-rs-bytecode

# Generate vmlinux.h based on the installed kernel
.PHONY: update-vmlinux-h
update-vmlinux-h:
	bpftool btf dump file /sys/kernel/btf/vmlinux format c >bpf/vmlinux.h

else
.PHONY: bpf-bytecode
bpf-bytecode:
endif

#
# tctl role tester
# Requires a recent version of Rust and Cargo installed (tested rustc >= 1.52.1 and cargo >= 1.52.0)
#
ifeq ("$(with_roletester)", "yes")
.PHONY: roletester
roletester:
	cargo build --manifest-path=$(ROLETESTER_BUILDDIR) --release
else
.PHONY: roletester
roletester:
endif

ifeq ("$(DESKTOP_ACCESS)", "yes")
.PHONY: rdpclient
rdpclient:
	cargo build --manifest-path=lib/srv/desktop/rdp/rdpclient/Cargo.toml --release
	cargo install cbindgen
	cbindgen --crate rdp-client --output lib/srv/desktop/rdp/rdpclient/librdprs.h --lang c lib/srv/desktop/rdp/rdpclient/
else
.PHONY: rdpclient
rdpclient:
endif

#
# make full - Builds Teleport binaries with the built-in web assets and
# places them into $(BUILDDIR). On Windows, this target is skipped because
# only tsh is built.
#
.PHONY:full
full: $(ASSETS_BUILDDIR)/webassets
ifneq ("$(OS)", "windows")
	$(MAKE) all WEBASSETS_TAG="webassets_embed"
endif

#
# make full-ent - Builds Teleport enterprise binaries
#
.PHONY:full-ent
full-ent:
ifneq ("$(OS)", "windows")
	@if [ -f e/Makefile ]; then \
	rm $(ASSETS_BUILDDIR)/webassets; \
	$(MAKE) -C e full; fi
endif

#
# make clean - Removed all build artifacts.
#
.PHONY: clean
clean:
	@echo "---> Cleaning up OSS build artifacts."
	rm -rf $(BUILDDIR)
	rm -rf $(ER_BPF_BUILDDIR)
	rm -rf $(RS_BPF_BUILDDIR)
	-go clean -cache
	rm -rf $(GOPKGDIR)
	rm -rf teleport
	rm -rf *.gz
	rm -rf *.zip
	rm -f gitref.go

#
# make release - Produces a binary release tarball.
#
.PHONY:
export
release:
	@echo "---> $(RELEASE_MESSAGE)"
ifeq ("$(OS)", "windows")
	$(MAKE) --no-print-directory release-windows
else
	$(MAKE) --no-print-directory release-unix
endif

# These are aliases used to make build commands uniform.
.PHONY: release-amd64
release-amd64:
	$(MAKE) release ARCH=amd64

.PHONY: release-386
release-386:
	$(MAKE) release ARCH=386

.PHONY: release-arm
release-arm:
	$(MAKE) release ARCH=arm

.PHONY: release-arm64
release-arm64:
	$(MAKE) release ARCH=arm64

#
# make release-unix - Produces a binary release tarball containing teleport,
# tctl, and tsh.
#
.PHONY:
release-unix: clean full
	@echo "---> Creating OSS release archive."
	mkdir teleport
	cp -rf $(BUILDDIR)/* \
		examples \
		build.assets/install\
		README.md \
		CHANGELOG.md \
		teleport/
	echo $(GITTAG) > teleport/VERSION
	tar $(TAR_FLAGS) -c teleport | gzip -n > $(RELEASE).tar.gz
	rm -rf teleport
	@echo "---> Created $(RELEASE).tar.gz."
	@if [ -f e/Makefile ]; then \
		rm -fr $(ASSETS_BUILDDIR)/webassets; \
		$(MAKE) -C e release; \
	fi

#
# make release-windows-unsigned - Produces a binary release archive containing only tsh.
#
.PHONY: release-windows-unsigned
release-windows-unsigned: clean all
	@echo "---> Creating OSS release archive."
	mkdir teleport
	cp -rf $(BUILDDIR)/* \
		README.md \
		CHANGELOG.md \
		teleport/
	mv teleport/tsh teleport/tsh-unsigned.exe
	echo $(GITTAG) > teleport/VERSION
	zip -9 -y -r -q $(RELEASE)-unsigned.zip teleport/
	rm -rf teleport/
	@echo "---> Created $(RELEASE)-unsigned.zip."

#
# make release-windows - Produces an archive containing a signed release of
# tsh.exe
#
.PHONY: release-windows
release-windows: release-windows-unsigned
	@if [ ! -f "windows-signing-cert.pfx" ]; then \
		echo "windows-signing-cert.pfx is missing or invalid, cannot create signed archive."; \
		exit 1; \
	fi

	rm -rf teleport
	@echo "---> Extracting $(RELEASE)-unsigned.zip"
	unzip $(RELEASE)-unsigned.zip

	@echo "---> Signing Windows binary."
	@osslsigncode sign \
		-pkcs12 "windows-signing-cert.pfx" \
		-n "Teleport" \
		-i https://goteleport.com \
		-t http://timestamp.digicert.com \
		-h sha2 \
		-in teleport/tsh-unsigned.exe \
		-out teleport/tsh.exe; \
	success=$$?; \
	rm -f teleport/tsh-unsigned.exe; \
	if [ "$${success}" -ne 0 ]; then \
		echo "Failed to sign tsh.exe, aborting."; \
		exit 1; \
	fi

	zip -9 -y -r -q $(RELEASE).zip teleport/
	rm -rf teleport/
	@echo "---> Created $(RELEASE).zip."

#
# Remove trailing whitespace in all markdown files under docs/.
#
# Note: this runs in a busybox container to avoid incompatibilities between
# linux and macos CLI tools.
#
.PHONY:docs-fix-whitespace
docs-fix-whitespace:
	docker run --rm -v $(PWD):/teleport busybox \
		find /teleport/docs/ -type f -name '*.md' -exec sed -E -i 's/\s+$$//g' '{}' \;

#
# Test docs for trailing whitespace and broken links
#
.PHONY:docs-test
docs-test: docs-test-whitespace

#
# Check for trailing whitespace in all markdown files under docs/
#
.PHONY:docs-test-whitespace
docs-test-whitespace:
	if find docs/ -type f -name '*.md' | xargs grep -E '\s+$$'; then \
		echo "trailing whitespace found in docs/ (see above)"; \
		echo "run 'make docs-fix-whitespace' to fix it"; \
		exit 1; \
	fi


#
# Runs all Go/shell tests, called by CI/CD.
#
.PHONY: test
test: test-sh test-api test-go

#
# Runs all Go tests except integration, called by CI/CD.
# Chaos tests have high concurrency, run without race detector and have TestChaos prefix.
#
.PHONY: test-go
test-go: ensure-webassets bpf-bytecode roletester rdpclient
test-go: FLAGS ?= '-race'
test-go: PACKAGES := $(shell go list ./... | grep -v integration)
test-go: CHAOS_FOLDERS := $(shell find . -type f -name '*chaos*.go' -not -path '*/vendor/*' | xargs dirname | uniq)
test-go: $(VERSRC)
<<<<<<< HEAD
	$(CGOFLAG) go test -p 4 -cover -json -tags "$(PAM_TAG) $(FIPS_TAG) $(BPF_TAG) $(ROLETESTER_TAG)" $(PACKAGES) $(FLAGS) $(ADDFLAGS) \
		| tee tests-unit.json \
		| go run build.assets/render-tests/main.go
	$(CGOFLAG) go test -p 4 -cover -json -tags "$(PAM_TAG) $(FIPS_TAG) $(BPF_TAG) $(ROLETESTER_TAG)" -test.run=TestChaos $(CHAOS_FOLDERS) -cover \
		| tee -a tests-unit.json \
		| go run build.assets/render-tests/main.go
=======
	$(CGOFLAG) go test -p 4 -tags "$(PAM_TAG) $(FIPS_TAG) $(BPF_TAG) $(ROLETESTER_TAG) $(DESKTOP_ACCESS_BETA_TAG)" $(PACKAGES) $(FLAGS) $(ADDFLAGS)
	$(CGOFLAG) go test -p 4 -tags "$(PAM_TAG) $(FIPS_TAG) $(BPF_TAG) $(ROLETESTER_TAG) $(DESKTOP_ACCESS_BETA_TAG)" -test.run=TestChaos $(CHAOS_FOLDERS) -cover
>>>>>>> 3d5266cc

#
# Runs all Go tests except integration and chaos, called by CI/CD.
#
UNIT_ROOT_REGEX := ^TestRoot
.PHONY: test-go-root
test-go-root: ensure-webassets bpf-bytecode roletester rdpclient
test-go-root: FLAGS ?= '-race'
test-go-root: PACKAGES := $(shell go list $(ADDFLAGS) ./... | grep -v integration)
test-go-root: $(VERSRC)
<<<<<<< HEAD
	$(CGOFLAG) go test -run "$(UNIT_ROOT_REGEX)" -tags "$(PAM_TAG) $(FIPS_TAG) $(BPF_TAG) $(ROLETESTER_TAG)" $(PACKAGES) $(FLAGS) $(ADDFLAGS)
=======
	$(CGOFLAG) go test -p 4 -run "$(UNIT_ROOT_REGEX)" -tags "$(PAM_TAG) $(FIPS_TAG) $(BPF_TAG) $(ROLETESTER_TAG) $(DESKTOP_ACCESS_BETA_TAG)" $(PACKAGES) $(FLAGS) $(ADDFLAGS)
>>>>>>> 3d5266cc

# Runs API Go tests. These have to be run separately as the package name is different.
#
.PHONY: test-api
test-api:
test-api: FLAGS ?= '-race'
test-api: PACKAGES := $(shell cd api && go list ./...)
test-api: $(VERSRC)
	$(CGOFLAG) go test -tags "$(PAM_TAG) $(FIPS_TAG) $(BPF_TAG) $(ROLETESTER_TAG)" $(PACKAGES) $(FLAGS) $(ADDFLAGS)

# Find and run all shell script unit tests (using https://github.com/bats-core/bats-core)
.PHONY: test-sh
test-sh:
	@if ! type bats 2>&1 >/dev/null; then \
		echo "Not running 'test-sh' target as 'bats' is not installed."; \
		if [ "$${DRONE}" = "true" ]; then echo "This is a failure when running in CI." && exit 1; fi; \
		exit 0; \
	fi; \
	find . -iname "*.bats" -exec dirname {} \; | uniq | xargs -t -L1 bats $(BATSFLAGS)

#
# Integration tests. Need a TTY to work.
# Any tests which need to run as root must be skipped during regular integration testing.
#
.PHONY: integration
integration: FLAGS ?= -v -race
integration: PACKAGES := $(shell go list ./... | grep integration)
integration:
	@echo KUBECONFIG is: $(KUBECONFIG), TEST_KUBE: $(TEST_KUBE)
<<<<<<< HEAD
	$(CGOFLAG) go test -tags "$(PAM_TAG) $(FIPS_TAG) $(BPF_TAG) $(ROLETESTER_TAG)" $(PACKAGES) $(FLAGS)
=======
	$(CGOFLAG) go test -p 4 -tags "$(PAM_TAG) $(FIPS_TAG) $(BPF_TAG) $(ROLETESTER_TAG) $(DESKTOP_ACCESS_BETA_TAG)" $(PACKAGES) $(FLAGS)
>>>>>>> 3d5266cc

#
# Integration tests which need to be run as root in order to complete successfully
# are run separately to all other integration tests. Need a TTY to work.
#
INTEGRATION_ROOT_REGEX := ^TestRoot
.PHONY: integration-root
integration-root: FLAGS ?= -v -race
integration-root: PACKAGES := $(shell go list ./... | grep integration)
integration-root:
	$(CGOFLAG) go test -run "$(INTEGRATION_ROOT_REGEX)" $(PACKAGES) $(FLAGS)

#
# Lint the Go code.
# By default lint scans the entire repo. Pass GO_LINT_FLAGS='--new' to only scan local
# changes (or last commit).
#
.PHONY: lint
lint: lint-sh lint-helm lint-api lint-go lint-license

.PHONY: lint-go
lint-go: GO_LINT_FLAGS ?=
lint-go:
	golangci-lint run -c .golangci.yml $(GO_LINT_FLAGS)

# api is no longer part of the teleport package, so golangci-lint skips it by default
# GOMODCACHE needs to be set here as api downloads dependencies and cannot write to /go/pkg/mod/cache
.PHONY: lint-api
lint-api: GO_LINT_API_FLAGS ?=
lint-api:
	cd api && golangci-lint run -c ../.golangci.yml $(GO_LINT_API_FLAGS)

# TODO(awly): remove the `--exclude` flag after cleaning up existing scripts
.PHONY: lint-sh
lint-sh: SH_LINT_FLAGS ?=
lint-sh:
	find . -type f -name '*.sh' | grep -v vendor | xargs \
		shellcheck \
		--exclude=SC2086 \
		$(SH_LINT_FLAGS)

	# lint AWS AMI scripts
	# SC1091 prints errors when "source" directives are not followed
	find assets/aws/files/bin -type f | xargs \
		shellcheck \
		--exclude=SC2086 \
		--exclude=SC1091 \
		--exclude=SC2129 \
		$(SH_LINT_FLAGS)

# Lints all the Helm charts found in directories under examples/chart and exits on failure
# If there is a .lint directory inside, the chart gets linted once for each .yaml file in that directory
# We inherit yamllint's 'relaxed' configuration as it's more compatible with Helm output and will only error on
# show-stopping issues. Kubernetes' YAML parser is not particularly fussy.
# If errors are found, the file is printed with line numbers to aid in debugging.
.PHONY: lint-helm
lint-helm:
	@if ! type yamllint 2>&1 >/dev/null; then \
		echo "Not running 'lint-helm' target as 'yamllint' is not installed."; \
		if [ "$${DRONE}" = "true" ]; then echo "This is a failure when running in CI." && exit 1; fi; \
		exit 0; \
	fi; \
	for CHART in $$(find examples/chart -mindepth 1 -maxdepth 1 -type d); do \
		if [ -d $${CHART}/.lint ]; then \
			for VALUES in $${CHART}/.lint/*.yaml; do \
				export HELM_TEMP=$$(mktemp); \
				echo -n "Using values from '$${VALUES}': "; \
				yamllint -c examples/chart/.lint-config.yaml $${VALUES} || { cat -en $${VALUES}; exit 1; }; \
				helm lint --strict $${CHART} -f $${VALUES} || exit 1; \
				helm template test $${CHART} -f $${VALUES} 1>$${HELM_TEMP} || exit 1; \
				yamllint -c examples/chart/.lint-config.yaml $${HELM_TEMP} || { cat -en $${HELM_TEMP}; exit 1; }; \
			done \
		else \
			export HELM_TEMP=$$(mktemp); \
			helm lint --strict $${CHART} || exit 1; \
			helm template test $${CHART} 1>$${HELM_TEMP} || exit 1; \
			yamllint -c examples/chart/.lint-config.yaml $${HELM_TEMP} || { cat -en $${HELM_TEMP}; exit 1; }; \
		fi; \
	done

ADDLICENSE := $(GOPATH)/bin/addlicense
ADDLICENSE_ARGS := -c 'Gravitational, Inc' -l apache \
		-ignore '**/*.c' \
		-ignore '**/*.h' \
		-ignore '**/*.html' \
		-ignore '**/*.js' \
		-ignore '**/*.py' \
		-ignore '**/*.rs' \
		-ignore '**/*.sh' \
		-ignore '**/*.tf' \
		-ignore '**/*.yaml' \
		-ignore '**/*.yml' \
		-ignore '**/Dockerfile' \
		-ignore 'api/version.go' \
		-ignore 'e/**' \
		-ignore 'gitref.go' \
		-ignore 'lib/web/build/**' \
		-ignore 'vendor/**' \
		-ignore 'version.go' \
		-ignore 'webassets/**' \
		-ignore 'ignoreme'

.PHONY: lint-license
lint-license: $(ADDLICENSE)
	$(ADDLICENSE) $(ADDLICENSE_ARGS) -check * 2>/dev/null

.PHONY: fix-license
fix-license: $(ADDLICENSE)
	$(ADDLICENSE) $(ADDLICENSE_ARGS) * 2>/dev/null

$(ADDLICENSE):
	cd && go install github.com/google/addlicense@v1.0.0

# This rule triggers re-generation of version files if Makefile changes.
.PHONY: version
version: $(VERSRC)

# This rule triggers re-generation of version files specified if Makefile changes.
$(VERSRC): Makefile
	VERSION=$(VERSION) $(MAKE) -f version.mk setver

# make tag - prints a tag to use with git for the current version
# 	To put a new release on Github:
# 		- bump VERSION variable
# 		- run make setver
# 		- commit changes to git
# 		- build binaries with 'make release'
# 		- run `make tag` and use its output to 'git tag' and 'git push --tags'
.PHONY: update-tag
update-tag:
	@test $(VERSION)
	git tag $(GITTAG)
	git tag api/$(GITTAG)
	git push origin $(GITTAG) && git push origin api/$(GITTAG)

# build/webassets directory contains the web assets (UI) which get
# embedded in the teleport binary
$(ASSETS_BUILDDIR)/webassets: ensure-webassets $(ASSETS_BUILDDIR)
ifneq ("$(OS)", "windows")
	@echo "---> Copying OSS web assets."; \
	rm -rf $(ASSETS_BUILDDIR)/webassets; \
	mkdir $(ASSETS_BUILDDIR)/webassets; \
	cd webassets/teleport/ ; cp -r . ../../$@
endif

$(ASSETS_BUILDDIR):
	mkdir -p $@


.PHONY: test-package
test-package: remove-temp-files
	go test -v ./$(p)

.PHONY: test-grep-package
test-grep-package: remove-temp-files
	go test -v ./$(p) -check.f=$(e)

.PHONY: cover-package
cover-package: remove-temp-files
	go test -v ./$(p)  -coverprofile=/tmp/coverage.out
	go tool cover -html=/tmp/coverage.out

.PHONY: profile
profile:
	go tool pprof http://localhost:6060/debug/pprof/profile

.PHONY: sloccount
sloccount:
	find . -path ./vendor -prune -o -name "*.go" -print0 | xargs -0 wc -l

.PHONY: remove-temp-files
remove-temp-files:
	find . -name flymake_* -delete

# Dockerized build: useful for making Linux releases on OSX
.PHONY:docker
docker:
	make -C build.assets build

# Dockerized build: useful for making Linux binaries on OSX
.PHONY:docker-binaries
docker-binaries: clean
	make -C build.assets build-binaries

# Interactively enters a Docker container (which you can build and run Teleport inside of)
.PHONY:enter
enter:
	make -C build.assets enter

# grpc generates GRPC stubs from service definitions
.PHONY: grpc
grpc:
	make -C build.assets grpc

# buildbox-grpc generates GRPC stubs inside buildbox
.PHONY: buildbox-grpc
buildbox-grpc:
# standard GRPC output
	echo $$PROTO_INCLUDE
	find lib/ -iname *.proto | xargs $(CLANG_FORMAT) -i -style='{ColumnLimit: 100, IndentWidth: 4, Language: Proto}'
	find api/ -iname *.proto | xargs $(CLANG_FORMAT) -i -style='{ColumnLimit: 100, IndentWidth: 4, Language: Proto}'

	protoc -I=.:$$PROTO_INCLUDE \
		--proto_path=api/types/events \
		--gogofast_out=plugins=grpc:api/types/events \
		events.proto

	protoc -I=.:$$PROTO_INCLUDE \
		--proto_path=api/types/webauthn \
		--gogofast_out=plugins=grpc:api/types/webauthn \
		webauthn.proto

	protoc -I=.:$$PROTO_INCLUDE \
		--proto_path=api/types/wrappers \
		--gogofast_out=plugins=grpc:api/types/wrappers \
		wrappers.proto

	protoc -I=.:$$PROTO_INCLUDE \
		--proto_path=api/types \
		--gogofast_out=plugins=grpc:api/types \
		types.proto

	protoc -I=.:$$PROTO_INCLUDE \
		--proto_path=api/client/proto \
		--gogofast_out=plugins=grpc:api/client/proto \
		authservice.proto

	cd lib/multiplexer/test && protoc -I=.:$$PROTO_INCLUDE \
	  --gogofast_out=plugins=grpc:.\
    *.proto

	cd lib/web && protoc -I=.:$$PROTO_INCLUDE \
	  --gogofast_out=plugins=grpc:.\
    *.proto

	cd lib/datalog && protoc -I=.:$$PROTO_INCLUDE \
	  --gogofast_out=plugins=grpc:.\
    types.proto

.PHONY: goinstall
goinstall:
	go install $(BUILDFLAGS) \
		github.com/gravitational/teleport/tool/tsh \
		github.com/gravitational/teleport/tool/teleport \
		github.com/gravitational/teleport/tool/tctl

# make install will installs system-wide teleport
.PHONY: install
install: build
	@echo "\n** Make sure to run 'make install' as root! **\n"
	cp -f $(BUILDDIR)/tctl      $(BINDIR)/
	cp -f $(BUILDDIR)/tsh       $(BINDIR)/
	cp -f $(BUILDDIR)/teleport  $(BINDIR)/
	mkdir -p $(DATADIR)


# Docker image build. Always build the binaries themselves within docker (see
# the "docker" rule) to avoid dependencies on the host libc version.
.PHONY: image
image: clean docker-binaries
	cp ./build.assets/charts/Dockerfile $(BUILDDIR)/
	cd $(BUILDDIR) && docker build --no-cache . -t $(DOCKER_IMAGE):$(VERSION)
	if [ -f e/Makefile ]; then $(MAKE) -C e image; fi

.PHONY: publish
publish: image
	docker push $(DOCKER_IMAGE):$(VERSION)
	if [ -f e/Makefile ]; then $(MAKE) -C e publish; fi

# Docker image build in CI.
# This is run to build and push Docker images to a private repository as part of the build process.
# When we are ready to make the images public after testing (i.e. when publishing a release), we pull these
# images down, retag them and push them up to the production repo so they're available for use.
# This job can be removed/consolidated after we switch over completely from using Jenkins to using Drone.
.PHONY: image-ci
image-ci: clean docker-binaries
	cp ./build.assets/charts/Dockerfile $(BUILDDIR)/
	cd $(BUILDDIR) && docker build --no-cache . -t $(DOCKER_IMAGE_CI):$(VERSION)
	if [ -f e/Makefile ]; then $(MAKE) -C e image-ci; fi

.PHONY: publish-ci
publish-ci: image-ci
	docker push $(DOCKER_IMAGE_CI):$(VERSION)
	if [ -f e/Makefile ]; then $(MAKE) -C e publish-ci; fi

.PHONY: print-version
print-version:
	@echo $(VERSION)

.PHONY: chart-ent
chart-ent:
	$(MAKE) -C e chart

RUNTIME_SECTION ?=
TARBALL_PATH_SECTION ?=

ifneq ("$(RUNTIME)", "")
	RUNTIME_SECTION := -r $(RUNTIME)
endif
ifneq ("$(OSS_TARBALL_PATH)", "")
	TARBALL_PATH_SECTION := -s $(OSS_TARBALL_PATH)
endif

# build .pkg
.PHONY: pkg
pkg:
	mkdir -p $(BUILDDIR)/
	cp ./build.assets/build-package.sh $(BUILDDIR)/
	chmod +x $(BUILDDIR)/build-package.sh
	# arch and runtime are currently ignored on OS X
	# we pass them through for consistency - they will be dropped by the build script
	cd $(BUILDDIR) && ./build-package.sh -t oss -v $(VERSION) -p pkg -a $(ARCH) $(RUNTIME_SECTION) $(TARBALL_PATH_SECTION)
	if [ -f e/Makefile ]; then $(MAKE) -C e pkg; fi

# build tsh client-only .pkg
.PHONY: pkg-tsh
pkg-tsh:
	mkdir -p $(BUILDDIR)/
	cp ./build.assets/build-package.sh $(BUILDDIR)/
	chmod +x $(BUILDDIR)/build-package.sh
	# arch and runtime are currently ignored on OS X
	# we pass them through for consistency - they will be dropped by the build script
	cd $(BUILDDIR) && ./build-package.sh -t oss -v $(VERSION) -p pkg -a $(ARCH) -m tsh $(RUNTIME_SECTION) $(TARBALL_PATH_SECTION)

# build .rpm
.PHONY: rpm
rpm:
	mkdir -p $(BUILDDIR)/
	cp ./build.assets/build-package.sh $(BUILDDIR)/
	chmod +x $(BUILDDIR)/build-package.sh
	cp -a ./build.assets/rpm $(BUILDDIR)/
	cp -a ./build.assets/rpm-sign $(BUILDDIR)/
	cd $(BUILDDIR) && ./build-package.sh -t oss -v $(VERSION) -p rpm -a $(ARCH) $(RUNTIME_SECTION) $(TARBALL_PATH_SECTION)
	if [ -f e/Makefile ]; then $(MAKE) -C e rpm; fi

# build unsigned .rpm (for testing)
.PHONY: rpm-unsigned
rpm-unsigned:
	$(MAKE) UNSIGNED_RPM=true rpm

# build .deb
.PHONY: deb
deb:
	mkdir -p $(BUILDDIR)/
	cp ./build.assets/build-package.sh $(BUILDDIR)/
	chmod +x $(BUILDDIR)/build-package.sh
	cd $(BUILDDIR) && ./build-package.sh -t oss -v $(VERSION) -p deb -a $(ARCH) $(RUNTIME_SECTION) $(TARBALL_PATH_SECTION)
	if [ -f e/Makefile ]; then $(MAKE) -C e deb; fi

# update Helm chart versions
# this isn't a 'proper' semver regex but should cover most cases
# the order of parameters in sed's extended regex mode matters; the
# dash (-) must be the last character for this to work as expected
.PHONY: update-helm-charts
update-helm-charts:
	sed -i -E "s/^  tag: [a-z0-9.-]+$$/  tag: $(VERSION)/" examples/chart/teleport/values.yaml
	sed -i -E "s/^  tag: [a-z0-9.-]+$$/  tag: $(VERSION)/" examples/chart/teleport-auto-trustedcluster/values.yaml
	sed -i -E "s/^  tag: [a-z0-9.-]+$$/  tag: $(VERSION)/" examples/chart/teleport-daemonset/values.yaml

.PHONY: ensure-webassets
ensure-webassets:
	@if [ ! -d $(shell pwd)/webassets/teleport/ ]; then \
		$(MAKE) init-webapps-submodules; \
	fi;

.PHONY: ensure-webassets-e
ensure-webassets-e:
	@if [ ! -d $(shell pwd)/webassets/e/teleport ]; then \
		$(MAKE) init-webapps-submodules-e; \
	fi;

.PHONY: init-webapps-submodules
init-webapps-submodules:
	echo "init webassets submodule"
	git submodule update --init webassets

.PHONY: init-webapps-submodules-e
init-webapps-submodules-e:
	echo "init webassets oss and enterprise submodules"
	git submodule update --init --recursive webassets

.PHONY: init-submodules-e
init-submodules-e: init-webapps-submodules-e
	git submodule init e
	git submodule update

.PHONY: update-vendor
update-vendor:
	# update modules in api/
	cd api && go mod tidy
	# update modules in root directory
	go mod tidy
	go mod vendor
	# delete the vendored api package. In its place
	# create a symlink to the the original api package
	rm -r vendor/github.com/gravitational/teleport/api
	cd vendor/github.com/gravitational/teleport && ln -s ../../../../api api

# update-webassets updates the minified code in the webassets repo using the latest webapps
# repo and creates a PR in the teleport repo to update webassets submodule.
.PHONY: update-webassets
update-webassets: WEBAPPS_BRANCH ?= 'master'
update-webassets: TELEPORT_BRANCH ?= 'master'
update-webassets:
	build.assets/webapps/update-teleport-webassets.sh -w $(WEBAPPS_BRANCH) -t $(TELEPORT_BRANCH)

# dronegen generates .drone.yml config
.PHONY: dronegen
dronegen:
	go run ./dronegen<|MERGE_RESOLUTION|>--- conflicted
+++ resolved
@@ -440,17 +440,12 @@
 test-go: PACKAGES := $(shell go list ./... | grep -v integration)
 test-go: CHAOS_FOLDERS := $(shell find . -type f -name '*chaos*.go' -not -path '*/vendor/*' | xargs dirname | uniq)
 test-go: $(VERSRC)
-<<<<<<< HEAD
-	$(CGOFLAG) go test -p 4 -cover -json -tags "$(PAM_TAG) $(FIPS_TAG) $(BPF_TAG) $(ROLETESTER_TAG)" $(PACKAGES) $(FLAGS) $(ADDFLAGS) \
+	$(CGOFLAG) go test -p 4 -cover -json -tags "$(PAM_TAG) $(FIPS_TAG) $(BPF_TAG) $(ROLETESTER_TAG) $(DESKTOP_ACCESS_BETA_TAG)" $(PACKAGES) $(FLAGS) $(ADDFLAGS) \
 		| tee tests-unit.json \
 		| go run build.assets/render-tests/main.go
-	$(CGOFLAG) go test -p 4 -cover -json -tags "$(PAM_TAG) $(FIPS_TAG) $(BPF_TAG) $(ROLETESTER_TAG)" -test.run=TestChaos $(CHAOS_FOLDERS) -cover \
+	$(CGOFLAG) go test -p 4 -cover -json -tags "$(PAM_TAG) $(FIPS_TAG) $(BPF_TAG) $(ROLETESTER_TAG) $(DESKTOP_ACCESS_BETA_TAG)" -test.run=TestChaos $(CHAOS_FOLDERS) -cover \
 		| tee -a tests-unit.json \
 		| go run build.assets/render-tests/main.go
-=======
-	$(CGOFLAG) go test -p 4 -tags "$(PAM_TAG) $(FIPS_TAG) $(BPF_TAG) $(ROLETESTER_TAG) $(DESKTOP_ACCESS_BETA_TAG)" $(PACKAGES) $(FLAGS) $(ADDFLAGS)
-	$(CGOFLAG) go test -p 4 -tags "$(PAM_TAG) $(FIPS_TAG) $(BPF_TAG) $(ROLETESTER_TAG) $(DESKTOP_ACCESS_BETA_TAG)" -test.run=TestChaos $(CHAOS_FOLDERS) -cover
->>>>>>> 3d5266cc
 
 #
 # Runs all Go tests except integration and chaos, called by CI/CD.
@@ -461,11 +456,7 @@
 test-go-root: FLAGS ?= '-race'
 test-go-root: PACKAGES := $(shell go list $(ADDFLAGS) ./... | grep -v integration)
 test-go-root: $(VERSRC)
-<<<<<<< HEAD
-	$(CGOFLAG) go test -run "$(UNIT_ROOT_REGEX)" -tags "$(PAM_TAG) $(FIPS_TAG) $(BPF_TAG) $(ROLETESTER_TAG)" $(PACKAGES) $(FLAGS) $(ADDFLAGS)
-=======
 	$(CGOFLAG) go test -p 4 -run "$(UNIT_ROOT_REGEX)" -tags "$(PAM_TAG) $(FIPS_TAG) $(BPF_TAG) $(ROLETESTER_TAG) $(DESKTOP_ACCESS_BETA_TAG)" $(PACKAGES) $(FLAGS) $(ADDFLAGS)
->>>>>>> 3d5266cc
 
 # Runs API Go tests. These have to be run separately as the package name is different.
 #
@@ -474,7 +465,7 @@
 test-api: FLAGS ?= '-race'
 test-api: PACKAGES := $(shell cd api && go list ./...)
 test-api: $(VERSRC)
-	$(CGOFLAG) go test -tags "$(PAM_TAG) $(FIPS_TAG) $(BPF_TAG) $(ROLETESTER_TAG)" $(PACKAGES) $(FLAGS) $(ADDFLAGS)
+	$(CGOFLAG) go test -p 4 -tags "$(PAM_TAG) $(FIPS_TAG) $(BPF_TAG) $(ROLETESTER_TAG)" $(PACKAGES) $(FLAGS) $(ADDFLAGS)
 
 # Find and run all shell script unit tests (using https://github.com/bats-core/bats-core)
 .PHONY: test-sh
@@ -495,11 +486,7 @@
 integration: PACKAGES := $(shell go list ./... | grep integration)
 integration:
 	@echo KUBECONFIG is: $(KUBECONFIG), TEST_KUBE: $(TEST_KUBE)
-<<<<<<< HEAD
-	$(CGOFLAG) go test -tags "$(PAM_TAG) $(FIPS_TAG) $(BPF_TAG) $(ROLETESTER_TAG)" $(PACKAGES) $(FLAGS)
-=======
 	$(CGOFLAG) go test -p 4 -tags "$(PAM_TAG) $(FIPS_TAG) $(BPF_TAG) $(ROLETESTER_TAG) $(DESKTOP_ACCESS_BETA_TAG)" $(PACKAGES) $(FLAGS)
->>>>>>> 3d5266cc
 
 #
 # Integration tests which need to be run as root in order to complete successfully
@@ -510,7 +497,7 @@
 integration-root: FLAGS ?= -v -race
 integration-root: PACKAGES := $(shell go list ./... | grep integration)
 integration-root:
-	$(CGOFLAG) go test -run "$(INTEGRATION_ROOT_REGEX)" $(PACKAGES) $(FLAGS)
+	$(CGOFLAG) go test -p 4 -run "$(INTEGRATION_ROOT_REGEX)" $(PACKAGES) $(FLAGS)
 
 #
 # Lint the Go code.
