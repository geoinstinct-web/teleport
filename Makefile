--- conflicted
+++ resolved
@@ -747,13 +747,8 @@
 		-ignore 'version.go' \
 		-ignore 'webassets/**' \
 		-ignore 'ignoreme' \
-<<<<<<< HEAD
 		-ignore 'lib/srv/desktop/rdp/rdpclient/target/**' \
-		-ignore 'lib/datalog/roletester/target/**' \
 		-ignore 'docs/pages/includes/**/*.go'
-=======
-		-ignore 'lib/srv/desktop/rdp/rdpclient/target/**'
->>>>>>> 30404f56
 
 .PHONY: lint-license
 lint-license: $(ADDLICENSE)
