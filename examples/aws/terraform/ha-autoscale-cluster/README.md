--- conflicted
+++ resolved
@@ -45,11 +45,7 @@
 # OSS: aws ec2 describe-images --owners 126027368216 --filters 'Name=name,Values=gravitational-teleport-ami-oss*'
 # Enterprise: aws ec2 describe-images --owners 126027368216 --filters 'Name=name,Values=gravitational-teleport-ami-ent*'
 # FIPS 140-2 images are also available for Enterprise customers, look for '-fips' on the end of the AMI's name
-<<<<<<< HEAD
-export TF_VAR_ami_name="gravitational-teleport-ami-ent-9.3.5"
-=======
 export TF_VAR_ami_name="gravitational-teleport-ami-ent-9.3.7"
->>>>>>> 8db2a1ec
 
 # AWS SSH key name to provision in installed instances, should be available in the region
 export TF_VAR_key_name="example"
