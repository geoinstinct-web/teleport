--- conflicted
+++ resolved
@@ -5,11 +5,7 @@
       - wait
       - no-resolve
       - RELEASE-NAME-auth-v11.NAMESPACE.svc.cluster.local
-<<<<<<< HEAD
-      image: public.ecr.aws/gravitational/teleport:12.4.12-tshfix.3
-=======
-      image: public.ecr.aws/gravitational/teleport:12.4.14
->>>>>>> 7d4b7603
+      image: public.ecr.aws/gravitational/teleport:12.4.14
       name: wait-auth-update
     - args:
       - echo test
@@ -65,11 +61,7 @@
     containers:
     - args:
       - --diag-addr=0.0.0.0:3000
-<<<<<<< HEAD
-      image: public.ecr.aws/gravitational/teleport:12.4.12-tshfix.3
-=======
-      image: public.ecr.aws/gravitational/teleport:12.4.14
->>>>>>> 7d4b7603
+      image: public.ecr.aws/gravitational/teleport:12.4.14
       imagePullPolicy: IfNotPresent
       lifecycle:
         preStop:
@@ -127,11 +119,7 @@
       - wait
       - no-resolve
       - RELEASE-NAME-auth-v11.NAMESPACE.svc.cluster.local
-<<<<<<< HEAD
-      image: public.ecr.aws/gravitational/teleport:12.4.12-tshfix.3
-=======
-      image: public.ecr.aws/gravitational/teleport:12.4.14
->>>>>>> 7d4b7603
+      image: public.ecr.aws/gravitational/teleport:12.4.14
       name: wait-auth-update
     nodeSelector:
       environment: security
@@ -166,11 +154,7 @@
     containers:
     - args:
       - --diag-addr=0.0.0.0:3000
-<<<<<<< HEAD
-      image: public.ecr.aws/gravitational/teleport:12.4.12-tshfix.3
-=======
-      image: public.ecr.aws/gravitational/teleport:12.4.14
->>>>>>> 7d4b7603
+      image: public.ecr.aws/gravitational/teleport:12.4.14
       imagePullPolicy: IfNotPresent
       lifecycle:
         preStop:
@@ -235,11 +219,7 @@
       - wait
       - no-resolve
       - RELEASE-NAME-auth-v11.NAMESPACE.svc.cluster.local
-<<<<<<< HEAD
-      image: public.ecr.aws/gravitational/teleport:12.4.12-tshfix.3
-=======
-      image: public.ecr.aws/gravitational/teleport:12.4.14
->>>>>>> 7d4b7603
+      image: public.ecr.aws/gravitational/teleport:12.4.14
       name: wait-auth-update
     serviceAccountName: RELEASE-NAME-proxy
     terminationGracePeriodSeconds: 60
@@ -256,11 +236,7 @@
     containers:
     - args:
       - --diag-addr=0.0.0.0:3000
-<<<<<<< HEAD
-      image: public.ecr.aws/gravitational/teleport:12.4.12-tshfix.3
-=======
-      image: public.ecr.aws/gravitational/teleport:12.4.14
->>>>>>> 7d4b7603
+      image: public.ecr.aws/gravitational/teleport:12.4.14
       imagePullPolicy: IfNotPresent
       lifecycle:
         preStop:
@@ -325,11 +301,7 @@
       - wait
       - no-resolve
       - RELEASE-NAME-auth-v11.NAMESPACE.svc.cluster.local
-<<<<<<< HEAD
-      image: public.ecr.aws/gravitational/teleport:12.4.12-tshfix.3
-=======
-      image: public.ecr.aws/gravitational/teleport:12.4.14
->>>>>>> 7d4b7603
+      image: public.ecr.aws/gravitational/teleport:12.4.14
       name: wait-auth-update
       securityContext:
         allowPrivilegeEscalation: false
@@ -353,11 +325,7 @@
     containers:
     - args:
       - --diag-addr=0.0.0.0:3000
-<<<<<<< HEAD
-      image: public.ecr.aws/gravitational/teleport:12.4.12-tshfix.3
-=======
-      image: public.ecr.aws/gravitational/teleport:12.4.14
->>>>>>> 7d4b7603
+      image: public.ecr.aws/gravitational/teleport:12.4.14
       imagePullPolicy: IfNotPresent
       lifecycle:
         preStop:
@@ -422,11 +390,7 @@
       - wait
       - no-resolve
       - RELEASE-NAME-auth-v11.NAMESPACE.svc.cluster.local
-<<<<<<< HEAD
-      image: public.ecr.aws/gravitational/teleport:12.4.12-tshfix.3
-=======
-      image: public.ecr.aws/gravitational/teleport:12.4.14
->>>>>>> 7d4b7603
+      image: public.ecr.aws/gravitational/teleport:12.4.14
       name: wait-auth-update
       securityContext:
         allowPrivilegeEscalation: false
