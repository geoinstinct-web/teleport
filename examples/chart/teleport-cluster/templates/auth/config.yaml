--- conflicted
+++ resolved
@@ -124,11 +124,15 @@
               - update
               - delete
           - resources:
-<<<<<<< HEAD
+              - node
+            verbs:
+              - list
+              - create
+              - read
+              - update
+              - delete
+          - resources:
               - bot
-=======
-              - node
->>>>>>> bc115eb2
             verbs:
               - list
               - create
