// Copyright 2021 Gravitational, Inc
//
// Licensed under the Apache License, Version 2.0 (the "License");
// you may not use this file except in compliance with the License.
// You may obtain a copy of the License at
//
//      http://www.apache.org/licenses/LICENSE-2.0
//
// Unless required by applicable law or agreed to in writing, software
// distributed under the License is distributed on an "AS IS" BASIS,
// WITHOUT WARRANTIES OR CONDITIONS OF ANY KIND, either express or implied.
// See the License for the specific language governing permissions and
// limitations under the License.

package main

import "time"

func promoteBuildPipelines() []pipeline {
	promotePipelines := make([]pipeline, 0)
	promotePipelines = append(promotePipelines, promoteBuildOsRepoPipeline())

	ociPipeline := ghaBuildPipeline(ghaBuildType{
		buildType:    buildType{os: "linux", fips: false},
		trigger:      triggerPromote,
		pipelineName: "promote-teleport-oci-distroless-images",
		workflows: []ghaWorkflow{
			{
				name:              "promote-teleport-oci-distroless.yml",
<<<<<<< HEAD
				timeout:           60 * time.Minute,
=======
				timeout:           150 * time.Minute,
>>>>>>> 165da1d0
				ref:               "${DRONE_TAG}",
				shouldTagWorkflow: true,
				inputs: map[string]string{
					"release-source-tag": "${DRONE_TAG}",
				},
			},
		},
	})
	ociPipeline.Trigger.Target.Include = append(ociPipeline.Trigger.Target.Include, "promote-distroless")

	promotePipelines = append(promotePipelines, ociPipeline)

	updaterPipeline := ghaBuildPipeline(ghaBuildType{
		buildType:    buildType{os: "linux", fips: false},
		trigger:      triggerPromote,
		pipelineName: "promote-teleport-kube-agent-updater-oci-images",
		workflows: []ghaWorkflow{
			{
				name:              "promote-teleport-kube-agent-updater-oci.yml",
<<<<<<< HEAD
				timeout:           60 * time.Minute,
=======
				timeout:           150 * time.Minute,
>>>>>>> 165da1d0
				ref:               "${DRONE_TAG}",
				shouldTagWorkflow: true,
				inputs: map[string]string{
					"release-source-tag": "${DRONE_TAG}",
				},
			},
		},
	})
	updaterPipeline.Trigger.Target.Include = append(updaterPipeline.Trigger.Target.Include, "promote-updater")

	promotePipelines = append(promotePipelines, updaterPipeline)

	return promotePipelines
}

func publishReleasePipeline() pipeline {
	p := relcliPipeline(triggerPromote, "publish-rlz", "Publish in Release API", "auto_publish -f -v 6")

	p.DependsOn = []string{"promote-build"} // Manually written pipeline

	for _, dep := range buildContainerImagePipelines() {
		for _, event := range dep.Trigger.Event.Include {
			if event == "promote" {
				p.DependsOn = append(p.DependsOn, dep.Name)
			}
		}
	}

	for _, dep := range promoteBuildPipelines() {
		p.DependsOn = append(p.DependsOn, dep.Name)
	}

	return p
}<|MERGE_RESOLUTION|>--- conflicted
+++ resolved
@@ -27,11 +27,7 @@
 		workflows: []ghaWorkflow{
 			{
 				name:              "promote-teleport-oci-distroless.yml",
-<<<<<<< HEAD
-				timeout:           60 * time.Minute,
-=======
 				timeout:           150 * time.Minute,
->>>>>>> 165da1d0
 				ref:               "${DRONE_TAG}",
 				shouldTagWorkflow: true,
 				inputs: map[string]string{
@@ -51,11 +47,7 @@
 		workflows: []ghaWorkflow{
 			{
 				name:              "promote-teleport-kube-agent-updater-oci.yml",
-<<<<<<< HEAD
-				timeout:           60 * time.Minute,
-=======
 				timeout:           150 * time.Minute,
->>>>>>> 165da1d0
 				ref:               "${DRONE_TAG}",
 				shouldTagWorkflow: true,
 				inputs: map[string]string{
