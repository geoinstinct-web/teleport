--- conflicted
+++ resolved
@@ -261,15 +261,8 @@
 
 # grpc generates GRPC stubs from inside the buildbox
 .PHONY: grpc
-<<<<<<< HEAD
-grpc: buildbox
-	docker run \
-		$(DOCKERFLAGS) -u $(UID):$(GID) -t $(BUILDBOX) \
-		make -C /go/src/github.com/gravitational/teleport grpc/host
-=======
 grpc: grpcbox
 	$(GRPCBOX_RUN) make grpc/host
->>>>>>> 165da1d0
 
 # protos-up-to-date checks if GRPC stubs are up to date from inside the buildbox
 .PHONY: protos-up-to-date
