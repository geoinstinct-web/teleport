ARG RUST_VERSION

## LIBFIDO2 ###################################################################

# Build libfido2 separately for isolation, speed and flexibility.
FROM centos:7 AS libfido2

RUN yum groupinstall -y 'Development Tools' && \
    yum install -y epel-release && \
    yum update -y && \
    yum install -y \
        cmake3 \
        git \
        libudev-devel \
        zlib-devel && \
    yum clean all

# Install libudev-zero.
# libudev-zero replaces systemd's libudev
RUN git clone --depth=1 https://github.com/illiliti/libudev-zero.git -b 1.0.1 && \
    cd libudev-zero && \
    [ "$(git rev-parse HEAD)" = "4154cf252c17297f98a8ca33693ead003b4509da" ] && \
    make install-static LIBDIR='$(PREFIX)/lib64'

# Instal openssl.
# Pulled from source because repository versions are too old.
# install_sw install only binaries, skips docs.
RUN git clone --depth=1 git://git.openssl.org/openssl.git -b OpenSSL_1_1_1o && \
    cd openssl && \
    [ "$(git rev-parse HEAD)" = "ca2e0784d2c38edcefd5d68028f4d954bd8faddb" ] && \    
    ./config --release && \
    make && \
    make install_sw

# Install libcbor.
RUN git clone --depth=1 https://github.com/PJK/libcbor.git -b v0.9.0 && \
    cd libcbor && \
    [ "$(git rev-parse HEAD)" = "58b3319b8c3ec15171cb00f01a3a1e9d400899e1" ] && \
    cmake3 \
        -DCBOR_CUSTOM_ALLOC=ON \
        -DCMAKE_BUILD_TYPE=Release \
        -DCMAKE_POSITION_INDEPENDENT_CODE=ON \
        -DWITH_EXAMPLES=OFF . && \
    make && \
    make install

# Install libfido2.
# Depends on libcbor, openssl, zlib-devel and libudev.
# Linked so `make build/tsh` finds the library where it expects it.
RUN git clone --depth=1 https://github.com/Yubico/libfido2.git -b 1.11.0 && \
    cd libfido2 && \
    [ "$(git rev-parse HEAD)" = "e61379ff0a27277fbe0aca29ccc34ff93c57b359" ] && \
    cmake3 \
        -DBUILD_EXAMPLES=OFF \
        -DBUILD_MANPAGES=OFF \
        -DBUILD_TOOLS=OFF \
        -DCMAKE_BUILD_TYPE=Release . && \
    make && \
    make install && \
# Update ld.
    echo /usr/local/lib64 > /etc/ld.so.conf.d/libfido2.conf && \
    ldconfig

<<<<<<< HEAD
## BUILDBOX ###################################################################
=======
FROM centos:7 AS libbpf

# Install required dependencies.
RUN yum groupinstall -y 'Development Tools' && \
    yum install -y epel-release && \
    yum update -y && \
    yum -y install centos-release-scl-rh && \
    yum install -y \
    # required by libbpf
    centos-release-scl \
    # required by libbpf
    devtoolset-11-gcc* \
    # required by libbpf
    devtoolset-11-make \
    # required by libbpf
    elfutils-libelf-devel-static \
    git \
    # required by libbpf
    scl-utils \
    yum clean all

# Install libbpf - compile with a newer GCC. The one installed by default is not able to compile it.
# BUILD_STATIC_ONLY disables libbpf.so build as we don't need it.
ARG LIBBPF_VERSION
RUN mkdir -p /opt && cd /opt && \
    curl -L https://github.com/gravitational/libbpf/archive/refs/tags/v${LIBBPF_VERSION}.tar.gz | tar xz && \
    cd /opt/libbpf-${LIBBPF_VERSION}/src && \
    scl enable devtoolset-11 "make && BUILD_STATIC_ONLY=y DESTDIR=/opt/libbpf make install"
>>>>>>> 771c80a3

FROM centos:7 AS buildbox

ENV LANGUAGE=en_US.UTF-8 \
    LANG=en_US.UTF-8 \
    LC_ALL=en_US.UTF-8 \
    LC_CTYPE=en_US.UTF-8

ARG GOLANG_VERSION
ARG RUST_VERSION

ARG UID
ARG GID
RUN (groupadd ci --gid=$GID -o && useradd ci --uid=$UID --gid=$GID --create-home --shell=/bin/sh && \
     mkdir -p -m0700 /var/lib/teleport && chown -R ci /var/lib/teleport)

RUN yum groupinstall -y 'Development Tools' && \
    yum install -y epel-release && \
    yum update -y && \
    yum -y install centos-release-scl-rh && \
    yum install -y \
    #required by libbpf
    centos-release-scl \
    # required by libbpf
    devtoolset-11-* \
    # required by libbpf
    elfutils-libelf-devel-static \
    git \
    net-tools \
    # required by Teleport PAM support
    pam-devel \
    perl-IPC-Cmd \
    tree \
    # used by our Makefile
    which \
    zip \
    # required by libbpf
    zlib-static && \
    yum clean all

# Install etcd.
RUN (curl -L https://github.com/coreos/etcd/releases/download/v3.3.9/etcd-v3.3.9-linux-amd64.tar.gz | tar -xz && \
     cp etcd-v3.3.9-linux-amd64/etcd* /bin/ && \
     rm -rf etcd-v3.3.9-linux-${BUILDARCH})

# Install Go.
RUN mkdir -p /opt && cd /opt && curl https://storage.googleapis.com/golang/$GOLANG_VERSION.linux-amd64.tar.gz | tar xz && \
    mkdir -p /go/src/github.com/gravitational/teleport && \
    chmod a+w /go && \
    chmod a+w /var/lib && \
    /opt/go/bin/go version
ENV GOPATH="/go" \
    GOROOT="/opt/go" \
    PATH="/opt/llvm/bin:$PATH:/opt/go/bin:/go/bin:/go/src/github.com/gravitational/teleport/build"

ARG BUILDARCH

# Install PAM module and policies for testing.
COPY pam/ /opt/pam_teleport/
RUN make -C /opt/pam_teleport install

# Install Rust.
ENV RUSTUP_HOME=/usr/local/rustup \
    CARGO_HOME=/usr/local/cargo \
    PATH=/usr/local/cargo/bin:$PATH \
    RUST_VERSION=$RUST_VERSION

RUN mkdir -p $RUSTUP_HOME && chmod a+w $RUSTUP_HOME && \
    mkdir -p $CARGO_HOME/registry && chmod -R a+w $CARGO_HOME

RUN chmod a-w /

USER ci
RUN curl --proto '=https' --tlsv1.2 -sSf https://sh.rustup.rs | sh -s -- -y --profile minimal --default-toolchain $RUST_VERSION && \
    rustup --version && \
    cargo --version && \
    rustc --version && \
    rustup component add --toolchain $RUST_VERSION-x86_64-unknown-linux-gnu rustfmt clippy && \
    cargo install cbindgen

# Do a quick switch back to root and copy/setup libfido2 binaries.
# Do this last to take better advantage of the multi-stage build.
USER root
COPY --from=libfido2 /usr/local/include/ /usr/local/include/
COPY --from=libfido2 /usr/local/lib64/pkgconfig/ /usr/local/lib64/pkgconfig/
COPY --from=libfido2 \
    /usr/local/lib64/libcbor.a \
    /usr/local/lib64/libcrypto.a \
    /usr/local/lib64/libcrypto.so.1.1 \
    /usr/local/lib64/libfido2.a \
    /usr/local/lib64/libfido2.so.1.11.0 \
    /usr/local/lib64/libssl.a \
    /usr/local/lib64/libssl.so.1.1 \
    /usr/local/lib64/libudev.a \
    /usr/local/lib64/
RUN cd /usr/local/lib64 && \
# Re-create usual lib64 links.
    ln -s libcrypto.so.1.1 libcrypto.so && \
    ln -s libfido2.so.1.11.0 libfido2.so.1 && \
    ln -s libfido2.so.1 libfido2.so && \
    ln -s libssl.so.1.1 libssl.so && \
# Update ld.
    echo /usr/local/lib64 > /etc/ld.so.conf.d/libfido2.conf && \
    ldconfig
COPY pkgconfig/centos7/ /
ENV PKG_CONFIG_PATH="/usr/local/lib64/pkgconfig"

# Download pre-built CentOS 7 assets with clang needed to build BPF tools.
RUN cd / && curl -L https://s3.amazonaws.com/clientbuilds.gravitational.io/go/centos7-assets.tar.gz | tar -xz

# Copy libbpf into the final image.
COPY --from=libbpf /opt/libbpf/usr /usr

USER ci
VOLUME ["/go/src/github.com/gravitational/teleport"]
EXPOSE 6600 2379 2380<|MERGE_RESOLUTION|>--- conflicted
+++ resolved
@@ -61,9 +61,8 @@
     echo /usr/local/lib64 > /etc/ld.so.conf.d/libfido2.conf && \
     ldconfig
 
-<<<<<<< HEAD
-## BUILDBOX ###################################################################
-=======
+## LIBBPF #####################################################################
+
 FROM centos:7 AS libbpf
 
 # Install required dependencies.
@@ -92,7 +91,8 @@
     curl -L https://github.com/gravitational/libbpf/archive/refs/tags/v${LIBBPF_VERSION}.tar.gz | tar xz && \
     cd /opt/libbpf-${LIBBPF_VERSION}/src && \
     scl enable devtoolset-11 "make && BUILD_STATIC_ONLY=y DESTDIR=/opt/libbpf make install"
->>>>>>> 771c80a3
+
+## BUILDBOX ###################################################################
 
 FROM centos:7 AS buildbox
 
