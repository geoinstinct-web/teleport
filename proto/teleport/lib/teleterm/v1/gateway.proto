--- conflicted
+++ resolved
@@ -78,13 +78,10 @@
   //
   // 1) It is prepended with Cmd.Env.
   // 2) The command name is relative and not absolute.
-<<<<<<< HEAD
   // 3) It is taken from a different Cmd than the other fields in this message. This Cmd uses a
   // special print format which makes the args suitable to be entered into a terminal, but not to
   // directly spawn a process.
-=======
   //
-  // Should not be used to execute anything in the shell.
->>>>>>> 468daf9e
+  // Should not be used to execute the command in the shell. Instead, use path, args, and env.
   string preview = 4;
 }