module github.com/gravitational/teleport

go 1.21

toolchain go1.21.6

require (
	cloud.google.com/go/compute v1.23.3
	cloud.google.com/go/compute/metadata v0.2.3
	cloud.google.com/go/container v1.30.0
	cloud.google.com/go/firestore v1.14.0
	cloud.google.com/go/iam v1.1.5
	cloud.google.com/go/kms v1.15.5
	cloud.google.com/go/storage v1.37.0
	github.com/Azure/azure-sdk-for-go/sdk/azcore v1.9.1
	github.com/Azure/azure-sdk-for-go/sdk/azidentity v1.5.1
	github.com/Azure/azure-sdk-for-go/sdk/resourcemanager/compute/armcompute/v3 v3.0.1
	github.com/Azure/azure-sdk-for-go/sdk/resourcemanager/containerservice/armcontainerservice/v2 v2.4.0
	github.com/Azure/azure-sdk-for-go/sdk/resourcemanager/mysql/armmysql v1.2.0
	github.com/Azure/azure-sdk-for-go/sdk/resourcemanager/mysql/armmysqlflexibleservers v1.2.0
	github.com/Azure/azure-sdk-for-go/sdk/resourcemanager/postgresql/armpostgresql v1.2.0
	github.com/Azure/azure-sdk-for-go/sdk/resourcemanager/postgresql/armpostgresqlflexibleservers v1.1.0
	github.com/Azure/azure-sdk-for-go/sdk/resourcemanager/redis/armredis/v2 v2.3.0
	github.com/Azure/azure-sdk-for-go/sdk/resourcemanager/redisenterprise/armredisenterprise v1.2.0
	github.com/Azure/azure-sdk-for-go/sdk/resourcemanager/sql/armsql v1.2.0
	github.com/Azure/azure-sdk-for-go/sdk/resourcemanager/subscription/armsubscription v1.2.0
	github.com/Azure/azure-sdk-for-go/sdk/storage/azblob v1.2.1
	github.com/Azure/go-ansiterm v0.0.0-20230124172434-306776ec8161
	github.com/ClickHouse/ch-go v0.61.1
	github.com/ClickHouse/clickhouse-go/v2 v2.17.1
	github.com/HdrHistogram/hdrhistogram-go v1.1.2
	github.com/Masterminds/sprig/v3 v3.2.3
	github.com/Microsoft/go-winio v0.6.1
	github.com/ThalesIgnite/crypto11 v1.2.5
	github.com/alecthomas/kingpin/v2 v2.4.0 // replaced
	github.com/alicebob/miniredis/v2 v2.31.1
	github.com/andybalholm/brotli v1.1.0
	github.com/aquasecurity/libbpfgo v0.5.1-libbpf-1.2
	github.com/armon/go-radix v1.0.0
	github.com/aws/aws-sdk-go v1.50.5
	github.com/aws/aws-sdk-go-v2 v1.24.1
	github.com/aws/aws-sdk-go-v2/config v1.26.6
	github.com/aws/aws-sdk-go-v2/credentials v1.16.16
	github.com/aws/aws-sdk-go-v2/feature/dynamodb/attributevalue v1.12.16
	github.com/aws/aws-sdk-go-v2/feature/ec2/imds v1.14.11
	github.com/aws/aws-sdk-go-v2/feature/s3/manager v1.15.15
	github.com/aws/aws-sdk-go-v2/service/athena v1.38.0
	github.com/aws/aws-sdk-go-v2/service/dynamodb v1.27.0
	github.com/aws/aws-sdk-go-v2/service/ec2 v1.145.0
	github.com/aws/aws-sdk-go-v2/service/ec2instanceconnect v1.20.6
	github.com/aws/aws-sdk-go-v2/service/ecs v1.38.1
	github.com/aws/aws-sdk-go-v2/service/eks v1.37.1
	github.com/aws/aws-sdk-go-v2/service/glue v1.73.1
	github.com/aws/aws-sdk-go-v2/service/iam v1.28.7
	github.com/aws/aws-sdk-go-v2/service/rds v1.68.0
	github.com/aws/aws-sdk-go-v2/service/s3 v1.48.1
	github.com/aws/aws-sdk-go-v2/service/sns v1.26.7
	github.com/aws/aws-sdk-go-v2/service/sqs v1.29.7
	github.com/aws/aws-sdk-go-v2/service/sts v1.26.7
	github.com/aws/aws-sigv4-auth-cassandra-gocql-driver-plugin v1.1.0
	github.com/aws/smithy-go v1.19.0
	github.com/awslabs/amazon-ecr-credential-helper/ecr-login v0.0.0-20231024185945-8841054dbdb8
	github.com/beevik/etree v1.3.0
	github.com/bufbuild/connect-go v1.10.0
	github.com/buildkite/bintest/v3 v3.2.0
	github.com/charmbracelet/bubbles v0.17.1
	github.com/charmbracelet/bubbletea v0.25.0
	github.com/charmbracelet/lipgloss v0.9.1
	github.com/coreos/go-oidc v2.2.1+incompatible // replaced
	github.com/coreos/go-semver v0.3.1
	github.com/creack/pty v1.1.21
	github.com/crewjam/saml v0.4.14
	github.com/datastax/go-cassandra-native-protocol v0.0.0-20220706104457-5e8aad05cf90
	github.com/digitorus/pkcs7 v0.0.0-20230818184609-3a137a874352
	github.com/distribution/reference v0.5.0
	github.com/dustin/go-humanize v1.0.1
	github.com/elastic/go-elasticsearch/v8 v8.12.0
	github.com/elimity-com/scim v0.0.0-20230426070224-941a5eac92f3
	github.com/flynn/hid v0.0.0-20190502022136-f1b9b6cc019a
	github.com/flynn/u2f v0.0.0-20180613185708-15554eb68e5d
	github.com/fsouza/fake-gcs-server v1.47.7
	github.com/fxamacker/cbor/v2 v2.5.0
	github.com/ghodss/yaml v1.0.0
	github.com/gizak/termui/v3 v3.1.0
	github.com/go-jose/go-jose/v3 v3.0.1
	github.com/go-ldap/ldap/v3 v3.4.6
	github.com/go-logr/logr v1.4.1
	github.com/go-mysql-org/go-mysql v1.5.0 // replaced
	github.com/go-piv/piv-go v1.11.0
	github.com/go-resty/resty/v2 v2.11.0
	github.com/go-webauthn/webauthn v0.10.0
	github.com/gobwas/ws v1.3.0
	github.com/gocql/gocql v1.6.0
	github.com/gofrs/flock v0.8.1
	github.com/gogo/protobuf v1.3.2 // replaced
	github.com/golang-jwt/jwt/v4 v4.5.0
	github.com/google/btree v1.1.2
	github.com/google/go-attestation v0.5.1
	github.com/google/go-cmp v0.6.0
	github.com/google/go-containerregistry v0.18.0
	github.com/google/go-querystring v1.1.0
	github.com/google/go-tpm-tools v0.4.2
	github.com/google/shlex v0.0.0-20191202100458-e7afc7fbc510
	github.com/google/uuid v1.6.0
	github.com/googleapis/gax-go/v2 v2.12.0
	github.com/gorilla/websocket v1.5.1
	github.com/gravitational/license v0.0.0-20231228155916-928ed9ac0335
	github.com/gravitational/oxy v0.0.0-20221029012416-9fbf4c444680
	github.com/gravitational/roundtrip v1.0.2
	github.com/gravitational/teleport/api v0.0.0
	github.com/gravitational/trace v1.3.1
	github.com/gravitational/ttlmap v0.0.0-20171116003245-91fd36b9004c
	github.com/grpc-ecosystem/go-grpc-middleware/providers/openmetrics/v2 v2.0.0-rc.3
	github.com/guptarohit/asciigraph v0.5.6
	github.com/hashicorp/go-version v1.6.0
	github.com/hashicorp/golang-lru/v2 v2.0.7
	github.com/icza/mjpeg v0.0.0-20220812133530-f79265a232f2
	github.com/jackc/pgconn v1.14.1
	github.com/jackc/pgerrcode v0.0.0-20220416144525-469b46aa5efa
	github.com/jackc/pgproto3/v2 v2.3.2
	github.com/jackc/pgtype v1.14.1
	github.com/jackc/pgx/v4 v4.18.1
	github.com/jackc/pgx/v5 v5.5.2
	github.com/jcmturner/gokrb5/v8 v8.4.4
	github.com/johannesboyne/gofakes3 v0.0.0-20210217223559-02ffa763be97
	github.com/jonboulle/clockwork v0.4.0
	github.com/joshlf/go-acl v0.0.0-20200411065538-eae00ae38531
	github.com/json-iterator/go v1.1.12
	github.com/julienschmidt/httprouter v1.3.0 // replaced
	github.com/keys-pub/go-libfido2 v1.5.3-0.20220306005615-8ab03fb1ec27 // replaced
	github.com/mailgun/holster/v3 v3.16.2
	github.com/mailgun/lemma v0.0.0-20170619173223-4214099fb348
	github.com/mailgun/timetools v0.0.0-20170619190023-f3a7b8ffff47
	github.com/mailgun/ttlmap v0.0.0-20170619185759-c1c17f74874f
	github.com/mattn/go-sqlite3 v1.14.20
	github.com/mdlayher/netlink v1.7.2
	github.com/microsoft/go-mssqldb v0.0.0-00010101000000-000000000000 // replaced
	github.com/miekg/pkcs11 v1.1.1
	github.com/mitchellh/mapstructure v1.5.0
	github.com/moby/term v0.5.0
	github.com/okta/okta-sdk-golang/v2 v2.20.0
	github.com/opencontainers/go-digest v1.0.0
	github.com/opensearch-project/opensearch-go/v2 v2.3.0
	github.com/pavlo-v-chernykh/keystore-go/v4 v4.5.0
	github.com/pelletier/go-toml v1.9.5
	github.com/pkg/sftp v1.13.6
	github.com/pquerna/otp v1.4.0
	github.com/prometheus/client_golang v1.18.0
	github.com/prometheus/client_model v0.5.0
	github.com/prometheus/common v0.46.0
	github.com/redis/go-redis/v9 v9.3.0 // replaced
	github.com/russellhaering/gosaml2 v0.9.1
	github.com/russellhaering/goxmldsig v1.4.0
	github.com/sashabaranov/go-openai v1.19.2
	github.com/schollz/progressbar/v3 v3.14.1
	github.com/scim2/filter-parser/v2 v2.2.0
	github.com/segmentio/parquet-go v0.0.0-20230622230624-510764ae9e80
	github.com/sethvargo/go-diceware v0.3.0
	github.com/sigstore/cosign/v2 v2.2.2
	github.com/sigstore/sigstore v1.8.1
	github.com/sijms/go-ora/v2 v2.7.9
	github.com/sirupsen/logrus v1.9.3
	github.com/snowflakedb/gosnowflake v1.7.2
	github.com/spf13/cobra v1.8.0
	github.com/stretchr/testify v1.8.4
	github.com/tiktoken-go/tokenizer v0.1.0
	github.com/ucarion/urlpath v0.0.0-20200424170820-7ccc79b76bbb
	github.com/vulcand/predicate v1.2.0 // replaced
	go.etcd.io/etcd/api/v3 v3.5.11
	go.etcd.io/etcd/client/v3 v3.5.11
	go.mongodb.org/mongo-driver v1.13.1
	go.opentelemetry.io/contrib/instrumentation/github.com/aws/aws-sdk-go-v2/otelaws v0.47.0
	go.opentelemetry.io/contrib/instrumentation/google.golang.org/grpc/otelgrpc v0.47.0
	go.opentelemetry.io/contrib/instrumentation/net/http/otelhttp v0.47.0
	go.opentelemetry.io/otel v1.22.0
	go.opentelemetry.io/otel/exporters/otlp/otlptrace v1.22.0
	go.opentelemetry.io/otel/exporters/otlp/otlptrace/otlptracegrpc v1.22.0
	go.opentelemetry.io/otel/exporters/otlp/otlptrace/otlptracehttp v1.22.0
	go.opentelemetry.io/otel/metric v1.22.0
	go.opentelemetry.io/otel/sdk v1.22.0
	go.opentelemetry.io/otel/trace v1.22.0
	go.opentelemetry.io/proto/otlp v1.1.0
	go.uber.org/zap v1.26.0
	golang.org/x/crypto v0.18.0
	golang.org/x/exp v0.0.0-20231108232855-2478ac86f678
	golang.org/x/mod v0.14.0
	golang.org/x/net v0.20.0
	golang.org/x/oauth2 v0.16.0
	golang.org/x/sync v0.6.0
	golang.org/x/sys v0.16.0
	golang.org/x/term v0.16.0
	golang.org/x/text v0.14.0
	golang.org/x/time v0.5.0
	google.golang.org/api v0.159.0
	google.golang.org/genproto/googleapis/rpc v0.0.0-20240122161410-6c6643bf1457
	google.golang.org/grpc v1.61.0
	google.golang.org/grpc/cmd/protoc-gen-go-grpc v1.3.0
	google.golang.org/protobuf v1.32.0
	gopkg.in/check.v1 v1.0.0-20201130134442-10cb98267c6c
	gopkg.in/dnaeon/go-vcr.v3 v3.1.2
	gopkg.in/ini.v1 v1.67.0
	gopkg.in/yaml.v2 v2.4.0
	gopkg.in/yaml.v3 v3.0.1
	helm.sh/helm/v3 v3.14.0
	k8s.io/api v0.29.1
	k8s.io/apiextensions-apiserver v0.29.1
	k8s.io/apimachinery v0.29.1
	k8s.io/apiserver v0.29.1
	k8s.io/cli-runtime v0.29.1
	k8s.io/client-go v0.29.1
	k8s.io/component-base v0.29.1
	k8s.io/klog/v2 v2.120.1
	k8s.io/kubectl v0.29.1
	sigs.k8s.io/controller-runtime v0.17.0
	sigs.k8s.io/controller-tools v0.14.0
	sigs.k8s.io/yaml v1.4.0
	software.sslmate.com/src/go-pkcs12 v0.4.0
)

// Indirect mailgun dependencies.
// Updating causes breaking changes.
require (
	github.com/mailgun/metrics v0.0.0-20150124003306-2b3c4565aafd // indirect
	github.com/mailgun/minheap v0.0.0-20170619185613-3dbe6c6bf55f // indirect
)

require (
	cloud.google.com/go v0.112.0 // indirect
	cloud.google.com/go/longrunning v0.5.4 // indirect
	cloud.google.com/go/pubsub v1.33.0 // indirect
	github.com/99designs/go-keychain v0.0.0-20191008050251-8e49817e8af4 // indirect
	github.com/99designs/keyring v1.2.2 // indirect
	github.com/AdaLogics/go-fuzz-headers v0.0.0-20230811130428-ced1acdcaa24 // indirect
	github.com/Azure/azure-sdk-for-go/sdk/internal v1.5.1 // indirect
	github.com/Azure/go-ntlmssp v0.0.0-20221128193559-754e69321358 // indirect
	github.com/AzureAD/microsoft-authentication-library-for-go v1.2.1 // indirect
	github.com/BurntSushi/toml v1.3.2 // indirect
	github.com/JohnCGriffin/overflow v0.0.0-20211019200055-46fa312c352c // indirect
	github.com/MakeNowJust/heredoc v1.0.0 // indirect
	github.com/Masterminds/goutils v1.1.1 // indirect
	github.com/Masterminds/semver/v3 v3.2.1 // indirect
	github.com/Masterminds/squirrel v1.5.4 // indirect
	github.com/Microsoft/hcsshim v0.11.4 // indirect
	github.com/alecthomas/units v0.0.0-20211218093645-b94a6e3cc137 // indirect
	github.com/alicebob/gopher-json v0.0.0-20200520072559-a9ecdc9d1d3a // indirect
	github.com/apache/arrow/go/v14 v14.0.2 // indirect
	github.com/asaskevich/govalidator v0.0.0-20230301143203-a9d515a09cc2 // indirect
	github.com/aws/aws-sdk-go-v2/aws/protocol/eventstream v1.5.4 // indirect
	github.com/aws/aws-sdk-go-v2/internal/configsources v1.2.10 // indirect
	github.com/aws/aws-sdk-go-v2/internal/endpoints/v2 v2.5.10 // indirect
	github.com/aws/aws-sdk-go-v2/internal/ini v1.7.3 // indirect
	github.com/aws/aws-sdk-go-v2/internal/v4a v1.2.10 // indirect
	github.com/aws/aws-sdk-go-v2/service/dynamodbstreams v1.18.7 // indirect
	github.com/aws/aws-sdk-go-v2/service/ecr v1.20.2 // indirect
	github.com/aws/aws-sdk-go-v2/service/ecrpublic v1.18.2 // indirect
	github.com/aws/aws-sdk-go-v2/service/internal/accept-encoding v1.10.4 // indirect
	github.com/aws/aws-sdk-go-v2/service/internal/checksum v1.2.10 // indirect
	github.com/aws/aws-sdk-go-v2/service/internal/endpoint-discovery v1.8.11 // indirect
	github.com/aws/aws-sdk-go-v2/service/internal/presigned-url v1.10.10 // indirect
	github.com/aws/aws-sdk-go-v2/service/internal/s3shared v1.16.10 // indirect
	github.com/aws/aws-sdk-go-v2/service/sso v1.18.7 // indirect
	github.com/aws/aws-sdk-go-v2/service/ssooidc v1.21.7 // indirect
	github.com/aymanbagabas/go-osc52/v2 v2.0.1 // indirect
	github.com/beorn7/perks v1.0.1 // indirect
	github.com/blang/semver v3.5.1+incompatible // indirect
	github.com/blang/semver/v4 v4.0.0 // indirect
	github.com/boombuler/barcode v1.0.1 // indirect
	github.com/cenkalti/backoff/v4 v4.2.1 // indirect
	github.com/cespare/xxhash/v2 v2.2.0 // indirect
	github.com/chai2010/gettext-go v1.0.2 // indirect
	github.com/cloudflare/cfssl v1.6.4 // indirect
	github.com/containerd/console v1.0.4-0.20230313162750-1ae8d489ac81 // indirect
	github.com/containerd/containerd v1.7.11 // indirect
	github.com/containerd/log v0.1.0 // indirect
	github.com/containerd/stargz-snapshotter/estargz v0.14.3 // indirect
	github.com/coreos/go-systemd/v22 v22.5.0 // indirect
	github.com/coreos/pkg v0.0.0-20220810130054-c7d1c02cb6cf // indirect
	github.com/crewjam/httperr v0.2.0 // indirect
	github.com/cyberphone/json-canonicalization v0.0.0-20231011164504-785e29786b46 // indirect
	github.com/cyphar/filepath-securejoin v0.2.4 // indirect
	github.com/danieljoos/wincred v1.2.0 // indirect
	github.com/davecgh/go-spew v1.1.2-0.20180830191138-d8f796af33cc // indirect
	github.com/daviddengcn/go-colortext v1.0.0 // indirect
	github.com/dgryski/go-rendezvous v0.0.0-20200823014737-9f7001d12a5f // indirect
	github.com/di-wu/parser v0.2.2 // indirect
	github.com/di-wu/xsd-datetime v1.0.0 // indirect
	github.com/digitorus/timestamp v0.0.0-20230902153158-687734543647 // indirect
	github.com/dlclark/regexp2 v1.9.0 // indirect
	github.com/dmarkham/enumer v1.5.9 // indirect
	github.com/docker/cli v24.0.7+incompatible // indirect
	github.com/docker/distribution v2.8.3+incompatible // indirect
	github.com/docker/docker v24.0.7+incompatible // indirect
	github.com/docker/docker-credential-helpers v0.8.0 // indirect
	github.com/docker/go-connections v0.4.0 // indirect
	github.com/docker/go-metrics v0.0.1 // indirect
	github.com/docker/go-units v0.5.0 // indirect
	github.com/dvsekhvalnov/jose2go v1.6.0 // indirect
	github.com/elastic/elastic-transport-go/v8 v8.4.0 // indirect
	github.com/emicklei/go-restful/v3 v3.11.0 // indirect
	github.com/evanphx/json-patch v5.7.0+incompatible // indirect
	github.com/evanphx/json-patch/v5 v5.8.0 // indirect
	github.com/exponent-io/jsonpath v0.0.0-20151013193312-d6023ce2651d // indirect
	github.com/fatih/camelcase v1.0.0 // indirect
	github.com/fatih/color v1.16.0 // indirect
	github.com/felixge/httpsnoop v1.0.4 // indirect
	github.com/form3tech-oss/jwt-go v3.2.5+incompatible // indirect
	github.com/fsnotify/fsnotify v1.7.0 // indirect
	github.com/fvbommel/sortorder v1.1.0 // indirect
	github.com/gabriel-vasile/mimetype v1.4.3 // indirect
	github.com/go-asn1-ber/asn1-ber v1.5.5 // indirect
	github.com/go-chi/chi v4.1.2+incompatible // indirect
	github.com/go-errors/errors v1.4.2 // indirect
	github.com/go-faster/city v1.0.1 // indirect
	github.com/go-faster/errors v0.7.1 // indirect
	github.com/go-gorp/gorp/v3 v3.1.0 // indirect
	github.com/go-logr/stdr v1.2.2 // indirect
	github.com/go-logr/zapr v1.3.0 // indirect
	github.com/go-openapi/analysis v0.21.4 // indirect
	github.com/go-openapi/errors v0.20.4 // indirect
	github.com/go-openapi/jsonpointer v0.20.0 // indirect
	github.com/go-openapi/jsonreference v0.20.2 // indirect
	github.com/go-openapi/loads v0.21.2 // indirect
	github.com/go-openapi/runtime v0.26.0 // indirect
	github.com/go-openapi/spec v0.20.11 // indirect
	github.com/go-openapi/strfmt v0.21.8 // indirect
	github.com/go-openapi/swag v0.22.4 // indirect
	github.com/go-openapi/validate v0.22.3 // indirect
	github.com/go-webauthn/x v0.1.6 // indirect
	github.com/gobuffalo/flect v1.0.2 // indirect
<<<<<<< HEAD
	github.com/gobwas/httphead v0.1.0 // indirect
	github.com/gobwas/pool v0.2.1 // indirect
=======
	github.com/gobwas/glob v0.2.3 // indirect
>>>>>>> 6c074b4e
	github.com/goccy/go-json v0.10.2 // indirect
	github.com/godbus/dbus v0.0.0-20190726142602-4481cbc300e2 // indirect
	github.com/golang-jwt/jwt/v5 v5.2.0 // indirect
	github.com/golang-sql/civil v0.0.0-20190719163853-cb61b32ac6fe // indirect
	github.com/golang-sql/sqlexp v0.1.0 // indirect
	github.com/golang/groupcache v0.0.0-20210331224755-41bb18bfe9da // indirect
	github.com/golang/protobuf v1.5.3 // indirect
	github.com/golang/snappy v0.0.4 // indirect
	github.com/google/certificate-transparency-go v1.1.7 // indirect
	github.com/google/flatbuffers v23.5.26+incompatible // indirect
	github.com/google/gnostic-models v0.6.9-0.20230804172637-c7be7c783f49 // indirect
	github.com/google/go-tpm v0.9.0 // indirect
	github.com/google/go-tspi v0.3.0 // indirect
	github.com/google/gofuzz v1.2.0 // indirect
	github.com/google/renameio/v2 v2.0.0 // indirect
	github.com/google/s2a-go v0.1.7 // indirect
	github.com/googleapis/enterprise-certificate-proxy v0.3.2 // indirect
	github.com/gorilla/handlers v1.5.2 // indirect
	github.com/gorilla/mux v1.8.1 // indirect
	github.com/gosuri/uitable v0.0.4 // indirect
	github.com/gregjones/httpcache v0.0.0-20180305231024-9cad4c3443a7 // indirect
	github.com/grpc-ecosystem/go-grpc-middleware/v2 v2.0.0-rc.2.0.20220308023801-e4a6915ea237 // indirect
	github.com/grpc-ecosystem/grpc-gateway/v2 v2.19.0 // indirect
	github.com/gsterjov/go-libsecret v0.0.0-20161001094733-a6f4afe4910c // indirect
	github.com/hailocab/go-hostpool v0.0.0-20160125115350-e80d13ce29ed // indirect
	github.com/hashicorp/errwrap v1.1.0 // indirect
	github.com/hashicorp/go-multierror v1.1.1 // indirect
	github.com/hashicorp/go-uuid v1.0.3 // indirect
	github.com/hashicorp/hcl v1.0.1-vault-5 // indirect
	github.com/huandu/xstrings v1.4.0 // indirect
	github.com/imdario/mergo v0.3.16 // indirect
	github.com/in-toto/in-toto-golang v0.9.0 // indirect
	github.com/inconshreveable/mousetrap v1.1.0 // indirect
	github.com/jackc/chunkreader/v2 v2.0.1 // indirect
	github.com/jackc/pgio v1.0.0 // indirect
	github.com/jackc/pgpassfile v1.0.0 // indirect
	github.com/jackc/pgservicefile v0.0.0-20221227161230-091c0ba34f0a // indirect
	github.com/jackc/puddle/v2 v2.2.1 // indirect
	github.com/jcmturner/aescts/v2 v2.0.0 // indirect
	github.com/jcmturner/dnsutils/v2 v2.0.0 // indirect
	github.com/jcmturner/gofork v1.7.6 // indirect
	github.com/jcmturner/goidentity/v6 v6.0.1 // indirect
	github.com/jcmturner/rpc/v2 v2.0.3 // indirect
	github.com/jedisct1/go-minisign v0.0.0-20230811132847-661be99b8267 // indirect
	github.com/jmespath/go-jmespath v0.4.0 // indirect
	github.com/jmoiron/sqlx v1.3.5 // indirect
	github.com/josharian/intern v1.0.0 // indirect
	github.com/josharian/native v1.1.0 // indirect
	github.com/joshlf/testutil v0.0.0-20170608050642-b5d8aa79d93d // indirect
	github.com/kelseyhightower/envconfig v1.4.0 // indirect
	github.com/klauspost/compress v1.17.4 // indirect
	github.com/klauspost/cpuid/v2 v2.2.6 // indirect
	github.com/kr/fs v0.1.0 // indirect
	github.com/kr/pretty v0.3.1 // indirect
	github.com/kr/text v0.2.0 // indirect
	github.com/kylelemons/godebug v1.1.0 // indirect
	github.com/lann/builder v0.0.0-20180802200727-47ae307949d0 // indirect
	github.com/lann/ps v0.0.0-20150810152359-62de8c46ede0 // indirect
	github.com/letsencrypt/boulder v0.0.0-20231026200631-000cd05d5491 // indirect
	github.com/lib/pq v1.10.9 // indirect
	github.com/liggitt/tabwriter v0.0.0-20181228230101-89fcab3d43de // indirect
	github.com/lithammer/dedent v1.1.0 // indirect
	github.com/lucasb-eyer/go-colorful v1.2.0 // indirect
	github.com/magiconair/properties v1.8.7 // indirect
	github.com/mailru/easyjson v0.7.7 // indirect
	github.com/mattermost/xml-roundtrip-validator v0.1.0 // indirect
	github.com/mattn/go-colorable v0.1.13 // indirect
	github.com/mattn/go-isatty v0.0.20 // indirect
	github.com/mattn/go-localereader v0.0.1 // indirect
	github.com/mattn/go-runewidth v0.0.15 // indirect
	github.com/mdlayher/socket v0.4.1 // indirect
	github.com/mitchellh/colorstring v0.0.0-20190213212951-d06e56a500db // indirect
	github.com/mitchellh/copystructure v1.2.0 // indirect
	github.com/mitchellh/go-homedir v1.1.0 // indirect
	github.com/mitchellh/go-wordwrap v1.0.1 // indirect
	github.com/mitchellh/reflectwalk v1.0.2 // indirect
	github.com/moby/locker v1.0.1 // indirect
	github.com/moby/spdystream v0.2.0 // indirect
	github.com/modern-go/concurrent v0.0.0-20180306012644-bacd9c7ef1dd // indirect
	github.com/modern-go/reflect2 v1.0.2 // indirect
	github.com/monochromegane/go-gitignore v0.0.0-20200626010858-205db1a8cc00 // indirect
	github.com/montanaflynn/stats v0.7.0 // indirect
	github.com/morikuni/aec v1.0.0 // indirect
	github.com/mtibben/percent v0.2.1 // indirect
	github.com/muesli/ansi v0.0.0-20211018074035-2e021307bc4b // indirect
	github.com/muesli/cancelreader v0.2.2 // indirect
	github.com/muesli/reflow v0.3.0 // indirect
	github.com/muesli/termenv v0.15.2 // indirect
	github.com/munnerz/goautoneg v0.0.0-20191010083416-a7dc8b61c822 // indirect
	github.com/mxk/go-flowrate v0.0.0-20140419014527-cca7078d478f // indirect
	github.com/nozzle/throttler v0.0.0-20180817012639-2ea982251481 // indirect
	github.com/nsf/termbox-go v1.1.1 // indirect
	github.com/oklog/ulid v1.3.1 // indirect
	github.com/olekukonko/tablewriter v0.0.5 // indirect
	github.com/opencontainers/image-spec v1.1.0-rc5 // indirect
	github.com/opentracing/opentracing-go v1.2.0 // indirect
	github.com/pascaldekloe/name v1.0.1 // indirect
	github.com/patrickmn/go-cache v0.0.0-20180815053127-5633e0862627 // indirect
	github.com/paulmach/orb v0.10.0 // indirect
	github.com/pelletier/go-toml/v2 v2.1.0 // indirect
	github.com/peterbourgon/diskv v2.0.1+incompatible // indirect
	github.com/petermattis/goid v0.0.0-20180202154549-b0b1615b78e5 // indirect
	github.com/pierrec/lz4/v4 v4.1.19 // indirect
	github.com/pingcap/errors v0.11.5-0.20201126102027-b0a155152ca3 // indirect
	github.com/pkg/browser v0.0.0-20240102092130-5ac0b6a4141c // indirect
	github.com/pkg/errors v0.9.1 // indirect
	github.com/pkg/xattr v0.4.9 // indirect
	github.com/pmezard/go-difflib v1.0.1-0.20181226105442-5d4384ee4fb2 // indirect
	github.com/pquerna/cachecontrol v0.1.0 // indirect
	github.com/prometheus/procfs v0.12.0 // indirect
	github.com/rivo/uniseg v0.4.4 // indirect
	github.com/rogpeppe/go-internal v1.11.0 // indirect
	github.com/rs/zerolog v1.28.0 // indirect
	github.com/rubenv/sql-migrate v1.5.2 // indirect
	github.com/russross/blackfriday/v2 v2.1.0 // indirect
	github.com/ryszard/goskiplist v0.0.0-20150312221310-2dfbae5fcf46 // indirect
	github.com/sagikazarmark/locafero v0.3.0 // indirect
	github.com/sagikazarmark/slog-shim v0.1.0 // indirect
	github.com/sasha-s/go-deadlock v0.0.0-20180226215254-237a9547c8a5 // indirect
	github.com/sassoftware/relic v7.2.1+incompatible // indirect
	github.com/secure-systems-lab/go-securesystemslib v0.8.0 // indirect
	github.com/segmentio/asm v1.2.0 // indirect
	github.com/segmentio/encoding v0.3.5 // indirect
	github.com/shabbyrobe/gocovmerge v0.0.0-20190829150210-3e036491d500 // indirect
	github.com/shibumi/go-pathspec v1.3.0 // indirect
	github.com/shopspring/decimal v1.3.1 // indirect
	github.com/siddontang/go v0.0.0-20180604090527-bdc77568d726 // indirect
	github.com/siddontang/go-log v0.0.0-20180807004314-8d05993dda07 // indirect
	github.com/sigstore/rekor v1.3.4 // indirect
	github.com/sigstore/timestamp-authority v1.2.0 // indirect
	github.com/sourcegraph/conc v0.3.0 // indirect
	github.com/spf13/afero v1.10.0 // indirect
	github.com/spf13/cast v1.5.1 // indirect
	github.com/spf13/pflag v1.0.5 // indirect
	github.com/spf13/viper v1.17.0 // indirect
	github.com/stretchr/objx v0.5.0 // indirect
	github.com/subosito/gotenv v1.6.0 // indirect
	github.com/syndtr/goleveldb v1.0.1-0.20220721030215-126854af5e6d // indirect
	github.com/thales-e-security/pool v0.0.2 // indirect
	github.com/theupdateframework/go-tuf v0.7.0 // indirect
	github.com/titanous/rocacheck v0.0.0-20171023193734-afe73141d399 // indirect
	github.com/transparency-dev/merkle v0.0.2 // indirect
	github.com/vbatts/tar-split v0.11.5 // indirect
	github.com/weppos/publicsuffix-go v0.30.1-0.20230620154423-38c92ad2d5c6 // indirect
	github.com/x448/float16 v0.8.4 // indirect
	github.com/xdg-go/pbkdf2 v1.0.0 // indirect
	github.com/xdg-go/scram v1.1.2 // indirect
	github.com/xdg-go/stringprep v1.0.4 // indirect
	github.com/xeipuuv/gojsonpointer v0.0.0-20190905194746-02993c407bfb // indirect
	github.com/xeipuuv/gojsonreference v0.0.0-20180127040603-bd5ef7bd5415 // indirect
	github.com/xeipuuv/gojsonschema v1.2.0 // indirect
	github.com/xhit/go-str2duration/v2 v2.1.0 // indirect
	github.com/xlab/treeprint v1.2.0 // indirect
	github.com/youmark/pkcs8 v0.0.0-20181117223130-1be2e3e5546d // indirect
	github.com/yuin/gopher-lua v1.1.0 // indirect
	github.com/zeebo/xxh3 v1.0.2 // indirect
	github.com/zmap/zcrypto v0.0.0-20230310154051-c8b263fd8300 // indirect
	github.com/zmap/zlint/v3 v3.5.0 // indirect
	go.etcd.io/etcd/client/pkg/v3 v3.5.11 // indirect
	go.opencensus.io v0.24.0 // indirect
	go.starlark.net v0.0.0-20230525235612-a134d8f9ddca // indirect
	go.uber.org/atomic v1.11.0 // indirect
	go.uber.org/multierr v1.11.0 // indirect
	golang.org/x/tools v0.16.1 // indirect
	golang.org/x/xerrors v0.0.0-20231012003039-104605ab7028 // indirect
	gomodules.xyz/jsonpatch/v2 v2.4.0 // indirect
	google.golang.org/appengine v1.6.8 // indirect
	google.golang.org/genproto v0.0.0-20240116215550-a9fa1716bcac // indirect
	google.golang.org/genproto/googleapis/api v0.0.0-20240122161410-6c6643bf1457 // indirect
	gopkg.in/go-jose/go-jose.v2 v2.6.2 // indirect
	gopkg.in/inf.v0 v0.9.1 // indirect
	gopkg.in/mgo.v2 v2.0.0-20190816093944-a6b53ec6cb22 // indirect
	k8s.io/component-helpers v0.29.1 // indirect
	k8s.io/kube-openapi v0.0.0-20231010175941-2dd684a91f00 // indirect
	k8s.io/metrics v0.29.1 // indirect
	k8s.io/utils v0.0.0-20230726121419-3b25d923346b // indirect
	oras.land/oras-go v1.2.4 // indirect
	sigs.k8s.io/json v0.0.0-20221116044647-bc3834ca7abd // indirect
	sigs.k8s.io/kustomize/api v0.13.5-0.20230601165947-6ce0bf390ce3 // indirect
	sigs.k8s.io/kustomize/kustomize/v5 v5.0.4-0.20230601165947-6ce0bf390ce3 // indirect
	sigs.k8s.io/kustomize/kyaml v0.14.3-0.20230601165947-6ce0bf390ce3 // indirect
	sigs.k8s.io/structured-merge-diff/v4 v4.4.1 // indirect
)

// Update also `ignore` in .github/dependabot.yml.
replace (
	github.com/alecthomas/kingpin/v2 => github.com/gravitational/kingpin/v2 v2.1.11-0.20230515143221-4ec6b70ecd33
	github.com/coreos/go-oidc => github.com/gravitational/go-oidc v0.1.1
	github.com/datastax/go-cassandra-native-protocol => github.com/gravitational/go-cassandra-native-protocol v0.0.0-20221005103706-b9e66c056e90
	github.com/go-mysql-org/go-mysql => github.com/gravitational/go-mysql v1.5.0-teleport.1
	github.com/gogo/protobuf => github.com/gravitational/protobuf v1.3.2-teleport.1
	github.com/gravitational/teleport/api => ./api
	github.com/julienschmidt/httprouter => github.com/gravitational/httprouter v1.3.1-0.20220408074523-c876c5e705a5
	github.com/keys-pub/go-libfido2 => github.com/gravitational/go-libfido2 v1.5.3-teleport.1
	github.com/microsoft/go-mssqldb => github.com/gravitational/go-mssqldb v0.11.1-0.20230331180905-0f76f1751cd3
	// replace module github.com/moby/spdystream until https://github.com/moby/spdystream/pull/91 merges and deps are updated
	// otherwise tests fail with a data race detection.
	github.com/moby/spdystream => github.com/gravitational/spdystream v0.0.0-20230512133543-4e46862ca9bf
	github.com/redis/go-redis/v9 => github.com/gravitational/redis/v9 v9.0.2-teleport.2
	github.com/sijms/go-ora/v2 => github.com/gravitational/go-ora/v2 v2.0.0-20230821114616-e2a9f1131a46
	github.com/vulcand/predicate => github.com/gravitational/predicate v1.3.1
)<|MERGE_RESOLUTION|>--- conflicted
+++ resolved
@@ -327,12 +327,9 @@
 	github.com/go-openapi/validate v0.22.3 // indirect
 	github.com/go-webauthn/x v0.1.6 // indirect
 	github.com/gobuffalo/flect v1.0.2 // indirect
-<<<<<<< HEAD
+	github.com/gobwas/glob v0.2.3 // indirect
 	github.com/gobwas/httphead v0.1.0 // indirect
 	github.com/gobwas/pool v0.2.1 // indirect
-=======
-	github.com/gobwas/glob v0.2.3 // indirect
->>>>>>> 6c074b4e
 	github.com/goccy/go-json v0.10.2 // indirect
 	github.com/godbus/dbus v0.0.0-20190726142602-4481cbc300e2 // indirect
 	github.com/golang-jwt/jwt/v5 v5.2.0 // indirect
