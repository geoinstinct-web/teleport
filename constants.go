--- conflicted
+++ resolved
@@ -801,22 +801,7 @@
 
 // StandardHTTPSPort is the default port used for the https URI scheme,
 // cf. RFC 7230 § 2.7.2.
-<<<<<<< HEAD
 const StandardHTTPSPort = 443
-=======
-const StandardHTTPSPort = 443
-
-const (
-	// WebAPIConnUpgrade is the HTTP web API to make the connection upgrade
-	// call.
-	WebAPIConnUpgrade = "/webapi/connectionupgrade"
-	// WebAPIConnUpgradeHeader is the header used to indicate the requested
-	// connection upgrade types in the connection upgrade API.
-	WebAPIConnUpgradeHeader = "Upgrade"
-	// WebAPIConnUpgradeTypeALPN is a connection upgrade type that specifies
-	// the upgraded connection should be handled by the ALPN handler.
-	WebAPIConnUpgradeTypeALPN = "alpn"
-)
 
 const (
 	// KubeSessionDisplayParticipantRequirementsQueryParam is the query parameter used to
@@ -829,5 +814,4 @@
 	// KubeSessionInvitedQueryParam is the query parameter used to indicate the users
 	// to invite to the session.
 	KubeSessionInvitedQueryParam = "invite"
-)
->>>>>>> d82fe418
+)