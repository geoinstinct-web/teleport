# The base image (buildbox:latest) is built by running `make -C build.assets`
# from the base repo directory $GOPATH/gravitational.com/teleport
FROM quay.io/gravitational/teleport-buildbox:go1.15.5

# DEBUG=1 is needed for the Web UI to be loaded from static assets instead
# of the binary
ENV DEBUG=1 GOPATH=/root/go PATH=$PATH:/root/go/src/github.com/gravitational/teleport/build:/root/go/bin

# htop is useful for testing terminal resizing
RUN apt-get update && \
    apt-get install -y htop vim screen && \
    mkdir -p /root/go/src/github.com/gravitational/teleport

# allows ansible and ssh testing
RUN apt-get install -y ansible ssh inetutils-syslogd

RUN mkdir /run/sshd

VOLUME ["/teleport", "/var/lib/teleport"]
COPY ./sshd/bashrc /root/.bashrc
COPY ./sshd/screenrc /root/.screenrc
COPY ./sshd/scripts/start-sshd.sh /usr/bin/start-sshd.sh

# expose only proxy ports (SSH and HTTPS)
<<<<<<< HEAD
EXPOSE 3023 3080
=======
EXPOSE 3023 3080


# Rust installation based on official rust image Dockerfile here:
# https://github.com/rust-lang/docker-rust/blob/master/1.55.0/buster/Dockerfile
ENV RUSTUP_HOME=/usr/local/rustup \
    CARGO_HOME=/usr/local/cargo \
    PATH=/usr/local/cargo/bin:$PATH \
    RUST_VERSION=1.55.0

RUN set -eux; \
    dpkgArch="$(dpkg --print-architecture)"; \
    case "${dpkgArch##*-}" in \
        amd64) rustArch='x86_64-unknown-linux-gnu'; rustupSha256='3dc5ef50861ee18657f9db2eeb7392f9c2a6c95c90ab41e45ab4ca71476b4338' ;; \
        armhf) rustArch='armv7-unknown-linux-gnueabihf'; rustupSha256='67777ac3bc17277102f2ed73fd5f14c51f4ca5963adadf7f174adf4ebc38747b' ;; \
        arm64) rustArch='aarch64-unknown-linux-gnu'; rustupSha256='32a1532f7cef072a667bac53f1a5542c99666c4071af0c9549795bbdb2069ec1' ;; \
        i386) rustArch='i686-unknown-linux-gnu'; rustupSha256='e50d1deb99048bc5782a0200aa33e4eea70747d49dffdc9d06812fd22a372515' ;; \
        *) echo >&2 "unsupported architecture: ${dpkgArch}"; exit 1 ;; \
    esac; \
    url="https://static.rust-lang.org/rustup/archive/1.24.3/${rustArch}/rustup-init"; \
    curl --output ./rustup-init "$url"; \
    echo "${rustupSha256} *rustup-init" | sha256sum -c -; \
    chmod +x rustup-init; \
    ./rustup-init -y --no-modify-path --profile minimal --default-toolchain $RUST_VERSION --default-host ${rustArch}; \
    rm rustup-init; \
    chmod -R a+w $RUSTUP_HOME $CARGO_HOME; \
    rustup --version; \
    cargo --version; \
    rustc --version;
>>>>>>> bc4d451f
<|MERGE_RESOLUTION|>--- conflicted
+++ resolved
@@ -22,36 +22,4 @@
 COPY ./sshd/scripts/start-sshd.sh /usr/bin/start-sshd.sh
 
 # expose only proxy ports (SSH and HTTPS)
-<<<<<<< HEAD
-EXPOSE 3023 3080
-=======
-EXPOSE 3023 3080
-
-
-# Rust installation based on official rust image Dockerfile here:
-# https://github.com/rust-lang/docker-rust/blob/master/1.55.0/buster/Dockerfile
-ENV RUSTUP_HOME=/usr/local/rustup \
-    CARGO_HOME=/usr/local/cargo \
-    PATH=/usr/local/cargo/bin:$PATH \
-    RUST_VERSION=1.55.0
-
-RUN set -eux; \
-    dpkgArch="$(dpkg --print-architecture)"; \
-    case "${dpkgArch##*-}" in \
-        amd64) rustArch='x86_64-unknown-linux-gnu'; rustupSha256='3dc5ef50861ee18657f9db2eeb7392f9c2a6c95c90ab41e45ab4ca71476b4338' ;; \
-        armhf) rustArch='armv7-unknown-linux-gnueabihf'; rustupSha256='67777ac3bc17277102f2ed73fd5f14c51f4ca5963adadf7f174adf4ebc38747b' ;; \
-        arm64) rustArch='aarch64-unknown-linux-gnu'; rustupSha256='32a1532f7cef072a667bac53f1a5542c99666c4071af0c9549795bbdb2069ec1' ;; \
-        i386) rustArch='i686-unknown-linux-gnu'; rustupSha256='e50d1deb99048bc5782a0200aa33e4eea70747d49dffdc9d06812fd22a372515' ;; \
-        *) echo >&2 "unsupported architecture: ${dpkgArch}"; exit 1 ;; \
-    esac; \
-    url="https://static.rust-lang.org/rustup/archive/1.24.3/${rustArch}/rustup-init"; \
-    curl --output ./rustup-init "$url"; \
-    echo "${rustupSha256} *rustup-init" | sha256sum -c -; \
-    chmod +x rustup-init; \
-    ./rustup-init -y --no-modify-path --profile minimal --default-toolchain $RUST_VERSION --default-host ${rustArch}; \
-    rm rustup-init; \
-    chmod -R a+w $RUSTUP_HOME $CARGO_HOME; \
-    rustup --version; \
-    cargo --version; \
-    rustc --version;
->>>>>>> bc4d451f
+EXPOSE 3023 3080