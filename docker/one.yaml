# Single-node Teleport cluster called "one" (runs all 3 roles: proxy, auth and node)
teleport:
  nodename: one
  log:
    severity: DEBUG

  data_dir: /root/go/src/github.com/gravitational/teleport/docker/data/one
  storage:
      path: /root/go/src/github.com/gravitational/teleport/docker/data/one/backend
      type: dir

auth_service:
  enabled: yes
  cluster_name: one
  tokens: 
<<<<<<< HEAD
       - "node,auth,proxy:xxx"

  # to enable trusted clusters, execute `tctl auth export > data/two/two.ca` inside container "two-auth"
  # and then uncomment this and restart container "one"
  trusted_clusters:
    - key_file: /root/go/src/github.com/gravitational/teleport/docker/data/one/two.ca
=======
       - "node,auth,proxy:foo"
       - "trustedcluster:bar"
>>>>>>> ddcdc450

ssh_service:
  enabled: yes
  labels:
      cluster: one
  commands:
      - name: kernel
        command: [/bin/uname, -r]
        period: 5m

proxy_service:
  enabled: yes<|MERGE_RESOLUTION|>--- conflicted
+++ resolved
@@ -13,17 +13,8 @@
   enabled: yes
   cluster_name: one
   tokens: 
-<<<<<<< HEAD
-       - "node,auth,proxy:xxx"
-
-  # to enable trusted clusters, execute `tctl auth export > data/two/two.ca` inside container "two-auth"
-  # and then uncomment this and restart container "one"
-  trusted_clusters:
-    - key_file: /root/go/src/github.com/gravitational/teleport/docker/data/one/two.ca
-=======
        - "node,auth,proxy:foo"
        - "trustedcluster:bar"
->>>>>>> ddcdc450
 
 ssh_service:
   enabled: yes
