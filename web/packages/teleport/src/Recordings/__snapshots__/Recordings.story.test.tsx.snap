--- conflicted
+++ resolved
@@ -60,82 +60,7 @@
   cursor: auto;
 }
 
-<<<<<<< HEAD
-.c22 {
-  align-items: center;
-  border: none;
-  cursor: pointer;
-  display: flex;
-  outline: none;
-  border-radius: 50%;
-  overflow: visible;
-  justify-content: center;
-  text-align: center;
-  flex: 0 0 auto;
-  background: transparent;
-  color: inherit;
-  transition: all 0.3s;
-  -webkit-font-smoothing: antialiased;
-  font-size: 16px;
-  height: 32px;
-  width: 32px;
-  margin-left: 0px;
-  margin-right: 0px;
-}
-
-.c22:disabled {
-  color: rgba(255,255,255,0.36);
-  cursor: default;
-}
-
-.c22:not(:disabled):hover,
-.c22:not(:disabled):focus {
-  background: rgba(255,255,255,0.13);
-}
-
-.c22:not(:disabled):active {
-  background: rgba(255,255,255,0.18);
-}
-
-.c25 {
-  align-items: center;
-  border: none;
-  cursor: pointer;
-  display: flex;
-  outline: none;
-  border-radius: 50%;
-  overflow: visible;
-  justify-content: center;
-  text-align: center;
-  flex: 0 0 auto;
-  background: transparent;
-  color: inherit;
-  transition: all 0.3s;
-  -webkit-font-smoothing: antialiased;
-  font-size: 16px;
-  height: 32px;
-  width: 32px;
-  margin-left: 0px;
-}
-
-.c25:disabled {
-  color: rgba(255,255,255,0.36);
-  cursor: default;
-}
-
-.c25:not(:disabled):hover,
-.c25:not(:disabled):focus {
-  background: rgba(255,255,255,0.13);
-}
-
-.c25:not(:disabled):active {
-  background: rgba(255,255,255,0.18);
-}
-
-.c24 {
-=======
 .c17 {
->>>>>>> ca198904
   display: inline-flex;
   align-items: center;
   justify-content: center;
