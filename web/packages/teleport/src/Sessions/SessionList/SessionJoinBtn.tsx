/*
Copyright 2023 Gravitational, Inc.

Licensed under the Apache License, Version 2.0 (the "License");
you may not use this file except in compliance with the License.
You may obtain a copy of the License at

    http://www.apache.org/licenses/LICENSE-2.0

Unless required by applicable law or agreed to in writing, software
distributed under the License is distributed on an "AS IS" BASIS,
WITHOUT WARRANTIES OR CONDITIONS OF ANY KIND, either express or implied.
See the License for the specific language governing permissions and
limitations under the License.
*/

import React, { useState } from 'react';
import styled from 'styled-components';

import { ButtonBorder, Text, Box, Menu, MenuItem, Flex } from 'design';
import { CarrotDown } from 'design/Icon';

import theme from 'design/theme';

import cfg from 'teleport/config';
import { ParticipantMode } from 'teleport/services/session';
import { ButtonLockedFeature } from 'teleport/components/ButtonLockedFeature';

export const SessionJoinBtn = ({
  sid,
  clusterId,
  participantModes,
}: {
  sid: string;
  clusterId: string;
  participantModes: ParticipantMode[];
}) => {
  // Sorts the list of participantModes so that they are consistently shown in the order of "observer" -> "moderator" -> "peer"
  const modes = {
    observer: 1,
    moderator: 2,
    peer: 3,
  };
  const sortedParticipantModes = participantModes.sort(
    (a, b) => modes[a] - modes[b]
  );

  if (cfg.isTeams) {
    return <LockedFeatureJoinMenu modes={sortedParticipantModes} />;
  }

  return (
    <JoinMenu>
      {sortedParticipantModes.map(participantMode => (
        <MenuItem
          key={participantMode}
          as="a"
          href={cfg.getSshSessionRoute({ sid, clusterId }, participantMode)}
          target="_blank"
          css={`
            text-transform: capitalize;
            text-decoration: none;
            color: ${props => props.theme.colors.text.secondary};
          `}
        >
          {participantMode}
        </MenuItem>
      ))}
    </JoinMenu>
  );
};

function JoinMenu({ children }: { children: React.ReactNode }) {
  const [anchorEl, setAnchorEl] = useState<HTMLElement>(null);

  const handleClickListItem = event => {
    setAnchorEl(event.currentTarget);
  };

  const handleClose = () => {
    setAnchorEl(null);
  };

  return (
    <Box textAlign="center" width="80px">
      <ButtonBorder size="small" onClick={handleClickListItem}>
        Join
        <CarrotDown ml={1} fontSize={2} color="text.secondary" />
      </ButtonBorder>
<<<<<<< HEAD
      <InternalJoinMenu anchorEl={anchorEl} handleClose={handleClose}>
=======
      <Menu
        anchorOrigin={{
          vertical: 'bottom',
          horizontal: 'center',
        }}
        transformOrigin={{
          vertical: 'top',
          horizontal: 'center',
        }}
        anchorEl={anchorEl}
        open={Boolean(anchorEl)}
        onClose={handleClose}
      >
        <Text
          px="2"
          fontSize="11px"
          css={`
            color: ${props => props.theme.colors.text.primary};
            background: ${props => props.theme.colors.spotBackground[2]};
          `}
        >
          Join as...
        </Text>
>>>>>>> e56ef740
        {children}
      </InternalJoinMenu>
    </Box>
  );
}

type LockedFeatureJoinMenu = {
  modes: ParticipantMode[];
};
function LockedFeatureJoinMenu({ modes }: LockedFeatureJoinMenu) {
  const [anchorEl, setAnchorEl] = useState<HTMLElement>(null);

  const handleClickListItem = event => {
    setAnchorEl(event.currentTarget);
  };

  const handleClose = () => {
    setAnchorEl(null);
  };

  return (
    <Box textAlign="center" width="80px">
      <ButtonBorder size="small" onClick={handleClickListItem}>
        Join
        <CarrotDown ml={1} fontSize={2} color="text.secondary" />
      </ButtonBorder>
      <LockedFeatureInternalJoinMenu
        anchorEl={anchorEl}
        handleClose={handleClose}
        modes={modes}
      />
    </Box>
  );
}

type InternalJoinMenuProps = {
  anchorEl: HTMLElement;
  handleClose: () => void;
  children: React.ReactNode;
};
function InternalJoinMenu({
  anchorEl,
  handleClose,
  children,
}: InternalJoinMenuProps) {
  return (
    <Menu anchorEl={anchorEl} open={Boolean(anchorEl)} onClose={handleClose}>
      <Text px="2" fontSize="11px" color="grey.400" bg="subtle">
        Join as...
      </Text>
      {children}
    </Menu>
  );
}

type LockedFeatureInternalJoinMenuProps = {
  anchorEl: HTMLElement;
  handleClose: () => void;
  modes: ParticipantMode[];
};
function LockedFeatureInternalJoinMenu({
  anchorEl,
  handleClose,
  modes,
}: LockedFeatureInternalJoinMenuProps) {
  return (
    <Menu
      anchorEl={anchorEl}
      open={Boolean(anchorEl)}
      onClose={handleClose}
      menuListCss={() => `
        background-color: ${theme.colors.levels.surface};
  `}
    >
      <div></div> {/* this div makes the menu properly positioned */}
      <LockedJoinMenuContainer>
        <ButtonLockedFeature>
          Join Active Sessions with Teleport Enterprise
        </ButtonLockedFeature>
        <Box style={{ color: theme.colors.text.secondary }} ml="3">
          {modes.includes('observer') ? (
            <LockedJoinItem
              name={'As an Observer'}
              info={'Watch: cannot control any part of the session'}
            />
          ) : null}

          {modes.includes('moderator') ? (
            <LockedJoinItem
              name={'As a Moderator'}
              info={'Review: can view output & terminate the session'}
            />
          ) : null}

          {modes.includes('peer') ? (
            <LockedJoinItem
              name={'As a Peer'}
              info={'Collaborate: can view output and send input'}
            />
          ) : null}
        </Box>
      </LockedJoinMenuContainer>
    </Menu>
  );
}

const LockedJoinMenuContainer = styled(Flex)(
  () => `
    background-color: ${theme.colors.levels.surface};
    display: flex;
    flex-direction: column;
    align-items: flex-start;
    padding: 16px 12px;
    gap: 12px;
  `
);

type LockedJoinItemProps = {
  name: string;
  info: string;
};
function LockedJoinItem({ name, info }: LockedJoinItemProps) {
  return (
    <Box mb="3">
      <Text fontSize="16px">{name}</Text>
      <Text fontSize="14px">{info}</Text>
    </Box>
  );
}<|MERGE_RESOLUTION|>--- conflicted
+++ resolved
@@ -19,8 +19,6 @@
 
 import { ButtonBorder, Text, Box, Menu, MenuItem, Flex } from 'design';
 import { CarrotDown } from 'design/Icon';
-
-import theme from 'design/theme';
 
 import cfg from 'teleport/config';
 import { ParticipantMode } from 'teleport/services/session';
@@ -87,33 +85,7 @@
         Join
         <CarrotDown ml={1} fontSize={2} color="text.secondary" />
       </ButtonBorder>
-<<<<<<< HEAD
       <InternalJoinMenu anchorEl={anchorEl} handleClose={handleClose}>
-=======
-      <Menu
-        anchorOrigin={{
-          vertical: 'bottom',
-          horizontal: 'center',
-        }}
-        transformOrigin={{
-          vertical: 'top',
-          horizontal: 'center',
-        }}
-        anchorEl={anchorEl}
-        open={Boolean(anchorEl)}
-        onClose={handleClose}
-      >
-        <Text
-          px="2"
-          fontSize="11px"
-          css={`
-            color: ${props => props.theme.colors.text.primary};
-            background: ${props => props.theme.colors.spotBackground[2]};
-          `}
-        >
-          Join as...
-        </Text>
->>>>>>> e56ef740
         {children}
       </InternalJoinMenu>
     </Box>
@@ -161,7 +133,14 @@
 }: InternalJoinMenuProps) {
   return (
     <Menu anchorEl={anchorEl} open={Boolean(anchorEl)} onClose={handleClose}>
-      <Text px="2" fontSize="11px" color="grey.400" bg="subtle">
+      <Text
+        px="2"
+        fontSize="11px"
+        css={`
+          color: ${props => props.theme.colors.text.primary};
+          background: ${props => props.theme.colors.spotBackground[2]};
+        `}
+      >
         Join as...
       </Text>
       {children}
@@ -184,16 +163,19 @@
       anchorEl={anchorEl}
       open={Boolean(anchorEl)}
       onClose={handleClose}
-      menuListCss={() => `
-        background-color: ${theme.colors.levels.surface};
-  `}
+      //     menuListCss={() => ` TODO
+      //       background-color: ${theme.colors.levels.surface};
+      // `}
     >
       <div></div> {/* this div makes the menu properly positioned */}
       <LockedJoinMenuContainer>
         <ButtonLockedFeature>
           Join Active Sessions with Teleport Enterprise
         </ButtonLockedFeature>
-        <Box style={{ color: theme.colors.text.secondary }} ml="3">
+        <Box
+          // style={{ color: theme.colors.text.secondary }} TODo
+          ml="3"
+        >
           {modes.includes('observer') ? (
             <LockedJoinItem
               name={'As an Observer'}
@@ -222,7 +204,7 @@
 
 const LockedJoinMenuContainer = styled(Flex)(
   () => `
-    background-color: ${theme.colors.levels.surface};
+    background-color: ${/*theme.colors.levels.surface TODO*/ ''};
     display: flex;
     flex-direction: column;
     align-items: flex-start;
