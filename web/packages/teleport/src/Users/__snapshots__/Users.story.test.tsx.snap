--- conflicted
+++ resolved
@@ -416,11 +416,7 @@
           <div
             class="c10"
             color="primary.contrastText"
-<<<<<<< HEAD
-            style="text-transform: uppercase;"
-=======
             style="white-space: nowrap;"
->>>>>>> 59ba7a5a
           >
             Showing 
             <strong>
