// Jest Snapshot v1, https://goo.gl/fbAQLP

exports[`success state 1`] = `
.c0 {
  box-sizing: border-box;
  padding-left: 40px;
  padding-right: 40px;
}

.c3 {
  box-sizing: border-box;
  margin-bottom: 24px;
}

.c19 {
  box-sizing: border-box;
}

.c15 {
  box-sizing: border-box;
  margin-bottom: 4px;
  width: 100%;
}

.c17 {
  box-sizing: border-box;
  margin-right: 8px;
}

.c8 {
  line-height: 1.5;
  margin: 0;
  display: inline-flex;
  justify-content: center;
  align-items: center;
  box-sizing: border-box;
  border: none;
  border-radius: 4px;
  cursor: pointer;
  font-family: inherit;
  font-weight: 600;
  outline: none;
  position: relative;
  text-align: center;
  text-decoration: none;
  text-transform: uppercase;
  transition: all 0.3s;
  -webkit-font-smoothing: antialiased;
  color: #000000;
  background: #9F85FF;
  min-height: 32px;
  font-size: 12px;
  padding: 0px 24px;
  margin-left: auto;
  width: 240px;
}

.c8:hover,
.c8:focus {
  background: #B29DFF;
}

.c8:active {
  background: #C5B6FF;
}

.c8:disabled {
  background: rgba(255,255,255,0.12);
  color: rgba(255,255,255,0.3);
  cursor: auto;
}

.c27 {
  line-height: 1.5;
  margin: 0;
  display: inline-flex;
  justify-content: center;
  align-items: center;
  box-sizing: border-box;
  border: none;
  border-radius: 4px;
  cursor: pointer;
  font-family: inherit;
  font-weight: 600;
  outline: none;
  position: relative;
  text-align: center;
  text-decoration: none;
  text-transform: uppercase;
  transition: all 0.3s;
  -webkit-font-smoothing: antialiased;
  color: #FFFFFF;
  background: rgba(255,255,255,0);
  border: 1px solid rgba(255,255,255,0.36);
  font-size: 10px;
  min-height: 24px;
  padding: 0px 16px;
  height: 24px;
}

.c27:hover,
.c27:focus {
  background: rgba(255,255,255,0.07);
}

.c27:active {
  background: rgba(255,255,255,0.13);
}

.c27:disabled {
  background: rgba(255,255,255,0.12);
  color: rgba(255,255,255,0.3);
  cursor: auto;
}

.c20 {
  align-items: center;
  border: none;
  cursor: pointer;
  display: flex;
  outline: none;
  border-radius: 50%;
  overflow: visible;
  justify-content: center;
  text-align: center;
  flex: 0 0 auto;
  background: transparent;
  color: inherit;
  transition: all 0.3s;
  -webkit-font-smoothing: antialiased;
  font-size: 16px;
  height: 32px;
  width: 32px;
  margin-left: 0px;
  margin-right: 0px;
}

.c20:disabled {
  color: rgba(255,255,255,0.36);
<<<<<<< HEAD
  cursor: default;
}

.c21:not(:disabled):hover,
.c21:not(:disabled):focus {
  background: rgba(255,255,255,0.13);
}

.c21:not(:disabled):active {
=======
}

.c20:disabled {
  color: rgba(255,255,255,0.36);
  cursor: default;
}

.c20:hover:enabled,
.c20:focus:enabled {
  background: rgba(255,255,255,0.13);
}

.c20:active:enabled {
>>>>>>> ca198904
  background: rgba(255,255,255,0.18);
}

.c23 {
  align-items: center;
  border: none;
  cursor: pointer;
  display: flex;
  outline: none;
  border-radius: 50%;
  overflow: visible;
  justify-content: center;
  text-align: center;
  flex: 0 0 auto;
  background: transparent;
  color: inherit;
  transition: all 0.3s;
  -webkit-font-smoothing: antialiased;
  font-size: 16px;
  height: 32px;
  width: 32px;
  margin-left: 0px;
}

.c23:disabled {
  color: rgba(255,255,255,0.36);
<<<<<<< HEAD
  cursor: default;
}

.c24:not(:disabled):hover,
.c24:not(:disabled):focus {
  background: rgba(255,255,255,0.13);
}

.c24:not(:disabled):active {
=======
}

.c23:disabled {
  color: rgba(255,255,255,0.36);
  cursor: default;
}

.c23:hover:enabled,
.c23:focus:enabled {
  background: rgba(255,255,255,0.13);
}

.c23:active:enabled {
>>>>>>> ca198904
  background: rgba(255,255,255,0.18);
}

.c22 {
  display: inline-flex;
  align-items: center;
  justify-content: center;
}

.c28 {
  display: inline-flex;
  align-items: center;
  justify-content: center;
  color: rgba(255,255,255,0.72);
  margin-left: 8px;
  margin-right: -8px;
}

.c6 {
  overflow: hidden;
  text-overflow: ellipsis;
  font-weight: 300;
  font-size: 22px;
  line-height: 32px;
  margin: 0px;
}

.c18 {
  overflow: hidden;
  text-overflow: ellipsis;
  font-weight: 400;
  font-size: 12px;
  line-height: 16px;
  margin: 0px;
  margin-right: 4px;
  font-weight: 500;
}

.c26 {
  box-sizing: border-box;
  border-radius: 10px;
  display: inline-block;
  font-size: 10px;
  font-weight: 500;
  padding: 0 8px;
  margin: 1px 0;
  vertical-align: middle;
  background-color: rgba(255,255,255,0.07);
  color: #FFFFFF;
  font-weight: 400;
  margin-right: 4px;
}

.c1 {
  display: flex;
}

.c4 {
  display: flex;
  align-items: center;
}

.c25 {
  display: flex;
  flex-wrap: wrap;
}

.c16 {
  display: flex;
  align-items: center;
  justify-content: flex-end;
}

.c5 {
  flex-shrink: 0;
  border-bottom: 1px solid rgba(255,255,255,0.07);
  height: 56px;
  margin-left: -40px;
  margin-right: -40px;
  padding-left: 40px;
  padding-right: 40px;
}

.c7 {
  white-space: nowrap;
}

.c2 {
  width: 100%;
  height: 100%;
  flex-direction: column;
}

.c2::after {
  content: ' ';
  padding-bottom: 24px;
}

.c24 {
  border-collapse: collapse;
  border-spacing: 0;
  border-style: hidden;
  font-size: 12px;
  width: 100%;
}

.c24 > thead > tr > th,
.c24 > tbody > tr > th,
.c24 > tfoot > tr > th,
.c24 > thead > tr > td,
.c24 > tbody > tr > td,
.c24 > tfoot > tr > td {
  padding: 8px 8px;
  vertical-align: middle;
}

.c24 > thead > tr > th:first-child,
.c24 > tbody > tr > th:first-child,
.c24 > tfoot > tr > th:first-child,
.c24 > thead > tr > td:first-child,
.c24 > tbody > tr > td:first-child,
.c24 > tfoot > tr > td:first-child {
  padding-left: 24px;
}

.c24 > thead > tr > th:last-child,
.c24 > tbody > tr > th:last-child,
.c24 > tfoot > tr > th:last-child,
.c24 > thead > tr > td:last-child,
.c24 > tbody > tr > td:last-child,
.c24 > tfoot > tr > td:last-child {
  padding-right: 24px;
}

.c24 > tbody > tr > td {
  vertical-align: middle;
}

.c24 > thead > tr > th {
  color: #FFFFFF;
  font-weight: 600;
  font-size: 14px;
  line-height: 24px;
  cursor: pointer;
  padding-bottom: 0;
  padding-top: 0;
  text-align: left;
  white-space: nowrap;
}

.c24 > thead > tr > th svg {
  height: 12px;
}

.c24 > tbody > tr > td {
  color: #FFFFFF;
  font-weight: 300;
  font-size: 14px;
  line-height: 20px;
  letter-spacing: 0.035px;
}

.c24 tbody tr {
  transition: all 150ms;
  position: relative;
  border-top: 2px solid rgba(255,255,255,0.07);
  border-top-left-radius: 0px;
  border-top-right-radius: 0px;
  border-bottom-right-radius: 8px;
  border-bottom-left-radius: 8px;
}

.c24 tbody tr:hover {
  border-top: 2px solid rgba(0,0,0,0);
  background-color: #222C59;
}

.c24 tbody tr:hover:after {
  box-shadow: 0px 1px 10px 0px rgba(0,0,0,0.12),0px 4px 5px 0px rgba(0,0,0,0.14),0px 2px 4px -1px rgba(0,0,0,0.20);
  content: '';
  position: absolute;
  top: 0;
  left: 0;
  z-index: -1;
  width: 100%;
  height: 100%;
}

.c24 tbody tr:hover + tr {
  border-top: 2px solid rgba(0,0,0,0);
}

.c9 {
  display: flex;
  flex-shrink: 0;
  align-items: center;
  justify-content: space-between;
  padding: 16px 0;
  max-height: 40px;
  margin-bottom: 8px;
}

.c21 svg {
  font-size: 20px;
}

.c21 svg:before {
  padding-left: 1px;
}

.c14 {
  position: relative;
  height: 100%;
  right: 0;
  display: flex;
  align-items: center;
  justify-content: center;
  border-radius: 0 200px 200px 0;
}

.c13 {
  position: absolute;
  height: 100%;
  right: 0;
  display: flex;
  align-items: center;
  justify-content: center;
  border-left: 1px solid rgba(255,255,255,0.07);
  border-radius: 0 200px 200px 0;
}

.c11 {
  position: relative;
  display: flex;
  overflow: hidden;
  border-radius: 200px;
  height: 100%;
  background: transparent;
  max-width: 725px;
}

.c10 {
  background: #0C143D;
  border-radius: 200px;
  width: 100%;
  height: 56px;
  margin-bottom: 12px;
}

.c12 {
  border: none;
  outline: none;
  box-sizing: border-box;
  font-size: 16px;
  width: 100%;
  transition: all 0.2s;
  padding-left: 16px;
  padding-right: 16px;
  color: #FFFFFF;
  background: rgba(255,255,255,0.07);
  padding-right: 184px;
  padding-left: 24px;
}

<div>
  <div
    class="c0 c1 c2"
  >
    <div
      class="c3 c4 c5"
    >
      <div
        class="c6 c7"
      >
        Users
      </div>
      <button
        class="c8"
        kind="primary"
        width="240px"
      >
        Create New User
      </button>
    </div>
    <nav
      class="c9"
    >
      <div
        class="c10"
      >
        <div
          class="c11"
        >
          <input
            class="c12"
            placeholder="Search..."
            value=""
          />
          <div
            class="c13"
          >
            <div
              class="c14"
            />
          </div>
        </div>
      </div>
    </nav>
    <div
      class="c15 c16"
      width="100%"
    >
      <div
        class="c17 c1"
      >
        <div
          class="c18"
          font-weight="500"
          style="white-space: nowrap; letter-spacing: 0.15px;"
        >
          Showing 
          <strong>
            1
          </strong>
           - 
          <strong>
            6
          </strong>
           of
           
          <strong>
            6
          </strong>
        </div>
      </div>
      <div
        class="c19 c1"
      >
        <button
          class="c20 c21"
          disabled=""
          title="Previous page"
        >
          <span
            class="c22 icon icon-circlearrowleft"
          >
            <svg
              fill="currentColor"
              height="24"
              viewBox="0 0 24 24"
              width="24"
            >
              <path
                d="M10.0607 11.25L11.7803 9.53033C12.0732 9.23744 12.0732 8.76256 11.7803 8.46967C11.4874 8.17678 11.0126 8.17678 10.7197 8.46967L7.71967 11.4697C7.64776 11.5416 7.59351 11.6245 7.55691 11.7129C7.52024 11.8013 7.5 11.8983 7.5 12C7.5 12.1017 7.52024 12.1987 7.55691 12.2871C7.59351 12.3755 7.64776 12.4584 7.71967 12.5303L10.7197 15.5303C11.0126 15.8232 11.4874 15.8232 11.7803 15.5303C12.0732 15.2374 12.0732 14.7626 11.7803 14.4697L10.0607 12.75H15.75C16.1642 12.75 16.5 12.4142 16.5 12C16.5 11.5858 16.1642 11.25 15.75 11.25H10.0607Z"
              />
              <path
                clip-rule="evenodd"
                d="M2.25 12C2.25 6.61522 6.61522 2.25 12 2.25C17.3848 2.25 21.75 6.61522 21.75 12C21.75 17.3848 17.3848 21.75 12 21.75C6.61522 21.75 2.25 17.3848 2.25 12ZM12 3.75C7.44365 3.75 3.75 7.44365 3.75 12C3.75 16.5563 7.44365 20.25 12 20.25C16.5563 20.25 20.25 16.5563 20.25 12C20.25 7.44365 16.5563 3.75 12 3.75Z"
                fill-rule="evenodd"
              />
            </svg>
          </span>
        </button>
        <button
          class="c23 c21"
          disabled=""
          title="Next page"
        >
          <span
            class="c22 icon icon-circlearrowright"
          >
            <svg
              fill="currentColor"
              height="24"
              viewBox="0 0 24 24"
              width="24"
            >
              <path
                clip-rule="evenodd"
                d="M12 3.75C7.44365 3.75 3.75 7.44365 3.75 12C3.75 16.5563 7.44365 20.25 12 20.25C16.5563 20.25 20.25 16.5563 20.25 12C20.25 7.44365 16.5563 3.75 12 3.75ZM2.25 12C2.25 6.61522 6.61522 2.25 12 2.25C17.3848 2.25 21.75 6.61522 21.75 12C21.75 17.3848 17.3848 21.75 12 21.75C6.61522 21.75 2.25 17.3848 2.25 12ZM7.5 12C7.5 11.5858 7.83579 11.25 8.25 11.25H13.9393L12.2197 9.53033C11.9268 9.23744 11.9268 8.76256 12.2197 8.46967C12.5126 8.17678 12.9874 8.17678 13.2803 8.46967L16.2803 11.4697C16.3522 11.5416 16.4065 11.6245 16.4431 11.7129C16.4798 11.8013 16.5 11.8983 16.5 12C16.5 12.1017 16.4798 12.1987 16.4431 12.2871C16.4065 12.3755 16.3522 12.4584 16.2803 12.5303L13.2803 15.5303C12.9874 15.8232 12.5126 15.8232 12.2197 15.5303C11.9268 15.2374 11.9268 14.7626 12.2197 14.4697L13.9393 12.75H8.25C7.83579 12.75 7.5 12.4142 7.5 12Z"
                fill-rule="evenodd"
              />
            </svg>
          </span>
        </button>
      </div>
    </div>
    <table
      class="c24"
    >
      <thead>
        <tr>
          <th>
            <a
              style="display: flex; align-items: center;"
            >
              Name
              <span
                class="c22 icon icon-chevronup"
                title="sort items asc"
              >
                <svg
                  fill="currentColor"
                  height="24"
                  viewBox="0 0 24 24"
                  width="24"
                >
                  <path
                    clip-rule="evenodd"
                    d="M11.4697 6.96967C11.7626 6.67678 12.2374 6.67678 12.5303 6.96967L20.0303 14.4697C20.3232 14.7626 20.3232 15.2374 20.0303 15.5303C19.7374 15.8232 19.2626 15.8232 18.9697 15.5303L12 8.56066L5.03033 15.5303C4.73744 15.8232 4.26256 15.8232 3.96967 15.5303C3.67678 15.2374 3.67678 14.7626 3.96967 14.4697L11.4697 6.96967Z"
                    fill-rule="evenodd"
                  />
                </svg>
              </span>
            </a>
          </th>
          <th>
            <a
              style="display: flex; align-items: center;"
            >
              Roles
              <span
                class="c22 icon icon-chevronsvertical"
                title="sort items"
              >
                <svg
                  fill="currentColor"
                  height="24"
                  viewBox="0 0 24 24"
                  width="24"
                >
                  <path
                    d="M12.5303 2.46967C12.2374 2.17678 11.7626 2.17678 11.4697 2.46967L6.96967 6.96967C6.67678 7.26256 6.67678 7.73744 6.96967 8.03033C7.26256 8.32322 7.73744 8.32322 8.03033 8.03033L12 4.06066L15.9697 8.03033C16.2626 8.32322 16.7374 8.32322 17.0303 8.03033C17.3232 7.73744 17.3232 7.26256 17.0303 6.96967L12.5303 2.46967Z"
                  />
                  <path
                    d="M8.03033 15.9697C7.73744 15.6768 7.26256 15.6768 6.96967 15.9697C6.67678 16.2626 6.67678 16.7374 6.96967 17.0303L11.4697 21.5303C11.7626 21.8232 12.2374 21.8232 12.5303 21.5303L17.0303 17.0303C17.3232 16.7374 17.3232 16.2626 17.0303 15.9697C16.7374 15.6768 16.2626 15.6768 15.9697 15.9697L12 19.9393L8.03033 15.9697Z"
                  />
                </svg>
              </span>
            </a>
          </th>
          <th>
            <a
              style="display: flex; align-items: center;"
            >
              Type
              <span
                class="c22 icon icon-chevronsvertical"
                title="sort items"
              >
                <svg
                  fill="currentColor"
                  height="24"
                  viewBox="0 0 24 24"
                  width="24"
                >
                  <path
                    d="M12.5303 2.46967C12.2374 2.17678 11.7626 2.17678 11.4697 2.46967L6.96967 6.96967C6.67678 7.26256 6.67678 7.73744 6.96967 8.03033C7.26256 8.32322 7.73744 8.32322 8.03033 8.03033L12 4.06066L15.9697 8.03033C16.2626 8.32322 16.7374 8.32322 17.0303 8.03033C17.3232 7.73744 17.3232 7.26256 17.0303 6.96967L12.5303 2.46967Z"
                  />
                  <path
                    d="M8.03033 15.9697C7.73744 15.6768 7.26256 15.6768 6.96967 15.9697C6.67678 16.2626 6.67678 16.7374 6.96967 17.0303L11.4697 21.5303C11.7626 21.8232 12.2374 21.8232 12.5303 21.5303L17.0303 17.0303C17.3232 16.7374 17.3232 16.2626 17.0303 15.9697C16.7374 15.6768 16.2626 15.6768 15.9697 15.9697L12 19.9393L8.03033 15.9697Z"
                  />
                </svg>
              </span>
            </a>
          </th>
          <th
            style="cursor: default;"
          />
        </tr>
      </thead>
      <tbody>
        <tr>
          <td>
            azesotil@jevig.org
          </td>
          <td>
            <div
              class="c19 c25"
            >
              <div
                class="c26"
                kind="secondary"
              >
                tugu
              </div>
            </div>
          </td>
          <td
            style="text-transform: capitalize;"
          >
            teleport local user
          </td>
          <td
            align="right"
          >
            <button
              class="c27"
              height="24px"
              kind="border"
            >
              OPTIONS
              <span
                class="c28 icon icon-chevrondown"
                color="text.slightlyMuted"
              >
                <svg
                  fill="currentColor"
                  height="16"
                  viewBox="0 0 24 24"
                  width="16"
                >
                  <path
                    clip-rule="evenodd"
                    d="M3.96967 8.46967C4.26256 8.17678 4.73744 8.17678 5.03033 8.46967L12 15.4393L18.9697 8.46967C19.2626 8.17678 19.7374 8.17678 20.0303 8.46967C20.3232 8.76256 20.3232 9.23744 20.0303 9.53033L12.5303 17.0303C12.2374 17.3232 11.7626 17.3232 11.4697 17.0303L3.96967 9.53033C3.67678 9.23744 3.67678 8.76256 3.96967 8.46967Z"
                    fill-rule="evenodd"
                  />
                </svg>
              </span>
            </button>
          </td>
        </tr>
        <tr>
          <td>
            cikar@egaposci.me
          </td>
          <td>
            <div
              class="c19 c25"
            >
              <div
                class="c26"
                kind="secondary"
              >
                admin
              </div>
            </div>
          </td>
          <td
            style="text-transform: capitalize;"
          >
            teleport local user
          </td>
          <td
            align="right"
          >
            <button
              class="c27"
              height="24px"
              kind="border"
            >
              OPTIONS
              <span
                class="c28 icon icon-chevrondown"
                color="text.slightlyMuted"
              >
                <svg
                  fill="currentColor"
                  height="16"
                  viewBox="0 0 24 24"
                  width="16"
                >
                  <path
                    clip-rule="evenodd"
                    d="M3.96967 8.46967C4.26256 8.17678 4.73744 8.17678 5.03033 8.46967L12 15.4393L18.9697 8.46967C19.2626 8.17678 19.7374 8.17678 20.0303 8.46967C20.3232 8.76256 20.3232 9.23744 20.0303 9.53033L12.5303 17.0303C12.2374 17.3232 11.7626 17.3232 11.4697 17.0303L3.96967 9.53033C3.67678 9.23744 3.67678 8.76256 3.96967 8.46967Z"
                    fill-rule="evenodd"
                  />
                </svg>
              </span>
            </button>
          </td>
        </tr>
        <tr>
          <td>
            hi@nen.pa
          </td>
          <td>
            <div
              class="c19 c25"
            >
              <div
                class="c26"
                kind="secondary"
              >
                ruhh
              </div>
              <div
                class="c26"
                kind="secondary"
              >
                admin
              </div>
            </div>
          </td>
          <td
            style="text-transform: capitalize;"
          >
            teleport local user
          </td>
          <td
            align="right"
          >
            <button
              class="c27"
              height="24px"
              kind="border"
            >
              OPTIONS
              <span
                class="c28 icon icon-chevrondown"
                color="text.slightlyMuted"
              >
                <svg
                  fill="currentColor"
                  height="16"
                  viewBox="0 0 24 24"
                  width="16"
                >
                  <path
                    clip-rule="evenodd"
                    d="M3.96967 8.46967C4.26256 8.17678 4.73744 8.17678 5.03033 8.46967L12 15.4393L18.9697 8.46967C19.2626 8.17678 19.7374 8.17678 20.0303 8.46967C20.3232 8.76256 20.3232 9.23744 20.0303 9.53033L12.5303 17.0303C12.2374 17.3232 11.7626 17.3232 11.4697 17.0303L3.96967 9.53033C3.67678 9.23744 3.67678 8.76256 3.96967 8.46967Z"
                    fill-rule="evenodd"
                  />
                </svg>
              </span>
            </button>
          </td>
        </tr>
        <tr>
          <td>
            jap@kosusfaw.mp
          </td>
          <td>
            <div
              class="c19 c25"
            >
              <div
                class="c26"
                kind="secondary"
              >
                ubip
              </div>
              <div
                class="c26"
                kind="secondary"
              >
                duzjadj
              </div>
              <div
                class="c26"
                kind="secondary"
              >
                dupiwuzocafe
              </div>
              <div
                class="c26"
                kind="secondary"
              >
                abc
              </div>
              <div
                class="c26"
                kind="secondary"
              >
                anavebikilonim
              </div>
            </div>
          </td>
          <td
            style="text-transform: capitalize;"
          >
            OIDC
          </td>
          <td
            align="right"
          />
        </tr>
        <tr>
          <td>
            pamkad@ukgir.ki
          </td>
          <td>
            <div
              class="c19 c25"
            >
              <div
                class="c26"
                kind="secondary"
              >
                vuit
              </div>
              <div
                class="c26"
                kind="secondary"
              >
                vedkonm
              </div>
              <div
                class="c26"
                kind="secondary"
              >
                valvapel
              </div>
            </div>
          </td>
          <td
            style="text-transform: capitalize;"
          >
            SAML
          </td>
          <td
            align="right"
          />
        </tr>
        <tr>
          <td>
            ziat@uthatebo.sl
          </td>
          <td>
            <div
              class="c19 c25"
            >
              <div
                class="c26"
                kind="secondary"
              >
                kaco
              </div>
              <div
                class="c26"
                kind="secondary"
              >
                ziuzzow
              </div>
              <div
                class="c26"
                kind="secondary"
              >
                admin
              </div>
            </div>
          </td>
          <td
            style="text-transform: capitalize;"
          >
            GitHub
          </td>
          <td
            align="right"
          />
        </tr>
      </tbody>
    </table>
  </div>
</div>
`;<|MERGE_RESOLUTION|>--- conflicted
+++ resolved
@@ -137,31 +137,15 @@
 
 .c20:disabled {
   color: rgba(255,255,255,0.36);
-<<<<<<< HEAD
   cursor: default;
 }
 
-.c21:not(:disabled):hover,
-.c21:not(:disabled):focus {
+.c20:not(:disabled):hover,
+.c20:not(:disabled):focus {
   background: rgba(255,255,255,0.13);
 }
 
-.c21:not(:disabled):active {
-=======
-}
-
-.c20:disabled {
-  color: rgba(255,255,255,0.36);
-  cursor: default;
-}
-
-.c20:hover:enabled,
-.c20:focus:enabled {
-  background: rgba(255,255,255,0.13);
-}
-
-.c20:active:enabled {
->>>>>>> ca198904
+.c20:not(:disabled):active {
   background: rgba(255,255,255,0.18);
 }
 
@@ -188,31 +172,15 @@
 
 .c23:disabled {
   color: rgba(255,255,255,0.36);
-<<<<<<< HEAD
   cursor: default;
 }
 
-.c24:not(:disabled):hover,
-.c24:not(:disabled):focus {
+.c23:not(:disabled):hover,
+.c23:not(:disabled):focus {
   background: rgba(255,255,255,0.13);
 }
 
-.c24:not(:disabled):active {
-=======
-}
-
-.c23:disabled {
-  color: rgba(255,255,255,0.36);
-  cursor: default;
-}
-
-.c23:hover:enabled,
-.c23:focus:enabled {
-  background: rgba(255,255,255,0.13);
-}
-
-.c23:active:enabled {
->>>>>>> ca198904
+.c23:not(:disabled):active {
   background: rgba(255,255,255,0.18);
 }
 
