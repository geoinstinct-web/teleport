// Jest Snapshot v1, https://goo.gl/fbAQLP

exports[`empty state for enterprise, can create 1`] = `
.c4 {
  box-sizing: border-box;
  margin-left: auto;
  margin-right: auto;
  padding: 56px;
  padding-top: 32px;
  width: 100%;
}

.c5 {
  box-sizing: border-box;
  max-width: 600px;
}

.c6 {
  box-sizing: border-box;
  margin-bottom: 24px;
  text-align: center;
}

.c10 {
  box-sizing: border-box;
  text-align: center;
}

.c11 {
  line-height: 1.5;
  margin: 0;
  display: inline-flex;
  justify-content: center;
  align-items: center;
  box-sizing: border-box;
  border: none;
  border-radius: 4px;
  cursor: pointer;
  font-family: inherit;
  font-weight: 600;
  outline: none;
  position: relative;
  text-align: center;
  text-decoration: none;
  text-transform: uppercase;
  transition: all 0.3s;
  -webkit-font-smoothing: antialiased;
  background: #512FC9;
  color: rgba(255,255,255,0.87);
  min-height: 32px;
  font-size: 12px;
  padding: 0px 24px;
  width: 224px;
}

.c11:active {
  opacity: 0.56;
}

.c11:hover,
.c11:focus {
  background: #651FFF;
}

.c11:active {
  background: #354AA4;
}

.c11:disabled {
  background: rgba(255,255,255,0.12);
  color: rgba(255,255,255,0.3);
}

.c12 {
  line-height: 1.5;
  border-radius: 4px;
  display: inline-flex;
  justify-content: center;
  align-items: center;
  border: 1px solid;
  box-sizing: border-box;
  background-color: transparent;
  cursor: pointer;
  font-family: inherit;
  font-weight: bold;
  outline: none;
  opacity: 0.56;
  position: relative;
  text-align: center;
  text-decoration: none;
  text-transform: uppercase;
  transition: all 0.3s;
  -webkit-font-smoothing: antialiased;
  border-color: rgba(255,255,255,0.87);
  color: #FFFFFF;
  min-height: 32px;
  font-size: 12px;
  padding: 0px 24px;
  margin-left: 24px;
  width: 224px;
  border-color: rgba(255,255,255,0.87);
  color: rgba(255,255,255,0.87);
}

.c12:hover {
  opacity: 1;
}

.c12:active {
  opacity: 0.24;
}

.c12 > span {
  display: flex;
  align-items: center;
  justify-content: center;
}

.c12:hover,
.c12:focus {
  border-color: #FFFFFF;
  color: #FFFFFF;
}

.c12:disabled {
  background: rgba(255,255,255,0.12);
  color: rgba(255,255,255,0.3);
}

.c12:hover,
.c12:focus {
  border-color: #FFFFFF;
  color: #FFFFFF;
}

.c7 {
  display: block;
  outline: none;
  margin-bottom: 24px;
  margin-left: auto;
  margin-right: auto;
  height: 160px;
}

.c8 {
  overflow: hidden;
  text-overflow: ellipsis;
  font-weight: 400;
  font-size: 16px;
  line-height: 24px;
  font-size: 24px;
  margin: 0px;
  margin-bottom: 8px;
  font-weight: 700;
}

.c9 {
  overflow: hidden;
  text-overflow: ellipsis;
  font-size: 14px;
  margin: 0px;
  font-weight: 400;
}

.c3 {
  box-sizing: border-box;
  margin-left: auto;
  margin-right: auto;
  padding: 56px;
  padding-top: 32px;
  width: 100%;
  display: flex;
  align-items: center;
  justify-content: center;
}

.c1 {
  box-sizing: border-box;
  margin-bottom: 24px;
  display: flex;
  align-items: center;
  justify-content: space-between;
  flex-shrink: 0;
  border-bottom: 1px solid #1C254D;
  height: 56px;
  margin-left: -40px;
  margin-right: -40px;
  padding-left: 40px;
  padding-right: 40px;
}

.c2 {
  overflow: hidden;
  text-overflow: ellipsis;
  font-weight: 300;
  font-size: 22px;
  line-height: 32px;
  margin: 0px;
  white-space: nowrap;
}

.c0 {
  box-sizing: border-box;
  padding-left: 40px;
  padding-right: 40px;
  display: flex;
  width: 100%;
  height: 100%;
  flex-direction: column;
}

.c0::after {
  content: ' ';
  padding-bottom: 24px;
}

<div>
  <div
    class="c0"
  >
    <div
      class="c1"
    >
      <div
        class="c2"
      >
        Applications
      </div>
    </div>
    <div
      class="c3 sc-AxirZ c4"
      width="100%"
    >
      <div
        class="c5"
      >
        <div
          class="c6"
        >
          <img
            class="c7"
            height="160px"
            src="file_stub"
          />
          <div
            class="c8"
            font-size="24"
            font-weight="700"
          >
            Add your first application to Teleport
          </div>
          <div
            class="c9"
            font-size="14"
            font-weight="400"
            style="opacity: 0.6;"
          >
            Teleport Application Access provides secure access to internal applications.
          </div>
        </div>
        <div
          class="c10"
        >
          <a
            href="/web/discover"
            style="text-decoration: none;"
          >
            <button
              class="c11"
              kind="primary"
              width="224px"
            >
              Add 
              application
            </button>
          </a>
          <a
            class="c12"
            href="https://goteleport.com/docs/application-access/getting-started/"
            rel="noreferrer"
            target="_blank"
            width="224px"
          >
            <span>
              View Documentation
            </span>
          </a>
        </div>
      </div>
    </div>
  </div>
</div>
`;

exports[`failed state 1`] = `
.c3 {
  display: flex;
  align-items: center;
  justify-content: center;
  border-radius: 2px;
  box-sizing: border-box;
  box-shadow: 0 1px 4px rgba(0,0,0,0.24);
  margin: 0 0 24px 0;
  min-height: 40px;
  padding: 8px 16px;
  overflow: auto;
  word-break: break-word;
  line-height: 1.5;
  background: #f50057;
  color: #FFFFFF;
}

.c3 a {
  color: #FFFFFF;
}

.c7 {
  box-sizing: border-box;
  margin-right: 16px;
  width: 100%;
}

.c27 {
  line-height: 1.5;
  margin: 0;
  display: inline-flex;
  justify-content: center;
  align-items: center;
  box-sizing: border-box;
  border: none;
  border-radius: 4px;
  cursor: pointer;
  font-family: inherit;
  font-weight: 600;
  outline: none;
  position: relative;
  text-align: center;
  text-decoration: none;
  text-transform: uppercase;
  transition: all 0.3s;
  -webkit-font-smoothing: antialiased;
  background: #2C3A73;
  border: 1px solid #1C254D;
  opacity: .87;
  color: rgba(255,255,255,0.87);
  font-size: 10px;
  min-height: 24px;
  padding: 0px 16px;
  width: 88px;
}

.c27:active {
  opacity: 0.56;
}

.c27:hover,
.c27:focus {
  background: #2C3A73;
  border: 1px solid rgba(255,255,255,0.1);
  opacity: 1;
}

.c27:active {
  opacity: 0.24;
}

.c27:disabled {
  background: rgba(255,255,255,0.12);
  color: rgba(255,255,255,0.3);
}

.c18 {
  display: inline-block;
  transition: color 0.3s;
  color: #FFFFFF;
}

.c30 {
  display: inline-block;
  transition: color 0.3s;
  color: #FFFFFF;
  font-size: 22px;
}

.c31 {
  display: inline-block;
  transition: color 0.3s;
  margin-left: 4px;
  color: rgba(255,255,255,0.56);
  font-size: 14px;
}

.c36 {
  display: inline-block;
  transition: color 0.3s;
  color: #FFFFFF;
  font-size: 16px;
}

.c16 {
  overflow: hidden;
  text-overflow: ellipsis;
  font-weight: 300;
  font-size: 12px;
  line-height: 24px;
  margin: 0px;
}

.c20 {
  overflow: hidden;
  text-overflow: ellipsis;
  font-weight: 400;
  font-size: 12px;
  line-height: 16px;
  margin: 0px;
  margin-right: 4px;
  color: #FFFFFF;
}

.c24 {
  overflow: hidden;
  text-overflow: ellipsis;
  text-transform: uppercase;
  font-weight: 600;
  font-size: 16px;
  margin: 0px;
}

.c5 {
  box-sizing: border-box;
  width: 100%;
  display: flex;
  align-items: center;
  justify-content: space-between;
}

.c6 {
  box-sizing: border-box;
  display: flex;
  align-items: center;
}

.c19 {
  box-sizing: border-box;
  display: flex;
}

.c23 {
  box-sizing: border-box;
  height: 32px;
  width: 32px;
  background-color: #0097a7;
  border-radius: 100%;
  display: flex;
  align-items: center;
  justify-content: center;
}

.c25 {
  box-sizing: border-box;
  display: flex;
  flex-wrap: wrap;
}

.c28 {
  box-sizing: border-box;
  height: 32px;
  width: 32px;
  background-color: #00796b;
  border-radius: 100%;
  display: flex;
  align-items: center;
  justify-content: center;
}

.c29 {
  box-sizing: border-box;
  height: 32px;
  width: 32px;
  background-color: #f57c00;
  border-radius: 100%;
  display: flex;
  align-items: center;
  justify-content: center;
}

.c32 {
  box-sizing: border-box;
  height: 32px;
  width: 32px;
  background-color: #1976d2;
  border-radius: 100%;
  display: flex;
  align-items: center;
  justify-content: center;
}

.c34 {
  box-sizing: border-box;
  width: 100%;
  display: flex;
  justify-content: flex-end;
}

.c1 {
  box-sizing: border-box;
  margin-bottom: 24px;
  display: flex;
  align-items: center;
  justify-content: space-between;
  flex-shrink: 0;
  border-bottom: 1px solid #1C254D;
  height: 56px;
  margin-left: -40px;
  margin-right: -40px;
  padding-left: 40px;
  padding-right: 40px;
}

.c2 {
  overflow: hidden;
  text-overflow: ellipsis;
  font-weight: 300;
  font-size: 22px;
  line-height: 32px;
  margin: 0px;
  white-space: nowrap;
}

.c0 {
  box-sizing: border-box;
  padding-left: 40px;
  padding-right: 40px;
  display: flex;
  width: 100%;
  height: 100%;
  flex-direction: column;
}

.c0::after {
  content: ' ';
  padding-bottom: 24px;
}

.c21 {
  background: #222C59;
  box-shadow: 0 4px 16px rgba(0,0,0,0.24);
  border-collapse: collapse;
  border-spacing: 0;
  font-size: 12px;
  width: 100%;
}

.c21 > thead > tr > th,
.c21 > tbody > tr > th,
.c21 > tfoot > tr > th,
.c21 > thead > tr > td,
.c21 > tbody > tr > td,
.c21 > tfoot > tr > td {
  padding: 8px 8px;
  vertical-align: middle;
}

.c21 > thead > tr > th:first-child,
.c21 > tbody > tr > th:first-child,
.c21 > tfoot > tr > th:first-child,
.c21 > thead > tr > td:first-child,
.c21 > tbody > tr > td:first-child,
.c21 > tfoot > tr > td:first-child {
  padding-left: 24px;
}

.c21 > thead > tr > th:last-child,
.c21 > tbody > tr > th:last-child,
.c21 > tfoot > tr > th:last-child,
.c21 > thead > tr > td:last-child,
.c21 > tbody > tr > td:last-child,
.c21 > tfoot > tr > td:last-child {
  padding-right: 24px;
}

.c21 > tbody > tr > td {
  vertical-align: middle;
}

.c21 > thead > tr > th {
  background: #111B48;
  color: #FFFFFF;
  cursor: pointer;
  font-size: 10px;
  font-weight: 400;
  padding-bottom: 0;
  padding-top: 0;
  text-align: left;
  opacity: 0.75;
  text-transform: uppercase;
  white-space: nowrap;
}

.c21 > thead > tr > th .c17 {
  font-weight: bold;
  font-size: 8px;
  margin-left: 8px;
}

.c21 > tbody > tr > td {
  color: rgba(255,255,255,0.87);
  line-height: 16px;
}

.c21 tbody tr {
  border-bottom: 1px solid #1C254D;
}

.c21 tbody tr:hover {
  background-color: rgb(37,49,98);
}

.c4 {
  padding: 16px 24px;
  display: flex;
  height: 24px;
  flex-shrink: 0;
  align-items: center;
  justify-content: space-between;
  background: #222C59;
  border-top-left-radius: 8px;
  border-top-right-radius: 8px;
}

.c33 {
  padding: 16px 24px;
  display: flex;
  height: 24px;
  flex-shrink: 0;
  align-items: center;
  justify-content: space-between;
  background: #222C59;
  border-bottom-right-radius: 8px;
  border-bottom-left-radius: 8px;
}

.c26 {
  box-sizing: border-box;
  border-radius: 10px;
  display: inline-block;
  font-size: 10px;
  font-weight: 500;
  padding: 0 8px;
  margin: 1px 0;
  vertical-align: middle;
  background-color: #111B48;
  color: rgba(255,255,255,0.87);
  margin-right: 4px;
  cursor: pointer;
}

.c10 {
  position: absolute;
  height: 100%;
  right: 0;
  display: flex;
  align-items: center;
  justify-content: center;
  background: #2C3A73;
  border-radius: 200px;
}

.c8 {
  position: relative;
  display: flex;
  overflow: hidden;
  width: 100%;
  border-radius: 200px;
  height: 32px;
  background: #111B48;
}

.c9 {
  border: none;
  outline: none;
  box-sizing: border-box;
  height: 100%;
  font-size: 12px;
  width: 100%;
  transition: all 0.2s;
  padding-left: 16px;
  padding-right: 16px;
  color: rgba(255,255,255,0.87);
  background: #111B48;
  padding-right: 184px;
}

.c9:hover,
.c9:focus,
.c9:active {
  background: #1C254D;
  box-shadow: inset 0 2px 4px rgba(0,0,0,.24);
  color: rgba(255,255,255,0.87);
}

.c9::placeholder {
  color: rgba(255,255,255,0.24);
  font-size: 12px;
}

.c12 {
  position: relative;
  display: flex;
  align-items: center;
  cursor: pointer;
}

.c12[disabled] {
  cursor: default;
}

.c15 {
  width: 32px;
  height: 12px;
  border-radius: 12px;
  background: #222C59;
  cursor: inherit;
  flex-shrink: 0;
}

.c15:before {
  content: '';
  position: absolute;
  top: 50%;
  transform: translate(0,-50%);
  width: 16px;
  height: 16px;
  border-radius: 16px;
  background: #651FFF;
}

.c13 {
  opacity: 0;
  position: absolute;
  cursor: inherit;
}

.c13:checked + .c14 {
  background: #512FC9;
}

.c13:checked + .c14:before {
  transform: translate(16px,-50%);
}

.c13:disabled + .c14 {
  background: #222C59;
}

.c13:disabled + .c14:before {
  background: #455a64;
}

.c35 {
  background: none;
  border: none;
  cursor: pointer;
}

.c35 .c17 {
  font-size: 20px;
  transition: all 0.3s;
  opacity: 0.5;
}

.c35:hover .c17,
.c35:focus .c17 {
  opacity: 1;
}

.c35:disabled {
  cursor: default;
}

.c35:disabled .c17 {
  opacity: 0.1;
}

.c11 {
  display: flex;
  align-items: center;
  justify-content: space-around;
  padding-right: 16px;
  padding-left: 16px;
  width: 120px;
}

.c22 > tbody > tr > td {
  vertical-align: middle;
}

<div>
  <div
    class="c0"
  >
    <div
      class="c1"
    >
      <div
        class="c2"
      >
        Applications
      </div>
    </div>
    <div
      class="c3"
      kind="danger"
    >
      <div>
        some error message
      </div>
    </div>
    <form
      class="c4"
    >
      <div
        class="c5"
        width="100%"
      >
        <div
          class="c6"
          style="width: 70%;"
        >
          <div
            class="c7"
            width="100%"
          >
            <div
              class="c8"
            >
              <input
                class="c9"
                placeholder="SEARCH..."
                value=""
              />
              <div
                class="c10"
              >
                <div
                  class="c11"
                >
                  <label
                    class="c12"
                  >
                    <input
                      class="c13"
                      type="checkbox"
                    />
                    <div
                      class="c14 c15"
                    />
                  </label>
                  <div
                    class="c16"
                  >
                    Advanced
                  </div>
                </div>
              </div>
            </div>
          </div>
          <div
            style="line-height: 0px;"
          >
            <span
              class="c17 c18 icon icon-info_outline "
              color="light"
              style="cursor: pointer; font-size: 20px;"
            />
          </div>
        </div>
        <div
          class="c19"
        >
          <div
            class="c20"
            color="primary.contrastText"
<<<<<<< HEAD
            style="text-transform: uppercase;"
=======
            style="white-space: nowrap;"
>>>>>>> 59ba7a5a
          >
            Showing 
            <strong>
              1
            </strong>
             - 
            <strong>
              5
            </strong>
             of
             
            <strong>
              5
            </strong>
          </div>
        </div>
      </div>
    </form>
    <table
      class="c21 c22"
    >
      <thead>
        <tr>
          <th
            style="cursor: default;"
          />
          <th>
            <a>
              Name
              <span
                class="c17 c18 icon icon-chevron-up "
                color="light"
                title="sort items asc"
              />
            </a>
          </th>
          <th>
            <a>
              Description
              <span
                class="c17 c18 icon icon-chevrons-expand-vertical "
                color="light"
                title="sort items"
              />
            </a>
          </th>
          <th
            style="cursor: default;"
          >
            Address
          </th>
          <th
            style="cursor: default;"
          >
            Labels
          </th>
          <th
            style="cursor: default;"
          />
        </tr>
      </thead>
      <tbody>
        <tr>
          <td
            style="user-select: none;"
          >
            <div
              class="c23"
              height="32px"
              width="32px"
            >
              <div
                class="c24"
                font-size="3"
              >
                J
              </div>
            </div>
          </td>
          <td>
            Jenkins
          </td>
          <td>
            This is a Jenkins app
          </td>
          <td>
            https://jenkins.teleport-proxy.com
          </td>
          <td>
            <div
              class="c25"
            >
              <div
                class="c26"
                kind="secondary"
              >
                env: prod
              </div>
              <div
                class="c26"
                kind="secondary"
              >
                cluster: one
              </div>
            </div>
          </td>
          <td
            align="right"
          >
            <a
              class="c27"
              href="/web/launch/jenkins.one/one/jenkins.teleport-proxy.com"
              kind="border"
              rel="noreferrer"
              target="_blank"
              width="88px"
            >
              LAUNCH
            </a>
          </td>
        </tr>
        <tr>
          <td
            style="user-select: none;"
          >
            <div
              class="c28"
              height="32px"
              width="32px"
            >
              <div
                class="c24"
                font-size="3"
              >
                M
              </div>
            </div>
          </td>
          <td>
            Mattermost1
          </td>
          <td>
            This is a Mattermost app
          </td>
          <td>
            https://mattermost.teleport-proxy.com
          </td>
          <td>
            <div
              class="c25"
            >
              <div
                class="c26"
                kind="secondary"
              >
                env: dev
              </div>
              <div
                class="c26"
                kind="secondary"
              >
                cluster: two
              </div>
            </div>
          </td>
          <td
            align="right"
          >
            <a
              class="c27"
              href="/web/launch/mattermost.one/one/mattermost.teleport-proxy.com"
              kind="border"
              rel="noreferrer"
              target="_blank"
              width="88px"
            >
              LAUNCH
            </a>
          </td>
        </tr>
        <tr>
          <td
            style="user-select: none;"
          >
            <div
              class="c28"
              height="32px"
              width="32px"
            >
              <div
                class="c24"
                font-size="3"
              >
                T
              </div>
            </div>
          </td>
          <td>
            TCP
          </td>
          <td>
            This is a TCP app
          </td>
          <td>
            tcp://some-address
          </td>
          <td>
            <div
              class="c25"
            >
              <div
                class="c26"
                kind="secondary"
              >
                env: dev
              </div>
              <div
                class="c26"
                kind="secondary"
              >
                cluster: one
              </div>
            </div>
          </td>
          <td
            align="right"
          >
            <button
              class="c27"
              disabled=""
              kind="border"
              title="Cloud or TCP applications cannot be launched by the browser"
              width="88px"
            >
              LAUNCH
            </button>
          </td>
        </tr>
        <tr>
          <td
            style="user-select: none;"
          >
            <div
              class="c29"
              height="32px"
              width="32px"
            >
              <span
                class="c17 c30 icon icon-amazonaws "
                color="light"
                font-size="6"
              />
            </div>
          </td>
          <td>
            aws-console-1
          </td>
          <td>
            This is an AWS Console app
          </td>
          <td>
            https://awsconsole-1.teleport-proxy.com
          </td>
          <td>
            <div
              class="c25"
            >
              <div
                class="c26"
                kind="secondary"
              >
                aws_account_id: A1234
              </div>
              <div
                class="c26"
                kind="secondary"
              >
                env: dev
              </div>
              <div
                class="c26"
                kind="secondary"
              >
                cluster: two
              </div>
            </div>
          </td>
          <td
            align="right"
          >
            <button
              class="c27"
              kind="border"
              width="88px"
            >
              LAUNCH
              <span
                class="c17 c31 icon icon-caret-down "
                color="text.secondary"
                font-size="2"
              />
            </button>
          </td>
        </tr>
        <tr>
          <td
            style="user-select: none;"
          >
            <div
              class="c32"
              height="32px"
              width="32px"
            >
              <div
                class="c24"
                font-size="3"
              >
                C
              </div>
            </div>
          </td>
          <td>
            Cloud
          </td>
          <td>
            This is a Cloud specific app
          </td>
          <td>
            cloud://some-address
          </td>
          <td>
            <div
              class="c25"
            >
              <div
                class="c26"
                kind="secondary"
              >
                env: dev
              </div>
              <div
                class="c26"
                kind="secondary"
              >
                cluster: one
              </div>
            </div>
          </td>
          <td
            align="right"
          >
            <button
              class="c27"
              disabled=""
              kind="border"
              title="Cloud or TCP applications cannot be launched by the browser"
              width="88px"
            >
              LAUNCH
            </button>
          </td>
        </tr>
      </tbody>
    </table>
    <nav
      class="c33"
    >
      <div
        class="c34"
        width="100%"
      >
        <div
          class="c19"
        >
          <button
            class="c35"
            title="Previous page"
          >
            <span
              class="c17 c36 icon icon-arrow-left-circle "
              color="light"
              font-size="3"
            />
          </button>
          <button
            class="c35"
            title="Next page"
          >
            <span
              class="c17 c36 icon icon-arrow-right-circle "
              color="light"
              font-size="3"
            />
          </button>
        </div>
      </div>
    </nav>
  </div>
</div>
`;

exports[`loaded state 1`] = `
.c7 {
  box-sizing: border-box;
  margin-right: 16px;
  width: 100%;
}

.c3 {
  line-height: 1.5;
  margin: 0;
  display: inline-flex;
  justify-content: center;
  align-items: center;
  box-sizing: border-box;
  border: none;
  border-radius: 4px;
  cursor: pointer;
  font-family: inherit;
  font-weight: 600;
  outline: none;
  position: relative;
  text-align: center;
  text-decoration: none;
  text-transform: uppercase;
  transition: all 0.3s;
  -webkit-font-smoothing: antialiased;
  background: #512FC9;
  color: rgba(255,255,255,0.87);
  min-height: 32px;
  font-size: 12px;
  padding: 0px 24px;
  width: 240px;
}

.c3:active {
  opacity: 0.56;
}

.c3:hover,
.c3:focus {
  background: #651FFF;
}

.c3:active {
  background: #354AA4;
}

.c3:disabled {
  background: rgba(255,255,255,0.12);
  color: rgba(255,255,255,0.3);
}

.c27 {
  line-height: 1.5;
  margin: 0;
  display: inline-flex;
  justify-content: center;
  align-items: center;
  box-sizing: border-box;
  border: none;
  border-radius: 4px;
  cursor: pointer;
  font-family: inherit;
  font-weight: 600;
  outline: none;
  position: relative;
  text-align: center;
  text-decoration: none;
  text-transform: uppercase;
  transition: all 0.3s;
  -webkit-font-smoothing: antialiased;
  background: #2C3A73;
  border: 1px solid #1C254D;
  opacity: .87;
  color: rgba(255,255,255,0.87);
  font-size: 10px;
  min-height: 24px;
  padding: 0px 16px;
  width: 88px;
}

.c27:active {
  opacity: 0.56;
}

.c27:hover,
.c27:focus {
  background: #2C3A73;
  border: 1px solid rgba(255,255,255,0.1);
  opacity: 1;
}

.c27:active {
  opacity: 0.24;
}

.c27:disabled {
  background: rgba(255,255,255,0.12);
  color: rgba(255,255,255,0.3);
}

.c18 {
  display: inline-block;
  transition: color 0.3s;
  color: #FFFFFF;
}

.c30 {
  display: inline-block;
  transition: color 0.3s;
  color: #FFFFFF;
  font-size: 22px;
}

.c31 {
  display: inline-block;
  transition: color 0.3s;
  margin-left: 4px;
  color: rgba(255,255,255,0.56);
  font-size: 14px;
}

.c36 {
  display: inline-block;
  transition: color 0.3s;
  color: #FFFFFF;
  font-size: 16px;
}

.c16 {
  overflow: hidden;
  text-overflow: ellipsis;
  font-weight: 300;
  font-size: 12px;
  line-height: 24px;
  margin: 0px;
}

.c20 {
  overflow: hidden;
  text-overflow: ellipsis;
  font-weight: 400;
  font-size: 12px;
  line-height: 16px;
  margin: 0px;
  margin-right: 4px;
  color: #FFFFFF;
}

.c24 {
  overflow: hidden;
  text-overflow: ellipsis;
  text-transform: uppercase;
  font-weight: 600;
  font-size: 16px;
  margin: 0px;
}

.c5 {
  box-sizing: border-box;
  width: 100%;
  display: flex;
  align-items: center;
  justify-content: space-between;
}

.c6 {
  box-sizing: border-box;
  display: flex;
  align-items: center;
}

.c19 {
  box-sizing: border-box;
  display: flex;
}

.c23 {
  box-sizing: border-box;
  height: 32px;
  width: 32px;
  background-color: #0097a7;
  border-radius: 100%;
  display: flex;
  align-items: center;
  justify-content: center;
}

.c25 {
  box-sizing: border-box;
  display: flex;
  flex-wrap: wrap;
}

.c28 {
  box-sizing: border-box;
  height: 32px;
  width: 32px;
  background-color: #00796b;
  border-radius: 100%;
  display: flex;
  align-items: center;
  justify-content: center;
}

.c29 {
  box-sizing: border-box;
  height: 32px;
  width: 32px;
  background-color: #f57c00;
  border-radius: 100%;
  display: flex;
  align-items: center;
  justify-content: center;
}

.c32 {
  box-sizing: border-box;
  height: 32px;
  width: 32px;
  background-color: #1976d2;
  border-radius: 100%;
  display: flex;
  align-items: center;
  justify-content: center;
}

.c34 {
  box-sizing: border-box;
  width: 100%;
  display: flex;
  justify-content: flex-end;
}

.c1 {
  box-sizing: border-box;
  margin-bottom: 24px;
  display: flex;
  align-items: center;
  justify-content: space-between;
  flex-shrink: 0;
  border-bottom: 1px solid #1C254D;
  height: 56px;
  margin-left: -40px;
  margin-right: -40px;
  padding-left: 40px;
  padding-right: 40px;
}

.c2 {
  overflow: hidden;
  text-overflow: ellipsis;
  font-weight: 300;
  font-size: 22px;
  line-height: 32px;
  margin: 0px;
  white-space: nowrap;
}

.c0 {
  box-sizing: border-box;
  padding-left: 40px;
  padding-right: 40px;
  display: flex;
  width: 100%;
  height: 100%;
  flex-direction: column;
}

.c0::after {
  content: ' ';
  padding-bottom: 24px;
}

.c21 {
  background: #222C59;
  box-shadow: 0 4px 16px rgba(0,0,0,0.24);
  border-collapse: collapse;
  border-spacing: 0;
  font-size: 12px;
  width: 100%;
}

.c21 > thead > tr > th,
.c21 > tbody > tr > th,
.c21 > tfoot > tr > th,
.c21 > thead > tr > td,
.c21 > tbody > tr > td,
.c21 > tfoot > tr > td {
  padding: 8px 8px;
  vertical-align: middle;
}

.c21 > thead > tr > th:first-child,
.c21 > tbody > tr > th:first-child,
.c21 > tfoot > tr > th:first-child,
.c21 > thead > tr > td:first-child,
.c21 > tbody > tr > td:first-child,
.c21 > tfoot > tr > td:first-child {
  padding-left: 24px;
}

.c21 > thead > tr > th:last-child,
.c21 > tbody > tr > th:last-child,
.c21 > tfoot > tr > th:last-child,
.c21 > thead > tr > td:last-child,
.c21 > tbody > tr > td:last-child,
.c21 > tfoot > tr > td:last-child {
  padding-right: 24px;
}

.c21 > tbody > tr > td {
  vertical-align: middle;
}

.c21 > thead > tr > th {
  background: #111B48;
  color: #FFFFFF;
  cursor: pointer;
  font-size: 10px;
  font-weight: 400;
  padding-bottom: 0;
  padding-top: 0;
  text-align: left;
  opacity: 0.75;
  text-transform: uppercase;
  white-space: nowrap;
}

.c21 > thead > tr > th .c17 {
  font-weight: bold;
  font-size: 8px;
  margin-left: 8px;
}

.c21 > tbody > tr > td {
  color: rgba(255,255,255,0.87);
  line-height: 16px;
}

.c21 tbody tr {
  border-bottom: 1px solid #1C254D;
}

.c21 tbody tr:hover {
  background-color: rgb(37,49,98);
}

.c4 {
  padding: 16px 24px;
  display: flex;
  height: 24px;
  flex-shrink: 0;
  align-items: center;
  justify-content: space-between;
  background: #222C59;
  border-top-left-radius: 8px;
  border-top-right-radius: 8px;
}

.c33 {
  padding: 16px 24px;
  display: flex;
  height: 24px;
  flex-shrink: 0;
  align-items: center;
  justify-content: space-between;
  background: #222C59;
  border-bottom-right-radius: 8px;
  border-bottom-left-radius: 8px;
}

.c26 {
  box-sizing: border-box;
  border-radius: 10px;
  display: inline-block;
  font-size: 10px;
  font-weight: 500;
  padding: 0 8px;
  margin: 1px 0;
  vertical-align: middle;
  background-color: #111B48;
  color: rgba(255,255,255,0.87);
  margin-right: 4px;
  cursor: pointer;
}

.c10 {
  position: absolute;
  height: 100%;
  right: 0;
  display: flex;
  align-items: center;
  justify-content: center;
  background: #2C3A73;
  border-radius: 200px;
}

.c8 {
  position: relative;
  display: flex;
  overflow: hidden;
  width: 100%;
  border-radius: 200px;
  height: 32px;
  background: #111B48;
}

.c9 {
  border: none;
  outline: none;
  box-sizing: border-box;
  height: 100%;
  font-size: 12px;
  width: 100%;
  transition: all 0.2s;
  padding-left: 16px;
  padding-right: 16px;
  color: rgba(255,255,255,0.87);
  background: #111B48;
  padding-right: 184px;
}

.c9:hover,
.c9:focus,
.c9:active {
  background: #1C254D;
  box-shadow: inset 0 2px 4px rgba(0,0,0,.24);
  color: rgba(255,255,255,0.87);
}

.c9::placeholder {
  color: rgba(255,255,255,0.24);
  font-size: 12px;
}

.c12 {
  position: relative;
  display: flex;
  align-items: center;
  cursor: pointer;
}

.c12[disabled] {
  cursor: default;
}

.c15 {
  width: 32px;
  height: 12px;
  border-radius: 12px;
  background: #222C59;
  cursor: inherit;
  flex-shrink: 0;
}

.c15:before {
  content: '';
  position: absolute;
  top: 50%;
  transform: translate(0,-50%);
  width: 16px;
  height: 16px;
  border-radius: 16px;
  background: #651FFF;
}

.c13 {
  opacity: 0;
  position: absolute;
  cursor: inherit;
}

.c13:checked + .c14 {
  background: #512FC9;
}

.c13:checked + .c14:before {
  transform: translate(16px,-50%);
}

.c13:disabled + .c14 {
  background: #222C59;
}

.c13:disabled + .c14:before {
  background: #455a64;
}

.c35 {
  background: none;
  border: none;
  cursor: pointer;
}

.c35 .c17 {
  font-size: 20px;
  transition: all 0.3s;
  opacity: 0.5;
}

.c35:hover .c17,
.c35:focus .c17 {
  opacity: 1;
}

.c35:disabled {
  cursor: default;
}

.c35:disabled .c17 {
  opacity: 0.1;
}

.c11 {
  display: flex;
  align-items: center;
  justify-content: space-around;
  padding-right: 16px;
  padding-left: 16px;
  width: 120px;
}

.c22 > tbody > tr > td {
  vertical-align: middle;
}

<div>
  <div
    class="c0"
  >
    <div
      class="c1"
    >
      <div
        class="c2"
      >
        Applications
      </div>
      <a
        href="/web/discover"
        style="text-decoration: none;"
      >
        <button
          class="c3"
          kind="primary"
          title=""
          width="240px"
        >
          Add 
          application
        </button>
      </a>
    </div>
    <form
      class="c4"
    >
      <div
        class="c5"
        width="100%"
      >
        <div
          class="c6"
          style="width: 70%;"
        >
          <div
            class="c7"
            width="100%"
          >
            <div
              class="c8"
            >
              <input
                class="c9"
                placeholder="SEARCH..."
                value=""
              />
              <div
                class="c10"
              >
                <div
                  class="c11"
                >
                  <label
                    class="c12"
                  >
                    <input
                      class="c13"
                      type="checkbox"
                    />
                    <div
                      class="c14 c15"
                    />
                  </label>
                  <div
                    class="c16"
                  >
                    Advanced
                  </div>
                </div>
              </div>
            </div>
          </div>
          <div
            style="line-height: 0px;"
          >
            <span
              class="c17 c18 icon icon-info_outline "
              color="light"
              style="cursor: pointer; font-size: 20px;"
            />
          </div>
        </div>
        <div
          class="c19"
        >
          <div
            class="c20"
            color="primary.contrastText"
<<<<<<< HEAD
            style="text-transform: uppercase;"
=======
            style="white-space: nowrap;"
>>>>>>> 59ba7a5a
          >
            Showing 
            <strong>
              1
            </strong>
             - 
            <strong>
              5
            </strong>
             of
             
            <strong>
              5
            </strong>
          </div>
        </div>
      </div>
    </form>
    <table
      class="c21 c22"
    >
      <thead>
        <tr>
          <th
            style="cursor: default;"
          />
          <th>
            <a>
              Name
              <span
                class="c17 c18 icon icon-chevron-up "
                color="light"
                title="sort items asc"
              />
            </a>
          </th>
          <th>
            <a>
              Description
              <span
                class="c17 c18 icon icon-chevrons-expand-vertical "
                color="light"
                title="sort items"
              />
            </a>
          </th>
          <th
            style="cursor: default;"
          >
            Address
          </th>
          <th
            style="cursor: default;"
          >
            Labels
          </th>
          <th
            style="cursor: default;"
          />
        </tr>
      </thead>
      <tbody>
        <tr>
          <td
            style="user-select: none;"
          >
            <div
              class="c23"
              height="32px"
              width="32px"
            >
              <div
                class="c24"
                font-size="3"
              >
                J
              </div>
            </div>
          </td>
          <td>
            Jenkins
          </td>
          <td>
            This is a Jenkins app
          </td>
          <td>
            https://jenkins.teleport-proxy.com
          </td>
          <td>
            <div
              class="c25"
            >
              <div
                class="c26"
                kind="secondary"
              >
                env: prod
              </div>
              <div
                class="c26"
                kind="secondary"
              >
                cluster: one
              </div>
            </div>
          </td>
          <td
            align="right"
          >
            <a
              class="c27"
              href="/web/launch/jenkins.one/one/jenkins.teleport-proxy.com"
              kind="border"
              rel="noreferrer"
              target="_blank"
              width="88px"
            >
              LAUNCH
            </a>
          </td>
        </tr>
        <tr>
          <td
            style="user-select: none;"
          >
            <div
              class="c28"
              height="32px"
              width="32px"
            >
              <div
                class="c24"
                font-size="3"
              >
                M
              </div>
            </div>
          </td>
          <td>
            Mattermost1
          </td>
          <td>
            This is a Mattermost app
          </td>
          <td>
            https://mattermost.teleport-proxy.com
          </td>
          <td>
            <div
              class="c25"
            >
              <div
                class="c26"
                kind="secondary"
              >
                env: dev
              </div>
              <div
                class="c26"
                kind="secondary"
              >
                cluster: two
              </div>
            </div>
          </td>
          <td
            align="right"
          >
            <a
              class="c27"
              href="/web/launch/mattermost.one/one/mattermost.teleport-proxy.com"
              kind="border"
              rel="noreferrer"
              target="_blank"
              width="88px"
            >
              LAUNCH
            </a>
          </td>
        </tr>
        <tr>
          <td
            style="user-select: none;"
          >
            <div
              class="c28"
              height="32px"
              width="32px"
            >
              <div
                class="c24"
                font-size="3"
              >
                T
              </div>
            </div>
          </td>
          <td>
            TCP
          </td>
          <td>
            This is a TCP app
          </td>
          <td>
            tcp://some-address
          </td>
          <td>
            <div
              class="c25"
            >
              <div
                class="c26"
                kind="secondary"
              >
                env: dev
              </div>
              <div
                class="c26"
                kind="secondary"
              >
                cluster: one
              </div>
            </div>
          </td>
          <td
            align="right"
          >
            <button
              class="c27"
              disabled=""
              kind="border"
              title="Cloud or TCP applications cannot be launched by the browser"
              width="88px"
            >
              LAUNCH
            </button>
          </td>
        </tr>
        <tr>
          <td
            style="user-select: none;"
          >
            <div
              class="c29"
              height="32px"
              width="32px"
            >
              <span
                class="c17 c30 icon icon-amazonaws "
                color="light"
                font-size="6"
              />
            </div>
          </td>
          <td>
            aws-console-1
          </td>
          <td>
            This is an AWS Console app
          </td>
          <td>
            https://awsconsole-1.teleport-proxy.com
          </td>
          <td>
            <div
              class="c25"
            >
              <div
                class="c26"
                kind="secondary"
              >
                aws_account_id: A1234
              </div>
              <div
                class="c26"
                kind="secondary"
              >
                env: dev
              </div>
              <div
                class="c26"
                kind="secondary"
              >
                cluster: two
              </div>
            </div>
          </td>
          <td
            align="right"
          >
            <button
              class="c27"
              kind="border"
              width="88px"
            >
              LAUNCH
              <span
                class="c17 c31 icon icon-caret-down "
                color="text.secondary"
                font-size="2"
              />
            </button>
          </td>
        </tr>
        <tr>
          <td
            style="user-select: none;"
          >
            <div
              class="c32"
              height="32px"
              width="32px"
            >
              <div
                class="c24"
                font-size="3"
              >
                C
              </div>
            </div>
          </td>
          <td>
            Cloud
          </td>
          <td>
            This is a Cloud specific app
          </td>
          <td>
            cloud://some-address
          </td>
          <td>
            <div
              class="c25"
            >
              <div
                class="c26"
                kind="secondary"
              >
                env: dev
              </div>
              <div
                class="c26"
                kind="secondary"
              >
                cluster: one
              </div>
            </div>
          </td>
          <td
            align="right"
          >
            <button
              class="c27"
              disabled=""
              kind="border"
              title="Cloud or TCP applications cannot be launched by the browser"
              width="88px"
            >
              LAUNCH
            </button>
          </td>
        </tr>
      </tbody>
    </table>
    <nav
      class="c33"
    >
      <div
        class="c34"
        width="100%"
      >
        <div
          class="c19"
        >
          <button
            class="c35"
            title="Previous page"
          >
            <span
              class="c17 c36 icon icon-arrow-left-circle "
              color="light"
              font-size="3"
            />
          </button>
          <button
            class="c35"
            title="Next page"
          >
            <span
              class="c17 c36 icon icon-arrow-right-circle "
              color="light"
              font-size="3"
            />
          </button>
        </div>
      </div>
    </nav>
  </div>
</div>
`;

exports[`readonly empty state 1`] = `
.c3 {
  box-sizing: border-box;
  max-width: 664px;
  margin-left: auto;
  margin-right: auto;
  padding: 56px;
  color: rgba(255,255,255,0.87);
  text-align: center;
  border-radius: 12px;
}

.c4 {
  overflow: hidden;
  text-overflow: ellipsis;
  font-weight: 300;
  font-size: 28px;
  line-height: 32px;
  margin: 0px;
  margin-bottom: 16px;
}

.c5 {
  overflow: hidden;
  text-overflow: ellipsis;
  margin: 0px;
}

.c6 {
  overflow: hidden;
  text-overflow: ellipsis;
  font-weight: 600;
  margin: 0px;
}

.c1 {
  box-sizing: border-box;
  margin-bottom: 24px;
  display: flex;
  align-items: center;
  justify-content: space-between;
  flex-shrink: 0;
  border-bottom: 1px solid #1C254D;
  height: 56px;
  margin-left: -40px;
  margin-right: -40px;
  padding-left: 40px;
  padding-right: 40px;
}

.c2 {
  overflow: hidden;
  text-overflow: ellipsis;
  font-weight: 300;
  font-size: 22px;
  line-height: 32px;
  margin: 0px;
  white-space: nowrap;
}

.c0 {
  box-sizing: border-box;
  padding-left: 40px;
  padding-right: 40px;
  display: flex;
  width: 100%;
  height: 100%;
  flex-direction: column;
}

.c0::after {
  content: ' ';
  padding-bottom: 24px;
}

<div>
  <div
    class="c0"
  >
    <div
      class="c1"
    >
      <div
        class="c2"
      >
        Applications
      </div>
    </div>
    <div
      class="c3"
      color="text.primary"
    >
      <div
        class="c4"
      >
        No Applications Found
      </div>
      <div
        class="c5"
      >
        Either there are no 
        applications
         in the "
        <span
          class="c6"
        >
          im-a-cluster
        </span>
        " cluster, or your roles don't grant you access.
      </div>
    </div>
  </div>
</div>
`;<|MERGE_RESOLUTION|>--- conflicted
+++ resolved
@@ -881,11 +881,7 @@
           <div
             class="c20"
             color="primary.contrastText"
-<<<<<<< HEAD
-            style="text-transform: uppercase;"
-=======
             style="white-space: nowrap;"
->>>>>>> 59ba7a5a
           >
             Showing 
             <strong>
@@ -1906,11 +1902,7 @@
           <div
             class="c20"
             color="primary.contrastText"
-<<<<<<< HEAD
-            style="text-transform: uppercase;"
-=======
             style="white-space: nowrap;"
->>>>>>> 59ba7a5a
           >
             Showing 
             <strong>
