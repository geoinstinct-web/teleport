--- conflicted
+++ resolved
@@ -31,18 +31,15 @@
       attempt={{ status: '' }}
       bots={botsFixture}
       disabledEdit={false}
-      onClose={() => {}}
-      onDelete={() => {}}
-      onEdit={() => {}}
+      onClose={() => { }}
+      onDelete={() => { }}
+      onEdit={() => { }}
       roles={[]}
       selectedBot={null}
       selectedRoles={[]}
-      setSelectedBot={() => {}}
-<<<<<<< HEAD
-      onView={() => {}}
-=======
-      setSelectedRoles={() => {}}
->>>>>>> 205cc1cc
+      setSelectedBot={() => { }}
+      onView={() => { }}
+      setSelectedRoles={() => { }}
     />
   );
 };