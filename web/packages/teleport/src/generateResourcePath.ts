/*
Copyright 2022 Gravitational, Inc.

Licensed under the Apache License, Version 2.0 (the "License");
you may not use this file except in compliance with the License.
You may obtain a copy of the License at

    http://www.apache.org/licenses/LICENSE-2.0

Unless required by applicable law or agreed to in writing, software
distributed under the License is distributed on an "AS IS" BASIS,
WITHOUT WARRANTIES OR CONDITIONS OF ANY KIND, either express or implied.
See the License for the specific language governing permissions and
limitations under the License.
*/

// generateResourcePath constructs the agent endpoint URL using `encodeURIComponent`.
// react-router's `generatePath` uses `encodeURI` which does not encode the entire string.

export default function generateResourcePath(
  path: string,
  params?: {
    [x: string]: any;
  }
) {
  const processedParams: typeof params = {};
  for (const param in params) {
    // If the param is SortType, turn it into string with "[param.fieldName]:[param.dir]"
    if (params[param]?.dir) {
      processedParams[param] = `${params[param].fieldName}:${params[
        param
      ].dir.toLowerCase()}`;
    } else if (param === 'kinds') {
<<<<<<< HEAD
      processedParams[param] = params[param].split(',').join('&kinds=');
=======
      processedParams[param] = (params[param] ?? []).join('&kinds=');
>>>>>>> d255d9d2
    } else
      processedParams[param] = params[param]
        ? encodeURIComponent(params[param])
        : '';
  }

  const output = path
    .replace(':clusterId', params.clusterId)
    .replace(':limit?', params.limit)
    .replace(':startKey?', params.startKey || '')
    .replace(':query?', processedParams.query || '')
    .replace(':search?', processedParams.search || '')
    .replace(':searchAsRoles?', processedParams.searchAsRoles || '')
    .replace(':sort?', processedParams.sort || '')
    .replace(':kinds?', processedParams.kinds || '');

  return output;
}<|MERGE_RESOLUTION|>--- conflicted
+++ resolved
@@ -31,11 +31,7 @@
         param
       ].dir.toLowerCase()}`;
     } else if (param === 'kinds') {
-<<<<<<< HEAD
-      processedParams[param] = params[param].split(',').join('&kinds=');
-=======
       processedParams[param] = (params[param] ?? []).join('&kinds=');
->>>>>>> d255d9d2
     } else
       processedParams[param] = params[param]
         ? encodeURIComponent(params[param])
