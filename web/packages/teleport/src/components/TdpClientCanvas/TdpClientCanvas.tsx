/**
 * Teleport
 * Copyright (C) 2023  Gravitational, Inc.
 *
 * This program is free software: you can redistribute it and/or modify
 * it under the terms of the GNU Affero General Public License as published by
 * the Free Software Foundation, either version 3 of the License, or
 * (at your option) any later version.
 *
 * This program is distributed in the hope that it will be useful,
 * but WITHOUT ANY WARRANTY; without even the implied warranty of
 * MERCHANTABILITY or FITNESS FOR A PARTICULAR PURPOSE.  See the
 * GNU Affero General Public License for more details.
 *
 * You should have received a copy of the GNU Affero General Public License
 * along with this program.  If not, see <http://www.gnu.org/licenses/>.
 */

import React, { memo, useEffect, useRef } from 'react';

import { TdpClientEvent } from 'teleport/lib/tdp';
import { BitmapFrame } from 'teleport/lib/tdp/client';

import { TdpClient } from 'teleport/lib/tdp';

import type { CSSProperties } from 'react';
import type {
  PngFrame,
  ClientScreenSpec,
  ClipboardData,
} from 'teleport/lib/tdp/codec';

function TdpClientCanvas(props: Props) {
  const {
    client,
    clientShouldConnect = false,
    clientScreenSpecToRequest,
    clientOnPngFrame,
    clientOnBmpFrame,
    clientOnClipboardData,
    clientOnTdpError,
    clientOnTdpWarning,
    clientOnWsClose,
    clientOnWsOpen,
    clientOnClientScreenSpec,
    canvasOnKeyDown,
    canvasOnKeyUp,
    canvasOnFocusOut,
    canvasOnMouseMove,
    canvasOnMouseDown,
    canvasOnMouseUp,
    canvasOnMouseWheelScroll,
    canvasOnContextMenu,
    style,
  } = props;
  const canvasRef = useRef<HTMLCanvasElement>(null);

  if (canvasRef.current) {
    // Make the canvas a focusable keyboard listener
    // https://stackoverflow.com/a/51267699/6277051
    // https://stackoverflow.com/a/16492878/6277051
    canvasRef.current.tabIndex = -1;
    canvasRef.current.style.outline = 'none';
    canvasRef.current.focus();
  }

  useEffect(() => {
    if (client && clientOnPngFrame) {
      const canvas = canvasRef.current;
      const ctx = canvas.getContext('2d');

      // Buffered rendering logic
      var pngBuffer: PngFrame[] = [];
      const renderBuffer = () => {
        if (pngBuffer.length) {
          for (let i = 0; i < pngBuffer.length; i++) {
            clientOnPngFrame(ctx, pngBuffer[i]);
          }
          pngBuffer = [];
        }
        requestAnimationFrame(renderBuffer);
      };
      requestAnimationFrame(renderBuffer);

      const pushToPngBuffer = (pngFrame: PngFrame) => {
        pngBuffer.push(pngFrame);
      };

      client.on(TdpClientEvent.TDP_PNG_FRAME, pushToPngBuffer);

      return () => {
        client.removeListener(TdpClientEvent.TDP_PNG_FRAME, pushToPngBuffer);
      };
    }
  }, [client, clientOnPngFrame]);

  useEffect(() => {
    if (client && clientOnBmpFrame) {
      const canvas = canvasRef.current;
      const ctx = canvas.getContext('2d');

      // Buffered rendering logic
      var bitmapBuffer: BitmapFrame[] = [];
      const renderBuffer = () => {
        if (bitmapBuffer.length) {
          for (let i = 0; i < bitmapBuffer.length; i++) {
            clientOnBmpFrame(ctx, bitmapBuffer[i]);
          }
          bitmapBuffer = [];
        }
        requestAnimationFrame(renderBuffer);
      };
      requestAnimationFrame(renderBuffer);

      const pushToBitmapBuffer = (bmpFrame: BitmapFrame) => {
        bitmapBuffer.push(bmpFrame);
      };

      client.on(TdpClientEvent.TDP_BMP_FRAME, pushToBitmapBuffer);

      return () => {
        client.removeListener(TdpClientEvent.TDP_BMP_FRAME, pushToBitmapBuffer);
      };
    }
  }, [client, clientOnBmpFrame]);

  useEffect(() => {
    if (client && clientOnClientScreenSpec) {
      const canvas = canvasRef.current;
      const _clientOnClientScreenSpec = (spec: ClientScreenSpec) => {
        clientOnClientScreenSpec(client, canvas, spec);
      };
      client.on(
        TdpClientEvent.TDP_CLIENT_SCREEN_SPEC,
        _clientOnClientScreenSpec
      );

      return () => {
        client.removeListener(
          TdpClientEvent.TDP_CLIENT_SCREEN_SPEC,
          _clientOnClientScreenSpec
        );
      };
    }
  }, [client, clientOnClientScreenSpec]);

  useEffect(() => {
    if (client && clientOnClipboardData) {
      client.on(TdpClientEvent.TDP_CLIPBOARD_DATA, clientOnClipboardData);

      return () => {
        client.removeListener(
          TdpClientEvent.TDP_CLIPBOARD_DATA,
          clientOnClipboardData
        );
      };
    }
  }, [client, clientOnClipboardData]);

  useEffect(() => {
    if (client && clientOnTdpError) {
      client.on(TdpClientEvent.TDP_ERROR, clientOnTdpError);
      client.on(TdpClientEvent.CLIENT_ERROR, clientOnTdpError);

      return () => {
        client.removeListener(TdpClientEvent.TDP_ERROR, clientOnTdpError);
        client.removeListener(TdpClientEvent.CLIENT_ERROR, clientOnTdpError);
      };
    }
  }, [client, clientOnTdpError]);

  useEffect(() => {
    if (client && clientOnTdpWarning) {
      client.on(TdpClientEvent.TDP_WARNING, clientOnTdpWarning);
      client.on(TdpClientEvent.CLIENT_WARNING, clientOnTdpWarning);

      return () => {
        client.removeListener(TdpClientEvent.TDP_WARNING, clientOnTdpWarning);
        client.removeListener(
          TdpClientEvent.CLIENT_WARNING,
          clientOnTdpWarning
        );
      };
    }
  }, [client, clientOnTdpWarning]);

  useEffect(() => {
    if (client && clientOnWsClose) {
      client.on(TdpClientEvent.WS_CLOSE, clientOnWsClose);

      return () => {
        client.removeListener(TdpClientEvent.WS_CLOSE, clientOnWsClose);
      };
    }
  }, [client, clientOnWsClose]);

  useEffect(() => {
    if (client && clientOnWsOpen) {
      client.on(TdpClientEvent.WS_OPEN, clientOnWsOpen);

      return () => {
        client.removeListener(TdpClientEvent.WS_OPEN, clientOnWsOpen);
      };
    }
  }, [client, clientOnWsOpen]);

  useEffect(() => {
    const canvas = canvasRef.current;
    const _oncontextmenu = canvasOnContextMenu;
    if (canvasOnContextMenu) {
      canvas.oncontextmenu = _oncontextmenu;
    }

    return () => {
      if (canvasOnContextMenu)
        canvas.removeEventListener('contextmenu', _oncontextmenu);
    };
  }, [canvasOnContextMenu]);

  useEffect(() => {
    const canvas = canvasRef.current;
    const _onmousemove = (e: MouseEvent) => {
      canvasOnMouseMove(client, canvas, e);
    };
    if (canvasOnMouseMove) {
      canvas.onmousemove = _onmousemove;
    }

    return () => {
      if (canvasOnMouseMove) {
        canvas.removeEventListener('mousemove', _onmousemove);
      }
    };
  }, [client, canvasOnMouseMove]);

  useEffect(() => {
    const canvas = canvasRef.current;
    const _onmousedown = (e: MouseEvent) => {
      canvasOnMouseDown(client, e);
    };
    if (canvasOnMouseDown) {
      canvas.onmousedown = _onmousedown;
    }

    return () => {
      if (canvasOnMouseDown)
        canvas.removeEventListener('mousedown', _onmousedown);
    };
  }, [client, canvasOnMouseDown]);

  useEffect(() => {
    const canvas = canvasRef.current;
    const _onmouseup = (e: MouseEvent) => {
      canvasOnMouseUp(client, e);
    };
    if (canvasOnMouseUp) {
      canvas.onmouseup = _onmouseup;
    }

    return () => {
      if (canvasOnMouseUp) canvas.removeEventListener('mouseup', _onmouseup);
    };
  }, [client, canvasOnMouseUp]);

  useEffect(() => {
    const canvas = canvasRef.current;
    const _onwheel = (e: WheelEvent) => {
      canvasOnMouseWheelScroll(client, e);
    };
    if (canvasOnMouseWheelScroll) {
      canvas.onwheel = _onwheel;
    }

    return () => {
      if (canvasOnMouseWheelScroll)
        canvas.removeEventListener('wheel', _onwheel);
    };
  }, [client, canvasOnMouseWheelScroll]);

  useEffect(() => {
    const canvas = canvasRef.current;
    const _onkeydown = (e: KeyboardEvent) => {
      canvasOnKeyDown(client, e);
    };
    if (canvasOnKeyDown) {
      canvas.onkeydown = _onkeydown;
    }

    return () => {
      if (canvasOnKeyDown) canvas.removeEventListener('keydown', _onkeydown);
    };
  }, [client, canvasOnKeyDown]);

  useEffect(() => {
    const canvas = canvasRef.current;
    const _onkeyup = (e: KeyboardEvent) => {
      canvasOnKeyUp(client, e);
    };
    if (canvasOnKeyUp) {
      canvas.onkeyup = _onkeyup;
    }

    return () => {
      if (canvasOnKeyUp) canvas.removeEventListener('keyup', _onkeyup);
    };
  }, [client, canvasOnKeyUp]);

  useEffect(() => {
<<<<<<< HEAD
    const canvas = canvasRef.current;
    const _onfocusout = () => {
      canvasOnFocusOut(client);
    };
    if (canvasOnFocusOut) {
      canvas.addEventListener('focusout', _onfocusout);
    }

    return () => {
      if (canvasOnFocusOut) canvas.removeEventListener('focusout', _onfocusout);
    };
  }, [client, canvasOnFocusOut]);

  // Call init after all listeners have been registered
=======
    if (client) {
      const canvas = canvasRef.current;
      const _clearCanvas = () => {
        const ctx = canvas.getContext('2d');
        ctx.clearRect(0, 0, canvas.width, canvas.height);
      };
      client.on(TdpClientEvent.RESET, _clearCanvas);

      return () => {
        client.removeListener(TdpClientEvent.RESET, _clearCanvas);
      };
    }
  }, [client]);

  // Call connect after all listeners have been registered
>>>>>>> 6869d077
  useEffect(() => {
    if (client && clientShouldConnect) {
      client.connect(clientScreenSpecToRequest);
      return () => {
        client.shutdown();
      };
    }
  }, [client, clientShouldConnect]);

  return <canvas style={{ ...style }} ref={canvasRef} />;
}

export type Props = {
  client: TdpClient;
  // clientShouldConnect determines whether the TdpClientCanvas
  // will try to connect to the server.
  clientShouldConnect?: boolean;
  // clientScreenSpecToRequest will be passed to client.connect() if
  // clientShouldConnect is true.
  clientScreenSpecToRequest?: ClientScreenSpec;
  clientOnPngFrame?: (
    ctx: CanvasRenderingContext2D,
    pngFrame: PngFrame
  ) => void;
  clientOnBmpFrame?: (
    ctx: CanvasRenderingContext2D,
    pngFrame: BitmapFrame
  ) => void;
  clientOnClipboardData?: (clipboardData: ClipboardData) => void;
  clientOnTdpError?: (error: Error) => void;
  clientOnTdpWarning?: (warning: string) => void;
  clientOnWsClose?: () => void;
  clientOnWsOpen?: () => void;
  clientOnClientScreenSpec?: (
    cli: TdpClient,
    canvas: HTMLCanvasElement,
    spec: ClientScreenSpec
  ) => void;
  canvasOnKeyDown?: (cli: TdpClient, e: KeyboardEvent) => void;
  canvasOnKeyUp?: (cli: TdpClient, e: KeyboardEvent) => void;
  canvasOnFocusOut?: (cli: TdpClient) => void;
  canvasOnMouseMove?: (
    cli: TdpClient,
    canvas: HTMLCanvasElement,
    e: MouseEvent
  ) => void;
  canvasOnMouseDown?: (cli: TdpClient, e: MouseEvent) => void;
  canvasOnMouseUp?: (cli: TdpClient, e: MouseEvent) => void;
  canvasOnMouseWheelScroll?: (cli: TdpClient, e: WheelEvent) => void;
  canvasOnContextMenu?: () => boolean;
  style?: CSSProperties;
};

export default memo(TdpClientCanvas);<|MERGE_RESOLUTION|>--- conflicted
+++ resolved
@@ -306,7 +306,6 @@
   }, [client, canvasOnKeyUp]);
 
   useEffect(() => {
-<<<<<<< HEAD
     const canvas = canvasRef.current;
     const _onfocusout = () => {
       canvasOnFocusOut(client);
@@ -320,8 +319,7 @@
     };
   }, [client, canvasOnFocusOut]);
 
-  // Call init after all listeners have been registered
-=======
+  useEffect(() => {
     if (client) {
       const canvas = canvasRef.current;
       const _clearCanvas = () => {
@@ -337,7 +335,6 @@
   }, [client]);
 
   // Call connect after all listeners have been registered
->>>>>>> 6869d077
   useEffect(() => {
     if (client && clientShouldConnect) {
       client.connect(clientScreenSpecToRequest);
