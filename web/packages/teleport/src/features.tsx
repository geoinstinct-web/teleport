--- conflicted
+++ resolved
@@ -115,24 +115,16 @@
   };
 
   navigationItem = {
-<<<<<<< HEAD
-    title: 'Resources',
-    icon: <ServersIcon />,
-=======
     title: NavTitle.Resources,
     icon: <Server />,
->>>>>>> fd9a2854
     exact: true,
     getLink(clusterId: string) {
       return cfg.getUnifiedResourcesRoute(clusterId);
     },
   };
 
-<<<<<<< HEAD
-=======
   hideFromNavigation = !localStorage.areUnifiedResourcesEnabled();
 
->>>>>>> fd9a2854
   category = NavigationCategory.Resources;
 
   hasAccess() {
@@ -652,17 +644,9 @@
 }
 
 export function getOSSFeatures(): TeleportFeature[] {
-  const unifiedResources = localStorage.areUnifiedResourcesEnabled()
-    ? [new FeatureUnifiedResources()]
-    : [];
-
   return [
     // Resources
-<<<<<<< HEAD
-    ...unifiedResources,
-=======
     new FeatureUnifiedResources(),
->>>>>>> fd9a2854
     new FeatureNodes(),
     new FeatureApps(),
     new FeatureKubes(),
