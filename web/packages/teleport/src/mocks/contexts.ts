--- conflicted
+++ resolved
@@ -68,11 +68,8 @@
   accessList: fullAccess,
   auditQuery: fullAccess,
   securityReport: fullAccess,
-<<<<<<< HEAD
   externalCloudAudit: fullAccess,
-=======
   accessGraph: fullAccess,
->>>>>>> 49329041
 };
 
 export function getAcl(cfg?: { noAccess: boolean }) {
