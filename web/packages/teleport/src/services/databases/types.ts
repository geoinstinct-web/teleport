--- conflicted
+++ resolved
@@ -29,11 +29,6 @@
   hostname: string;
 }
 
-<<<<<<< HEAD
-export type UpdateDatabaseRequest = {
-  name: string;
-  caCert: string;
-=======
 export type DatabasesResponse = {
   databases: Database[];
   startKey?: string;
@@ -45,7 +40,6 @@
   'protocol'
 > & {
   caCert?: string;
->>>>>>> 7fab8fad
 };
 
 export type CreateDatabaseRequest = {
