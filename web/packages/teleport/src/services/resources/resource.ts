/**
 * Copyright 2023 Gravitational, Inc
 *
 * Licensed under the Apache License, Version 2.0 (the "License");
 * you may not use this file except in compliance with the License.
 * You may obtain a copy of the License at
 *
 *      http://www.apache.org/licenses/LICENSE-2.0
 *
 * Unless required by applicable law or agreed to in writing, software
 * distributed under the License is distributed on an "AS IS" BASIS,
 * WITHOUT WARRANTIES OR CONDITIONS OF ANY KIND, either express or implied.
 * See the License for the specific language governing permissions and
 * limitations under the License.
 */

import api from 'teleport/services/api';
import cfg, { UrlResourcesParams } from 'teleport/config';
import history from 'teleport/services/history';

<<<<<<< HEAD
import { UnifiedResource, ResourcesResponse } from '../agents';
=======
import { UnifiedResource, AgentResponse } from '../agents';
import { KeysEnum } from '../localStorage';
>>>>>>> acb89407

import { makeUnifiedResource } from './makeUnifiedResource';

import { makeResource, makeResourceList } from './';

class ResourceService {
  fetchTrustedClusters() {
    return api
      .get(cfg.getTrustedClustersUrl())
      .then(res => makeResourceList<'trusted_cluster'>(res));
  }

  fetchUnifiedResources(
    clusterId?: string,
    params?: UrlResourcesParams,
    signal?: AbortSignal
  ): Promise<ResourcesResponse<UnifiedResource>> {
    return api
      .get(cfg.getUnifiedResourcesUrl(clusterId, params), signal)
      .then(json => {
        const items = json?.items || [];

        // TODO (avatus) DELETE IN 15.0
        // if this request succeeds, we don't need a legacy view
        localStorage.removeItem(KeysEnum.UNIFIED_RESOURCES_NOT_SUPPORTED);
        return {
          agents: items.map(makeUnifiedResource),
          startKey: json?.startKey,
          totalCount: json?.totalCount,
        };
      })
      .catch(res => {
        // TODO (avatus) : a temporary check to catch unimplemented errors for unified resources
        // This is a quick hacky way to catch the error until we migrate completely to unified resources
        // DELETE IN 15.0
        if (res.response?.status === 404 || res.response?.status === 501) {
          localStorage.setItem(
            KeysEnum.UNIFIED_RESOURCES_NOT_SUPPORTED,
            'true'
          );
          history.replace(cfg.getNodesRoute(clusterId));
        }
        throw res;
      });
  }

  fetchGithubConnectors() {
    return api
      .get(cfg.getGithubConnectorsUrl())
      .then(res => makeResourceList<'github'>(res));
  }

  fetchRoles() {
    return api
      .get(cfg.getRolesUrl())
      .then(res => makeResourceList<'role'>(res));
  }

  createTrustedCluster(content: string) {
    return api
      .post(cfg.getTrustedClustersUrl(), { content })
      .then(res => makeResource<'trusted_cluster'>(res));
  }

  createRole(content: string) {
    return api
      .post(cfg.getRolesUrl(), { content })
      .then(res => makeResource<'role'>(res));
  }

  createGithubConnector(content: string) {
    return api
      .post(cfg.getGithubConnectorsUrl(), { content })
      .then(res => makeResource<'github'>(res));
  }

  updateTrustedCluster(name: string, content: string) {
    return api
      .put(cfg.getTrustedClustersUrl(name), { content })
      .then(res => makeResource<'trusted_cluster'>(res));
  }

  updateRole(name: string, content: string) {
    return api
      .put(cfg.getRolesUrl(name), { content })
      .then(res => makeResource<'role'>(res));
  }

  updateGithubConnector(name: string, content: string) {
    return api
      .put(cfg.getGithubConnectorsUrl(name), { content })
      .then(res => makeResource<'github'>(res));
  }

  deleteTrustedCluster(name: string) {
    return api.delete(cfg.getTrustedClustersUrl(name));
  }

  deleteRole(name: string) {
    return api.delete(cfg.getRolesUrl(name));
  }

  deleteGithubConnector(name: string) {
    return api.delete(cfg.getGithubConnectorsUrl(name));
  }
}

export default ResourceService;<|MERGE_RESOLUTION|>--- conflicted
+++ resolved
@@ -18,12 +18,8 @@
 import cfg, { UrlResourcesParams } from 'teleport/config';
 import history from 'teleport/services/history';
 
-<<<<<<< HEAD
 import { UnifiedResource, ResourcesResponse } from '../agents';
-=======
-import { UnifiedResource, AgentResponse } from '../agents';
 import { KeysEnum } from '../localStorage';
->>>>>>> acb89407
 
 import { makeUnifiedResource } from './makeUnifiedResource';
 
