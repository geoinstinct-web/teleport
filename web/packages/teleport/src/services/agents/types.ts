/**
 * Copyright 2022 Gravitational, Inc.
 *
 * Licensed under the Apache License, Version 2.0 (the "License");
 * you may not use this file except in compliance with the License.
 * You may obtain a copy of the License at
 *
 *     http://www.apache.org/licenses/LICENSE-2.0
 *
 * Unless required by applicable law or agreed to in writing, software
 * distributed under the License is distributed on an "AS IS" BASIS,
 * WITHOUT WARRANTIES OR CONDITIONS OF ANY KIND, either express or implied.
 * See the License for the specific language governing permissions and
 * limitations under the License.
 */

import { App } from 'teleport/services/apps';
import { Database } from 'teleport/services/databases';
import { Node } from 'teleport/services/nodes';
import { Kube } from 'teleport/services/kube';
import { Desktop, WindowsDesktopService } from 'teleport/services/desktops';

import { UserGroup } from '../userGroups';

import type { MfaAuthnResponse } from '../mfa';

export type UnifiedResource =
  | App
  | Database
  | Node
  | Kube
  | Desktop
  | WindowsDesktopService
  | UserGroup;

export type UnifiedResourceKind = UnifiedResource['kind'];

<<<<<<< HEAD
export type UnifiedResourceKind = UnifiedResource['kind'];

=======
>>>>>>> fd9a2854
export type AgentResponse<T extends UnifiedResource | UserGroup> = {
  agents: T[];
  startKey?: string;
  totalCount?: number;
};

export type AgentLabel = {
  name: string;
  value: string;
};

export type AgentFilter = {
  // query is query expression using the predicate language.
  query?: string;
  // search contains search words/phrases separated by space.
  search?: string;
  sort?: SortType;
  limit?: number;
  startKey?: string;
  // TODO(bl-nero): Remove this once filters are expressed as advanced search.
  kinds?: string[];
};

export type SortType = {
  fieldName: string;
  dir: SortDir;
};

export type SortDir = 'ASC' | 'DESC';

// AgentIdKind are the same id constants used to mark the type of
// resource in the backend.
//
// These consts are expected for various resource requests:
//   - search based access requests
//   - diagnose connection requests
export type AgentIdKind =
  | 'node'
  | 'app'
  | 'db'
  | 'kube_cluster'
  | 'user_group'
  | 'windows_desktop';

// ConnectionDiagnostic describes a connection diagnostic.
export type ConnectionDiagnostic = {
  // id is the identifier of the connection diagnostic.
  id: string;
  // success is whether the connection was successful
  success: boolean;
  // message is the diagnostic summary
  message: string;
  // traces contains multiple checkpoints results
  traces: ConnectionDiagnosticTrace[];
};

// ConnectionDiagnosticTrace describes a trace of a connection diagnostic
export type ConnectionDiagnosticTrace = {
  traceType: string;
  status: 'success' | 'failed';
  details: string;
  error?: string;
};

// ConnectionDiagnosticRequest contains
// - the identification of the resource kind and resource name to test
// - additional paramenters which depend on the actual kind of resource to test
// As an example, for SSH Node it also includes the User/Principal that will be used to login
export type ConnectionDiagnosticRequest = {
  resourceKind: AgentIdKind; //`json:"resource_kind"`
  resourceName: string; //`json:"resource_name"`
  sshPrincipal?: string; //`json:"ssh_principal"`
  kubeImpersonation?: KubeImpersonation; // `json:"kubernetes_impersonation`
  dbTester?: DatabaseTester;
  mfaAuthnResponse?: MfaAuthnResponse;
};

export type KubeImpersonation = {
  namespace: string; // `json:"kubernetes_namespace"`
  // KubernetesUser is the Kubernetes user to impersonate for this request.
  // Optional - If multiple values are configured the user must select one
  // otherwise the request will return an error.
  user?: string; // `json:"kubernetes_impersonation.kubernetes_user"`
  // KubernetesGroups are the Kubernetes groups to impersonate for this request.
  // Optional - If not specified it use all configured groups.
  // When KubernetesGroups is specified, KubernetesUser must be provided
  // as well.
  groups?: string[]; // `json:"kubernetes_impersonation.kubernetes_groups"
};

export type DatabaseTester = {
  user?: string; // `json:"database_user"`
  name?: string; // `json:"database_name"`
};<|MERGE_RESOLUTION|>--- conflicted
+++ resolved
@@ -35,11 +35,6 @@
 
 export type UnifiedResourceKind = UnifiedResource['kind'];
 
-<<<<<<< HEAD
-export type UnifiedResourceKind = UnifiedResource['kind'];
-
-=======
->>>>>>> fd9a2854
 export type AgentResponse<T extends UnifiedResource | UserGroup> = {
   agents: T[];
   startKey?: string;
