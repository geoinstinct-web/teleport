--- conflicted
+++ resolved
@@ -34,11 +34,8 @@
   KeysEnum.THEME,
   KeysEnum.SHOW_ASSIST_POPUP,
   KeysEnum.USER_PREFERENCES,
-<<<<<<< HEAD
+  KeysEnum.RECOMMEND_FEATURE,
   KeysEnum.UNIFIED_RESOURCES_ENABLED,
-=======
-  KeysEnum.RECOMMEND_FEATURE,
->>>>>>> 07e4163e
 ];
 
 const storage = {
