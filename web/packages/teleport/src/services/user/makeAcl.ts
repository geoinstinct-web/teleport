/*
Copyright 2019 Gravitational, Inc.

Licensed under the Apache License, Version 2.0 (the "License");
you may not use this file except in compliance with the License.
You may obtain a copy of the License at

    http://www.apache.org/licenses/LICENSE-2.0

Unless required by applicable law or agreed to in writing, software
distributed under the License is distributed on an "AS IS" BASIS,
WITHOUT WARRANTIES OR CONDITIONS OF ANY KIND, either express or implied.
See the License for the specific language governing permissions and
limitations under the License.
*/

import { Acl } from './types';

export function makeAcl(json): Acl {
  json = json || {};
  const accessList = json.accessList || defaultAccess;
  const authConnectors = json.authConnectors || defaultAccess;
  const trustedClusters = json.trustedClusters || defaultAccess;
  const roles = json.roles || defaultAccess;
  const recordedSessions = json.recordedSessions || defaultAccess;
  const activeSessions = json.activeSessions || defaultAccess;
  const events = json.events || defaultAccess;
  const users = json.users || defaultAccess;
  const appServers = json.appServers || defaultAccess;
  const kubeServers = json.kubeServers || defaultAccess;
  const tokens = json.tokens || defaultAccess;
  const accessRequests = json.accessRequests || defaultAccess;
  const billing = json.billing || defaultAccess;
  const lock = json.lock || defaultAccess;
  const plugins = json.plugins || defaultAccess;
  const integrations = json.integrations || defaultAccessWithUse;
  const dbServers = json.dbServers || defaultAccess;
  const db = json.db || defaultAccess;
  const desktops = json.desktops || defaultAccess;
  const connectionDiagnostic = json.connectionDiagnostic || defaultAccess;
  // Defaults to true, see RFD 0049
  // https://github.com/gravitational/teleport/blob/master/rfd/0049-desktop-clipboard.md#security
  const clipboardSharingEnabled =
    json.clipboard !== undefined ? json.clipboard : true;
  // Defaults to true, see RFD 0033
  // https://github.com/gravitational/teleport/blob/master/rfd/0033-desktop-access.md#authorization
  const desktopSessionRecordingEnabled =
    json.desktopSessionRecording !== undefined
      ? json.desktopSessionRecording
      : true;
  // Behaves like clipboardSharingEnabled, see
  // https://github.com/gravitational/teleport/pull/12684#issue-1237830087
  const directorySharingEnabled =
    json.directorySharing !== undefined ? json.directorySharing : true;

  const nodes = json.nodes || defaultAccess;
  const license = json.license || defaultAccess;
  const download = json.download || defaultAccess;

  const deviceTrust = json.deviceTrust || defaultAccess;
  const assist = json.assist || defaultAccess;

  const auditQuery = json.auditQuery || defaultAccess;
  const securityReport = json.securityReport || defaultAccess;

  const externalCloudAudit = json.externalCloudAudit || defaultAccess;

  const samlIdpServiceProvider = json.samlIdpServiceProvider || defaultAccess;
  const accessGraph = json.accessGraph || defaultAccess;

  return {
    accessList,
    authConnectors,
    trustedClusters,
    roles,
    recordedSessions,
    activeSessions,
    events,
    users,
    appServers,
    kubeServers,
    tokens,
    accessRequests,
    billing,
    plugins,
    integrations,
    dbServers,
    db,
    desktops,
    clipboardSharingEnabled,
    desktopSessionRecordingEnabled,
    nodes,
    directorySharingEnabled,
    connectionDiagnostic,
    license,
    download,
    deviceTrust,
    lock,
    assist,
    samlIdpServiceProvider,
    auditQuery,
    securityReport,
<<<<<<< HEAD
    externalCloudAudit,
=======
    accessGraph,
>>>>>>> 36fc81bd
  };
}

export const defaultAccess = {
  list: false,
  read: false,
  edit: false,
  create: false,
  remove: false,
};

export const defaultAccessWithUse = {
  ...defaultAccess,
  use: false,
};<|MERGE_RESOLUTION|>--- conflicted
+++ resolved
@@ -100,11 +100,8 @@
     samlIdpServiceProvider,
     auditQuery,
     securityReport,
-<<<<<<< HEAD
     externalCloudAudit,
-=======
     accessGraph,
->>>>>>> 36fc81bd
   };
 }
 
