/**
 * Teleport
 * Copyright (C) 2023  Gravitational, Inc.
 *
 * This program is free software: you can redistribute it and/or modify
 * it under the terms of the GNU Affero General Public License as published by
 * the Free Software Foundation, either version 3 of the License, or
 * (at your option) any later version.
 *
 * This program is distributed in the hope that it will be useful,
 * but WITHOUT ANY WARRANTY; without even the implied warranty of
 * MERCHANTABILITY or FITNESS FOR A PARTICULAR PURPOSE.  See the
 * GNU Affero General Public License for more details.
 *
 * You should have received a copy of the GNU Affero General Public License
 * along with this program.  If not, see <http://www.gnu.org/licenses/>.
 */

import { ResourceLabel } from '../agents';
import { JoinMethod } from '../joinToken';

export type CreateBotRequest = {
  botName: string;
  labels: ResourceLabel[];
  roles: string[];
  login: string;
};

export type ApiBotMetadata = {
  description: string;
  labels: Map<string, string>;
  name: string;
  namespace: string;
  revision: string;
};

export type ApiBotSpec = {
  roles: string[];
  traits: ApiBotTrait[];
};

export type ApiBotTrait = {
  name: string;
  values: string[];
};

export type ApiBot = {
  kind: string;
  metadata: ApiBotMetadata;
  spec: ApiBotSpec;
  status: string;
  subKind: string;
  version: string;
};

export type BotList = {
  bots: FlatBot[];
};

export type FlatBot = Omit<ApiBot, 'metadata' | 'spec'> &
  ApiBotMetadata &
  ApiBotSpec & { type?: BotType };

export type BotResponse = {
  items: ApiBot[];
};

export type CreateBotJoinTokenRequest = {
  integrationName: string;
  joinMethod: JoinMethod;
  gitHub?: ProvisionTokenSpecV2GitHub;
  webFlowLabel: string;
};

export type ProvisionTokenSpecV2GitHub = {
  allow: GitHubRepoRule[];
  enterpriseServerHost: string;
};

export type RefType = 'branch' | 'tag';

export type GitHubRepoRule = {
  sub?: string;
  repository: string;
  repositoryOwner: string;
  workflow?: string;
  environment?: string;
  actor?: string;
  ref?: string;
  refType?: RefType;
};

<<<<<<< HEAD
export type BotType = BotUiFlow;

export enum BotUiFlow {
  GitHubActionsSsh = 'github-actions-ssh',
}
=======
export type EditBotRequest = {
  // roles is the list of roles to assign to the bot
  roles: string[];
};
>>>>>>> 205cc1cc
<|MERGE_RESOLUTION|>--- conflicted
+++ resolved
@@ -90,15 +90,12 @@
   refType?: RefType;
 };
 
-<<<<<<< HEAD
 export type BotType = BotUiFlow;
 
 export enum BotUiFlow {
   GitHubActionsSsh = 'github-actions-ssh',
 }
-=======
 export type EditBotRequest = {
   // roles is the list of roles to assign to the bot
   roles: string[];
-};
->>>>>>> 205cc1cc
+};