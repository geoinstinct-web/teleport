--- conflicted
+++ resolved
@@ -14,15 +14,17 @@
 limitations under the License.
 */
 
-<<<<<<< HEAD
-import React from 'react';
-import { Box, Indicator, Flex, ButtonLink, ButtonSecondary } from 'design';
-
-=======
-import React, { useEffect, useRef, useState } from 'react';
->>>>>>> bf069282
+import React, { useEffect, useState } from 'react';
+
 import styled from 'styled-components';
-import { Box, Indicator, Flex, Text } from 'design';
+import {
+  Box,
+  Indicator,
+  Flex,
+  ButtonLink,
+  ButtonSecondary,
+  Text,
+} from 'design';
 import { Magnifier } from 'design/Icon';
 
 import { TextIcon } from 'teleport/Discover/Shared';
@@ -72,18 +74,10 @@
   } = useInfiniteScroll({
     fetchFunc: teleCtx.resourceService.fetchUnifiedResources,
     clusterId,
-<<<<<<< HEAD
     filter: params,
-=======
-    params,
   });
 
-  useEffect(() => {
-    fetchInitial();
-  }, [clusterId, search]);
-
-  const noResults =
-    attempt.status === 'success' && fetchedData.agents.length === 0;
+  const noResults = attempt.status === 'success' && resources.length === 0;
 
   const [isSearchEmpty, setIsSearchEmpty] = useState(true);
 
@@ -92,31 +86,6 @@
   useEffect(() => {
     setIsSearchEmpty(!params?.query && !params?.search);
   }, [params.query, params.search]);
-
-  const infiniteScrollDetector = useRef(null);
-
-  // Install the infinite scroll intersection observer.
-  //
-  // TODO(bl-nero): There's a known issue here. We need to have `fetchMore` in
-  // the list of hook dependencies, because using a stale `fetchMore` closure
-  // means we will fetch the same data over and over. However, as it's
-  // implemented now, every time `fetchMore` changes, we reinstall the observer.
-  // This is mitigated by `fetchMore` implementation, which doesn't spawn
-  // another request before the first one finishes, but it's still a potential
-  // for trouble in future. We need to decouple updating the `fetchMore` closure
-  // and installing the observer.
-  useEffect(() => {
-    if (infiniteScrollDetector.current) {
-      const observer = new IntersectionObserver(entries => {
-        if (entries[0]?.isIntersecting) {
-          fetchMore();
-        }
-      });
-      observer.observe(infiniteScrollDetector.current);
-      return () => observer.disconnect();
-    }
->>>>>>> bf069282
-  });
 
   if (!enabled) {
     history.replace(cfg.getNodesRoute(clusterId));
@@ -189,35 +158,23 @@
         {attempt.status === 'failed' && resources.length > 0 && (
           <ButtonSecondary onClick={onRetryClicked}>Load more</ButtonSecondary>
         )}
-<<<<<<< HEAD
-        {attempt.status === 'success' && resources.length === 0 && (
+        {noResults && isSearchEmpty && (
           <Empty
             clusterId={clusterId}
             canCreate={canCreate && !isLeafCluster}
             emptyStateInfo={emptyStateInfo}
           />
         )}
+        {noResults && !isSearchEmpty && (
+          <NoResults query={params?.query || params?.search} />
+        )}
       </ListFooter>
-=======
-      </div>
-      {noResults && isSearchEmpty && (
-        <Empty
-          clusterId={clusterId}
-          canCreate={canCreate && !isLeafCluster}
-          emptyStateInfo={emptyStateInfo}
-        />
-      )}
-      {noResults && !isSearchEmpty && (
-        <NoResults query={params?.query || params?.search} />
-      )}
->>>>>>> bf069282
     </FeatureBox>
   );
 }
 
-<<<<<<< HEAD
 const INDICATOR_SIZE = '48px';
-=======
+
 function NoResults({ query }: { query: string }) {
   // Prevent `No resources were found for ""` flicker.
   if (query) {
@@ -243,7 +200,6 @@
   }
   return null;
 }
->>>>>>> bf069282
 
 const ResourcesContainer = styled(Flex)`
   display: grid;
