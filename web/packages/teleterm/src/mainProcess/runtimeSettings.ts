--- conflicted
+++ resolved
@@ -115,21 +115,10 @@
     ),
     arch: os.arch(),
     osVersion: os.release(),
-<<<<<<< HEAD
     appVersion,
     isLocalBuild: appVersion === '1.0.0-dev',
-=======
-    // To start the app in dev mode we run `electron path_to_main.js`. It means
-    // that app is run without package.json context, so it can not read the version
-    // from it.
-    // The way we run Electron can be changed (`electron .`), but it has one major
-    // drawback - dev app and bundled app will use the same app data directory.
-    //
-    // A workaround is to read the version from `process.env.npm_package_version`.
-    appVersion: dev ? process.env.npm_package_version : app.getVersion(),
     username,
     hostname,
->>>>>>> 58dcfe85
   };
 }
 
