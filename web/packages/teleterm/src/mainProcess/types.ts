--- conflicted
+++ resolved
@@ -51,16 +51,13 @@
   arch: string;
   osVersion: string;
   appVersion: string;
-<<<<<<< HEAD
   /**
    * The {@link appVersion} is set to a real version only for packaged apps that went through our CI build pipeline.
    * In local builds, both for the development version and for packaged apps, settings.appVersion is set to 1.0.0-dev.
    */
   isLocalBuild: boolean;
-=======
   username: string;
   hostname: string;
->>>>>>> 58dcfe85
 };
 
 export type MainProcessClient = {
