--- conflicted
+++ resolved
@@ -43,27 +43,12 @@
   let devRelaunchScheduled = false;
   const settings = getRuntimeSettings();
   const logger = initMainLogger(settings);
-<<<<<<< HEAD
   logger.info(`Starting ${app.getName()} version ${app.getVersion()}`);
-  const appStateFileStorage = createFileStorage({
-    filePath: path.join(settings.userDataDir, 'app_state.json'),
-    debounceWrites: true,
-  });
-  const configFileStorage = createFileStorage({
-    filePath: path.join(settings.userDataDir, 'app_config.json'),
-    debounceWrites: false,
-  });
-  const configJsonSchemaFileStorage = createFileStorage({
-    filePath: path.join(settings.userDataDir, 'schema_app_config.json'),
-    debounceWrites: false,
-  });
-=======
   const {
     appStateFileStorage,
     configFileStorage,
     configJsonSchemaFileStorage,
   } = await createFileStorages(settings.userDataDir);
->>>>>>> acdf61d9
 
   const configService = createConfigService({
     configFile: configFileStorage,
