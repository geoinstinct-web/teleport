--- conflicted
+++ resolved
@@ -70,8 +70,8 @@
   // Until we add stored user preferences to Connect, store it in the state.
   const [userPreferences, setUserPreferences] =
     useState<UnifiedResourcePreferences>({
-      defaultTab: UnifiedTabPreference.All,
-      viewMode: UnifiedViewModePreference.Card,
+      defaultTab: DefaultTab.DEFAULT_TAB_ALL,
+      viewMode: ViewMode.VIEW_MODE_CARD,
     });
 
   return (
@@ -98,7 +98,6 @@
   const appContext = useAppContext();
   const { onResourcesRefreshRequest } = useResourcesContext();
 
-<<<<<<< HEAD
   const mergedParams: UnifiedResourcesQueryParams = {
     kinds: props.queryParams.resourceKinds,
     sort: props.queryParams.sort,
@@ -110,18 +109,6 @@
       ? props.queryParams.search
       : '',
   };
-=======
-  // TODO: Add user preferences to Connect.
-  // Until we add stored user preferences to Connect, store it in the state.
-  const [userPrefs, setUserPrefs] = useState<UnifiedResourcePreferences>({
-    defaultTab: DefaultTab.DEFAULT_TAB_ALL,
-    viewMode: ViewMode.VIEW_MODE_CARD,
-  });
-
-  const [params, setParams] = useState<UnifiedResourcesQueryParams>({
-    sort: { fieldName: 'name', dir: 'ASC' },
-  });
->>>>>>> 96ed71b2
 
   const { documentsService, rootClusterUri } = useWorkspaceContext();
   const loggedInUser = useWorkspaceLoggedInUser();
