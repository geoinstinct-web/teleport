/**
 * Teleport
 * Copyright (C) 2023  Gravitational, Inc.
 *
 * This program is free software: you can redistribute it and/or modify
 * it under the terms of the GNU Affero General Public License as published by
 * the Free Software Foundation, either version 3 of the License, or
 * (at your option) any later version.
 *
 * This program is distributed in the hope that it will be useful,
 * but WITHOUT ANY WARRANTY; without even the implied warranty of
 * MERCHANTABILITY or FITNESS FOR A PARTICULAR PURPOSE.  See the
 * GNU Affero General Public License for more details.
 *
 * You should have received a copy of the GNU Affero General Public License
 * along with this program.  If not, see <http://www.gnu.org/licenses/>.
 */

import { useEffect } from 'react';

import { useAsync } from 'shared/hooks/useAsync';

import { useAppContext } from 'teleterm/ui/appContextProvider';
import * as types from 'teleterm/ui/services/workspacesService';
import { useWorkspaceContext } from 'teleterm/ui/Documents';
import { retryWithRelogin } from 'teleterm/ui/utils';
import * as tshdGateway from 'teleterm/services/tshd/gateway';
<<<<<<< HEAD
import { isDatabaseUri, isAppUri } from 'teleterm/ui/uri';
=======
import { Gateway } from 'teleterm/services/tshd/types';
>>>>>>> ae6c4e56

export function useGateway(doc: types.DocumentGateway) {
  const ctx = useAppContext();
  const { documentsService: workspaceDocumentsService } = useWorkspaceContext();
  // The port to show as default in the input field in case creating a gateway fails.
  // This is typically the case if someone reopens the app and the port of the gateway is already
  // occupied.
  //
  // This needs a default value as otherwise React will complain about switching an uncontrolled
  // input to a controlled one once `doc.port` gets set. The backend will handle converting an empty
  // string to '0'.
  const defaultPort = doc.port || '';
  const gateway = ctx.clustersService.findGateway(doc.gatewayUri);
  const connected = !!gateway;

  const [connectAttempt, createGateway] = useAsync(async (port: string) => {
    workspaceDocumentsService.update(doc.uri, { status: 'connecting' });
    let gw: Gateway;

    try {
      gw = await retryWithRelogin(ctx, doc.targetUri, () =>
        ctx.clustersService.createGateway({
          targetUri: doc.targetUri,
          port: port,
          user: doc.targetUser,
          subresource_name: doc.targetSubresourceName,
        })
      );
    } catch (error) {
      workspaceDocumentsService.update(doc.uri, { status: 'error' });
      throw error;
    }
    workspaceDocumentsService.update(doc.uri, {
      gatewayUri: gw.uri,
      // Set the port on doc to match the one returned from the daemon. Teleterm doesn't let the
      // user provide a port for the gateway, so instead we have to let the daemon use a random
      // one.
      //
      // Setting it here makes it so that on app restart, Teleterm will restart the proxy with the
      // same port number.
      port: gw.localPort,
      status: 'connected',
    });
    if (isDatabaseUri(doc.targetUri)) {
      ctx.usageService.captureProtocolUse(doc.targetUri, 'db', doc.origin);
    }
    if (isAppUri(doc.targetUri)) {
      ctx.usageService.captureProtocolUse(doc.targetUri, 'app', doc.origin);
    }
  });

  const [disconnectAttempt, disconnect] = useAsync(async () => {
    await ctx.clustersService.removeGateway(doc.gatewayUri);
    workspaceDocumentsService.close(doc.uri);
  });

  const [changeTargetSubresourceNameAttempt, changeTargetSubresourceName] =
    useAsync(async (name: string) => {
      const updatedGateway =
        await ctx.clustersService.setGatewayTargetSubresourceName(
          doc.gatewayUri,
          name
        );

      workspaceDocumentsService.update(doc.uri, {
        targetSubresourceName: updatedGateway.targetSubresourceName,
      });
    });

  const [changePortAttempt, changePort] = useAsync(async (port: string) => {
    const updatedGateway = await ctx.clustersService.setGatewayLocalPort(
      doc.gatewayUri,
      port
    );

    workspaceDocumentsService.update(doc.uri, {
      targetSubresourceName: updatedGateway.targetSubresourceName,
      port: updatedGateway.localPort,
    });
  });

  useEffect(
    function createGatewayOnMount() {
      // Since the user can close DocumentGateway without shutting down the gateway, it's possible
      // to open DocumentGateway while the gateway is already running. In that scenario, we must
      // not attempt to create a gateway.
      if (!gateway && connectAttempt.status === '') {
        createGateway(doc.port);
      }
    },
    // eslint-disable-next-line react-hooks/exhaustive-deps
    []
  );

  return {
    gateway,
    defaultPort,
    disconnect,
    connected,
    reconnect: createGateway,
    connectAttempt,
    disconnectAttempt,
    changeTargetSubresourceName,
    changeTargetSubresourceNameAttempt,
    changePort,
    changePortAttempt,
  };
}

//TODO(gzdunek): Refactor DocumentGateway so the hook below is no longer needed.
// We should move away from using one big hook per component.
export function useDocumentGateway(doc: types.DocumentGateway) {
  const { documentsService: workspaceDocumentsService } = useWorkspaceContext();

  const {
    gateway,
    reconnect,
    connectAttempt,
    disconnectAttempt,
    disconnect,
    connected,
    changePort,
    changePortAttempt,
    changeTargetSubresourceNameAttempt,
    changeTargetSubresourceName,
    defaultPort,
  } = useGateway(doc);

  const runCliCommand = () => {
    if (!isDatabaseUri(doc.targetUri)) {
      return;
    }
    const command = tshdGateway.getCliCommandArgv0(gateway.gatewayCliCommand);
    const title = `${command} · ${doc.targetUser}@${doc.targetName}`;

    const cliDoc = workspaceDocumentsService.createGatewayCliDocument({
      title,
      targetUri: doc.targetUri,
      targetUser: doc.targetUser,
      targetName: doc.targetName,
      targetProtocol: gateway.protocol,
    });
    workspaceDocumentsService.add(cliDoc);
    workspaceDocumentsService.setLocation(cliDoc.uri);
  };

  return {
    reconnect,
    connectAttempt,
    // TODO(ravicious): Show disconnectAttempt errors in UI.
    disconnectAttempt,
    disconnect,
    connected,
    gateway,
    changeDbNameAttempt: changeTargetSubresourceNameAttempt,
    changePort,
    changePortAttempt,
    changeDbName: changeTargetSubresourceName,
    defaultPort,
    runCliCommand,
  };
}<|MERGE_RESOLUTION|>--- conflicted
+++ resolved
@@ -25,11 +25,8 @@
 import { useWorkspaceContext } from 'teleterm/ui/Documents';
 import { retryWithRelogin } from 'teleterm/ui/utils';
 import * as tshdGateway from 'teleterm/services/tshd/gateway';
-<<<<<<< HEAD
+import { Gateway } from 'teleterm/services/tshd/types';
 import { isDatabaseUri, isAppUri } from 'teleterm/ui/uri';
-=======
-import { Gateway } from 'teleterm/services/tshd/types';
->>>>>>> ae6c4e56
 
 export function useGateway(doc: types.DocumentGateway) {
   const ctx = useAppContext();
