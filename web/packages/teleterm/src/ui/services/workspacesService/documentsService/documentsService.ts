--- conflicted
+++ resolved
@@ -194,9 +194,6 @@
     };
   }
 
-<<<<<<< HEAD
-  openConnectMyComputerSetupDocument(opts: {
-=======
   createGatewayKubeDocument({
     targetUri,
     origin,
@@ -218,8 +215,7 @@
     };
   }
 
-  createConnectMyComputerSetupDocument(opts: {
->>>>>>> 05e9d049
+  openConnectMyComputerSetupDocument(opts: {
     // URI of the root cluster could be passed to the `DocumentsService`
     // constructor and then to the document, instead of being taken from the parameter.
     // However, we decided not to do so because other documents are based only on the provided parameters.
