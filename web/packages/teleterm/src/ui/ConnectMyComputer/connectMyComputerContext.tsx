/**
 * Copyright 2023 Gravitational, Inc.
 *
 * Licensed under the Apache License, Version 2.0 (the "License");
 * you may not use this file except in compliance with the License.
 * You may obtain a copy of the License at
 *
 *     http://www.apache.org/licenses/LICENSE-2.0
 *
 * Unless required by applicable law or agreed to in writing, software
 * distributed under the License is distributed on an "AS IS" BASIS,
 * WITHOUT WARRANTIES OR CONDITIONS OF ANY KIND, either express or implied.
 * See the License for the specific language governing permissions and
 * limitations under the License.
 */

import React, {
  createContext,
  FC,
  useCallback,
  useContext,
  useEffect,
  useMemo,
  useState,
} from 'react';
import {
  Attempt,
  makeSuccessAttempt,
  useAsync,
  makeEmptyAttempt,
} from 'shared/hooks/useAsync';

import { RootClusterUri, routing } from 'teleterm/ui/uri';
import { useAppContext } from 'teleterm/ui/appContextProvider';
import { Server, TshAbortSignal } from 'teleterm/services/tshd/types';
import createAbortController from 'teleterm/services/tshd/createAbortController';
import {
  isAccessDeniedError,
  isNotFoundError,
} from 'teleterm/services/tshd/errors';

import { assertUnreachable, retryWithRelogin } from '../utils';

import { hasConnectMyComputerPermissions } from './permissions';

import { isAgentCompatible as checkIfAgentIsComptabile } from './CompatibilityPromise';

import type {
  AgentProcessState,
  MainProcessClient,
} from 'teleterm/mainProcess/types';

export type CurrentAction =
  | {
      kind: 'download';
      attempt: Attempt<void>;
    }
  | {
      kind: 'start';
      attempt: Attempt<Server>;
      agentProcessState: AgentProcessState;
    }
  | {
      kind: 'observe-process';
      agentProcessState: AgentProcessState;
    }
  | {
      kind: 'kill';
      attempt: Attempt<void>;
    }
  | {
      kind: 'remove';
      attempt: Attempt<void>;
    };

export interface ConnectMyComputerContext {
  canUse: boolean;
  currentAction: CurrentAction;
  agentProcessState: AgentProcessState;
  agentNode: Server | undefined;
  startAgent(): Promise<[Server, Error]>;
  downloadAgent(): Promise<[void, Error]>;
  downloadAgentAttempt: Attempt<void>;
  setDownloadAgentAttempt(attempt: Attempt<void>): void;
  downloadAndStartAgent(): Promise<void>;
  killAgent(): Promise<[void, Error]>;
  removeAgent(): Promise<[void, Error]>;
  isAgentConfiguredAttempt: Attempt<boolean>;
  markAgentAsConfigured(): void;
  markAgentAsNotConfigured(): void;
  isAgentCompatible: boolean;
}

const ConnectMyComputerContext = createContext<ConnectMyComputerContext>(null);

export const ConnectMyComputerContextProvider: FC<{
  rootClusterUri: RootClusterUri;
}> = ({ rootClusterUri, children }) => {
  const ctx = useAppContext();
  const {
    mainProcessClient,
    connectMyComputerService,
    clustersService,
    configService,
    workspacesService,
    usageService,
  } = ctx;
  clustersService.useState();

  const [
    isAgentConfiguredAttempt,
    checkIfAgentIsConfigured,
    setAgentConfiguredAttempt,
  ] = useAsync(
    useCallback(
      () => connectMyComputerService.isAgentConfigFileCreated(rootClusterUri),
      [connectMyComputerService, rootClusterUri]
    )
  );
  const isAgentConfigured =
    isAgentConfiguredAttempt.status === 'success' &&
    isAgentConfiguredAttempt.data;

  const rootCluster = clustersService.findCluster(rootClusterUri);
  const canUse = useMemo(() => {
    const isFeatureFlagEnabled = configService.get(
      'feature.connectMyComputer'
    ).value;
    const hasPermissions = hasConnectMyComputerPermissions(
      rootCluster,
      mainProcessClient.getRuntimeSettings()
    );

    // We check `isAgentConfigured`, because the user should always have access to the agent after configuring it.
    // https://github.com/gravitational/teleport/blob/master/rfd/0133-connect-my-computer.md#access-to-ui-and-autostart
    return isFeatureFlagEnabled && (hasPermissions || isAgentConfigured);
  }, [configService, isAgentConfigured, mainProcessClient, rootCluster]);
  const isAgentCompatible = useMemo(
    () =>
      checkIfAgentIsComptabile(
        rootCluster.proxyVersion,
        mainProcessClient.getRuntimeSettings()
      ),
    [mainProcessClient, rootCluster]
  );

  const [currentActionKind, setCurrentActionKind] =
    useState<CurrentAction['kind']>('observe-process');

  const [agentProcessState, setAgentProcessState] = useState<AgentProcessState>(
    () =>
      mainProcessClient.getAgentState({
        rootClusterUri,
      }) || {
        status: 'not-started',
      }
  );

  const [downloadAgentAttempt, downloadAgent, setDownloadAgentAttempt] =
    useAsync(
      useCallback(async () => {
        setCurrentActionKind('download');
        await connectMyComputerService.downloadAgent();
      }, [connectMyComputerService])
    );

  const [startAgentAttempt, startAgent] = useAsync(
    useCallback(async () => {
      setCurrentActionKind('start');

      await connectMyComputerService.runAgent(rootClusterUri);

      const abortController = createAbortController();
      try {
        const server = await Promise.race([
          connectMyComputerService.waitForNodeToJoin(
            rootClusterUri,
            abortController.signal
          ),
          throwOnAgentProcessErrors(
            mainProcessClient,
            rootClusterUri,
            abortController.signal
          ),
          wait(20_000, abortController.signal).then(() => {
            const logs = mainProcessClient.getAgentLogs({ rootClusterUri });
            throw new NodeWaitJoinTimeout(logs);
          }),
        ]);
        setCurrentActionKind('observe-process');
        workspacesService.setConnectMyComputerAutoStart(rootClusterUri, true);
        usageService.captureConnectMyComputerAgentStart(rootClusterUri);
        return server;
      } catch (error) {
        // in case of any error kill the agent
        await connectMyComputerService.killAgent(rootClusterUri);
        throw error;
      } finally {
        abortController.abort();
      }
    }, [
      connectMyComputerService,
      mainProcessClient,
      rootClusterUri,
      usageService,
      workspacesService,
    ])
  );

  const downloadAndStartAgent = useCallback(async () => {
    const [, error] = await downloadAgent();
    if (error) {
      return;
    }
    await startAgent();
  }, [downloadAgent, startAgent]);

  const [killAgentAttempt, killAgent] = useAsync(
    useCallback(async () => {
      setCurrentActionKind('kill');
      await connectMyComputerService.killAgent(rootClusterUri);
      setCurrentActionKind('observe-process');
      workspacesService.setConnectMyComputerAutoStart(rootClusterUri, false);
    }, [connectMyComputerService, rootClusterUri, workspacesService])
  );

  const markAgentAsConfigured = useCallback(() => {
    setAgentConfiguredAttempt(makeSuccessAttempt(true));
  }, [setAgentConfiguredAttempt]);
  const markAgentAsNotConfigured = useCallback(() => {
    setDownloadAgentAttempt(makeEmptyAttempt());
    setAgentConfiguredAttempt(makeSuccessAttempt(false));
  }, [setAgentConfiguredAttempt, setDownloadAgentAttempt]);

  const removeConnections = useCallback(async () => {
    const { rootClusterId } = routing.parseClusterUri(rootClusterUri).params;
    let nodeName: string;
    try {
      nodeName = await connectMyComputerService.getConnectMyComputerNodeName(
        rootClusterUri
      );
    } catch (error) {
      if (isNotFoundError(error)) {
        return;
      }
      throw error;
    }
    const nodeUri = routing.getServerUri({ rootClusterId, serverId: nodeName });
    await ctx.connectionTracker.disconnectAndRemoveItemsBelongingToResource(
      nodeUri
    );
  }, [connectMyComputerService, ctx.connectionTracker, rootClusterUri]);

  const [removeAgentAttempt, removeAgent] = useAsync(
    useCallback(async () => {
      const [, error] = await killAgent();
      if (error) {
        throw error;
      }
      setCurrentActionKind('remove');

      let hasAccessDeniedError = false;
      try {
        await retryWithRelogin(ctx, rootClusterUri, () =>
          ctx.connectMyComputerService.removeConnectMyComputerNode(
            rootClusterUri
          )
        );
      } catch (e) {
        if (isAccessDeniedError(e)) {
          hasAccessDeniedError = true;
        } else {
          throw e;
        }
      }
      ctx.notificationsService.notifyInfo(
        hasAccessDeniedError
          ? {
              title: 'The agent has been removed.',
              description:
                'The corresponding server may still be visible in the cluster for a few more minutes until it gets purged from the cache.',
            }
          : 'The agent has been removed.'
      );

      // We have to remove connections before removing the agent directory, because
      // we get the node UUID from the that directory.
      await removeConnections();
      ctx.workspacesService.removeConnectMyComputerState(rootClusterUri);
      await ctx.connectMyComputerService.removeAgentDirectory(rootClusterUri);

      markAgentAsNotConfigured();
    }, [
      ctx,
      killAgent,
      markAgentAsNotConfigured,
      removeConnections,
      rootClusterUri,
    ])
  );

  useEffect(() => {
    const { cleanup } = mainProcessClient.subscribeToAgentUpdate(
      rootClusterUri,
      setAgentProcessState
    );
    return cleanup;
  }, [mainProcessClient, rootClusterUri]);

  let currentAction: CurrentAction;
  const kind = currentActionKind;

  switch (kind) {
    case 'download': {
      currentAction = { kind, attempt: downloadAgentAttempt };
      break;
    }
    case 'start': {
      currentAction = { kind, attempt: startAgentAttempt, agentProcessState };
      break;
    }
    case 'observe-process': {
      currentAction = { kind, agentProcessState };
      break;
    }
    case 'kill': {
      currentAction = { kind, attempt: killAgentAttempt };
      break;
    }
    case 'remove': {
      currentAction = { kind, attempt: removeAgentAttempt };
      break;
    }
    default: {
      assertUnreachable(kind);
    }
  }

  useEffect(() => {
    // This call checks if the agent is configured even if the user does not have access to Connect My Computer.
    // Unfortunately, we cannot call it only if `canUse === true`, because to resolve `canUse` value
    // we need to fetch some data from the auth server which takes time.
    // This doesn't work for us, because the information if the agent is configured is needed immediately -
    // based on this we replace the setup document with the status document.
    // If we had waited for `canUse` to become true, the user might have seen a setup page
    // which would have been replaced by status page after 1-2 seconds.
    if (isAgentConfiguredAttempt.status === '') {
      checkIfAgentIsConfigured();
    }
  }, [checkIfAgentIsConfigured, isAgentConfiguredAttempt.status]);

  const agentIsNotStarted =
    currentAction.kind === 'observe-process' &&
    currentAction.agentProcessState.status === 'not-started';

  useEffect(() => {
    const shouldAutoStartAgent =
      isAgentConfigured &&
      canUse &&
<<<<<<< HEAD
      isAgentCompatible &&
      workspacesService.getConnectMyComputerAutoStart(props.rootClusterUri) &&
=======
      workspacesService.getConnectMyComputerAutoStart(rootClusterUri) &&
>>>>>>> 027566a8
      agentIsNotStarted;
    if (shouldAutoStartAgent) {
      downloadAndStartAgent();
    }
  }, [
    canUse,
    downloadAndStartAgent,
    agentIsNotStarted,
    isAgentConfigured,
    rootClusterUri,
    workspacesService,
    isAgentCompatible,
  ]);

  return (
    <ConnectMyComputerContext.Provider
      value={{
        canUse,
        currentAction,
        agentProcessState,
        agentNode: startAgentAttempt.data,
        killAgent,
        startAgent,
        downloadAgent,
        downloadAgentAttempt,
        setDownloadAgentAttempt,
        downloadAndStartAgent,
        markAgentAsConfigured,
        markAgentAsNotConfigured,
        isAgentConfiguredAttempt,
<<<<<<< HEAD
        isAgentCompatible,
=======
        removeAgent,
>>>>>>> 027566a8
      }}
      children={children}
    />
  );
};

export const useConnectMyComputerContext = () => {
  const context = useContext(ConnectMyComputerContext);

  if (!context) {
    throw new Error(
      'ConnectMyComputerContext requires ConnectMyComputerContextProvider context.'
    );
  }

  return context;
};

/**
 * Waits for `error` and `exit` events from the agent process and throws when they occur.
 */
function throwOnAgentProcessErrors(
  mainProcessClient: MainProcessClient,
  rootClusterUri: RootClusterUri,
  abortSignal: TshAbortSignal
): Promise<never> {
  return new Promise((_, reject) => {
    const rejectOnError = (agentProcessState: AgentProcessState) => {
      if (
        agentProcessState.status === 'exited' ||
        // TODO(ravicious): 'error' should not be considered a separate process state. See the
        // comment above the 'error' status definition.
        agentProcessState.status === 'error'
      ) {
        reject(new AgentProcessError());
        cleanup();
      }
    };

    const { cleanup } = mainProcessClient.subscribeToAgentUpdate(
      rootClusterUri,
      rejectOnError
    );
    abortSignal.addEventListener(() => {
      cleanup();
      reject(
        new DOMException('throwOnAgentProcessErrors was aborted', 'AbortError')
      );
    });

    // the state may have changed before we started listening, we have to check the current state
    rejectOnError(
      mainProcessClient.getAgentState({
        rootClusterUri,
      })
    );
  });
}

export class AgentProcessError extends Error {
  constructor() {
    super('AgentProcessError');
    this.name = 'AgentProcessError';
  }
}

export class NodeWaitJoinTimeout extends Error {
  constructor(public readonly logs: string) {
    super('NodeWaitJoinTimeout');
    this.name = 'NodeWaitJoinTimeout';
  }
}

/**
 * wait is like wait from the shared package, but it works with TshAbortSignal.
 * TODO(ravicious): Refactor TshAbortSignal so that its interface is the same as AbortSignal.
 * See the comment in createAbortController for more details.
 */
function wait(ms: number, abortSignal: TshAbortSignal): Promise<void> {
  if (abortSignal.aborted) {
    return Promise.reject(new DOMException('Wait was aborted.', 'AbortError'));
  }

  return new Promise((resolve, reject) => {
    const abort = () => {
      clearTimeout(timeout);
      reject(new DOMException('Wait was aborted.', 'AbortError'));
    };
    const done = () => {
      abortSignal.removeEventListener(abort);
      resolve();
    };

    const timeout = setTimeout(done, ms);
    abortSignal.addEventListener(abort);
  });
}<|MERGE_RESOLUTION|>--- conflicted
+++ resolved
@@ -357,12 +357,8 @@
     const shouldAutoStartAgent =
       isAgentConfigured &&
       canUse &&
-<<<<<<< HEAD
       isAgentCompatible &&
-      workspacesService.getConnectMyComputerAutoStart(props.rootClusterUri) &&
-=======
       workspacesService.getConnectMyComputerAutoStart(rootClusterUri) &&
->>>>>>> 027566a8
       agentIsNotStarted;
     if (shouldAutoStartAgent) {
       downloadAndStartAgent();
@@ -393,11 +389,8 @@
         markAgentAsConfigured,
         markAgentAsNotConfigured,
         isAgentConfiguredAttempt,
-<<<<<<< HEAD
+        removeAgent,
         isAgentCompatible,
-=======
-        removeAgent,
->>>>>>> 027566a8
       }}
       children={children}
     />
