--- conflicted
+++ resolved
@@ -84,11 +84,8 @@
     ...width(props),
     ...block(props),
     ...height(props),
-<<<<<<< HEAD
     ...textTransform(props),
-=======
     ...alignSelf(props),
->>>>>>> aa7566d2
   };
 };
 
