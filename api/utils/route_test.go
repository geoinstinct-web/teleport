// Copyright 2023 Gravitational, Inc
//
// Licensed under the Apache License, Version 2.0 (the "License");
// you may not use this file except in compliance with the License.
// You may obtain a copy of the License at
//
//      http://www.apache.org/licenses/LICENSE-2.0
//
// Unless required by applicable law or agreed to in writing, software
// distributed under the License is distributed on an "AS IS" BASIS,
// WITHOUT WARRANTIES OR CONDITIONS OF ANY KIND, either express or implied.
// See the License for the specific language governing permissions and
// limitations under the License.

package utils

import (
	"testing"

	"github.com/google/uuid"
	"github.com/stretchr/testify/require"
)

// NOTE: much of the details of the behavior of this type is tested in lib/proxy as part
// of the main router test coverage.

// TestSSHRouteMatcherHostnameMatching verifies the expected behavior of the custom ssh
// hostname matching logic.
func TestSSHRouteMatcherHostnameMatching(t *testing.T) {
	tts := []struct {
		desc        string
		principal   string
		target      string
		insensitive bool
		match       bool
	}{
		{
			desc:        "upper-eq",
			principal:   "Foo",
			target:      "Foo",
			insensitive: true,
			match:       true,
		},
		{
			desc:        "lower-eq",
			principal:   "foo",
			target:      "foo",
			insensitive: true,
			match:       true,
		},
		{
			desc:        "lower-target-match",
			principal:   "Foo",
			target:      "foo",
			insensitive: true,
			match:       true,
		},
		{
			desc:        "upper-target-mismatch",
			principal:   "foo",
			target:      "Foo",
			insensitive: true,
			match:       false,
		},
		{
			desc:        "upper-mismatch",
			principal:   "Foo",
			target:      "fOO",
			insensitive: true,
			match:       false,
		},
		{
			desc:        "non-ascii-match",
			principal:   "🌲",
			target:      "🌲",
			insensitive: true,
			match:       true,
		},
		{
			desc:        "non-ascii-mismatch",
			principal:   "🌲",
			target:      "🔥",
			insensitive: true,
			match:       false,
		},
		{
			desc:        "sensitive-match",
			principal:   "Foo",
			target:      "Foo",
			insensitive: false,
			match:       true,
		},
		{
			desc:        "sensitive-mismatch",
			principal:   "Foo",
			target:      "foo",
			insensitive: false,
			match:       false,
		},
	}

	for _, tt := range tts {
		matcher := NewSSHRouteMatcher(tt.target, "", tt.insensitive)
		require.Equal(t, tt.match, matcher.routeToHostname(tt.principal), "desc=%q", tt.desc)
	}
}

type mockRouteableServer struct {
	name       string
	hostname   string
	addr       string
	useTunnel  bool
<<<<<<< HEAD
	publicAddr string
=======
	publicAddr []string
>>>>>>> a39c2171
}

func (m mockRouteableServer) GetName() string {
	return m.name
}

func (m mockRouteableServer) GetHostname() string {
	return m.hostname
}

func (m mockRouteableServer) GetAddr() string {
	return m.addr
}

func (m mockRouteableServer) GetUseTunnel() bool {
	return m.useTunnel
}

<<<<<<< HEAD
func (m mockRouteableServer) GetPublicAddr() string {
=======
func (m mockRouteableServer) GetPublicAddrs() []string {
>>>>>>> a39c2171
	return m.publicAddr
}

func TestRouteToServer(t *testing.T) {
	t.Parallel()
	testUUID := uuid.NewString()

	matchAddrServer := mockRouteableServer{
		name:       "test",
		addr:       "example.com:1111",
<<<<<<< HEAD
		publicAddr: "public.example.com:1111",
=======
		publicAddr: []string{"node:1234", "public.example.com:1111"},
>>>>>>> a39c2171
	}

	tests := []struct {
		name    string
		matcher SSHRouteMatcher
		server  RouteableServer
		assert  require.BoolAssertionFunc
	}{
		{
			name:    "no match",
			matcher: NewSSHRouteMatcher(testUUID, "", true),
			server: mockRouteableServer{
				name:       "test",
				addr:       "localhost",
				hostname:   "example.com",
<<<<<<< HEAD
				publicAddr: "example.com",
=======
				publicAddr: []string{"example.com"},
>>>>>>> a39c2171
			},
			assert: require.False,
		},
		{
			name:    "match by server name",
			matcher: NewSSHRouteMatcher(testUUID, "", true),
			server: mockRouteableServer{
				name:       testUUID,
				addr:       "localhost",
				hostname:   "example.com",
<<<<<<< HEAD
				publicAddr: "example.com",
=======
				publicAddr: []string{"example.com"},
>>>>>>> a39c2171
			},
			assert: require.True,
		},
		{
			name:    "match by hostname over tunnel",
			matcher: NewSSHRouteMatcher("example.com", "", true),
			server: mockRouteableServer{
				name:       testUUID,
				addr:       "addr.example.com",
				hostname:   "example.com",
<<<<<<< HEAD
				publicAddr: "public.example.com",
=======
				publicAddr: []string{"public.example.com"},
>>>>>>> a39c2171
				useTunnel:  true,
			},
			assert: require.True,
		},
		{
			name:    "mismatch hostname over tunnel",
			matcher: NewSSHRouteMatcher("example.com", "", true),
			server: mockRouteableServer{
				name:       testUUID,
				addr:       "example.com",
				hostname:   "fake.example.com",
<<<<<<< HEAD
				publicAddr: "example.com",
=======
				publicAddr: []string{"example.com"},
>>>>>>> a39c2171
				useTunnel:  true,
			},
			assert: require.False,
		},
		{
			name:    "match addr",
			matcher: NewSSHRouteMatcher("example.com", "1111", true),
			server:  matchAddrServer,
			assert:  require.True,
		},
		{
			name:    "match addr with empty port",
			matcher: NewSSHRouteMatcher("example.com", "", true),
			server:  matchAddrServer,
			assert:  require.True,
		},
		{
			name:    "mismatch addr with wrong port",
			matcher: NewSSHRouteMatcher("example.com", "2222", true),
			server:  matchAddrServer,
			assert:  require.False,
		},
		{
<<<<<<< HEAD
			name:    "match public addr",
=======
			name:    "match first public addr",
			matcher: NewSSHRouteMatcher("node", "1234", true),
			server:  matchAddrServer,
			assert:  require.True,
		},
		{
			name:    "match second public addr",
>>>>>>> a39c2171
			matcher: NewSSHRouteMatcher("public.example.com", "1111", true),
			server:  matchAddrServer,
			assert:  require.True,
		},
		{
			name:    "match public addr with empty port",
			matcher: NewSSHRouteMatcher("public.example.com", "", true),
			server:  matchAddrServer,
			assert:  require.True,
		},
		{
			name:    "mismatch public addr with wrong port",
			matcher: NewSSHRouteMatcher("public.example.com", "2222", true),
			server:  matchAddrServer,
			assert:  require.False,
		},
	}
	for _, tc := range tests {
		t.Run(tc.name, func(t *testing.T) {
			tc.assert(t, tc.matcher.RouteToServer(tc.server))
		})
	}
}<|MERGE_RESOLUTION|>--- conflicted
+++ resolved
@@ -110,11 +110,7 @@
 	hostname   string
 	addr       string
 	useTunnel  bool
-<<<<<<< HEAD
-	publicAddr string
-=======
 	publicAddr []string
->>>>>>> a39c2171
 }
 
 func (m mockRouteableServer) GetName() string {
@@ -133,11 +129,7 @@
 	return m.useTunnel
 }
 
-<<<<<<< HEAD
-func (m mockRouteableServer) GetPublicAddr() string {
-=======
 func (m mockRouteableServer) GetPublicAddrs() []string {
->>>>>>> a39c2171
 	return m.publicAddr
 }
 
@@ -148,11 +140,7 @@
 	matchAddrServer := mockRouteableServer{
 		name:       "test",
 		addr:       "example.com:1111",
-<<<<<<< HEAD
-		publicAddr: "public.example.com:1111",
-=======
 		publicAddr: []string{"node:1234", "public.example.com:1111"},
->>>>>>> a39c2171
 	}
 
 	tests := []struct {
@@ -168,11 +156,7 @@
 				name:       "test",
 				addr:       "localhost",
 				hostname:   "example.com",
-<<<<<<< HEAD
-				publicAddr: "example.com",
-=======
 				publicAddr: []string{"example.com"},
->>>>>>> a39c2171
 			},
 			assert: require.False,
 		},
@@ -183,11 +167,7 @@
 				name:       testUUID,
 				addr:       "localhost",
 				hostname:   "example.com",
-<<<<<<< HEAD
-				publicAddr: "example.com",
-=======
 				publicAddr: []string{"example.com"},
->>>>>>> a39c2171
 			},
 			assert: require.True,
 		},
@@ -198,11 +178,7 @@
 				name:       testUUID,
 				addr:       "addr.example.com",
 				hostname:   "example.com",
-<<<<<<< HEAD
-				publicAddr: "public.example.com",
-=======
 				publicAddr: []string{"public.example.com"},
->>>>>>> a39c2171
 				useTunnel:  true,
 			},
 			assert: require.True,
@@ -214,11 +190,7 @@
 				name:       testUUID,
 				addr:       "example.com",
 				hostname:   "fake.example.com",
-<<<<<<< HEAD
-				publicAddr: "example.com",
-=======
 				publicAddr: []string{"example.com"},
->>>>>>> a39c2171
 				useTunnel:  true,
 			},
 			assert: require.False,
@@ -242,9 +214,6 @@
 			assert:  require.False,
 		},
 		{
-<<<<<<< HEAD
-			name:    "match public addr",
-=======
 			name:    "match first public addr",
 			matcher: NewSSHRouteMatcher("node", "1234", true),
 			server:  matchAddrServer,
@@ -252,7 +221,6 @@
 		},
 		{
 			name:    "match second public addr",
->>>>>>> a39c2171
 			matcher: NewSSHRouteMatcher("public.example.com", "1111", true),
 			server:  matchAddrServer,
 			assert:  require.True,
