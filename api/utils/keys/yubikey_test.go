--- conflicted
+++ resolved
@@ -45,7 +45,6 @@
 	ctx := context.Background()
 	resetYubikey(ctx, t)
 
-<<<<<<< HEAD
 	for _, policy := range []keys.PrivateKeyPolicy{
 		keys.PrivateKeyPolicyHardwareKey,
 		keys.PrivateKeyPolicyHardwareKeyTouch,
@@ -58,12 +57,8 @@
 			require.NoError(t, err)
 
 			// test HardwareSigner methods
-			getPolicy := keys.GetPrivateKeyPolicy(priv)
-			require.Equal(t, policy, getPolicy)
-
-			att, err := keys.GetAttestationStatement(priv)
-			require.NoError(t, err)
-			require.NotNil(t, att)
+			require.NotNil(t, priv.GetAttestationStatement())
+			require.Equal(t, policy, priv.GetPrivateKeyPolicy())
 
 			// Test Sign.
 			digest := make([]byte, 32)
@@ -81,26 +76,6 @@
 			require.Equal(t, priv.Public(), retrievePriv.Public())
 		})
 	}
-=======
-	// Generate a new YubiKeyPrivateKey.
-	priv, err := keys.GetOrGenerateYubiKeyPrivateKey(false)
-	require.NoError(t, err)
-
-	// Test creating a self signed certificate with the key.
-	digest := make([]byte, 32)
-	_, err = priv.Sign(rand.Reader, digest, nil)
-	require.NoError(t, err)
-
-	// Another call to GetOrGenerateYubiKeyPrivateKey should retrieve the previously generated key.
-	retrievePriv, err := keys.GetOrGenerateYubiKeyPrivateKey(false)
-	require.NoError(t, err)
-	require.Equal(t, priv.Public(), retrievePriv.Public())
-
-	// parsing the key's private key PEM should produce the same key as well.
-	retrievePriv, err = keys.ParsePrivateKey(priv.PrivateKeyPEM())
-	require.NoError(t, err)
-	require.Equal(t, priv.Public(), retrievePriv.Public())
->>>>>>> db346884
 }
 
 func TestOverwritePrompt(t *testing.T) {
