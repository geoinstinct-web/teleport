--- conflicted
+++ resolved
@@ -201,11 +201,11 @@
 	s.Spec.AttributeMapping = attrMaps
 }
 
-<<<<<<< HEAD
 // GetPreset returns the Preset.
 func (s *SAMLIdPServiceProviderV1) GetPreset() string {
 	return s.Spec.Preset
-=======
+}
+
 // GetRelayState returns Relay State.
 func (s *SAMLIdPServiceProviderV1) GetRelayState() string {
 	return s.Spec.RelayState
@@ -214,7 +214,6 @@
 // SetRelayState sets Relay State.
 func (s *SAMLIdPServiceProviderV1) SetRelayState(relayState string) {
 	s.Spec.RelayState = relayState
->>>>>>> 09d9d4b1
 }
 
 // String returns the SAML IdP service provider string representation.
