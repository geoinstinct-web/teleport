--- conflicted
+++ resolved
@@ -49,14 +49,8 @@
 	// Copy returns a copy of this database server object.
 	Copy() DatabaseServer
 
-<<<<<<< HEAD
-	// CloneAny is used to return a clone of the DatabaseServer and match the CloneAny interface
-	// This is helpful when interfacing with multiple types at the same time in unified resources
-	CloneAny() any
-=======
 	// CloneResource returns a copy of the DatabaseServer as a ResourceWithLabels
 	CloneResource() ResourceWithLabels
->>>>>>> fd9a2854
 	// GetDatabase returns the database this database server proxies.
 	GetDatabase() Database
 	// SetDatabase sets the database this database server proxies.
@@ -277,13 +271,8 @@
 	return utils.CloneProtoMsg(s)
 }
 
-<<<<<<< HEAD
-// CloneAny returns a copy of this database server object.
-func (s *DatabaseServerV3) CloneAny() any {
-=======
 // CloneResource returns a copy of this database server object.
 func (s *DatabaseServerV3) CloneResource() ResourceWithLabels {
->>>>>>> fd9a2854
 	return s.Copy()
 }
 
