--- conflicted
+++ resolved
@@ -25,13 +25,7 @@
 
 	"github.com/gravitational/teleport/api/constants"
 	"github.com/gravitational/teleport/api/defaults"
-<<<<<<< HEAD
-	"github.com/gravitational/teleport/lib/sshutils"
-	"github.com/gravitational/teleport/lib/utils"
-=======
-	"github.com/gravitational/teleport/lib/jwt"
-	"github.com/gravitational/teleport/lib/tlsca"
->>>>>>> 15017e5e
+	"github.com/gravitational/teleport/api/utils"
 
 	"github.com/gogo/protobuf/proto"
 	"github.com/gravitational/trace"
@@ -139,21 +133,21 @@
 // Clone returns a copy of the cert authority object.
 func (ca *CertAuthorityV2) Clone() CertAuthority {
 	out := *ca
-	out.Spec.CheckingKeys = CopyByteSlices(ca.Spec.CheckingKeys)
-	out.Spec.SigningKeys = CopyByteSlices(ca.Spec.SigningKeys)
+	out.Spec.CheckingKeys = utils.CopyByteSlices(ca.Spec.CheckingKeys)
+	out.Spec.SigningKeys = utils.CopyByteSlices(ca.Spec.SigningKeys)
 	for i, kp := range ca.Spec.TLSKeyPairs {
 		out.Spec.TLSKeyPairs[i] = TLSKeyPair{
-			Key:  CopyByteSlice(kp.Key),
-			Cert: CopyByteSlice(kp.Cert),
+			Key:  utils.CopyByteSlice(kp.Key),
+			Cert: utils.CopyByteSlice(kp.Cert),
 		}
 	}
 	for i, kp := range ca.Spec.JWTKeyPairs {
 		out.Spec.JWTKeyPairs[i] = JWTKeyPair{
-			PublicKey:  CopyByteSlice(kp.PublicKey),
-			PrivateKey: CopyByteSlice(kp.PrivateKey),
-		}
-	}
-	out.Spec.Roles = CopyStrings(ca.Spec.Roles)
+			PublicKey:  utils.CopyByteSlice(kp.PublicKey),
+			PrivateKey: utils.CopyByteSlice(kp.PrivateKey),
+		}
+	}
+	out.Spec.Roles = utils.CopyStrings(ca.Spec.Roles)
 	return &out
 }
 
@@ -180,29 +174,6 @@
 	return ca.Spec.TLSKeyPairs
 }
 
-<<<<<<< HEAD
-=======
-// JWTSigner returns the active JWT key used to sign tokens.
-func (ca *CertAuthorityV2) JWTSigner(config jwt.Config) (*jwt.Key, error) {
-	if len(ca.Spec.JWTKeyPairs) == 0 {
-		return nil, trace.BadParameter("no JWT keypairs found")
-	}
-	privateKey, err := ParsePrivateKey(ca.Spec.JWTKeyPairs[0].PrivateKey)
-	if err != nil {
-		return nil, trace.Wrap(err)
-	}
-	config.Algorithm = defaults.ApplicationTokenAlgorithm
-	config.ClusterName = ca.Spec.ClusterName
-	config.PrivateKey = privateKey
-	key, err := jwt.New(&config)
-	if err != nil {
-		return nil, trace.Wrap(err)
-	}
-
-	return key, nil
-}
-
->>>>>>> 15017e5e
 // GetJWTKeyPairs gets all JWT keypairs used to sign a JWT.
 func (ca *CertAuthorityV2) GetJWTKeyPairs() []JWTKeyPair {
 	return ca.Spec.JWTKeyPairs
@@ -396,7 +367,7 @@
 		if err != nil {
 			return nil, trace.Wrap(err)
 		}
-		signer = AlgSigner(signer, ca.GetSigningAlg())
+		signer = utils.AlgSigner(signer, ca.GetSigningAlg())
 		out = append(out, signer)
 	}
 	return out, nil
@@ -442,92 +413,6 @@
 	ca.Spec.SigningAlg = ParseSigningAlg(alg)
 }
 
-<<<<<<< HEAD
-=======
-// Check checks if all passed parameters are valid
-func (ca *CertAuthorityV2) Check() error {
-	err := ca.ID().Check()
-	if err != nil {
-		return trace.Wrap(err)
-	}
-
-	switch ca.GetType() {
-	case UserCA, HostCA:
-		err = ca.checkUserOrHostCA()
-	case JWTSigner:
-		err = ca.checkJWTKeys()
-	default:
-		err = trace.BadParameter("invalid CA type %q", ca.GetType())
-	}
-	if err != nil {
-		return trace.Wrap(err)
-	}
-	return nil
-}
-
-func (ca *CertAuthorityV2) checkUserOrHostCA() error {
-	if len(ca.Spec.CheckingKeys) == 0 {
-		return trace.BadParameter("certificate authority missing SSH public keys")
-	}
-	if len(ca.Spec.TLSKeyPairs) == 0 {
-		return trace.BadParameter("certificate authority missing TLS key pairs")
-	}
-
-	_, err := ca.Checkers()
-	if err != nil {
-		return trace.Wrap(err)
-	}
-	_, err = ca.Signers()
-	if err != nil {
-		return trace.Wrap(err)
-	}
-
-	// This is to force users to migrate
-	if len(ca.Spec.Roles) != 0 && len(ca.Spec.RoleMap) != 0 {
-		return trace.BadParameter("should set either 'roles' or 'role_map', not both")
-	}
-	if err := RoleMap(ca.Spec.RoleMap).Check(); err != nil {
-		return trace.Wrap(err)
-	}
-	return nil
-}
-
-func (ca *CertAuthorityV2) checkJWTKeys() error {
-	// Check that some JWT keys have been set on the CA.
-	if len(ca.Spec.JWTKeyPairs) == 0 {
-		return trace.BadParameter("missing JWT CA")
-	}
-
-	var err error
-	var privateKey crypto.Signer
-
-	// Check that the JWT keys set are valid.
-	for _, pair := range ca.Spec.JWTKeyPairs {
-		if len(pair.PrivateKey) > 0 {
-			privateKey, err = ParsePrivateKey(pair.PrivateKey)
-			if err != nil {
-				return trace.Wrap(err)
-			}
-		}
-		publicKey, err := ParsePublicKey(pair.PublicKey)
-		if err != nil {
-			return trace.Wrap(err)
-		}
-		_, err = jwt.New(&jwt.Config{
-			Algorithm:   defaults.ApplicationTokenAlgorithm,
-			ClusterName: ca.Spec.ClusterName,
-			PrivateKey:  privateKey,
-			PublicKey:   publicKey,
-		})
-		if err != nil {
-			return trace.Wrap(err)
-		}
-	}
-
-	return nil
-}
-
->>>>>>> 15017e5e
 // CheckAndSetDefaults checks and set default values for any missing fields.
 func (ca *CertAuthorityV2) CheckAndSetDefaults() error {
 	err := ca.Metadata.CheckAndSetDefaults()
@@ -760,7 +645,7 @@
 // UnmarshalCertRoles marshals roles list to OpenSSH
 func UnmarshalCertRoles(data string) ([]string, error) {
 	var certRoles CertRoles
-	if err := UnmarshalWithSchema(CertRolesSchema, &certRoles, []byte(data)); err != nil {
+	if err := utils.UnmarshalWithSchema(CertRolesSchema, &certRoles, []byte(data)); err != nil {
 		return nil, trace.BadParameter(err.Error())
 	}
 	return certRoles.Roles, nil
@@ -877,7 +762,7 @@
 		return nil, trace.Wrap(err)
 	}
 	var h ResourceHeader
-	err = FastUnmarshal(bytes, &h)
+	err = utils.FastUnmarshal(bytes, &h)
 	if err != nil {
 		return nil, trace.Wrap(err)
 	}
@@ -885,11 +770,11 @@
 	case V2:
 		var ca CertAuthorityV2
 		if cfg.SkipValidation {
-			if err := FastUnmarshal(bytes, &ca); err != nil {
+			if err := utils.FastUnmarshal(bytes, &ca); err != nil {
 				return nil, trace.BadParameter(err.Error())
 			}
 		} else {
-			if err := UnmarshalWithSchema(GetCertAuthoritySchema(), &ca, bytes); err != nil {
+			if err := utils.UnmarshalWithSchema(GetCertAuthoritySchema(), &ca, bytes); err != nil {
 				return nil, trace.BadParameter(err.Error())
 			}
 		}
@@ -921,7 +806,7 @@
 			copy.SetResourceID(0)
 			authority = &copy
 		}
-		return FastMarshal(authority)
+		return utils.FastMarshal(authority)
 	default:
 		return nil, trace.BadParameter("unrecognized certificate authority version %T", ca)
 	}
