/*
Copyright 2020 Gravitational, Inc.

Licensed under the Apache License, Version 2.0 (the "License");
you may not use this file except in compliance with the License.
You may obtain a copy of the License at

    http://www.apache.org/licenses/LICENSE-2.0

Unless required by applicable law or agreed to in writing, software
distributed under the License is distributed on an "AS IS" BASIS,
WITHOUT WARRANTIES OR CONDITIONS OF ANY KIND, either express or implied.
See the License for the specific language governing permissions and
limitations under the License.
*/

package types

import (
	"fmt"
	"time"

	"github.com/gravitational/teleport/api/constants"
	"github.com/gravitational/teleport/api/utils"

	"github.com/gravitational/trace"
)

// CertAuthority is a host or user certificate authority that
// can check and if it has private key stored as well, sign it too
type CertAuthority interface {
	// ResourceWithSecrets sets common resource properties
	ResourceWithSecrets
	// SetMetadata sets CA metadata
	SetMetadata(meta Metadata)
	// GetID returns certificate authority ID -
	// combined type and name
	GetID() CertAuthID
	// GetType returns user or host certificate authority
	GetType() CertAuthType
	// GetClusterName returns cluster name this cert authority
	// is associated with
	GetClusterName() string

	GetActiveKeys() CAKeySet
	SetActiveKeys(CAKeySet) error
	GetAdditionalTrustedKeys() CAKeySet
	SetAdditionalTrustedKeys(CAKeySet) error

	GetTrustedSSHKeyPairs() []*SSHKeyPair
	GetTrustedTLSKeyPairs() []*TLSKeyPair
	GetTrustedJWTKeyPairs() []*JWTKeyPair

	// CombinedMapping is used to specify combined mapping from legacy property Roles
	// and new property RoleMap
	CombinedMapping() RoleMap
	// GetRoleMap returns role map property
	GetRoleMap() RoleMap
	// SetRoleMap sets role map
	SetRoleMap(m RoleMap)
	// GetRoles returns a list of roles assumed by users signed by this CA
	GetRoles() []string
	// SetRoles sets assigned roles for this certificate authority
	SetRoles(roles []string)
	// AddRole adds a role to ca role list
	AddRole(name string)
	// String returns human readable version of the CertAuthority
	String() string
	// GetRotation returns rotation state.
	GetRotation() Rotation
	// SetRotation sets rotation state.
	SetRotation(Rotation)
	// GetSigningAlg returns the signing algorithm used by signing keys.
	GetSigningAlg() CertAuthoritySpecV2_SigningAlgType
	// SetSigningAlg sets the signing algorithm used by signing keys.
	SetSigningAlg(CertAuthoritySpecV2_SigningAlgType)
	// Clone returns a copy of the cert authority object.
	Clone() CertAuthority
}

// NewCertAuthority returns new cert authority
func NewCertAuthority(spec CertAuthoritySpecV2) (CertAuthority, error) {
	ca := &CertAuthorityV2{Spec: spec}
	if err := ca.CheckAndSetDefaults(); err != nil {
		return nil, trace.Wrap(err)
	}
	return ca, nil
}

// GetVersion returns resource version
func (ca *CertAuthorityV2) GetVersion() string {
	return ca.Version
}

// GetKind returns resource kind
func (ca *CertAuthorityV2) GetKind() string {
	return ca.Kind
}

// GetSubKind returns resource sub kind
func (ca *CertAuthorityV2) GetSubKind() string {
	return ca.SubKind
}

// SetSubKind sets resource subkind
func (ca *CertAuthorityV2) SetSubKind(s string) {
	ca.SubKind = s
}

// Clone returns a copy of the cert authority object.
func (ca *CertAuthorityV2) Clone() CertAuthority {
	out := *ca
	out.Spec.CheckingKeys = utils.CopyByteSlices(ca.Spec.CheckingKeys)
	out.Spec.SigningKeys = utils.CopyByteSlices(ca.Spec.SigningKeys)
	if len(ca.Spec.TLSKeyPairs) > 0 {
		out.Spec.TLSKeyPairs = make([]TLSKeyPair, len(ca.Spec.TLSKeyPairs))
		for i, kp := range ca.Spec.TLSKeyPairs {
			out.Spec.TLSKeyPairs[i] = *kp.Clone()
		}
	}
	if len(ca.Spec.JWTKeyPairs) > 0 {
		out.Spec.JWTKeyPairs = make([]JWTKeyPair, len(ca.Spec.JWTKeyPairs))
		for i, kp := range ca.Spec.JWTKeyPairs {
			out.Spec.JWTKeyPairs[i] = *kp.Clone()
		}
	}
	out.Spec.Roles = utils.CopyStrings(ca.Spec.Roles)
	out.Spec.ActiveKeys = ca.Spec.ActiveKeys.Clone()
	out.Spec.AdditionalTrustedKeys = ca.Spec.AdditionalTrustedKeys.Clone()
	return &out
}

// GetRotation returns rotation state.
func (ca *CertAuthorityV2) GetRotation() Rotation {
	if ca.Spec.Rotation == nil {
		return Rotation{}
	}
	return *ca.Spec.Rotation
}

// SetRotation sets rotation state.
func (ca *CertAuthorityV2) SetRotation(r Rotation) {
	ca.Spec.Rotation = &r
}

// SetMetadata sets object metadata
func (ca *CertAuthorityV2) SetMetadata(meta Metadata) {
	ca.Metadata = meta
}

// GetMetadata returns object metadata
func (ca *CertAuthorityV2) GetMetadata() Metadata {
	return ca.Metadata
}

// SetExpiry sets expiry time for the object
func (ca *CertAuthorityV2) SetExpiry(expires time.Time) {
	ca.Metadata.SetExpiry(expires)
}

// Expiry returns object expiry setting
func (ca *CertAuthorityV2) Expiry() time.Time {
	return ca.Metadata.Expiry()
}

// SetTTL sets Expires header using the provided clock.
// Use SetExpiry instead.
// DELETE IN 7.0.0
func (ca *CertAuthorityV2) SetTTL(clock Clock, ttl time.Duration) {
	ca.Metadata.SetTTL(clock, ttl)
}

// GetResourceID returns resource ID
func (ca *CertAuthorityV2) GetResourceID() int64 {
	return ca.Metadata.ID
}

// SetResourceID sets resource ID
func (ca *CertAuthorityV2) SetResourceID(id int64) {
	ca.Metadata.ID = id
}

// WithoutSecrets returns an instance of resource without secrets.
func (ca *CertAuthorityV2) WithoutSecrets() Resource {
	ca2 := ca.Clone().(*CertAuthorityV2)
	RemoveCASecrets(ca2)
	return ca2
}

// RemoveCASecrets removes private (SSH, TLS, and JWT) keys from certificate
// authority.
func RemoveCASecrets(ca CertAuthority) {
	cav2, ok := ca.(*CertAuthorityV2)
	if !ok {
		return
	}
	cav2.Spec.SigningKeys = nil

	for i := range cav2.Spec.TLSKeyPairs {
		cav2.Spec.TLSKeyPairs[i].Key = nil
	}

	for i := range cav2.Spec.JWTKeyPairs {
		cav2.Spec.JWTKeyPairs[i].PrivateKey = nil
	}

	cav2.Spec.ActiveKeys = cav2.Spec.ActiveKeys.WithoutSecrets()
	cav2.Spec.AdditionalTrustedKeys = cav2.Spec.AdditionalTrustedKeys.WithoutSecrets()
}

// String returns human readable version of the CertAuthorityV2.
func (ca *CertAuthorityV2) String() string {
	return fmt.Sprintf("CA(name=%v, type=%v)", ca.GetClusterName(), ca.GetType())
}

// AddRole adds a role to ca role list
func (ca *CertAuthorityV2) AddRole(name string) {
	for _, r := range ca.Spec.Roles {
		if r == name {
			return
		}
	}
	ca.Spec.Roles = append(ca.Spec.Roles, name)
}

// GetID returns certificate authority ID -
// combined type and name
func (ca *CertAuthorityV2) GetID() CertAuthID {
	return CertAuthID{Type: ca.Spec.Type, DomainName: ca.Metadata.Name}
}

// SetName sets cert authority name
func (ca *CertAuthorityV2) SetName(name string) {
	ca.Metadata.SetName(name)
}

// GetName returns cert authority name
func (ca *CertAuthorityV2) GetName() string {
	return ca.Metadata.Name
}

// GetType returns user or host certificate authority
func (ca *CertAuthorityV2) GetType() CertAuthType {
	return ca.Spec.Type
}

// GetClusterName returns cluster name this cert authority
// is associated with.
func (ca *CertAuthorityV2) GetClusterName() string {
	return ca.Spec.ClusterName
}

// GetRoles returns a list of roles assumed by users signed by this CA
func (ca *CertAuthorityV2) GetRoles() []string {
	return ca.Spec.Roles
}

// SetRoles sets assigned roles for this certificate authority
func (ca *CertAuthorityV2) SetRoles(roles []string) {
	ca.Spec.Roles = roles
}

// CombinedMapping is used to specify combined mapping from legacy property Roles
// and new property RoleMap
func (ca *CertAuthorityV2) CombinedMapping() RoleMap {
	if len(ca.Spec.Roles) != 0 {
		return RoleMap([]RoleMapping{{Remote: Wildcard, Local: ca.Spec.Roles}})
	}
	return RoleMap(ca.Spec.RoleMap)
}

// GetRoleMap returns role map property
func (ca *CertAuthorityV2) GetRoleMap() RoleMap {
	return RoleMap(ca.Spec.RoleMap)
}

// SetRoleMap sets role map
func (ca *CertAuthorityV2) SetRoleMap(m RoleMap) {
	ca.Spec.RoleMap = []RoleMapping(m)
}

// ID returns id (consisting of domain name and type) that
// identifies the authority this key belongs to
func (ca *CertAuthorityV2) ID() *CertAuthID {
	return &CertAuthID{DomainName: ca.Spec.ClusterName, Type: ca.Spec.Type}
}

// GetSigningAlg returns the CA's signing algorithm type
func (ca *CertAuthorityV2) GetSigningAlg() CertAuthoritySpecV2_SigningAlgType {
	return ca.Spec.SigningAlg
}

// SetSigningAlg sets the CA's signing algorith type
func (ca *CertAuthorityV2) SetSigningAlg(alg CertAuthoritySpecV2_SigningAlgType) {
	ca.Spec.SigningAlg = alg
}

<<<<<<< HEAD
// setStaticFields sets static resource header and metadata fields.
func (ca *CertAuthorityV2) setStaticFields() {
	ca.Kind = KindCertAuthority
	ca.Version = V2
	// ca.Metadata.Name and ca.Spec.ClusterName should always be equal.
	if ca.Metadata.Name == "" {
		ca.Metadata.Name = ca.Spec.ClusterName
	} else {
		ca.Spec.ClusterName = ca.Metadata.Name
	}
=======
func (ca *CertAuthorityV2) GetActiveKeys() CAKeySet { return ca.Spec.ActiveKeys }
func (ca *CertAuthorityV2) SetActiveKeys(ks CAKeySet) error {
	if err := ks.CheckAndSetDefaults(); err != nil {
		return trace.Wrap(err)
	}
	ca.Spec.ActiveKeys = ks
	return nil
}
func (ca *CertAuthorityV2) GetAdditionalTrustedKeys() CAKeySet { return ca.Spec.AdditionalTrustedKeys }
func (ca *CertAuthorityV2) SetAdditionalTrustedKeys(ks CAKeySet) error {
	if err := ks.CheckAndSetDefaults(); err != nil {
		return trace.Wrap(err)
	}
	ca.Spec.AdditionalTrustedKeys = ks
	return nil
}

func (ca *CertAuthorityV2) GetTrustedSSHKeyPairs() []*SSHKeyPair {
	var kps []*SSHKeyPair
	for _, k := range ca.Spec.ActiveKeys.SSH {
		kps = append(kps, k.Clone())
	}
	for _, k := range ca.Spec.AdditionalTrustedKeys.SSH {
		kps = append(kps, k.Clone())
	}
	return kps
}

func (ca *CertAuthorityV2) GetTrustedTLSKeyPairs() []*TLSKeyPair {
	var kps []*TLSKeyPair
	for _, k := range ca.Spec.ActiveKeys.TLS {
		kps = append(kps, k.Clone())
	}
	for _, k := range ca.Spec.AdditionalTrustedKeys.TLS {
		kps = append(kps, k.Clone())
	}
	return kps
}

func (ca *CertAuthorityV2) GetTrustedJWTKeyPairs() []*JWTKeyPair {
	var kps []*JWTKeyPair
	for _, k := range ca.Spec.ActiveKeys.JWT {
		kps = append(kps, k.Clone())
	}
	for _, k := range ca.Spec.AdditionalTrustedKeys.JWT {
		kps = append(kps, k.Clone())
	}
	return kps
>>>>>>> a98e34e7
}

// CheckAndSetDefaults checks and set default values for any missing fields.
func (ca *CertAuthorityV2) CheckAndSetDefaults() error {
	ca.setStaticFields()
	if err := ca.Metadata.CheckAndSetDefaults(); err != nil {
		return trace.Wrap(err)
	}

	if ca.SubKind == "" {
		ca.SubKind = string(ca.Spec.Type)
	}

	if err := ca.ID().Check(); err != nil {
		return trace.Wrap(err)
	}

	if err := ca.Spec.ActiveKeys.CheckAndSetDefaults(); err != nil {
		return trace.Wrap(err)
	}
	if err := ca.Spec.AdditionalTrustedKeys.CheckAndSetDefaults(); err != nil {
		return trace.Wrap(err)
	}
	if err := ca.Spec.Rotation.CheckAndSetDefaults(); err != nil {
		return trace.Wrap(err)
	}

	switch ca.GetType() {
	case UserCA, HostCA, JWTSigner:
	default:
		return trace.BadParameter("invalid CA type %q", ca.GetType())
	}

	return nil
}

const (
	// RotationStateStandby is initial status of the rotation -
	// nothing is being rotated.
	RotationStateStandby = "standby"
	// RotationStateInProgress - that rotation is in progress.
	RotationStateInProgress = "in_progress"
	// RotationPhaseStandby is the initial phase of the rotation
	// it means no operations have started.
	RotationPhaseStandby = "standby"
	// RotationPhaseInit = is a phase of the rotation
	// when new certificate authority is issued, but not used
	// It is necessary for remote trusted clusters to fetch the
	// new certificate authority, otherwise the new clients
	// will reject it
	RotationPhaseInit = "init"
	// RotationPhaseUpdateClients is a phase of the rotation
	// when client credentials will have to be updated and reloaded
	// but servers will use and respond with old credentials
	// because clients have no idea about new credentials at first.
	RotationPhaseUpdateClients = "update_clients"
	// RotationPhaseUpdateServers is a phase of the rotation
	// when servers will have to reload and should start serving
	// TLS and SSH certificates signed by new CA.
	RotationPhaseUpdateServers = "update_servers"
	// RotationPhaseRollback means that rotation is rolling
	// back to the old certificate authority.
	RotationPhaseRollback = "rollback"
	// RotationModeManual is a manual rotation mode when all phases
	// are set by the operator.
	RotationModeManual = "manual"
	// RotationModeAuto is set to go through all phases by the schedule.
	RotationModeAuto = "auto"
)

// RotatePhases lists all supported rotation phases
var RotatePhases = []string{
	RotationPhaseInit,
	RotationPhaseStandby,
	RotationPhaseUpdateClients,
	RotationPhaseUpdateServers,
	RotationPhaseRollback,
}

// Matches returns true if this state rotation matches
// external rotation state, phase and rotation ID should match,
// notice that matches does not behave like Equals because it does not require
// all fields to be the same.
func (r *Rotation) Matches(rotation Rotation) bool {
	return r.CurrentID == rotation.CurrentID && r.State == rotation.State && r.Phase == rotation.Phase
}

// LastRotatedDescription returns human friendly description.
func (r *Rotation) LastRotatedDescription() string {
	if r.LastRotated.IsZero() {
		return "never updated"
	}
	return fmt.Sprintf("last rotated %v", r.LastRotated.Format(constants.HumanDateFormatSeconds))
}

// PhaseDescription returns human friendly description of a current rotation phase.
func (r *Rotation) PhaseDescription() string {
	switch r.Phase {
	case RotationPhaseInit:
		return "initialized"
	case RotationPhaseStandby, "":
		return "on standby"
	case RotationPhaseUpdateClients:
		return "rotating clients"
	case RotationPhaseUpdateServers:
		return "rotating servers"
	case RotationPhaseRollback:
		return "rolling back"
	default:
		return fmt.Sprintf("unknown phase: %q", r.Phase)
	}
}

// String returns user friendly information about certificate authority.
func (r *Rotation) String() string {
	switch r.State {
	case "", RotationStateStandby:
		if r.LastRotated.IsZero() {
			return "never updated"
		}
		return fmt.Sprintf("rotated %v", r.LastRotated.Format(constants.HumanDateFormatSeconds))
	case RotationStateInProgress:
		return fmt.Sprintf("%v (mode: %v, started: %v, ending: %v)",
			r.PhaseDescription(),
			r.Mode,
			r.Started.Format(constants.HumanDateFormatSeconds),
			r.Started.Add(r.GracePeriod.Duration()).Format(constants.HumanDateFormatSeconds),
		)
	default:
		return "unknown"
	}
}

// CheckAndSetDefaults checks and sets default rotation parameters.
func (r *Rotation) CheckAndSetDefaults() error {
	if r == nil {
		return nil
	}
	switch r.Phase {
	case "", RotationPhaseInit, RotationPhaseStandby, RotationPhaseRollback, RotationPhaseUpdateClients, RotationPhaseUpdateServers:
	default:
		return trace.BadParameter("unsupported phase: %q", r.Phase)
	}
	switch r.Mode {
	case "", RotationModeAuto, RotationModeManual:
	default:
		return trace.BadParameter("unsupported mode: %q", r.Mode)
	}
	switch r.State {
	case "":
		r.State = RotationStateStandby
	case RotationStateStandby:
	case RotationStateInProgress:
		if r.CurrentID == "" {
			return trace.BadParameter("set 'current_id' parameter for in progress rotation")
		}
		if r.Started.IsZero() {
			return trace.BadParameter("set 'started' parameter for in progress rotation")
		}
	default:
		return trace.BadParameter(
			"unsupported rotation 'state': %q, supported states are: %q, %q",
			r.State, RotationStateStandby, RotationStateInProgress)
	}
	return nil
}

// GenerateSchedule generates schedule based on the time period, using
// even time periods between rotation phases.
func GenerateSchedule(now time.Time, gracePeriod time.Duration) (*RotationSchedule, error) {
	if gracePeriod <= 0 {
		return nil, trace.BadParameter("invalid grace period %q, provide value > 0", gracePeriod)
	}
	return &RotationSchedule{
		UpdateClients: now.UTC().Add(gracePeriod / 3),
		UpdateServers: now.UTC().Add((gracePeriod * 2) / 3),
		Standby:       now.UTC().Add(gracePeriod),
	}, nil
}

// CheckAndSetDefaults checks and sets default values of the rotation schedule.
func (s *RotationSchedule) CheckAndSetDefaults(now time.Time) error {
	if s.UpdateServers.IsZero() {
		return trace.BadParameter("phase %q has no time switch scheduled", RotationPhaseUpdateServers)
	}
	if s.Standby.IsZero() {
		return trace.BadParameter("phase %q has no time switch scheduled", RotationPhaseStandby)
	}
	if s.Standby.Before(s.UpdateServers) {
		return trace.BadParameter("phase %q can not be scheduled before %q", RotationPhaseStandby, RotationPhaseUpdateServers)
	}
	if s.UpdateServers.Before(now) {
		return trace.BadParameter("phase %q can not be scheduled in the past", RotationPhaseUpdateServers)
	}
	if s.Standby.Before(now) {
		return trace.BadParameter("phase %q can not be scheduled in the past", RotationPhaseStandby)
	}
	return nil
}

// CertRoles defines certificate roles
type CertRoles struct {
	// Version is current version of the roles
	Version string `json:"version"`
	// Roles is a list of roles
	Roles []string `json:"roles"`
}

// Clone returns a deep copy of TLSKeyPair that can be mutated without
// modifying the original.
func (k *TLSKeyPair) Clone() *TLSKeyPair {
	return &TLSKeyPair{
		KeyType: k.KeyType,
		Key:     utils.CopyByteSlice(k.Key),
		Cert:    utils.CopyByteSlice(k.Cert),
	}
}

// Clone returns a deep copy of JWTKeyPair that can be mutated without
// modifying the original.
func (k *JWTKeyPair) Clone() *JWTKeyPair {
	return &JWTKeyPair{
		PrivateKeyType: k.PrivateKeyType,
		PrivateKey:     utils.CopyByteSlice(k.PrivateKey),
		PublicKey:      utils.CopyByteSlice(k.PublicKey),
	}
}

// Clone returns a deep copy of SSHKeyPair that can be mutated without
// modifying the original.
func (k *SSHKeyPair) Clone() *SSHKeyPair {
	return &SSHKeyPair{
		PrivateKeyType: k.PrivateKeyType,
		PrivateKey:     utils.CopyByteSlice(k.PrivateKey),
		PublicKey:      utils.CopyByteSlice(k.PublicKey),
	}
}

// Clone returns a deep copy of CAKeySet that can be mutated without modifying
// the original.
func (ks CAKeySet) Clone() CAKeySet {
	var out CAKeySet
	if len(ks.TLS) > 0 {
		out.TLS = make([]*TLSKeyPair, 0, len(ks.TLS))
		for _, k := range ks.TLS {
			out.TLS = append(out.TLS, k.Clone())
		}
	}
	if len(ks.JWT) > 0 {
		out.JWT = make([]*JWTKeyPair, 0, len(ks.JWT))
		for _, k := range ks.JWT {
			out.JWT = append(out.JWT, k.Clone())
		}
	}
	if len(ks.SSH) > 0 {
		out.SSH = make([]*SSHKeyPair, 0, len(ks.SSH))
		for _, k := range ks.SSH {
			out.SSH = append(out.SSH, k.Clone())
		}
	}
	return out
}

// WithoutSecrets returns a deep copy of CAKeySet with all secret fields
// (private keys) removed.
func (ks CAKeySet) WithoutSecrets() CAKeySet {
	ks = ks.Clone()
	for _, k := range ks.SSH {
		k.PrivateKey = nil
	}
	for _, k := range ks.TLS {
		k.Key = nil
	}
	for _, k := range ks.JWT {
		k.PrivateKey = nil
	}
	return ks
}

// CheckAndSetDefaults validates CAKeySet and sets defaults on any empty fields
// as needed.
func (ks CAKeySet) CheckAndSetDefaults() error {
	for _, kp := range ks.SSH {
		if err := kp.CheckAndSetDefaults(); err != nil {
			return trace.Wrap(err)
		}
	}
	for _, kp := range ks.TLS {
		if err := kp.CheckAndSetDefaults(); err != nil {
			return trace.Wrap(err)
		}
	}
	for _, kp := range ks.JWT {
		if err := kp.CheckAndSetDefaults(); err != nil {
			return trace.Wrap(err)
		}
	}
	return nil
}

// CheckAndSetDefaults validates SSHKeyPair and sets defaults on any empty
// fields as needed.
func (k *SSHKeyPair) CheckAndSetDefaults() error {
	if len(k.PublicKey) == 0 {
		return trace.BadParameter("SSH key pair missing public key")
	}
	return nil
}

// CheckAndSetDefaults validates TLSKeyPair and sets defaults on any empty
// fields as needed.
func (k *TLSKeyPair) CheckAndSetDefaults() error {
	if len(k.Cert) == 0 {
		return trace.BadParameter("TLS key pair missing certificate")
	}
	return nil
}

// CheckAndSetDefaults validates JWTKeyPair and sets defaults on any empty
// fields as needed.
func (k *JWTKeyPair) CheckAndSetDefaults() error {
	if len(k.PublicKey) == 0 {
		return trace.BadParameter("JWT key pair missing public key")
	}
	return nil
}<|MERGE_RESOLUTION|>--- conflicted
+++ resolved
@@ -295,7 +295,56 @@
 	ca.Spec.SigningAlg = alg
 }
 
-<<<<<<< HEAD
+func (ca *CertAuthorityV2) GetActiveKeys() CAKeySet { return ca.Spec.ActiveKeys }
+func (ca *CertAuthorityV2) SetActiveKeys(ks CAKeySet) error {
+	if err := ks.CheckAndSetDefaults(); err != nil {
+		return trace.Wrap(err)
+	}
+	ca.Spec.ActiveKeys = ks
+	return nil
+}
+func (ca *CertAuthorityV2) GetAdditionalTrustedKeys() CAKeySet { return ca.Spec.AdditionalTrustedKeys }
+func (ca *CertAuthorityV2) SetAdditionalTrustedKeys(ks CAKeySet) error {
+	if err := ks.CheckAndSetDefaults(); err != nil {
+		return trace.Wrap(err)
+	}
+	ca.Spec.AdditionalTrustedKeys = ks
+	return nil
+}
+
+func (ca *CertAuthorityV2) GetTrustedSSHKeyPairs() []*SSHKeyPair {
+	var kps []*SSHKeyPair
+	for _, k := range ca.Spec.ActiveKeys.SSH {
+		kps = append(kps, k.Clone())
+	}
+	for _, k := range ca.Spec.AdditionalTrustedKeys.SSH {
+		kps = append(kps, k.Clone())
+	}
+	return kps
+}
+
+func (ca *CertAuthorityV2) GetTrustedTLSKeyPairs() []*TLSKeyPair {
+	var kps []*TLSKeyPair
+	for _, k := range ca.Spec.ActiveKeys.TLS {
+		kps = append(kps, k.Clone())
+	}
+	for _, k := range ca.Spec.AdditionalTrustedKeys.TLS {
+		kps = append(kps, k.Clone())
+	}
+	return kps
+}
+
+func (ca *CertAuthorityV2) GetTrustedJWTKeyPairs() []*JWTKeyPair {
+	var kps []*JWTKeyPair
+	for _, k := range ca.Spec.ActiveKeys.JWT {
+		kps = append(kps, k.Clone())
+	}
+	for _, k := range ca.Spec.AdditionalTrustedKeys.JWT {
+		kps = append(kps, k.Clone())
+	}
+	return kps
+}
+
 // setStaticFields sets static resource header and metadata fields.
 func (ca *CertAuthorityV2) setStaticFields() {
 	ca.Kind = KindCertAuthority
@@ -306,56 +355,6 @@
 	} else {
 		ca.Spec.ClusterName = ca.Metadata.Name
 	}
-=======
-func (ca *CertAuthorityV2) GetActiveKeys() CAKeySet { return ca.Spec.ActiveKeys }
-func (ca *CertAuthorityV2) SetActiveKeys(ks CAKeySet) error {
-	if err := ks.CheckAndSetDefaults(); err != nil {
-		return trace.Wrap(err)
-	}
-	ca.Spec.ActiveKeys = ks
-	return nil
-}
-func (ca *CertAuthorityV2) GetAdditionalTrustedKeys() CAKeySet { return ca.Spec.AdditionalTrustedKeys }
-func (ca *CertAuthorityV2) SetAdditionalTrustedKeys(ks CAKeySet) error {
-	if err := ks.CheckAndSetDefaults(); err != nil {
-		return trace.Wrap(err)
-	}
-	ca.Spec.AdditionalTrustedKeys = ks
-	return nil
-}
-
-func (ca *CertAuthorityV2) GetTrustedSSHKeyPairs() []*SSHKeyPair {
-	var kps []*SSHKeyPair
-	for _, k := range ca.Spec.ActiveKeys.SSH {
-		kps = append(kps, k.Clone())
-	}
-	for _, k := range ca.Spec.AdditionalTrustedKeys.SSH {
-		kps = append(kps, k.Clone())
-	}
-	return kps
-}
-
-func (ca *CertAuthorityV2) GetTrustedTLSKeyPairs() []*TLSKeyPair {
-	var kps []*TLSKeyPair
-	for _, k := range ca.Spec.ActiveKeys.TLS {
-		kps = append(kps, k.Clone())
-	}
-	for _, k := range ca.Spec.AdditionalTrustedKeys.TLS {
-		kps = append(kps, k.Clone())
-	}
-	return kps
-}
-
-func (ca *CertAuthorityV2) GetTrustedJWTKeyPairs() []*JWTKeyPair {
-	var kps []*JWTKeyPair
-	for _, k := range ca.Spec.ActiveKeys.JWT {
-		kps = append(kps, k.Clone())
-	}
-	for _, k := range ca.Spec.AdditionalTrustedKeys.JWT {
-		kps = append(kps, k.Clone())
-	}
-	return kps
->>>>>>> a98e34e7
 }
 
 // CheckAndSetDefaults checks and set default values for any missing fields.
