--- conflicted
+++ resolved
@@ -47,13 +47,8 @@
 	String() string
 	// Copy returns a copy of this kube server object.
 	Copy() KubeServer
-<<<<<<< HEAD
-	// CloneAny returns a copy of this kube server object.
-	CloneAny() any
-=======
 	// CloneResource returns a copy of the KubeServer as a ResourceWithLabels
 	CloneResource() ResourceWithLabels
->>>>>>> f420d690
 	// GetCluster returns the Kubernetes Cluster this kube server proxies.
 	GetCluster() KubeCluster
 	// SetCluster sets the kube cluster this kube server server proxies.
@@ -289,13 +284,8 @@
 	return utils.CloneProtoMsg(s)
 }
 
-<<<<<<< HEAD
-// Copy returns a copy of this kube server object.
-func (s *KubernetesServerV3) CloneAny() any {
-=======
 // CloneResource returns a copy of this kube server object.
 func (s *KubernetesServerV3) CloneResource() ResourceWithLabels {
->>>>>>> f420d690
 	return s.Copy()
 }
 
