--- conflicted
+++ resolved
@@ -77,15 +77,9 @@
 	// DeepCopy creates a clone of this server value
 	DeepCopy() Server
 
-<<<<<<< HEAD
-	// CloneAny is used to return a clone of the Server and match the CloneAny interface
-	// This is helpful when interfacing with multiple types at the same time in unified resources
-	CloneAny() any
-=======
 	// CloneResource is used to return a clone of the Server and match the CloneAny interface
 	// This is helpful when interfacing with multiple types at the same time in unified resources
 	CloneResource() ResourceWithLabels
->>>>>>> f420d690
 
 	// GetCloudMetadata gets the cloud metadata for the server.
 	GetCloudMetadata() *CloudMetadata
@@ -507,13 +501,8 @@
 	return utils.CloneProtoMsg(s)
 }
 
-<<<<<<< HEAD
-// CloneAny creates a clone of this server value
-func (s *ServerV2) CloneAny() any {
-=======
 // CloneResource creates a clone of this server value
 func (s *ServerV2) CloneResource() ResourceWithLabels {
->>>>>>> f420d690
 	return s.DeepCopy()
 }
 
