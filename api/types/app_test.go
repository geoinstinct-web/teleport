/*
Copyright 2022 Gravitational, Inc.

Licensed under the Apache License, Version 2.0 (the "License");
you may not use this file except in compliance with the License.
You may obtain a copy of the License at

    http://www.apache.org/licenses/LICENSE-2.0

Unless required by applicable law or agreed to in writing, software
distributed under the License is distributed on an "AS IS" BASIS,
WITHOUT WARRANTIES OR CONDITIONS OF ANY KIND, either express or implied.
See the License for the specific language governing permissions and
limitations under the License.
*/

package types

import (
	"fmt"
	"testing"

	"github.com/gravitational/trace"
	"github.com/stretchr/testify/require"

	"github.com/gravitational/teleport/api/constants"
)

// TestAppPublicAddrValidation tests PublicAddr field validation to make sure that
// an app with internal "kube." ServerName prefix won't be created.
func TestAppPublicAddrValidation(t *testing.T) {
	type check func(t *testing.T, err error)

	hasNoErr := func() check {
		return func(t *testing.T, err error) {
			require.NoError(t, err)
		}
	}
	hasErrTypeBadParameter := func() check {
		return func(t *testing.T, err error) {
			require.IsType(t, &trace.BadParameterError{}, err.(*trace.TraceErr).OrigError())
		}
	}

	tests := []struct {
		name       string
		publicAddr string
		check      check
	}{
		{
			name:       "kubernetes app",
			publicAddr: "kubernetes.example.com:3080",
			check:      hasNoErr(),
		},
		{
			name:       "kubernetes app public addr without port",
			publicAddr: "kubernetes.example.com",
			check:      hasNoErr(),
		},
		{
			name:       "kubernetes app http",
			publicAddr: "http://kubernetes.example.com:3080",
			check:      hasNoErr(),
		},
		{
			name:       "kubernetes app https",
			publicAddr: "https://kubernetes.example.com:3080",
			check:      hasNoErr(),
		},
		{
			name:       "public address with internal kube ServerName prefix",
			publicAddr: "kube.example.com:3080",
			check:      hasErrTypeBadParameter(),
		},
		{
			name:       "https public address with internal kube ServerName prefix",
			publicAddr: "https://kube.example.com:3080",
			check:      hasErrTypeBadParameter(),
		},
	}

	for _, tc := range tests {
		t.Run(tc.name, func(t *testing.T) {
			_, err := NewAppV3(Metadata{
				Name: "TestApp",
			}, AppSpecV3{
				PublicAddr: tc.publicAddr,
				URI:        "localhost:3080",
			})
			tc.check(t, err)
		})
	}
}

func TestAppServerSorter(t *testing.T) {
	t.Parallel()

	testValsUnordered := []string{"d", "b", "a", "c"}

	makeServers := func(testVals []string, testField string) []AppServer {
		servers := make([]AppServer, len(testVals))
		for i := 0; i < len(testVals); i++ {
			testVal := testVals[i]
			var err error
			servers[i], err = NewAppServerV3(Metadata{
				Name: "_",
			}, AppServerSpecV3{
				HostID: "_",
				App: &AppV3{
					Metadata: Metadata{
						Name:        getTestVal(testField == ResourceMetadataName, testVal),
						Description: getTestVal(testField == ResourceSpecDescription, testVal),
					},
					Spec: AppSpecV3{
						URI:        "_",
						PublicAddr: getTestVal(testField == ResourceSpecPublicAddr, testVal),
					},
				},
			})
			require.NoError(t, err)
		}
		return servers
	}

	cases := []struct {
		name      string
		fieldName string
	}{
		{
			name:      "by name",
			fieldName: ResourceMetadataName,
		},
		{
			name:      "by description",
			fieldName: ResourceSpecDescription,
		},
		{
			name:      "by publicAddr",
			fieldName: ResourceSpecPublicAddr,
		},
	}

	for _, c := range cases {
		c := c
		t.Run(fmt.Sprintf("%s desc", c.name), func(t *testing.T) {
			sortBy := SortBy{Field: c.fieldName, IsDesc: true}
			servers := AppServers(makeServers(testValsUnordered, c.fieldName))
			require.NoError(t, servers.SortByCustom(sortBy))
			targetVals, err := servers.GetFieldVals(c.fieldName)
			require.NoError(t, err)
			require.IsDecreasing(t, targetVals)
		})

		t.Run(fmt.Sprintf("%s asc", c.name), func(t *testing.T) {
			sortBy := SortBy{Field: c.fieldName}
			servers := AppServers(makeServers(testValsUnordered, c.fieldName))
			require.NoError(t, servers.SortByCustom(sortBy))
			targetVals, err := servers.GetFieldVals(c.fieldName)
			require.NoError(t, err)
			require.IsIncreasing(t, targetVals)
		})
	}

	// Test error.
	sortBy := SortBy{Field: "unsupported"}
	servers := makeServers(testValsUnordered, "does-not-matter")
	require.True(t, trace.IsNotImplemented(AppServers(servers).SortByCustom(sortBy)))
}

<<<<<<< HEAD
func TestAppIsAWSConsole(t *testing.T) {
	tests := []struct {
		name         string
		uri          string
		isAWSConsole bool
	}{
		{
			name:         "AWS Standard",
			uri:          "https://console.aws.amazon.com/ec2/v2/home",
			isAWSConsole: true,
		},
		{
			name:         "AWS China",
			uri:          "https://console.amazonaws.cn/console/home",
			isAWSConsole: true,
		},
		{
			name:         "AWS GovCloud (US)",
			uri:          "https://console.amazonaws-us-gov.com/console/home",
			isAWSConsole: true,
		},
		{
			name:         "Region based not supported yet",
			uri:          "https://us-west-1.console.aws.amazon.com",
			isAWSConsole: false,
		},
		{
			name:         "Not an AWS Console URL",
			uri:          "https://hello.world",
			isAWSConsole: false,
=======
func TestApplicationGetAWSExternalID(t *testing.T) {
	t.Parallel()

	tests := []struct {
		name               string
		appAWS             *AppAWS
		expectedExternalID string
	}{
		{
			name: "not configured",
		},
		{
			name: "configured",
			appAWS: &AppAWS{
				ExternalID: "default-external-id",
			},
			expectedExternalID: "default-external-id",
>>>>>>> 154ed6ea
		},
	}

	for _, test := range tests {
		t.Run(test.name, func(t *testing.T) {
			app, err := NewAppV3(Metadata{
<<<<<<< HEAD
				Name: "TestApp",
			}, AppSpecV3{
				URI: test.uri,
			})
			require.NoError(t, err)
			if test.isAWSConsole {
				require.True(t, app.IsAWSConsole())
			} else {
				require.False(t, app.IsAWSConsole())
			}
=======
				Name: "aws",
			}, AppSpecV3{
				URI: constants.AWSConsoleURL,
				AWS: test.appAWS,
			})
			require.NoError(t, err)

			require.Equal(t, test.expectedExternalID, app.GetAWSExternalID())
>>>>>>> 154ed6ea
		})
	}
}<|MERGE_RESOLUTION|>--- conflicted
+++ resolved
@@ -167,7 +167,6 @@
 	require.True(t, trace.IsNotImplemented(AppServers(servers).SortByCustom(sortBy)))
 }
 
-<<<<<<< HEAD
 func TestAppIsAWSConsole(t *testing.T) {
 	tests := []struct {
 		name         string
@@ -198,7 +197,27 @@
 			name:         "Not an AWS Console URL",
 			uri:          "https://hello.world",
 			isAWSConsole: false,
-=======
+		},
+	}
+
+	for _, test := range tests {
+		t.Run(test.name, func(t *testing.T) {
+			app, err := NewAppV3(Metadata{
+				Name: "aws",
+			}, AppSpecV3{
+				URI: test.uri,
+			})
+			require.NoError(t, err)
+
+			if test.isAWSConsole {
+				require.True(t, app.IsAWSConsole())
+			} else {
+				require.False(t, app.IsAWSConsole())
+			}
+		})
+	}
+}
+
 func TestApplicationGetAWSExternalID(t *testing.T) {
 	t.Parallel()
 
@@ -216,25 +235,12 @@
 				ExternalID: "default-external-id",
 			},
 			expectedExternalID: "default-external-id",
->>>>>>> 154ed6ea
 		},
 	}
 
 	for _, test := range tests {
 		t.Run(test.name, func(t *testing.T) {
 			app, err := NewAppV3(Metadata{
-<<<<<<< HEAD
-				Name: "TestApp",
-			}, AppSpecV3{
-				URI: test.uri,
-			})
-			require.NoError(t, err)
-			if test.isAWSConsole {
-				require.True(t, app.IsAWSConsole())
-			} else {
-				require.False(t, app.IsAWSConsole())
-			}
-=======
 				Name: "aws",
 			}, AppSpecV3{
 				URI: constants.AWSConsoleURL,
@@ -243,7 +249,6 @@
 			require.NoError(t, err)
 
 			require.Equal(t, test.expectedExternalID, app.GetAWSExternalID())
->>>>>>> 154ed6ea
 		})
 	}
 }