--- conflicted
+++ resolved
@@ -541,49 +541,6 @@
 	}
 }
 
-<<<<<<< HEAD
-func TestAWSIsEmpty(t *testing.T) {
-	t.Parallel()
-
-	tests := []struct {
-		name   string
-		input  AWS
-		assert require.BoolAssertionFunc
-	}{
-		{
-			name:   "true",
-			input:  AWS{},
-			assert: require.True,
-		},
-		{
-			name: "true with unrecognized bytes",
-			input: AWS{
-				XXX_unrecognized: []byte{66, 0},
-			},
-			assert: require.True,
-		},
-		{
-			name: "true with nested unrecognized bytes",
-			input: AWS{
-				MemoryDB: MemoryDB{
-					XXX_unrecognized: []byte{99, 0},
-				},
-			},
-			assert: require.True,
-		},
-		{
-			name: "false",
-			input: AWS{
-				Region: "us-west-1",
-			},
-			assert: require.False,
-		},
-	}
-
-	for _, test := range tests {
-		t.Run(test.name, func(t *testing.T) {
-			test.assert(t, test.input.IsEmpty())
-=======
 func TestDynamoDBConfig(t *testing.T) {
 	t.Parallel()
 
@@ -722,7 +679,51 @@
 			require.NoError(t, err)
 			diff := cmp.Diff(tt.wantSpec, database.Spec, cmpopts.IgnoreFields(DatabaseSpecV3{}, "Protocol"))
 			require.Empty(t, diff)
->>>>>>> 213d4be6
+		})
+	}
+}
+
+func TestAWSIsEmpty(t *testing.T) {
+	t.Parallel()
+
+	tests := []struct {
+		name   string
+		input  AWS
+		assert require.BoolAssertionFunc
+	}{
+		{
+			name:   "true",
+			input:  AWS{},
+			assert: require.True,
+		},
+		{
+			name: "true with unrecognized bytes",
+			input: AWS{
+				XXX_unrecognized: []byte{66, 0},
+			},
+			assert: require.True,
+		},
+		{
+			name: "true with nested unrecognized bytes",
+			input: AWS{
+				MemoryDB: MemoryDB{
+					XXX_unrecognized: []byte{99, 0},
+				},
+			},
+			assert: require.True,
+		},
+		{
+			name: "false",
+			input: AWS{
+				Region: "us-west-1",
+			},
+			assert: require.False,
+		},
+	}
+
+	for _, test := range tests {
+		t.Run(test.name, func(t *testing.T) {
+			test.assert(t, test.input.IsEmpty())
 		})
 	}
 }