/*
Copyright 2021 Gravitational, Inc.

Licensed under the Apache License, Version 2.0 (the "License");
you may not use this file except in compliance with the License.
You may obtain a copy of the License at

    http://www.apache.org/licenses/LICENSE-2.0

Unless required by applicable law or agreed to in writing, software
distributed under the License is distributed on an "AS IS" BASIS,
WITHOUT WARRANTIES OR CONDITIONS OF ANY KIND, either express or implied.
See the License for the specific language governing permissions and
limitations under the License.
*/

package types

import (
	"testing"

	"github.com/stretchr/testify/require"
)

// TestDatabaseRDSEndpoint verifies AWS info is correctly populated
// based on the RDS endpoint.
func TestDatabaseRDSEndpoint(t *testing.T) {
	database, err := NewDatabaseV3(Metadata{
		Name: "rds",
	}, DatabaseSpecV3{
		Protocol: "postgres",
		URI:      "aurora-instance-1.abcdefghijklmnop.us-west-1.rds.amazonaws.com:5432",
	})
	require.NoError(t, err)
	require.Equal(t, AWS{
		Region: "us-west-1",
		RDS: RDS{
			InstanceID: "aurora-instance-1",
		},
	}, database.GetAWS())
}

// TestDatabaseRDSProxyEndpoint verifies AWS info is correctly populated based
// on the RDS Proxy endpoint.
func TestDatabaseRDSProxyEndpoint(t *testing.T) {
	database, err := NewDatabaseV3(Metadata{
		Name: "rdsproxy",
	}, DatabaseSpecV3{
		Protocol: "postgres",
		URI:      "my-proxy.proxy-abcdefghijklmnop.us-west-1.rds.amazonaws.com:5432",
	})
	require.NoError(t, err)
	require.Equal(t, AWS{
		Region: "us-west-1",
		RDSProxy: RDSProxy{
			Name: "my-proxy",
		},
	}, database.GetAWS())
}

// TestDatabaseRedshiftEndpoint verifies AWS info is correctly populated
// based on the Redshift endpoint.
func TestDatabaseRedshiftEndpoint(t *testing.T) {
	database, err := NewDatabaseV3(Metadata{
		Name: "redshift",
	}, DatabaseSpecV3{
		Protocol: "postgres",
		URI:      "redshift-cluster-1.abcdefghijklmnop.us-east-1.redshift.amazonaws.com:5438",
	})
	require.NoError(t, err)
	require.Equal(t, AWS{
		Region: "us-east-1",
		Redshift: Redshift{
			ClusterID: "redshift-cluster-1",
		},
	}, database.GetAWS())
}

// TestDatabaseStatus verifies database resource status field usage.
func TestDatabaseStatus(t *testing.T) {
	database, err := NewDatabaseV3(Metadata{
		Name: "test",
	}, DatabaseSpecV3{
		Protocol: "postgres",
		URI:      "localhost:5432",
	})
	require.NoError(t, err)

	caCert := "test"
	database.SetStatusCA(caCert)
	require.Equal(t, caCert, database.GetCA())

	awsMeta := AWS{AccountID: "account-id"}
	database.SetStatusAWS(awsMeta)
	require.Equal(t, awsMeta, database.GetAWS())
}

func TestDatabaseElastiCacheEndpoint(t *testing.T) {
	t.Run("valid URI", func(t *testing.T) {
		database, err := NewDatabaseV3(Metadata{
			Name: "elasticache",
		}, DatabaseSpecV3{
			Protocol: "redis",
			URI:      "clustercfg.my-redis-cluster.xxxxxx.cac1.cache.amazonaws.com:6379",
		})

		require.NoError(t, err)
		require.Equal(t, AWS{
			Region: "ca-central-1",
			ElastiCache: ElastiCache{
				ReplicationGroupID:       "my-redis-cluster",
				TransitEncryptionEnabled: true,
				EndpointType:             "configuration",
			},
		}, database.GetAWS())
		require.True(t, database.IsElastiCache())
		require.True(t, database.IsAWSHosted())
		require.True(t, database.IsCloudHosted())
	})

	t.Run("invalid URI", func(t *testing.T) {
		database, err := NewDatabaseV3(Metadata{
			Name: "elasticache",
		}, DatabaseSpecV3{
			Protocol: "redis",
			URI:      "some.endpoint.cache.amazonaws.com:6379",
			AWS: AWS{
				Region: "us-east-5",
				ElastiCache: ElastiCache{
					ReplicationGroupID: "some-id",
				},
			},
		})

		// A warning is logged, no error is returned, and AWS metadata is not
		// updated.
		require.NoError(t, err)
		require.Equal(t, AWS{
			Region: "us-east-5",
			ElastiCache: ElastiCache{
				ReplicationGroupID: "some-id",
			},
		}, database.GetAWS())
	})
}

func TestDatabaseMemoryDBEndpoint(t *testing.T) {
	t.Run("valid URI", func(t *testing.T) {
		database, err := NewDatabaseV3(Metadata{
			Name: "memorydb",
		}, DatabaseSpecV3{
			Protocol: "redis",
			URI:      "clustercfg.my-memorydb.xxxxxx.memorydb.us-east-1.amazonaws.com:6379",
		})

		require.NoError(t, err)
		require.Equal(t, AWS{
			Region: "us-east-1",
			MemoryDB: MemoryDB{
				ClusterName:  "my-memorydb",
				TLSEnabled:   true,
				EndpointType: "cluster",
			},
		}, database.GetAWS())
		require.True(t, database.IsMemoryDB())
		require.True(t, database.IsAWSHosted())
		require.True(t, database.IsCloudHosted())
	})

	t.Run("invalid URI", func(t *testing.T) {
		database, err := NewDatabaseV3(Metadata{
			Name: "memorydb",
		}, DatabaseSpecV3{
			Protocol: "redis",
			URI:      "some.endpoint.memorydb.amazonaws.com:6379",
			AWS: AWS{
				Region: "us-east-5",
				MemoryDB: MemoryDB{
					ClusterName: "clustername",
				},
			},
		})

		// A warning is logged, no error is returned, and AWS metadata is not
		// updated.
		require.NoError(t, err)
		require.Equal(t, AWS{
			Region: "us-east-5",
			MemoryDB: MemoryDB{
				ClusterName: "clustername",
			},
		}, database.GetAWS())
	})
}

func TestDatabaseAzureEndpoints(t *testing.T) {
	t.Parallel()

	tests := []struct {
		name        string
		spec        DatabaseSpecV3
		expectError bool
		expectAzure Azure
	}{
		{
			name: "valid MySQL",
			spec: DatabaseSpecV3{
				Protocol: "mysql",
				URI:      "example-mysql.mysql.database.azure.com:3306",
			},
			expectAzure: Azure{
				Name: "example-mysql",
			},
		},
		{
			name: "valid PostgresSQL",
			spec: DatabaseSpecV3{
				Protocol: "postgres",
				URI:      "example-postgres.postgres.database.azure.com:5432",
			},
			expectAzure: Azure{
				Name: "example-postgres",
			},
		},
		{
			name: "invalid database endpoint",
			spec: DatabaseSpecV3{
				Protocol: "postgres",
				URI:      "invalid.database.azure.com:5432",
			},
			expectError: true,
		},
		{
			name: "valid Redis",
			spec: DatabaseSpecV3{
				Protocol: "redis",
				URI:      "example-redis.redis.cache.windows.net:6380",
				Azure: Azure{
					ResourceID: "/subscriptions/sub-id/resourceGroups/group-name/providers/Microsoft.Cache/Redis/example-redis",
				},
			},
			expectAzure: Azure{
				Name:       "example-redis",
				ResourceID: "/subscriptions/sub-id/resourceGroups/group-name/providers/Microsoft.Cache/Redis/example-redis",
			},
		},
		{
			name: "valid Redis Enterprise",
			spec: DatabaseSpecV3{
				Protocol: "redis",
				URI:      "rediss://example-redis-enterprise.region.redisenterprise.cache.azure.net?mode=cluster",
				Azure: Azure{
					ResourceID: "/subscriptions/sub-id/resourceGroups/group-name/providers/Microsoft.Cache/redisEnterprise/example-redis-enterprise",
				},
			},
			expectAzure: Azure{
				Name:       "example-redis-enterprise",
				ResourceID: "/subscriptions/sub-id/resourceGroups/group-name/providers/Microsoft.Cache/redisEnterprise/example-redis-enterprise",
			},
		},
		{
			name: "invalid Redis (missing resource ID)",
			spec: DatabaseSpecV3{
				Protocol: "redis",
				URI:      "rediss://example-redis-enterprise.region.redisenterprise.cache.azure.net?mode=cluster",
			},
			expectError: true,
		},
		{
			name: "invalid Redis (unknown format)",
			spec: DatabaseSpecV3{
				Protocol: "redis",
				URI:      "rediss://bad-format.redisenterprise.cache.azure.net?mode=cluster",
				Azure: Azure{
					ResourceID: "/subscriptions/sub-id/resourceGroups/group-name/providers/Microsoft.Cache/redisEnterprise/bad-format",
				},
			},
			expectError: true,
		},
	}

	for _, test := range tests {
		t.Run(test.name, func(t *testing.T) {
			database, err := NewDatabaseV3(Metadata{
				Name: "test",
			}, test.spec)

			if test.expectError {
				require.Error(t, err)
			} else {
				require.NoError(t, err)
				require.Equal(t, test.expectAzure, database.GetAzure())
			}
		})
	}
}

func TestMySQLVersionValidation(t *testing.T) {
	t.Parallel()

	t.Run("correct config", func(t *testing.T) {
		database, err := NewDatabaseV3(Metadata{
			Name: "test",
		}, DatabaseSpecV3{
			Protocol: "mysql",
			URI:      "localhost:5432",
			MySQL: MySQLOptions{
				ServerVersion: "8.0.18",
			},
		})
		require.NoError(t, err)
		require.Equal(t, "8.0.18", database.GetMySQLServerVersion())
	})

	t.Run("incorrect config - wrong protocol", func(t *testing.T) {
		_, err := NewDatabaseV3(Metadata{
			Name: "test",
		}, DatabaseSpecV3{
			Protocol: "Postgres",
			URI:      "localhost:5432",
			MySQL: MySQLOptions{
				ServerVersion: "8.0.18",
			},
		})
		require.Error(t, err)
		require.Contains(t, err.Error(), "ServerVersion")
	})
}

func TestMySQLServerVersion(t *testing.T) {
	t.Parallel()

	database, err := NewDatabaseV3(Metadata{
		Name: "test",
	}, DatabaseSpecV3{
		Protocol: "mysql",
		URI:      "localhost:5432",
	})
	require.NoError(t, err)

	require.Equal(t, "", database.GetMySQLServerVersion())

	database.SetMySQLServerVersion("8.0.1")
	require.Equal(t, "8.0.1", database.GetMySQLServerVersion())
}

func TestCassandraAWSEndpoint(t *testing.T) {
	t.Parallel()

	t.Run("aws cassandra url from region", func(t *testing.T) {
		database, err := NewDatabaseV3(Metadata{
			Name: "test",
		}, DatabaseSpecV3{
			Protocol: "cassandra",
			AWS: AWS{
				Region:    "us-west-1",
				AccountID: "12345",
			},
		})
		require.NoError(t, err)
		require.Equal(t, "cassandra.us-west-1.amazonaws.com:9142", database.GetURI())
	})

	t.Run("aws cassandra custom uri", func(t *testing.T) {
		database, err := NewDatabaseV3(Metadata{
			Name: "test",
		}, DatabaseSpecV3{
			Protocol: "cassandra",
			URI:      "cassandra.us-west-1.amazonaws.com:9142",
			AWS: AWS{
				AccountID: "12345",
			},
		})
		require.NoError(t, err)
		require.Equal(t, "cassandra.us-west-1.amazonaws.com:9142", database.GetURI())
		require.Equal(t, "us-west-1", database.GetAWS().Region)
	})

	t.Run("aws cassandra custom fips uri", func(t *testing.T) {
		database, err := NewDatabaseV3(Metadata{
			Name: "test",
		}, DatabaseSpecV3{
			Protocol: "cassandra",
			URI:      "cassandra-fips.us-west-2.amazonaws.com:9142",
			AWS: AWS{
				AccountID: "12345",
			},
		})
		require.NoError(t, err)
		require.Equal(t, "cassandra-fips.us-west-2.amazonaws.com:9142", database.GetURI())
		require.Equal(t, "us-west-2", database.GetAWS().Region)
	})

	t.Run("aws cassandra missing AccountID", func(t *testing.T) {
		_, err := NewDatabaseV3(Metadata{
			Name: "test",
		}, DatabaseSpecV3{
			Protocol: "cassandra",
			URI:      "cassandra.us-west-1.amazonaws.com:9142",
			AWS: AWS{
				AccountID: "",
			},
		})
		require.Error(t, err)
	})
}

<<<<<<< HEAD
func TestDatabaseFromRedshiftServerlessEndpoint(t *testing.T) {
	t.Parallel()

	t.Run("workgroup", func(t *testing.T) {
		database, err := NewDatabaseV3(Metadata{
			Name: "test",
		}, DatabaseSpecV3{
			Protocol: "postgres",
			URI:      "my-workgroup.1234567890.us-east-1.redshift-serverless.amazonaws.com:5439",
		})
		require.NoError(t, err)
		require.Equal(t, AWS{
			AccountID: "1234567890",
			Region:    "us-east-1",
			RedshiftServerless: RedshiftServerless{
				WorkgroupName: "my-workgroup",
			},
		}, database.GetAWS())
	})

	t.Run("vpc endpoint", func(t *testing.T) {
		database, err := NewDatabaseV3(Metadata{
			Name: "test",
		}, DatabaseSpecV3{
			Protocol: "postgres",
			URI:      "my-vpc-endpoint-xxxyyyzzz.1234567890.us-east-1.redshift-serverless.amazonaws.com:5439",
			AWS: AWS{
				RedshiftServerless: RedshiftServerless{
					WorkgroupName: "my-workgroup",
				},
			},
		})
		require.NoError(t, err)
		require.Equal(t, AWS{
			AccountID: "1234567890",
			Region:    "us-east-1",
			RedshiftServerless: RedshiftServerless{
				WorkgroupName: "my-workgroup",
				EndpointName:  "my-vpc",
			},
		}, database.GetAWS())
	})
=======
func TestDatabaseSelfHosted(t *testing.T) {
	t.Parallel()

	tests := []struct {
		name     string
		inputURI string
	}{
		{
			name:     "localhost",
			inputURI: "localhost:5432",
		},
		{
			name:     "ec2 hostname",
			inputURI: "ec2-11-22-33-44.us-east-2.compute.amazonaws.com:5432",
		},
	}

	for _, test := range tests {
		t.Run(test.name, func(t *testing.T) {
			database, err := NewDatabaseV3(Metadata{
				Name: "self-hosted-localhost",
			}, DatabaseSpecV3{
				Protocol: "postgres",
				URI:      test.inputURI,
			})
			require.NoError(t, err)
			require.Equal(t, DatabaseTypeSelfHosted, database.GetType())
			require.False(t, database.IsCloudHosted())
		})
	}
>>>>>>> a3411053
}<|MERGE_RESOLUTION|>--- conflicted
+++ resolved
@@ -405,7 +405,6 @@
 	})
 }
 
-<<<<<<< HEAD
 func TestDatabaseFromRedshiftServerlessEndpoint(t *testing.T) {
 	t.Parallel()
 
@@ -448,7 +447,8 @@
 			},
 		}, database.GetAWS())
 	})
-=======
+}
+
 func TestDatabaseSelfHosted(t *testing.T) {
 	t.Parallel()
 
@@ -479,5 +479,4 @@
 			require.False(t, database.IsCloudHosted())
 		})
 	}
->>>>>>> a3411053
 }