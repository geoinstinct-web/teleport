/*
Copyright 2021 Gravitational, Inc.

Licensed under the Apache License, Version 2.0 (the "License");
you may not use this file except in compliance with the License.
You may obtain a copy of the License at

    http://www.apache.org/licenses/LICENSE-2.0

Unless required by applicable law or agreed to in writing, software
distributed under the License is distributed on an "AS IS" BASIS,
WITHOUT WARRANTIES OR CONDITIONS OF ANY KIND, either express or implied.
See the License for the specific language governing permissions and
limitations under the License.
*/

package types

import (
	"testing"

	"github.com/google/go-cmp/cmp"
	"github.com/google/go-cmp/cmp/cmpopts"
	"github.com/gravitational/trace"
	"github.com/stretchr/testify/require"
)

// TestDatabaseRDSEndpoint verifies AWS info is correctly populated
// based on the RDS endpoint.
func TestDatabaseRDSEndpoint(t *testing.T) {
	isBadParamErrFn := func(tt require.TestingT, err error, i ...interface{}) {
		require.True(tt, trace.IsBadParameter(err), "expected bad parameter, got %v", err)
	}

	for _, tt := range []struct {
		name        string
		spec        DatabaseSpecV3
		errorCheck  require.ErrorAssertionFunc
		expectedAWS AWS
	}{
		{
			name: "aurora instance",
			spec: DatabaseSpecV3{
				Protocol: "postgres",
				URI:      "aurora-instance-1.abcdefghijklmnop.us-west-1.rds.amazonaws.com:5432",
			},
			errorCheck: require.NoError,
			expectedAWS: AWS{
				Region: "us-west-1",
				RDS: RDS{
					InstanceID: "aurora-instance-1",
				},
			},
		},
		{
			name: "invalid account id",
			spec: DatabaseSpecV3{
				Protocol: "postgres",
				URI:      "marcotest-db001.abcdefghijklmnop.us-east-1.rds.amazonaws.com:5432",
				AWS: AWS{
					AccountID: "invalid",
				},
			},
			errorCheck: isBadParamErrFn,
		},
		{
			name: "valid account id",
			spec: DatabaseSpecV3{
				Protocol: "postgres",
				URI:      "marcotest-db001.abcdefghijklmnop.us-east-1.rds.amazonaws.com:5432",
				AWS: AWS{
					AccountID: "123456789012",
				},
			},
			errorCheck: require.NoError,
			expectedAWS: AWS{
				Region: "us-east-1",
				RDS: RDS{
					InstanceID: "marcotest-db001",
				},
				AccountID: "123456789012",
			},
		},
	} {
		tt := tt
		t.Run(tt.name, func(t *testing.T) {
			database, err := NewDatabaseV3(
				Metadata{
					Name: "rds",
				},
				tt.spec,
			)
			tt.errorCheck(t, err)
			if err != nil {
				return
			}

			require.Equal(t, tt.expectedAWS, database.GetAWS())
		})
	}
}

// TestDatabaseRDSProxyEndpoint verifies AWS info is correctly populated based
// on the RDS Proxy endpoint.
func TestDatabaseRDSProxyEndpoint(t *testing.T) {
	database, err := NewDatabaseV3(Metadata{
		Name: "rdsproxy",
	}, DatabaseSpecV3{
		Protocol: "postgres",
		URI:      "my-proxy.proxy-abcdefghijklmnop.us-west-1.rds.amazonaws.com:5432",
	})
	require.NoError(t, err)
	require.Equal(t, AWS{
		Region: "us-west-1",
		RDSProxy: RDSProxy{
			Name: "my-proxy",
		},
	}, database.GetAWS())
}

// TestDatabaseRedshiftEndpoint verifies AWS info is correctly populated
// based on the Redshift endpoint.
func TestDatabaseRedshiftEndpoint(t *testing.T) {
	database, err := NewDatabaseV3(Metadata{
		Name: "redshift",
	}, DatabaseSpecV3{
		Protocol: "postgres",
		URI:      "redshift-cluster-1.abcdefghijklmnop.us-east-1.redshift.amazonaws.com:5438",
	})
	require.NoError(t, err)
	require.Equal(t, AWS{
		Region: "us-east-1",
		Redshift: Redshift{
			ClusterID: "redshift-cluster-1",
		},
	}, database.GetAWS())
}

// TestDatabaseStatus verifies database resource status field usage.
func TestDatabaseStatus(t *testing.T) {
	database, err := NewDatabaseV3(Metadata{
		Name: "test",
	}, DatabaseSpecV3{
		Protocol: "postgres",
		URI:      "localhost:5432",
	})
	require.NoError(t, err)

	caCert := "test"
	database.SetStatusCA(caCert)
	require.Equal(t, caCert, database.GetCA())

	awsMeta := AWS{AccountID: "account-id"}
	database.SetStatusAWS(awsMeta)
	require.Equal(t, awsMeta, database.GetAWS())
}

func TestDatabaseElastiCacheEndpoint(t *testing.T) {
	t.Run("valid URI", func(t *testing.T) {
		database, err := NewDatabaseV3(Metadata{
			Name: "elasticache",
		}, DatabaseSpecV3{
			Protocol: "redis",
			URI:      "clustercfg.my-redis-cluster.xxxxxx.cac1.cache.amazonaws.com:6379",
		})

		require.NoError(t, err)
		require.Equal(t, AWS{
			Region: "ca-central-1",
			ElastiCache: ElastiCache{
				ReplicationGroupID:       "my-redis-cluster",
				TransitEncryptionEnabled: true,
				EndpointType:             "configuration",
			},
		}, database.GetAWS())
		require.True(t, database.IsElastiCache())
		require.True(t, database.IsAWSHosted())
		require.True(t, database.IsCloudHosted())
	})

	t.Run("invalid URI", func(t *testing.T) {
		database, err := NewDatabaseV3(Metadata{
			Name: "elasticache",
		}, DatabaseSpecV3{
			Protocol: "redis",
			URI:      "some.endpoint.cache.amazonaws.com:6379",
			AWS: AWS{
				Region: "us-east-5",
				ElastiCache: ElastiCache{
					ReplicationGroupID: "some-id",
				},
			},
		})

		// A warning is logged, no error is returned, and AWS metadata is not
		// updated.
		require.NoError(t, err)
		require.Equal(t, AWS{
			Region: "us-east-5",
			ElastiCache: ElastiCache{
				ReplicationGroupID: "some-id",
			},
		}, database.GetAWS())
	})
}

func TestDatabaseMemoryDBEndpoint(t *testing.T) {
	t.Run("valid URI", func(t *testing.T) {
		database, err := NewDatabaseV3(Metadata{
			Name: "memorydb",
		}, DatabaseSpecV3{
			Protocol: "redis",
			URI:      "clustercfg.my-memorydb.xxxxxx.memorydb.us-east-1.amazonaws.com:6379",
		})

		require.NoError(t, err)
		require.Equal(t, AWS{
			Region: "us-east-1",
			MemoryDB: MemoryDB{
				ClusterName:  "my-memorydb",
				TLSEnabled:   true,
				EndpointType: "cluster",
			},
		}, database.GetAWS())
		require.True(t, database.IsMemoryDB())
		require.True(t, database.IsAWSHosted())
		require.True(t, database.IsCloudHosted())
	})

	t.Run("invalid URI", func(t *testing.T) {
		database, err := NewDatabaseV3(Metadata{
			Name: "memorydb",
		}, DatabaseSpecV3{
			Protocol: "redis",
			URI:      "some.endpoint.memorydb.amazonaws.com:6379",
			AWS: AWS{
				Region: "us-east-5",
				MemoryDB: MemoryDB{
					ClusterName: "clustername",
				},
			},
		})

		// A warning is logged, no error is returned, and AWS metadata is not
		// updated.
		require.NoError(t, err)
		require.Equal(t, AWS{
			Region: "us-east-5",
			MemoryDB: MemoryDB{
				ClusterName: "clustername",
			},
		}, database.GetAWS())
	})
}

func TestDatabaseAzureEndpoints(t *testing.T) {
	t.Parallel()

	tests := []struct {
		name        string
		spec        DatabaseSpecV3
		expectError bool
		expectAzure Azure
	}{
		{
			name: "valid MySQL",
			spec: DatabaseSpecV3{
				Protocol: "mysql",
				URI:      "example-mysql.mysql.database.azure.com:3306",
			},
			expectAzure: Azure{
				Name: "example-mysql",
			},
		},
		{
			name: "valid PostgresSQL",
			spec: DatabaseSpecV3{
				Protocol: "postgres",
				URI:      "example-postgres.postgres.database.azure.com:5432",
			},
			expectAzure: Azure{
				Name: "example-postgres",
			},
		},
		{
			name: "invalid database endpoint",
			spec: DatabaseSpecV3{
				Protocol: "postgres",
				URI:      "invalid.database.azure.com:5432",
			},
			expectError: true,
		},
		{
			name: "valid Redis",
			spec: DatabaseSpecV3{
				Protocol: "redis",
				URI:      "example-redis.redis.cache.windows.net:6380",
				Azure: Azure{
					ResourceID: "/subscriptions/sub-id/resourceGroups/group-name/providers/Microsoft.Cache/Redis/example-redis",
				},
			},
			expectAzure: Azure{
				Name:       "example-redis",
				ResourceID: "/subscriptions/sub-id/resourceGroups/group-name/providers/Microsoft.Cache/Redis/example-redis",
			},
		},
		{
			name: "valid Redis Enterprise",
			spec: DatabaseSpecV3{
				Protocol: "redis",
				URI:      "rediss://example-redis-enterprise.region.redisenterprise.cache.azure.net?mode=cluster",
				Azure: Azure{
					ResourceID: "/subscriptions/sub-id/resourceGroups/group-name/providers/Microsoft.Cache/redisEnterprise/example-redis-enterprise",
				},
			},
			expectAzure: Azure{
				Name:       "example-redis-enterprise",
				ResourceID: "/subscriptions/sub-id/resourceGroups/group-name/providers/Microsoft.Cache/redisEnterprise/example-redis-enterprise",
			},
		},
		{
			name: "invalid Redis (missing resource ID)",
			spec: DatabaseSpecV3{
				Protocol: "redis",
				URI:      "rediss://example-redis-enterprise.region.redisenterprise.cache.azure.net?mode=cluster",
			},
			expectError: true,
		},
		{
			name: "invalid Redis (unknown format)",
			spec: DatabaseSpecV3{
				Protocol: "redis",
				URI:      "rediss://bad-format.redisenterprise.cache.azure.net?mode=cluster",
				Azure: Azure{
					ResourceID: "/subscriptions/sub-id/resourceGroups/group-name/providers/Microsoft.Cache/redisEnterprise/bad-format",
				},
			},
			expectError: true,
		},
	}

	for _, test := range tests {
		t.Run(test.name, func(t *testing.T) {
			database, err := NewDatabaseV3(Metadata{
				Name: "test",
			}, test.spec)

			if test.expectError {
				require.Error(t, err)
			} else {
				require.NoError(t, err)
				require.Equal(t, test.expectAzure, database.GetAzure())
			}
		})
	}
}

func TestMySQLVersionValidation(t *testing.T) {
	t.Parallel()

	t.Run("correct config", func(t *testing.T) {
		database, err := NewDatabaseV3(Metadata{
			Name: "test",
		}, DatabaseSpecV3{
			Protocol: "mysql",
			URI:      "localhost:5432",
			MySQL: MySQLOptions{
				ServerVersion: "8.0.18",
			},
		})
		require.NoError(t, err)
		require.Equal(t, "8.0.18", database.GetMySQLServerVersion())
	})

	t.Run("incorrect config - wrong protocol", func(t *testing.T) {
		_, err := NewDatabaseV3(Metadata{
			Name: "test",
		}, DatabaseSpecV3{
			Protocol: "Postgres",
			URI:      "localhost:5432",
			MySQL: MySQLOptions{
				ServerVersion: "8.0.18",
			},
		})
		require.Error(t, err)
		require.Contains(t, err.Error(), "ServerVersion")
	})
}

func TestMySQLServerVersion(t *testing.T) {
	t.Parallel()

	database, err := NewDatabaseV3(Metadata{
		Name: "test",
	}, DatabaseSpecV3{
		Protocol: "mysql",
		URI:      "localhost:5432",
	})
	require.NoError(t, err)

	require.Equal(t, "", database.GetMySQLServerVersion())

	database.SetMySQLServerVersion("8.0.1")
	require.Equal(t, "8.0.1", database.GetMySQLServerVersion())
}

func TestCassandraAWSEndpoint(t *testing.T) {
	t.Parallel()

	t.Run("aws cassandra url from region", func(t *testing.T) {
		database, err := NewDatabaseV3(Metadata{
			Name: "test",
		}, DatabaseSpecV3{
			Protocol: "cassandra",
			AWS: AWS{
				Region:    "us-west-1",
				AccountID: "123456789012",
			},
		})
		require.NoError(t, err)
		require.Equal(t, "cassandra.us-west-1.amazonaws.com:9142", database.GetURI())
	})

	t.Run("aws cassandra custom uri", func(t *testing.T) {
		database, err := NewDatabaseV3(Metadata{
			Name: "test",
		}, DatabaseSpecV3{
			Protocol: "cassandra",
			URI:      "cassandra.us-west-1.amazonaws.com:9142",
			AWS: AWS{
				AccountID: "123456789012",
			},
		})
		require.NoError(t, err)
		require.Equal(t, "cassandra.us-west-1.amazonaws.com:9142", database.GetURI())
		require.Equal(t, "us-west-1", database.GetAWS().Region)
	})

	t.Run("aws cassandra custom fips uri", func(t *testing.T) {
		database, err := NewDatabaseV3(Metadata{
			Name: "test",
		}, DatabaseSpecV3{
			Protocol: "cassandra",
			URI:      "cassandra-fips.us-west-2.amazonaws.com:9142",
			AWS: AWS{
				AccountID: "123456789012",
			},
		})
		require.NoError(t, err)
		require.Equal(t, "cassandra-fips.us-west-2.amazonaws.com:9142", database.GetURI())
		require.Equal(t, "us-west-2", database.GetAWS().Region)
	})

	t.Run("aws cassandra missing AccountID", func(t *testing.T) {
		_, err := NewDatabaseV3(Metadata{
			Name: "test",
		}, DatabaseSpecV3{
			Protocol: "cassandra",
			URI:      "cassandra.us-west-1.amazonaws.com:9142",
			AWS: AWS{
				AccountID: "",
			},
		})
		require.Error(t, err)
	})
}

func TestDatabaseFromRedshiftServerlessEndpoint(t *testing.T) {
	t.Parallel()

	t.Run("workgroup", func(t *testing.T) {
		database, err := NewDatabaseV3(Metadata{
			Name: "test",
		}, DatabaseSpecV3{
			Protocol: "postgres",
			URI:      "my-workgroup.123456789012.us-east-1.redshift-serverless.amazonaws.com:5439",
		})
		require.NoError(t, err)
		require.Equal(t, AWS{
			AccountID: "123456789012",
			Region:    "us-east-1",
			RedshiftServerless: RedshiftServerless{
				WorkgroupName: "my-workgroup",
			},
		}, database.GetAWS())
	})

	t.Run("vpc endpoint", func(t *testing.T) {
		database, err := NewDatabaseV3(Metadata{
			Name: "test",
		}, DatabaseSpecV3{
			Protocol: "postgres",
			URI:      "my-vpc-endpoint-xxxyyyzzz.123456789012.us-east-1.redshift-serverless.amazonaws.com:5439",
			AWS: AWS{
				RedshiftServerless: RedshiftServerless{
					WorkgroupName: "my-workgroup",
				},
			},
		})
		require.NoError(t, err)
		require.Equal(t, AWS{
			AccountID: "123456789012",
			Region:    "us-east-1",
			RedshiftServerless: RedshiftServerless{
				WorkgroupName: "my-workgroup",
				EndpointName:  "my-vpc",
			},
		}, database.GetAWS())
	})
}

func TestDatabaseSelfHosted(t *testing.T) {
	t.Parallel()

	tests := []struct {
		name     string
		inputURI string
	}{
		{
			name:     "localhost",
			inputURI: "localhost:5432",
		},
		{
			name:     "ec2 hostname",
			inputURI: "ec2-11-22-33-44.us-east-2.compute.amazonaws.com:5432",
		},
	}

	for _, test := range tests {
		t.Run(test.name, func(t *testing.T) {
			database, err := NewDatabaseV3(Metadata{
				Name: "self-hosted-localhost",
			}, DatabaseSpecV3{
				Protocol: "postgres",
				URI:      test.inputURI,
			})
			require.NoError(t, err)
			require.Equal(t, DatabaseTypeSelfHosted, database.GetType())
			require.False(t, database.IsCloudHosted())
		})
	}
}

func TestDynamoDBConfig(t *testing.T) {
	t.Parallel()

	tests := []struct {
		desc       string
		uri        string
		region     string
		account    string
		roleARN    string
		externalID string
		wantSpec   DatabaseSpecV3
		wantErrMsg string
	}{
		{
			desc:    "account and region and empty URI is correct",
			region:  "us-west-1",
			account: "123456789012",
			wantSpec: DatabaseSpecV3{
				URI: "aws://dynamodb.us-west-1.amazonaws.com",
				AWS: AWS{
					Region:    "us-west-1",
					AccountID: "123456789012",
<<<<<<< HEAD
				},
			},
		},
		{
			desc:       "account and region and assume role is correct",
			region:     "us-west-1",
			account:    "123456789012",
			roleARN:    "arn:aws:iam::123456789012:role/DBDiscoverer",
			externalID: "externalid123",
			wantSpec: DatabaseSpecV3{
				URI: "aws://dynamodb.us-west-1.amazonaws.com",
				AWS: AWS{
					Region:        "us-west-1",
					AccountID:     "123456789012",
					AssumeRoleARN: "arn:aws:iam::123456789012:role/DBDiscoverer",
					ExternalID:    "externalid123",
=======
>>>>>>> 1414d070
				},
			},
		},
		{
			desc:    "account and AWS URI and empty region is correct",
			uri:     "dynamodb.us-west-1.amazonaws.com",
			account: "123456789012",
			wantSpec: DatabaseSpecV3{
				URI: "dynamodb.us-west-1.amazonaws.com",
				AWS: AWS{
					Region:    "us-west-1",
					AccountID: "123456789012",
				},
			},
		},
		{
			desc:    "account and AWS streams dynamodb URI and empty region is correct",
			uri:     "streams.dynamodb.us-west-1.amazonaws.com",
			account: "123456789012",
			wantSpec: DatabaseSpecV3{
				URI: "streams.dynamodb.us-west-1.amazonaws.com",
				AWS: AWS{
					Region:    "us-west-1",
					AccountID: "123456789012",
				},
			},
		},
		{
			desc:    "account and AWS dax URI and empty region is correct",
			uri:     "dax.us-west-1.amazonaws.com",
			account: "123456789012",
			wantSpec: DatabaseSpecV3{
				URI: "dax.us-west-1.amazonaws.com",
				AWS: AWS{
					Region:    "us-west-1",
					AccountID: "123456789012",
				},
			},
		},
		{
			desc:    "account and region and matching AWS URI region is correct",
			uri:     "dynamodb.us-west-1.amazonaws.com",
			region:  "us-west-1",
			account: "123456789012",
			wantSpec: DatabaseSpecV3{
				URI: "dynamodb.us-west-1.amazonaws.com",
				AWS: AWS{
					Region:    "us-west-1",
					AccountID: "123456789012",
				},
			},
		},
		{
			desc:    "account and region and custom URI is correct",
			uri:     "localhost:8080",
			region:  "us-west-1",
			account: "123456789012",
			wantSpec: DatabaseSpecV3{
				URI: "localhost:8080",
				AWS: AWS{
					Region:    "us-west-1",
					AccountID: "123456789012",
				},
			},
		},
		{
			desc:       "region and different AWS URI region is an error",
			uri:        "dynamodb.us-west-2.amazonaws.com",
			region:     "us-west-1",
			account:    "123456789012",
			wantErrMsg: "does not match the configured URI",
		},
		{
			desc:       "invalid AWS URI is an error",
			uri:        "a.streams.dynamodb.us-west-1.amazonaws.com",
			region:     "us-west-1",
			account:    "123456789012",
			wantErrMsg: "invalid DynamoDB endpoint",
		},
		{
			desc:       "custom URI and missing region is an error",
			uri:        "localhost:8080",
			account:    "123456789012",
			wantErrMsg: "region is missing",
		},
		{
			desc:       "missing URI and missing region is an error",
			account:    "123456789012",
			wantErrMsg: "URI is missing",
<<<<<<< HEAD
		},
		{
			desc:       "invalid AWS account ID is an error",
			uri:        "localhost:8080",
			region:     "us-west-1",
			account:    "12345",
			wantErrMsg: "must be 12-digit",
		},
		{
			desc:       "configured external ID but not assume role is an error",
			uri:        "localhost:8080",
			region:     "us-west-1",
			account:    "123456789012",
			externalID: "externalid123",
			wantErrMsg: "assume_role_arn is missing",
=======
		},
		{
			desc:       "invalid AWS account ID is an error",
			uri:        "localhost:8080",
			region:     "us-west-1",
			account:    "12345",
			wantErrMsg: "must be 12-digit",
>>>>>>> 1414d070
		},
	}

	for _, tt := range tests {
		tt := tt
		t.Run(tt.desc, func(t *testing.T) {
			t.Parallel()
			database, err := NewDatabaseV3(Metadata{
				Name: "test",
			}, DatabaseSpecV3{
				Protocol: "dynamodb",
				URI:      tt.uri,
				AWS: AWS{
					Region:        tt.region,
					AccountID:     tt.account,
					AssumeRoleARN: tt.roleARN,
					ExternalID:    tt.externalID,
				},
			})
			if tt.wantErrMsg != "" {
				require.Error(t, err)
				require.ErrorContains(t, err, tt.wantErrMsg)
				return
			}
			require.NoError(t, err)
			diff := cmp.Diff(tt.wantSpec, database.Spec, cmpopts.IgnoreFields(DatabaseSpecV3{}, "Protocol"))
			require.Empty(t, diff)
		})
	}
}

func TestAWSIsEmpty(t *testing.T) {
	t.Parallel()

	tests := []struct {
		name   string
		input  AWS
		assert require.BoolAssertionFunc
	}{
		{
			name:   "true",
			input:  AWS{},
			assert: require.True,
		},
		{
			name: "true with unrecognized bytes",
			input: AWS{
				XXX_unrecognized: []byte{66, 0},
			},
			assert: require.True,
		},
		{
			name: "true with nested unrecognized bytes",
			input: AWS{
				MemoryDB: MemoryDB{
					XXX_unrecognized: []byte{99, 0},
				},
			},
			assert: require.True,
		},
		{
			name: "false",
			input: AWS{
				Region: "us-west-1",
			},
			assert: require.False,
		},
	}

	for _, test := range tests {
		t.Run(test.name, func(t *testing.T) {
			test.assert(t, test.input.IsEmpty())
		})
	}
}<|MERGE_RESOLUTION|>--- conflicted
+++ resolved
@@ -563,7 +563,6 @@
 				AWS: AWS{
 					Region:    "us-west-1",
 					AccountID: "123456789012",
-<<<<<<< HEAD
 				},
 			},
 		},
@@ -580,8 +579,6 @@
 					AccountID:     "123456789012",
 					AssumeRoleARN: "arn:aws:iam::123456789012:role/DBDiscoverer",
 					ExternalID:    "externalid123",
-=======
->>>>>>> 1414d070
 				},
 			},
 		},
@@ -671,7 +668,6 @@
 			desc:       "missing URI and missing region is an error",
 			account:    "123456789012",
 			wantErrMsg: "URI is missing",
-<<<<<<< HEAD
 		},
 		{
 			desc:       "invalid AWS account ID is an error",
@@ -687,15 +683,11 @@
 			account:    "123456789012",
 			externalID: "externalid123",
 			wantErrMsg: "assume_role_arn is missing",
-=======
-		},
-		{
-			desc:       "invalid AWS account ID is an error",
-			uri:        "localhost:8080",
+		},
+		{
 			region:     "us-west-1",
-			account:    "12345",
-			wantErrMsg: "must be 12-digit",
->>>>>>> 1414d070
+			desc:       "missing account id",
+			wantErrMsg: "account ID is missing",
 		},
 	}
 
