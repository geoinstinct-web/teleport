/*
Copyright 2022 Gravitational, Inc.

Licensed under the Apache License, Version 2.0 (the "License");
you may not use this file except in compliance with the License.
You may obtain a copy of the License at

    http://www.apache.org/licenses/LICENSE-2.0

Unless required by applicable law or agreed to in writing, software
distributed under the License is distributed on an "AS IS" BASIS,
WITHOUT WARRANTIES OR CONDITIONS OF ANY KIND, either express or implied.
See the License for the specific language governing permissions and
limitations under the License.
*/

package types

import (
	"time"

	"github.com/gravitational/trace"

	"github.com/gravitational/teleport/api/utils"
)

// PluginType represents the type of the plugin
type PluginType string

const (
	// PluginTypeUnknown is returned when no plugin type matches.
	PluginTypeUnknown PluginType = ""
	// PluginTypeSlack is the Slack access request plugin
	PluginTypeSlack = "slack"
	// PluginTypeOpenAI is the OpenAI plugin
	PluginTypeOpenAI = "openai"
<<<<<<< HEAD
	PluginTypeMDM    = "mdm"
	// PluginTypeJamf is the Jamf MDM plugin
	PluginTypeJamf = "jamf"
)

type PluginCredentialType string

const (
	PluginCredentialTypeUnknown     PluginCredentialType = ""
	PluginCredentialTypeOAuth                            = "oauth"
	PluginCredentialTypeBasicAuth                        = "basicauth"
	PluginCredentialTypeBearerToken                      = "bearertoken"
=======
	// PluginTypeOkta is the Okta plugin
	PluginTypeOkta = "okta"
>>>>>>> 8f73ba0c
)

// Plugin represents a plugin instance
type Plugin interface {
	// ResourceWithSecrets provides common resource methods.
	ResourceWithSecrets
	Clone() Plugin
	GetCredentials() PluginCredentials
	GetStatus() PluginStatus
	GetType() PluginType
	SetCredentials(PluginCredentials) error
	SetStatus(PluginStatus) error
}

// PluginCredentials are the credentials embedded in Plugin
type PluginCredentials interface {
	GetOauth2AccessToken() *PluginOAuth2AccessTokenCredentials
}

// PluginStatus is the plugin status
type PluginStatus interface {
	GetCode() PluginStatusCode
}

// NewPluginV1 creates a new PluginV1 resource.
func NewPluginV1(metadata Metadata, spec PluginSpecV1, creds *PluginCredentialsV1) *PluginV1 {
	p := &PluginV1{
		Metadata: metadata,
		Spec:     spec,
	}
	if creds != nil {
		p.SetCredentials(creds)
	}

	return p
}

// CheckAndSetDefaults checks validity of all parameters and sets defaults.
func (p *PluginV1) CheckAndSetDefaults() error {
	p.setStaticFields()

	if err := p.Metadata.CheckAndSetDefaults(); err != nil {
		return trace.Wrap(err)
	}

	switch settings := p.Spec.Settings.(type) {
	case *PluginSpecV1_SlackAccessPlugin:
		// Check settings.
		if settings.SlackAccessPlugin == nil {
			return trace.BadParameter("settings must be set")
		}
		if err := settings.SlackAccessPlugin.CheckAndSetDefaults(); err != nil {
			return trace.Wrap(err)
		}

		if p.Credentials == nil {
			// TODO: after credential exchange during creation is implemented,
			// this should validate that credentials are not empty
			break
		}
		if p.Credentials.GetOauth2AccessToken() == nil {
			return trace.BadParameter("Slack access plugin can only be used with OAuth2 access token credential type")
		}
		if err := p.Credentials.GetOauth2AccessToken().CheckAndSetDefaults(); err != nil {
			return trace.Wrap(err)
		}
	case *PluginSpecV1_Openai:
		if p.Credentials == nil {
			return trace.BadParameter("credentials must be set")
		}
		bearer := p.Credentials.GetBearerToken()
		if bearer == nil {
			return trace.BadParameter("openai plugin must be used with the bearer token credential type")
		}
		if (bearer.Token == "") == (bearer.TokenFile == "") {
			return trace.BadParameter("exactly one of Token and TokenFile must be specified")
		}
<<<<<<< HEAD
	case *PluginSpecV1_Jamf:
		if p.Credentials == nil {
			return trace.BadParameter("credentials must be set")
		}
		if p.Credentials.GetIdSecret().Id == "" || p.Credentials.GetIdSecret().Secret == "" {
			return trace.BadParameter("jamf plugin require jamf username and passowrd to query jamf API")
=======
	case *PluginSpecV1_Okta:
		// Check settings.
		if settings.Okta == nil {
			return trace.BadParameter("missing Okta settings")
		}
		if err := settings.Okta.CheckAndSetDefaults(); err != nil {
			return trace.Wrap(err)
		}

		if p.Credentials == nil {
			return trace.BadParameter("credentials must be set")
		}
		bearer := p.Credentials.GetBearerToken()
		if bearer == nil {
			return trace.BadParameter("okta plugin must be used with the bearer token credential type")
		}
		if (bearer.Token == "") == (bearer.TokenFile == "") {
			return trace.BadParameter("exactly one of Token and TokenFile must be specified")
>>>>>>> 8f73ba0c
		}
	default:
		return trace.BadParameter("settings are not set or have an unknown type")
	}

	return nil
}

// WithoutSecrets returns an instance of resource without secrets.
func (p *PluginV1) WithoutSecrets() Resource {
	if p.Credentials == nil {
		return p
	}

	p2 := p.Clone().(*PluginV1)
	p2.SetCredentials(nil)
	return p2
}

func (p *PluginV1) setStaticFields() {
	p.Kind = KindPlugin
	p.Version = V1
}

// Clone returns a copy of the Plugin instance
func (p *PluginV1) Clone() Plugin {
	return utils.CloneProtoMsg(p)
}

// GetVersion returns resource version
func (p *PluginV1) GetVersion() string {
	return p.Version
}

// GetKind returns resource kind
func (p *PluginV1) GetKind() string {
	return p.Kind
}

// GetSubKind returns resource sub kind
func (p *PluginV1) GetSubKind() string {
	return p.SubKind
}

// SetSubKind sets resource subkind
func (p *PluginV1) SetSubKind(s string) {
	p.SubKind = s
}

// GetResourceID returns resource ID
func (p *PluginV1) GetResourceID() int64 {
	return p.Metadata.ID
}

// SetResourceID sets resource ID
func (p *PluginV1) SetResourceID(id int64) {
	p.Metadata.ID = id
}

// GetMetadata returns object metadata
func (p *PluginV1) GetMetadata() Metadata {
	return p.Metadata
}

// SetMetadata sets object metadata
func (p *PluginV1) SetMetadata(meta Metadata) {
	p.Metadata = meta
}

// Expiry returns expiry time for the object
func (p *PluginV1) Expiry() time.Time {
	return p.Metadata.Expiry()
}

// SetExpiry sets expiry time for the object
func (p *PluginV1) SetExpiry(expires time.Time) {
	p.Metadata.SetExpiry(expires)
}

// GetName returns the name of the User
func (p *PluginV1) GetName() string {
	return p.Metadata.Name
}

// SetName sets the name of the User
func (p *PluginV1) SetName(e string) {
	p.Metadata.Name = e
}

// GetCredentials implements Plugin
func (p *PluginV1) GetCredentials() PluginCredentials {
	return p.Credentials
}

// SetCredentials implements Plugin
func (p *PluginV1) SetCredentials(creds PluginCredentials) error {
	if creds == nil {
		p.Credentials = nil
		return nil
	}
	switch creds := creds.(type) {
	case *PluginCredentialsV1:
		p.Credentials = creds
	default:
		return trace.BadParameter("unsupported plugin credential type %T", creds)
	}
	return nil
}

// GetStatus implements Plugin
func (p *PluginV1) GetStatus() PluginStatus {
	return p.Status
}

// SetStatus implements Plugin
func (p *PluginV1) SetStatus(status PluginStatus) error {
	if status == nil {
		p.Status = PluginStatusV1{}
		return nil
	}
	p.Status = PluginStatusV1{
		Code: status.GetCode(),
	}
	return nil
}

// GetType implements Plugin
func (p *PluginV1) GetType() PluginType {
	switch p.Spec.Settings.(type) {
	case *PluginSpecV1_SlackAccessPlugin:
		return PluginTypeSlack
	case *PluginSpecV1_Openai:
		return PluginTypeOpenAI
	case *PluginSpecV1_Okta:
		return PluginTypeOkta
	default:
		return PluginTypeUnknown
	}
}

// CheckAndSetDefaults validates and set the default values
func (s *PluginSlackAccessSettings) CheckAndSetDefaults() error {
	if s.FallbackChannel == "" {
		return trace.BadParameter("fallback_channel must be set")
	}

	return nil
}

// CheckAndSetDefaults validates and set the default values.
func (s *PluginOktaSettings) CheckAndSetDefaults() error {
	if s.OrgUrl == "" {
		return trace.BadParameter("org_url must be set")
	}

	return nil
}

// CheckAndSetDefaults validates and set the default values
func (c *PluginOAuth2AuthorizationCodeCredentials) CheckAndSetDefaults() error {
	if c.AuthorizationCode == "" {
		return trace.BadParameter("authorization_code must be set")
	}
	if c.RedirectUri == "" {
		return trace.BadParameter("redirect_uri must be set")
	}

	return nil
}

// CheckAndSetDefaults validates and set the default values
func (c *PluginOAuth2AccessTokenCredentials) CheckAndSetDefaults() error {
	if c.AccessToken == "" {
		return trace.BadParameter("access_token must be set")
	}
	if c.RefreshToken == "" {
		return trace.BadParameter("refresh_token must be set")
	}
	c.Expires = c.Expires.UTC()

	return nil
}

// GetCode returns the status code
func (c PluginStatusV1) GetCode() PluginStatusCode {
	return c.Code
}<|MERGE_RESOLUTION|>--- conflicted
+++ resolved
@@ -34,8 +34,9 @@
 	PluginTypeSlack = "slack"
 	// PluginTypeOpenAI is the OpenAI plugin
 	PluginTypeOpenAI = "openai"
-<<<<<<< HEAD
-	PluginTypeMDM    = "mdm"
+	// PluginTypeOkta is the Okta plugin
+	PluginTypeOkta = "okta"
+	PluginTypeMDM  = "mdm"
 	// PluginTypeJamf is the Jamf MDM plugin
 	PluginTypeJamf = "jamf"
 )
@@ -47,10 +48,6 @@
 	PluginCredentialTypeOAuth                            = "oauth"
 	PluginCredentialTypeBasicAuth                        = "basicauth"
 	PluginCredentialTypeBearerToken                      = "bearertoken"
-=======
-	// PluginTypeOkta is the Okta plugin
-	PluginTypeOkta = "okta"
->>>>>>> 8f73ba0c
 )
 
 // Plugin represents a plugin instance
@@ -128,14 +125,13 @@
 		if (bearer.Token == "") == (bearer.TokenFile == "") {
 			return trace.BadParameter("exactly one of Token and TokenFile must be specified")
 		}
-<<<<<<< HEAD
 	case *PluginSpecV1_Jamf:
 		if p.Credentials == nil {
 			return trace.BadParameter("credentials must be set")
 		}
 		if p.Credentials.GetIdSecret().Id == "" || p.Credentials.GetIdSecret().Secret == "" {
 			return trace.BadParameter("jamf plugin require jamf username and passowrd to query jamf API")
-=======
+		}
 	case *PluginSpecV1_Okta:
 		// Check settings.
 		if settings.Okta == nil {
@@ -154,7 +150,6 @@
 		}
 		if (bearer.Token == "") == (bearer.TokenFile == "") {
 			return trace.BadParameter("exactly one of Token and TokenFile must be specified")
->>>>>>> 8f73ba0c
 		}
 	default:
 		return trace.BadParameter("settings are not set or have an unknown type")
