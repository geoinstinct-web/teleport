--- conflicted
+++ resolved
@@ -113,11 +113,6 @@
 	MatchSearch(searchValues []string) bool
 }
 
-// CloneAny is an interface used for resources that can clone themselves
-type CloneAny interface {
-	CloneAny() any
-}
-
 // ResourcesWithLabels is a list of labeled resources.
 type ResourcesWithLabels []ResourceWithLabels
 
@@ -483,14 +478,6 @@
 	}
 	resourceKind := resource.GetKind()
 
-<<<<<<< HEAD
-	for _, kind := range kinds {
-		if kind == resourceKind {
-			return true
-		}
-	}
-=======
->>>>>>> fd9a2854
 	return slices.Contains(kinds, resourceKind)
 }
 
@@ -590,19 +577,11 @@
 	isDesc := by.IsDesc
 	switch by.Field {
 	case ResourceMetadataName:
-<<<<<<< HEAD
-		sort.Slice(r, func(i, j int) bool {
-			return unifiedNameCompare(r[i], r[j], isDesc)
-		})
-	case ResourceKind:
-		sort.Slice(r, func(i, j int) bool {
-=======
 		sort.SliceStable(r, func(i, j int) bool {
 			return unifiedNameCompare(r[i], r[j], isDesc)
 		})
 	case ResourceKind:
 		sort.SliceStable(r, func(i, j int) bool {
->>>>>>> fd9a2854
 			return unifiedKindCompare(r[i], r[j], isDesc)
 		})
 	default:
