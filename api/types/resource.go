/*
Copyright 2020 Gravitational, Inc.

Licensed under the Apache License, Version 2.0 (the "License");
you may not use this file except in compliance with the License.
You may obtain a copy of the License at

    http://www.apache.org/licenses/LICENSE-2.0

Unless required by applicable law or agreed to in writing, software
distributed under the License is distributed on an "AS IS" BASIS,
WITHOUT WARRANTIES OR CONDITIONS OF ANY KIND, either express or implied.
See the License for the specific language governing permissions and
limitations under the License.
*/

package types

import (
	"regexp"
	"strings"
	"time"

	"github.com/gravitational/trace"
	"golang.org/x/exp/slices"

	"github.com/gravitational/teleport/api/defaults"
	"github.com/gravitational/teleport/api/types/common"
	"github.com/gravitational/teleport/api/utils"
)

// Resource represents common properties for all resources.
type Resource interface {
	// GetKind returns resource kind
	GetKind() string
	// GetSubKind returns resource subkind
	GetSubKind() string
	// SetSubKind sets resource subkind
	SetSubKind(string)
	// GetVersion returns resource version
	GetVersion() string
	// GetName returns the name of the resource
	GetName() string
	// SetName sets the name of the resource
	SetName(string)
	// Expiry returns object expiry setting
	Expiry() time.Time
	// SetExpiry sets object expiry
	SetExpiry(time.Time)
	// GetMetadata returns object metadata
	GetMetadata() Metadata
	// GetResourceID returns resource ID
	GetResourceID() int64
	// SetResourceID sets resource ID
	SetResourceID(int64)
	// CheckAndSetDefaults validates the Resource and sets any empty fields to
	// default values.
	CheckAndSetDefaults() error
}

// IsSystemResource checks to see if the given resource is considered
// part of the teleport system, as opposed to some user created resource
// or preset.
func IsSystemResource(r Resource) bool {
	metadata := r.GetMetadata()
	if t, ok := metadata.Labels[TeleportInternalResourceType]; ok {
		return t == SystemResource
	}
	return false
}

// ResourceDetails includes details about the resource
type ResourceDetails struct {
	Hostname     string
	FriendlyName string
}

// ResourceWithSecrets includes additional properties which must
// be provided by resources which *may* contain secrets.
type ResourceWithSecrets interface {
	Resource
	// WithoutSecrets returns an instance of the resource which
	// has had all secrets removed.  If the current resource has
	// already had its secrets removed, this may be a no-op.
	WithoutSecrets() Resource
}

// ResourceWithOrigin provides information on the origin of the resource
// (defaults, config-file, dynamic).
type ResourceWithOrigin interface {
	Resource
	// Origin returns the origin value of the resource.
	Origin() string
	// SetOrigin sets the origin value of the resource.
	SetOrigin(string)
}

// ResourceWithLabels is a common interface for resources that have labels.
type ResourceWithLabels interface {
	// ResourceWithOrigin is the base resource interface.
	ResourceWithOrigin
	// GetLabel retrieves the label with the provided key.
	GetLabel(key string) (value string, ok bool)
	// GetAllLabels returns all resource's labels.
	GetAllLabels() map[string]string
	// GetStaticLabels returns the resource's static labels.
	GetStaticLabels() map[string]string
	// SetStaticLabels sets the resource's static labels.
	SetStaticLabels(sl map[string]string)
	// MatchSearch goes through select field values of a resource
	// and tries to match against the list of search values.
	MatchSearch(searchValues []string) bool
}

// CloneAny is an interface used for resources that can clone themselves
type CloneAny interface {
	CloneAny() any
}

// ResourcesWithLabels is a list of labeled resources.
type ResourcesWithLabels []ResourceWithLabels

// ResourcesWithLabelsMap is like ResourcesWithLabels, but a map from resource name to its value.
type ResourcesWithLabelsMap map[string]ResourceWithLabels

// ToMap returns these databases as a map keyed by database name.
func (r ResourcesWithLabels) ToMap() ResourcesWithLabelsMap {
	rm := make(ResourcesWithLabelsMap, len(r))

	// there may be duplicate resources in the input list.
	// by iterating from end to start, the first resource of given name wins.
	for i := len(r) - 1; i >= 0; i-- {
		resource := r[i]
		rm[resource.GetName()] = resource
	}

	return rm
}

// Len returns the slice length.
func (r ResourcesWithLabels) Len() int { return len(r) }

// Less compares resources by name.
func (r ResourcesWithLabels) Less(i, j int) bool { return r[i].GetName() < r[j].GetName() }

// Swap swaps two resources.
func (r ResourcesWithLabels) Swap(i, j int) { r[i], r[j] = r[j], r[i] }

// AsAppServers converts each resource into type AppServer.
func (r ResourcesWithLabels) AsAppServers() ([]AppServer, error) {
	apps := make([]AppServer, 0, len(r))
	for _, resource := range r {
		app, ok := resource.(AppServer)
		if !ok {
			return nil, trace.BadParameter("expected types.AppServer, got: %T", resource)
		}
		apps = append(apps, app)
	}
	return apps, nil
}

// AsServers converts each resource into type Server.
func (r ResourcesWithLabels) AsServers() ([]Server, error) {
	servers := make([]Server, 0, len(r))
	for _, resource := range r {
		server, ok := resource.(Server)
		if !ok {
			return nil, trace.BadParameter("expected types.Server, got: %T", resource)
		}
		servers = append(servers, server)
	}
	return servers, nil
}

// AsDatabases converts each resource into type Database.
func (r ResourcesWithLabels) AsDatabases() ([]Database, error) {
	dbs := make([]Database, 0, len(r))
	for _, resource := range r {
		db, ok := resource.(Database)
		if !ok {
			return nil, trace.BadParameter("expected types.Database, got: %T", resource)
		}
		dbs = append(dbs, db)
	}
	return dbs, nil
}

// AsDatabaseServers converts each resource into type DatabaseServer.
func (r ResourcesWithLabels) AsDatabaseServers() ([]DatabaseServer, error) {
	dbs := make([]DatabaseServer, 0, len(r))
	for _, resource := range r {
		db, ok := resource.(DatabaseServer)
		if !ok {
			return nil, trace.BadParameter("expected types.DatabaseServer, got: %T", resource)
		}
		dbs = append(dbs, db)
	}
	return dbs, nil
}

// AsDatabaseServices converts each resource into type DatabaseService.
func (r ResourcesWithLabels) AsDatabaseServices() ([]DatabaseService, error) {
	services := make([]DatabaseService, len(r))
	for i, resource := range r {
		dbService, ok := resource.(DatabaseService)
		if !ok {
			return nil, trace.BadParameter("expected types.DatabaseService, got: %T", resource)
		}
		services[i] = dbService
	}
	return services, nil
}

// AsWindowsDesktops converts each resource into type WindowsDesktop.
func (r ResourcesWithLabels) AsWindowsDesktops() ([]WindowsDesktop, error) {
	desktops := make([]WindowsDesktop, 0, len(r))
	for _, resource := range r {
		desktop, ok := resource.(WindowsDesktop)
		if !ok {
			return nil, trace.BadParameter("expected types.WindowsDesktop, got: %T", resource)
		}
		desktops = append(desktops, desktop)
	}
	return desktops, nil
}

// AsWindowsDesktopServices converts each resource into type WindowsDesktop.
func (r ResourcesWithLabels) AsWindowsDesktopServices() ([]WindowsDesktopService, error) {
	desktopServices := make([]WindowsDesktopService, 0, len(r))
	for _, resource := range r {
		desktopService, ok := resource.(WindowsDesktopService)
		if !ok {
			return nil, trace.BadParameter("expected types.WindowsDesktopService, got: %T", resource)
		}
		desktopServices = append(desktopServices, desktopService)
	}
	return desktopServices, nil
}

// AsKubeClusters converts each resource into type KubeCluster.
func (r ResourcesWithLabels) AsKubeClusters() ([]KubeCluster, error) {
	clusters := make([]KubeCluster, 0, len(r))
	for _, resource := range r {
		cluster, ok := resource.(KubeCluster)
		if !ok {
			return nil, trace.BadParameter("expected types.KubeCluster, got: %T", resource)
		}
		clusters = append(clusters, cluster)
	}
	return clusters, nil
}

// AsKubeServers converts each resource into type KubeServer.
func (r ResourcesWithLabels) AsKubeServers() ([]KubeServer, error) {
	servers := make([]KubeServer, 0, len(r))
	for _, resource := range r {
		server, ok := resource.(KubeServer)
		if !ok {
			return nil, trace.BadParameter("expected types.KubeServer, got: %T", resource)
		}
		servers = append(servers, server)
	}
	return servers, nil
}

// AsUserGroups converts each resource into type UserGroup.
func (r ResourcesWithLabels) AsUserGroups() ([]UserGroup, error) {
	userGroups := make([]UserGroup, 0, len(r))
	for _, resource := range r {
		userGroup, ok := resource.(UserGroup)
		if !ok {
			return nil, trace.BadParameter("expected types.UserGroup, got: %T", resource)
		}
		userGroups = append(userGroups, userGroup)
	}
	return userGroups, nil
}

// GetVersion returns resource version
func (h *ResourceHeader) GetVersion() string {
	return h.Version
}

// GetResourceID returns resource ID
func (h *ResourceHeader) GetResourceID() int64 {
	return h.Metadata.ID
}

// SetResourceID sets resource ID
func (h *ResourceHeader) SetResourceID(id int64) {
	h.Metadata.ID = id
}

// GetName returns the name of the resource
func (h *ResourceHeader) GetName() string {
	return h.Metadata.Name
}

// SetName sets the name of the resource
func (h *ResourceHeader) SetName(v string) {
	h.Metadata.SetName(v)
}

// Expiry returns object expiry setting
func (h *ResourceHeader) Expiry() time.Time {
	return h.Metadata.Expiry()
}

// SetExpiry sets object expiry
func (h *ResourceHeader) SetExpiry(t time.Time) {
	h.Metadata.SetExpiry(t)
}

// GetMetadata returns object metadata
func (h *ResourceHeader) GetMetadata() Metadata {
	return h.Metadata
}

// GetKind returns resource kind
func (h *ResourceHeader) GetKind() string {
	return h.Kind
}

// GetSubKind returns resource subkind
func (h *ResourceHeader) GetSubKind() string {
	return h.SubKind
}

// SetSubKind sets resource subkind
func (h *ResourceHeader) SetSubKind(s string) {
	h.SubKind = s
}

// Origin returns the origin value of the resource.
func (h *ResourceHeader) Origin() string {
	return h.Metadata.Origin()
}

// SetOrigin sets the origin value of the resource.
func (h *ResourceHeader) SetOrigin(origin string) {
	h.Metadata.SetOrigin(origin)
}

// GetStaticLabels returns the static labels for the resource.
func (h *ResourceHeader) GetStaticLabels() map[string]string {
	return h.Metadata.Labels
}

// SetStaticLabels sets the static labels for the resource.
func (h *ResourceHeader) SetStaticLabels(sl map[string]string) {
	h.Metadata.Labels = sl
}

// GetLabel retrieves the label with the provided key. If not found
// value will be empty and ok will be false.
func (h *ResourceHeader) GetLabel(key string) (value string, ok bool) {
	v, ok := h.Metadata.Labels[key]
	return v, ok
}

// GetAllLabels returns all labels from the resource..
func (h *ResourceHeader) GetAllLabels() map[string]string {
	return h.Metadata.Labels
}

func (h *ResourceHeader) CheckAndSetDefaults() error {
	if h.Kind == "" {
		return trace.BadParameter("resource has an empty Kind field")
	}
	if h.Version == "" {
		return trace.BadParameter("resource has an empty Version field")
	}
	return trace.Wrap(h.Metadata.CheckAndSetDefaults())
}

// GetID returns resource ID
func (m *Metadata) GetID() int64 {
	return m.ID
}

// SetID sets resource ID
func (m *Metadata) SetID(id int64) {
	m.ID = id
}

// GetMetadata returns object metadata
func (m *Metadata) GetMetadata() Metadata {
	return *m
}

// GetName returns the name of the resource
func (m *Metadata) GetName() string {
	return m.Name
}

// SetName sets the name of the resource
func (m *Metadata) SetName(name string) {
	m.Name = name
}

// SetExpiry sets expiry time for the object
func (m *Metadata) SetExpiry(expires time.Time) {
	m.Expires = &expires
}

// Expiry returns object expiry setting.
func (m *Metadata) Expiry() time.Time {
	if m.Expires == nil {
		return time.Time{}
	}
	return *m.Expires
}

// Origin returns the origin value of the resource.
func (m *Metadata) Origin() string {
	if m.Labels == nil {
		return ""
	}
	return m.Labels[OriginLabel]
}

// SetOrigin sets the origin value of the resource.
func (m *Metadata) SetOrigin(origin string) {
	if m.Labels == nil {
		m.Labels = map[string]string{}
	}
	m.Labels[OriginLabel] = origin
}

// CheckAndSetDefaults checks validity of all parameters and sets defaults
func (m *Metadata) CheckAndSetDefaults() error {
	if m.Name == "" {
		return trace.BadParameter("missing parameter Name")
	}
	if m.Namespace == "" {
		m.Namespace = defaults.Namespace
	}

	// adjust expires time to UTC if it's set
	if m.Expires != nil {
		utils.UTC(m.Expires)
	}

	for key := range m.Labels {
		if !IsValidLabelKey(key) {
			return trace.BadParameter("invalid label key: %q", key)
		}
	}

	// Check the origin value.
	if m.Origin() != "" {
		if !slices.Contains(OriginValues, m.Origin()) {
			return trace.BadParameter("invalid origin value %q, must be one of %v", m.Origin(), OriginValues)
		}
	}

	return nil
}

// MatchLabels takes a map of labels and returns `true` if the resource has ALL
// of them.
func MatchLabels(resource ResourceWithLabels, labels map[string]string) bool {
	if len(labels) == 0 {
		return true
	}

	resourceLabels := resource.GetAllLabels()
	for name, value := range labels {
		if resourceLabels[name] != value {
			return false
		}
	}

	return true
}

// MatchKinds takes an array of strings that represent a Kind and
// returns true if the resource's kind matches any item in the given array.
func MatchKinds(resource ResourceWithLabels, kinds []string) bool {
	if len(kinds) == 0 {
		return true
	}
	resourceKind := resource.GetKind()

<<<<<<< HEAD
	for _, kind := range kinds {
		if kind == resourceKind {
			return true
		}
	}
=======
>>>>>>> f420d690
	return slices.Contains(kinds, resourceKind)
}

// IsValidLabelKey checks if the supplied string matches the
// label key regexp.
func IsValidLabelKey(s string) bool {
	return common.IsValidLabelKey(s)
}

// MatchSearch goes through select field values from a resource
// and tries to match against the list of search values, ignoring case and order.
// Returns true if all search vals were matched (or if nil search vals).
// Returns false if no or partial match (or nil field values).
func MatchSearch(fieldVals []string, searchVals []string, customMatch func(val string) bool) bool {
	// Case fold all values to avoid repeated case folding while matching.
	caseFoldedSearchVals := utils.ToLowerStrings(searchVals)
	caseFoldedFieldVals := utils.ToLowerStrings(fieldVals)

Outer:
	for _, searchV := range caseFoldedSearchVals {
		// Iterate through field values to look for a match.
		for _, fieldV := range caseFoldedFieldVals {
			if strings.Contains(fieldV, searchV) {
				continue Outer
			}
		}

		if customMatch != nil && customMatch(searchV) {
			continue
		}

		// When no fields matched a value, prematurely end if we can.
		return false
	}

	return true
}

func stringCompare(a string, b string, isDesc bool) bool {
	if isDesc {
		return a > b
	}
	return a < b
}

// ListResourcesResponse describes a non proto response to ListResources.
type ListResourcesResponse struct {
	// Resources is a list of resource.
	Resources []ResourceWithLabels
	// NextKey is the next key to use as a starting point.
	NextKey string
	// TotalCount is the total number of resources available as a whole.
	TotalCount int
}

// ValidateResourceName validates a resource name using a given regexp.
func ValidateResourceName(validationRegex *regexp.Regexp, name string) error {
	if validationRegex.MatchString(name) {
		return nil
	}
	return trace.BadParameter(
		"%q does not match regex used for validation %q",
		name, validationRegex.String(),
	)
}<|MERGE_RESOLUTION|>--- conflicted
+++ resolved
@@ -112,11 +112,6 @@
 	MatchSearch(searchValues []string) bool
 }
 
-// CloneAny is an interface used for resources that can clone themselves
-type CloneAny interface {
-	CloneAny() any
-}
-
 // ResourcesWithLabels is a list of labeled resources.
 type ResourcesWithLabels []ResourceWithLabels
 
@@ -482,14 +477,6 @@
 	}
 	resourceKind := resource.GetKind()
 
-<<<<<<< HEAD
-	for _, kind := range kinds {
-		if kind == resourceKind {
-			return true
-		}
-	}
-=======
->>>>>>> f420d690
 	return slices.Contains(kinds, resourceKind)
 }
 
