--- conflicted
+++ resolved
@@ -309,7 +309,10 @@
 		out.Event = &OneOf_CertificateCreate{
 			CertificateCreate: e,
 		}
-<<<<<<< HEAD
+	case *DesktopRecording:
+		out.Event = &OneOf_DesktopRecording{
+			DesktopRecording: e,
+		}
 	case *MySQLStatementPrepare:
 		out.Event = &OneOf_MySQLStatementPrepare{
 			MySQLStatementPrepare: e,
@@ -329,11 +332,6 @@
 	case *MySQLStatementReset:
 		out.Event = &OneOf_MySQLStatementReset{
 			MySQLStatementReset: e,
-=======
-	case *DesktopRecording:
-		out.Event = &OneOf_DesktopRecording{
-			DesktopRecording: e,
->>>>>>> d5f01d86
 		}
 	default:
 		return nil, trace.BadParameter("event type %T is not supported", in)
