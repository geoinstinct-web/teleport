--- conflicted
+++ resolved
@@ -1842,18 +1842,15 @@
         events.SessionConnect SessionConnect = 67;
         events.CertificateCreate CertificateCreate = 68;
         events.DesktopRecording DesktopRecording = 69;
-<<<<<<< HEAD
-        events.MySQLStatementPrepare MySQLStatementPrepare = 70;
-        events.MySQLStatementExecute MySQLStatementExecute = 71;
-        events.MySQLStatementSendLongData MySQLStatementSendLongData = 72;
-        events.MySQLStatementClose MySQLStatementClose = 73;
-        events.MySQLStatementReset MySQLStatementReset = 74;
-        events.MySQLStatementFetch MySQLStatementFetch = 75;
-        events.MySQLStatementBulkExecute MySQLStatementBulkExecute = 76;
-=======
         events.DesktopClipboardSend DesktopClipboardSend = 70;
         events.DesktopClipboardReceive DesktopClipboardReceive = 71;
->>>>>>> 9833c0f0
+        events.MySQLStatementPrepare MySQLStatementPrepare = 72;
+        events.MySQLStatementExecute MySQLStatementExecute = 73;
+        events.MySQLStatementSendLongData MySQLStatementSendLongData = 74;
+        events.MySQLStatementClose MySQLStatementClose = 75;
+        events.MySQLStatementReset MySQLStatementReset = 76;
+        events.MySQLStatementFetch MySQLStatementFetch = 77;
+        events.MySQLStatementBulkExecute MySQLStatementBulkExecute = 78;
     }
 }
 
