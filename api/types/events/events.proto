// Copyright 2021 Gravitational, Inc
//
// Licensed under the Apache License, Version 2.0 (the "License");
// you may not use this file except in compliance with the License.
// You may obtain a copy of the License at
//
//      http://www.apache.org/licenses/LICENSE-2.0
//
// Unless required by applicable law or agreed to in writing, software
// distributed under the License is distributed on an "AS IS" BASIS,
// WITHOUT WARRANTIES OR CONDITIONS OF ANY KIND, either express or implied.
// See the License for the specific language governing permissions and
// limitations under the License.

syntax = "proto3";
package events;

import "gogoproto/gogo.proto";
import "google/protobuf/timestamp.proto";
import "google/protobuf/struct.proto";

option (gogoproto.marshaler_all) = true;
option (gogoproto.unmarshaler_all) = true;
option (gogoproto.goproto_getters_all) = false;

// Metadata is a common event metadata
message Metadata {
    // Index is a monotonicaly incremented index in the event sequence
    int64 Index = 1 [ (gogoproto.jsontag) = "ei" ];

    // Type is the event type
    string Type = 2 [ (gogoproto.jsontag) = "event" ];

    // ID is a unique event identifier
    string ID = 3 [ (gogoproto.jsontag) = "uid,omitempty" ];

    // Code is a unique event code
    string Code = 4 [ (gogoproto.jsontag) = "code,omitempty" ];

    // Time is event time
    google.protobuf.Timestamp Time = 5
        [ (gogoproto.stdtime) = true, (gogoproto.nullable) = false, (gogoproto.jsontag) = "time" ];

    // ClusterName identifies the originating teleport cluster
    string ClusterName = 6 [ (gogoproto.jsontag) = "cluster_name,omitempty" ];
}

// SesssionMetadata is a common session event metadata
message SessionMetadata {
    // SessionID is a unique UUID of the session.
    string SessionID = 1 [ (gogoproto.jsontag) = "sid" ];
    // WithMFA is a UUID of an MFA device used to start this session.
    string WithMFA = 2 [ (gogoproto.jsontag) = "with_mfa,omitempty" ];
}

// UserMetadata is a common user event metadata
message UserMetadata {
    // User is teleport user name
    string User = 1 [ (gogoproto.jsontag) = "user,omitempty" ];

    // Login is OS login
    string Login = 2 [ (gogoproto.jsontag) = "login,omitempty" ];

    // Impersonator is a user acting on behalf of another user
    string Impersonator = 3 [ (gogoproto.jsontag) = "impersonator,omitempty" ];

    // AWSRoleARN is AWS IAM role user assumes when accessing AWS console.
    string AWSRoleARN = 4 [ (gogoproto.jsontag) = "aws_role_arn,omitempty" ];
}

// Server is a server metadata
message ServerMetadata {
    // ServerNamespace is a namespace of the server event
    string ServerNamespace = 1 [ (gogoproto.jsontag) = "namespace,omitempty" ];

    // ServerID is the UUID of the server the session occurred on.
    string ServerID = 2 [ (gogoproto.jsontag) = "server_id" ];

    // ServerHostname is the hostname of the server the session occurred on.
    string ServerHostname = 3 [ (gogoproto.jsontag) = "server_hostname,omitempty" ];

    // ServerAddr is the address of the server the session occurred on.
    string ServerAddr = 4 [ (gogoproto.jsontag) = "server_addr,omitempty" ];

    // ServerLabels are the labels (static and dynamic) of the server the
    // session occurred on.
    map<string, string> ServerLabels = 5
        [ (gogoproto.nullable) = false, (gogoproto.jsontag) = "server_labels,omitempty" ];
}

// Connection contains connection infro
message ConnectionMetadata {
    // LocalAddr is a target address on the host
    string LocalAddr = 1 [ (gogoproto.jsontag) = "addr.local,omitempty" ];

    // RemoteAddr is a client (user's) address
    string RemoteAddr = 2 [ (gogoproto.jsontag) = "addr.remote,omitempty" ];

    // Protocol specifies protocol that was captured
    string Protocol = 3 [ (gogoproto.jsontag) = "proto,omitempty" ];
}

// KubernetesClusterMetadata contains common metadata for kubernetes-related
// events.
message KubernetesClusterMetadata {
    // KubernetesCluster is a kubernetes cluster name.
    string KubernetesCluster = 1 [ (gogoproto.jsontag) = "kubernetes_cluster,omitempty" ];
    // KubernetesUsers is a list of kubernetes usernames for the user.
    repeated string KubernetesUsers = 2 [ (gogoproto.jsontag) = "kubernetes_users,omitempty" ];
    // KubernetesGroups is a list of kubernetes groups for the user.
    repeated string KubernetesGroups = 3 [ (gogoproto.jsontag) = "kubernetes_groups,omitempty" ];
}

// KubernetesPodMetadata contains common metadata for kubernetes pod-related
// events.
message KubernetesPodMetadata {
    // KubernetesPodName is the name of the pod.
    string KubernetesPodName = 1 [ (gogoproto.jsontag) = "kubernetes_pod_name,omitempty" ];
    // KubernetesPodNamespace is the namespace of the pod.
    string KubernetesPodNamespace = 2
        [ (gogoproto.jsontag) = "kubernetes_pod_namespace,omitempty" ];
    // KubernetesContainerName is the name of the container within the pod.
    string KubernetesContainerName = 3
        [ (gogoproto.jsontag) = "kubernetes_container_name,omitempty" ];
    // KubernetesContainerImage is the image of the container within the pod.
    string KubernetesContainerImage = 4
        [ (gogoproto.jsontag) = "kubernetes_container_image,omitempty" ];
    // KubernetesNodeName is the node that runs the pod.
    string KubernetesNodeName = 5 [ (gogoproto.jsontag) = "kubernetes_node_name,omitempty" ];
}

// SessionStart is a session start event
message SessionStart {
    // Metadata is a common event metadata
    Metadata Metadata = 1
        [ (gogoproto.nullable) = false, (gogoproto.embed) = true, (gogoproto.jsontag) = "" ];

    // User is a common user event metadata
    UserMetadata User = 2
        [ (gogoproto.nullable) = false, (gogoproto.embed) = true, (gogoproto.jsontag) = "" ];

    // SessionMetadata is a common event session metadata
    SessionMetadata Session = 3
        [ (gogoproto.nullable) = false, (gogoproto.embed) = true, (gogoproto.jsontag) = "" ];

    // ServerMetadata is a common server metadata
    ServerMetadata Server = 4
        [ (gogoproto.nullable) = false, (gogoproto.embed) = true, (gogoproto.jsontag) = "" ];

    // ConnectionMetadata holds information about the connection
    ConnectionMetadata Connection = 5
        [ (gogoproto.nullable) = false, (gogoproto.embed) = true, (gogoproto.jsontag) = "" ];

    // TerminalSize is expressed as 'W:H'
    string TerminalSize = 6 [ (gogoproto.jsontag) = "size,omitempty" ];

    // KubernetesCluster has information about a kubernetes cluster, if
    // applicable.
    KubernetesClusterMetadata KubernetesCluster = 7
        [ (gogoproto.nullable) = false, (gogoproto.embed) = true, (gogoproto.jsontag) = "" ];

    // KubernetesPod has information about a kubernetes pod, if applicable.
    KubernetesPodMetadata KubernetesPod = 8
        [ (gogoproto.nullable) = false, (gogoproto.embed) = true, (gogoproto.jsontag) = "" ];

    // InitialCommand is the command used to start this session.
    repeated string InitialCommand = 9 [ (gogoproto.jsontag) = "initial_command,omitempty" ];

    // SessionRecording is the type of session recording.
    string SessionRecording = 10 [ (gogoproto.jsontag) = "session_recording,omitempty" ];

    // AccessRequests are the IDs of access requests created by the user
    repeated string AccessRequests = 11 [ (gogoproto.jsontag) = "access_requests,omitempty" ];
}

// SessionJoin emitted when another user joins a session
message SessionJoin {
    // Metadata is a common event metadata
    Metadata Metadata = 1
        [ (gogoproto.nullable) = false, (gogoproto.embed) = true, (gogoproto.jsontag) = "" ];

    // User is a common user event metadata
    UserMetadata User = 2
        [ (gogoproto.nullable) = false, (gogoproto.embed) = true, (gogoproto.jsontag) = "" ];

    // SessionMetadata is a common event session metadata
    SessionMetadata Session = 3
        [ (gogoproto.nullable) = false, (gogoproto.embed) = true, (gogoproto.jsontag) = "" ];

    // ServerMetadata is a common server metadata
    ServerMetadata Server = 4
        [ (gogoproto.nullable) = false, (gogoproto.embed) = true, (gogoproto.jsontag) = "" ];

    // ConnectionMetadata holds information about the connection
    ConnectionMetadata Connection = 5
        [ (gogoproto.nullable) = false, (gogoproto.embed) = true, (gogoproto.jsontag) = "" ];

    // KubernetesCluster has information about a kubernetes cluster, if
    // applicable.
    KubernetesClusterMetadata KubernetesCluster = 6
        [ (gogoproto.nullable) = false, (gogoproto.embed) = true, (gogoproto.jsontag) = "" ];
}

// SessionPrint event happens every time a write occurs to
// temirnal I/O during a session
message SessionPrint {
    // Metadata is a common event metadata
    Metadata Metadata = 1
        [ (gogoproto.nullable) = false, (gogoproto.embed) = true, (gogoproto.jsontag) = "" ];

    // ChunkIndex is a monotonicaly incremented index for ordering print events
    int64 ChunkIndex = 2 [ (gogoproto.jsontag) = "ci" ];

    // Data is data transferred, it is not marshaled to JSON format
    bytes Data = 3 [ (gogoproto.nullable) = true, (gogoproto.jsontag) = "-" ];

    // Bytes says how many bytes have been written into the session
    // during "print" event
    int64 Bytes = 4 [ (gogoproto.jsontag) = "bytes" ];

    // DelayMilliseconds is the delay in milliseconds from the start of the session
    int64 DelayMilliseconds = 5 [ (gogoproto.jsontag) = "ms" ];

    // Offset is the offset in bytes in the session file
    int64 Offset = 6 [ (gogoproto.jsontag) = "offset" ];
}

// SessionReject event happens when a user hits a session control restriction.
message SessionReject {
    // Metadata is a common event metadata
    Metadata Metadata = 1
        [ (gogoproto.nullable) = false, (gogoproto.embed) = true, (gogoproto.jsontag) = "" ];

    // User is a common user event metadata
    UserMetadata User = 2
        [ (gogoproto.nullable) = false, (gogoproto.embed) = true, (gogoproto.jsontag) = "" ];

    // ServerMetadata is a common server metadata
    ServerMetadata Server = 3
        [ (gogoproto.nullable) = false, (gogoproto.embed) = true, (gogoproto.jsontag) = "" ];

    // ConnectionMetadata holds information about the connection
    ConnectionMetadata Connection = 4
        [ (gogoproto.nullable) = false, (gogoproto.embed) = true, (gogoproto.jsontag) = "" ];

    // Reason is a field that specifies reason for event, e.g. in disconnect
    // event it explains why server disconnected the client
    string Reason = 5 [ (gogoproto.jsontag) = "reason" ];

    // Maximum is an event field specifying a maximal value (e.g. the value
    // of `max_connections` for a `session.rejected` event).
    int64 Maximum = 6 [ (gogoproto.jsontag) = "max" ];
}

// SessionConnect is emitted when a non-Teleport connection is made over net.Dial.
message SessionConnect {
    Metadata Metadata = 1
        [ (gogoproto.nullable) = false, (gogoproto.embed) = true, (gogoproto.jsontag) = "" ];

    ServerMetadata Server = 2
        [ (gogoproto.nullable) = false, (gogoproto.embed) = true, (gogoproto.jsontag) = "" ];

    ConnectionMetadata Connection = 3
        [ (gogoproto.nullable) = false, (gogoproto.embed) = true, (gogoproto.jsontag) = "" ];
}

// Resize means that some user resized PTY on the client
message Resize {
    // Metadata is a common event metadata
    Metadata Metadata = 1
        [ (gogoproto.nullable) = false, (gogoproto.embed) = true, (gogoproto.jsontag) = "" ];

    // User is a common user event metadata
    UserMetadata User = 2
        [ (gogoproto.nullable) = false, (gogoproto.embed) = true, (gogoproto.jsontag) = "" ];

    // SessionMetadata is a common event session metadata
    SessionMetadata Session = 3
        [ (gogoproto.nullable) = false, (gogoproto.embed) = true, (gogoproto.jsontag) = "" ];

    // ConnectionMetadata holds information about the connection
    ConnectionMetadata Connection = 4
        [ (gogoproto.nullable) = false, (gogoproto.embed) = true, (gogoproto.jsontag) = "" ];

    // ServerMetadata is a common server metadata
    ServerMetadata Server = 5
        [ (gogoproto.nullable) = false, (gogoproto.embed) = true, (gogoproto.jsontag) = "" ];

    // TerminalSize is expressed as 'W:H'
    string TerminalSize = 6 [ (gogoproto.jsontag) = "size,omitempty" ];

    // KubernetesCluster has information about a kubernetes cluster, if
    // applicable.
    KubernetesClusterMetadata KubernetesCluster = 7
        [ (gogoproto.nullable) = false, (gogoproto.embed) = true, (gogoproto.jsontag) = "" ];

    // KubernetesPod has information about a kubernetes pod, if applicable.
    KubernetesPodMetadata KubernetesPod = 8
        [ (gogoproto.nullable) = false, (gogoproto.embed) = true, (gogoproto.jsontag) = "" ];
}

// SessionEnd is a session end event
message SessionEnd {
    // Metadata is a common event metadata
    Metadata Metadata = 1
        [ (gogoproto.nullable) = false, (gogoproto.embed) = true, (gogoproto.jsontag) = "" ];

    // User is a common user event metadata
    UserMetadata User = 2
        [ (gogoproto.nullable) = false, (gogoproto.embed) = true, (gogoproto.jsontag) = "" ];

    // SessionMetadata is a common event session metadata
    SessionMetadata Session = 3
        [ (gogoproto.nullable) = false, (gogoproto.embed) = true, (gogoproto.jsontag) = "" ];

    // ConnectionMetadata holds information about the connection
    ConnectionMetadata Connection = 4
        [ (gogoproto.nullable) = false, (gogoproto.embed) = true, (gogoproto.jsontag) = "" ];

    // ServerMetadata is a common server metadata
    ServerMetadata Server = 5
        [ (gogoproto.nullable) = false, (gogoproto.embed) = true, (gogoproto.jsontag) = "" ];

    // EnhancedRecording is used to indicate if the recording was an
    // enhanced recording or not.
    bool EnhancedRecording = 6 [ (gogoproto.jsontag) = "enhanced_recording" ];

    // Interactive is used to indicate if the session was interactive
    // (has PTY attached) or not (exec session).
    bool Interactive = 7 [ (gogoproto.jsontag) = "interactive" ];

    // Participants is a list of participants in the session.
    repeated string Participants = 8 [ (gogoproto.jsontag) = "participants" ];

    // StartTime is the timestamp at which the session began.
    google.protobuf.Timestamp StartTime = 9 [
        (gogoproto.stdtime) = true,
        (gogoproto.nullable) = false,
        (gogoproto.jsontag) = "session_start,omitempty"
    ];

    // EndTime is the timestamp at which the session ended.
    google.protobuf.Timestamp EndTime = 10 [
        (gogoproto.stdtime) = true,
        (gogoproto.nullable) = false,
        (gogoproto.jsontag) = "session_stop,omitempty"
    ];

    // KubernetesCluster has information about a kubernetes cluster, if
    // applicable.
    KubernetesClusterMetadata KubernetesCluster = 11
        [ (gogoproto.nullable) = false, (gogoproto.embed) = true, (gogoproto.jsontag) = "" ];

    // KubernetesPod has information about a kubernetes pod, if applicable.
    KubernetesPodMetadata KubernetesPod = 12
        [ (gogoproto.nullable) = false, (gogoproto.embed) = true, (gogoproto.jsontag) = "" ];

    // InitialCommand is the command used to start this session.
    repeated string InitialCommand = 13 [ (gogoproto.jsontag) = "initial_command,omitempty" ];

    // SessionRecording is the type of session recording.
    string SessionRecording = 14 [ (gogoproto.jsontag) = "session_recording,omitempty" ];
}

// BPFMetadata is a common BPF process metadata
message BPFMetadata {
    // PID is the ID of the process.
    uint64 PID = 1 [ (gogoproto.jsontag) = "pid" ];

    // CgroupID is the internal cgroupv2 ID of the event.
    uint64 CgroupID = 2 [ (gogoproto.jsontag) = "cgroup_id" ];

    // Program is name of the executable.
    string Program = 3 [ (gogoproto.jsontag) = "program" ];
}

// Status contains common command or operation status fields
message Status {
    // Success indicates the success or failure of the operation
    bool Success = 1 [ (gogoproto.jsontag) = "success" ];

    // Error includes system error message for the failed attempt
    string Error = 2 [ (gogoproto.jsontag) = "error,omitempty" ];

    // UserMessage is a user-friendly message for successfull or unsuccessfull auth attempt
    string UserMessage = 3 [ (gogoproto.jsontag) = "message,omitempty" ];
}

// SessionCommand is a session command event
message SessionCommand {
    // Metadata is a common event metadata
    Metadata Metadata = 1
        [ (gogoproto.nullable) = false, (gogoproto.embed) = true, (gogoproto.jsontag) = "" ];

    // User is a common user event metadata
    UserMetadata User = 2
        [ (gogoproto.nullable) = false, (gogoproto.embed) = true, (gogoproto.jsontag) = "" ];

    // SessionMetadata is a common event session metadata
    SessionMetadata Session = 3
        [ (gogoproto.nullable) = false, (gogoproto.embed) = true, (gogoproto.jsontag) = "" ];

    // ServerMetadata is a common server metadata
    ServerMetadata Server = 4
        [ (gogoproto.nullable) = false, (gogoproto.embed) = true, (gogoproto.jsontag) = "" ];

    // BPFMetadata is a common BPF subsystem metadata
    BPFMetadata BPF = 5
        [ (gogoproto.nullable) = false, (gogoproto.embed) = true, (gogoproto.jsontag) = "" ];

    // PPID is the PID of the parent process.
    uint64 PPID = 6 [ (gogoproto.jsontag) = "ppid" ];

    // Path is the full path to the executable.
    string Path = 7 [ (gogoproto.jsontag) = "path" ];

    // Argv is the list of arguments to the program. Note, the first element does
    // not contain the name of the process.
    repeated string Argv = 8 [ (gogoproto.jsontag) = "argv" ];

    // ReturnCode is the return code of execve.
    int32 ReturnCode = 9 [ (gogoproto.jsontag) = "return_code" ];
}

// SessionDisk is a session disk access event
message SessionDisk {
    // Metadata is a common event metadata
    Metadata Metadata = 1
        [ (gogoproto.nullable) = false, (gogoproto.embed) = true, (gogoproto.jsontag) = "" ];

    // User is a common user event metadata
    UserMetadata User = 2
        [ (gogoproto.nullable) = false, (gogoproto.embed) = true, (gogoproto.jsontag) = "" ];

    // SessionMetadata is a common event session metadata
    SessionMetadata Session = 3
        [ (gogoproto.nullable) = false, (gogoproto.embed) = true, (gogoproto.jsontag) = "" ];

    // ServerMetadata is a common server metadata
    ServerMetadata Server = 4
        [ (gogoproto.nullable) = false, (gogoproto.embed) = true, (gogoproto.jsontag) = "" ];

    // BPFMetadata is a common BPF subsystem metadata
    BPFMetadata BPF = 5
        [ (gogoproto.nullable) = false, (gogoproto.embed) = true, (gogoproto.jsontag) = "" ];

    // Path is the full path to the executable.
    string Path = 6 [ (gogoproto.jsontag) = "path" ];

    // Flags are the flags passed to open.
    int32 Flags = 7 [ (gogoproto.jsontag) = "flags" ];

    // ReturnCode is the return code of disk open
    int32 ReturnCode = 8 [ (gogoproto.jsontag) = "return_code" ];
}

// Action communicates what was done in response to the event
enum EventAction {
    OBSERVED = 0;
    DENIED = 1;
}

// SessionNetwork is a network event
message SessionNetwork {
    // Operation is the network operation that was performed or attempted
    enum NetworkOperation {
        // TCP connection establishment or binding a UDP socket to a remote address
        CONNECT = 0;
        // Transmission of data to a remote endpoint
        SEND = 1;
    }

    // Metadata is a common event metadata
    Metadata Metadata = 1
        [ (gogoproto.nullable) = false, (gogoproto.embed) = true, (gogoproto.jsontag) = "" ];

    // User is a common user event metadata
    UserMetadata User = 2
        [ (gogoproto.nullable) = false, (gogoproto.embed) = true, (gogoproto.jsontag) = "" ];

    // SessionMetadata is a common event session metadata
    SessionMetadata Session = 3
        [ (gogoproto.nullable) = false, (gogoproto.embed) = true, (gogoproto.jsontag) = "" ];

    // ServerMetadata is a common server metadata
    ServerMetadata Server = 4
        [ (gogoproto.nullable) = false, (gogoproto.embed) = true, (gogoproto.jsontag) = "" ];

    // BPFMetadata is a common BPF subsystem metadata
    BPFMetadata BPF = 5
        [ (gogoproto.nullable) = false, (gogoproto.embed) = true, (gogoproto.jsontag) = "" ];

    // SrcAddr is the source IP address of the connection.
    string SrcAddr = 6 [ (gogoproto.jsontag) = "src_addr" ];

    // DstAddr is the destination IP address of the connection.
    string DstAddr = 7 [ (gogoproto.jsontag) = "dst_addr" ];

    // DstPort is the destination port of the connection.
    int32 DstPort = 8 [ (gogoproto.jsontag) = "dst_port" ];

    // TCPVersion is the version of TCP (4 or 6).
    int32 TCPVersion = 9 [ (gogoproto.jsontag) = "version" ];

    // Operation denotes what network operation was performed (e.g. connect)
    NetworkOperation Operation = 10 [ (gogoproto.jsontag) = "operation" ];

    // Action denotes what happened in response to the event
    EventAction Action = 11 [ (gogoproto.jsontag) = "action" ];
}

// SessionData is emitted to report session data usage.
message SessionData {
    // Metadata is a common event metadata
    Metadata Metadata = 1
        [ (gogoproto.nullable) = false, (gogoproto.embed) = true, (gogoproto.jsontag) = "" ];

    // User is a common user event metadata
    UserMetadata User = 2
        [ (gogoproto.nullable) = false, (gogoproto.embed) = true, (gogoproto.jsontag) = "" ];

    // SessionMetadata is a common event session metadata
    SessionMetadata Session = 3
        [ (gogoproto.nullable) = false, (gogoproto.embed) = true, (gogoproto.jsontag) = "" ];

    // ServerMetadata is a common server metadata
    ServerMetadata Server = 4
        [ (gogoproto.nullable) = false, (gogoproto.embed) = true, (gogoproto.jsontag) = "" ];

    // ConnectionMetadata holds information about the connection
    ConnectionMetadata Connection = 5
        [ (gogoproto.nullable) = false, (gogoproto.embed) = true, (gogoproto.jsontag) = "" ];

    // BytesTransmitted is the amount of bytes transmitted
    uint64 BytesTransmitted = 6 [ (gogoproto.jsontag) = "tx" ];

    // BytesReceived is the amount of bytes received
    uint64 BytesReceived = 7 [ (gogoproto.jsontag) = "rx" ];
}

// SessionLeave is emitted to report that a user left the session
message SessionLeave {
    // Metadata is a common event metadata
    Metadata Metadata = 1
        [ (gogoproto.nullable) = false, (gogoproto.embed) = true, (gogoproto.jsontag) = "" ];

    // User is a common user event metadata
    UserMetadata User = 2
        [ (gogoproto.nullable) = false, (gogoproto.embed) = true, (gogoproto.jsontag) = "" ];

    // SessionMetadata is a common event session metadata
    SessionMetadata Session = 3
        [ (gogoproto.nullable) = false, (gogoproto.embed) = true, (gogoproto.jsontag) = "" ];

    // ServerMetadata is a common server metadata
    ServerMetadata Server = 4
        [ (gogoproto.nullable) = false, (gogoproto.embed) = true, (gogoproto.jsontag) = "" ];

    // ConnectionMetadata holds information about the connection
    ConnectionMetadata Connection = 5
        [ (gogoproto.nullable) = false, (gogoproto.embed) = true, (gogoproto.jsontag) = "" ];
}

// UserLogin records a successfull or failed user login event
message UserLogin {
    // Metadata is a common event metadata
    Metadata Metadata = 1
        [ (gogoproto.nullable) = false, (gogoproto.embed) = true, (gogoproto.jsontag) = "" ];

    // User is a common user event metadata
    UserMetadata User = 2
        [ (gogoproto.nullable) = false, (gogoproto.embed) = true, (gogoproto.jsontag) = "" ];

    // Status contains common command or operation status fields
    Status Status = 3
        [ (gogoproto.nullable) = false, (gogoproto.embed) = true, (gogoproto.jsontag) = "" ];

    // Method is the event field indicating how the login was performed
    string Method = 4 [ (gogoproto.jsontag) = "method,omitempty" ];

    // IdentityAttributes is a map of user attributes received from identity provider
    google.protobuf.Struct IdentityAttributes = 5
        [ (gogoproto.jsontag) = "attributes,omitempty", (gogoproto.casttype) = "Struct" ];

    // MFA is the MFA device used during the login.
    MFADeviceMetadata MFADevice = 6 [ (gogoproto.jsontag) = "mfa_device,omitempty" ];
}

// ResourceMetadata is a common resource metadata
message ResourceMetadata {
    // ResourceName is a resource name
    string Name = 1 [ (gogoproto.jsontag) = "name,omitempty" ];

    // Expires is set if resource expires
    google.protobuf.Timestamp Expires = 2 [
        (gogoproto.stdtime) = true,
        (gogoproto.nullable) = false,
        (gogoproto.jsontag) = "expires,omitempty"
    ];

    // UpdatedBy if set indicates the user who modified the resource
    string UpdatedBy = 3 [ (gogoproto.jsontag) = "updated_by,omitempty" ];

    // TTL is a TTL of reset password token represented as duration, e.g. "10m"
    // used for compatibility purposes for some events, Expires should be used instead
    // as it's more useful (contains exact expiration date/time)
    string TTL = 4 [ (gogoproto.jsontag) = "ttl,omitempty" ];
}

// UserCreate is emitted when the user is created or updated (upsert).
message UserCreate {
    // Metadata is a common event metadata
    Metadata Metadata = 1
        [ (gogoproto.nullable) = false, (gogoproto.embed) = true, (gogoproto.jsontag) = "" ];

    // User is a common user event metadata
    UserMetadata User = 2
        [ (gogoproto.nullable) = false, (gogoproto.embed) = true, (gogoproto.jsontag) = "" ];

    // ResourceMetadata is a common resource event metadata
    ResourceMetadata Resource = 3
        [ (gogoproto.nullable) = false, (gogoproto.embed) = true, (gogoproto.jsontag) = "" ];

    // Roles is a list of roles for the user.
    repeated string Roles = 4 [ (gogoproto.jsontag) = "roles" ];

    // Connector is the connector used to create the user.
    string Connector = 5 [ (gogoproto.jsontag) = "connector" ];
}

// UserDelete is emitted when a user gets deleted
message UserDelete {
    // Metadata is a common event metadata
    Metadata Metadata = 1
        [ (gogoproto.nullable) = false, (gogoproto.embed) = true, (gogoproto.jsontag) = "" ];

    // User is a common user event metadata
    UserMetadata User = 2
        [ (gogoproto.nullable) = false, (gogoproto.embed) = true, (gogoproto.jsontag) = "" ];

    // ResourceMetadata is a common resource event metadata
    ResourceMetadata Resource = 3
        [ (gogoproto.nullable) = false, (gogoproto.embed) = true, (gogoproto.jsontag) = "" ];
}

// UserPasswordChange is emitted when the user changes their own password.
message UserPasswordChange {
    // Metadata is a common event metadata
    Metadata Metadata = 1
        [ (gogoproto.nullable) = false, (gogoproto.embed) = true, (gogoproto.jsontag) = "" ];

    // User is a common user event metadata
    UserMetadata User = 2
        [ (gogoproto.nullable) = false, (gogoproto.embed) = true, (gogoproto.jsontag) = "" ];
}

// AccessRequestCreate is emitted when access request has been created or updated
message AccessRequestCreate {
    // Metadata is a common event metadata
    Metadata Metadata = 1
        [ (gogoproto.nullable) = false, (gogoproto.embed) = true, (gogoproto.jsontag) = "" ];

    // User is a common user event metadata
    UserMetadata User = 2
        [ (gogoproto.nullable) = false, (gogoproto.embed) = true, (gogoproto.jsontag) = "" ];

    // ResourceMetadata is a common resource event metadata
    ResourceMetadata Resource = 3
        [ (gogoproto.nullable) = false, (gogoproto.embed) = true, (gogoproto.jsontag) = "" ];

    // Roles is a list of roles for the user.
    repeated string Roles = 4 [ (gogoproto.jsontag) = "roles,omitempty" ];

    // RequestID is access request ID
    string RequestID = 5 [ (gogoproto.jsontag) = "id" ];

    // RequestState is access request state (in the access_request.review variant of
    // the event this represents the post-review state of the request).
    string RequestState = 6 [ (gogoproto.jsontag) = "state" ];

    // Delegator is used by teleport plugins to indicate the identity
    // which caused them to update state.
    string Delegator = 7 [ (gogoproto.jsontag) = "delegator,omitempty" ];

    // Reason is an optional description of why the request is being
    // created or updated.
    string Reason = 8 [ (gogoproto.jsontag) = "reason,omitempty" ];

    // Annotations is an optional set of attributes supplied by a plugin during
    // approval/denail of the request.
    google.protobuf.Struct Annotations = 9
        [ (gogoproto.jsontag) = "annotations,omitempty", (gogoproto.casttype) = "Struct" ];

    // Reviewer is the author of the review (only used in the access_request.review event variant).
    string Reviewer = 10 [ (gogoproto.jsontag) = "reviewer,omitempty" ];

    // ProposedState is the state proposed by a review (only used in the access_request.review event
    // variant).
    string ProposedState = 11 [ (gogoproto.jsontag) = "proposed_state,omitempty" ];
}

// AccessRequestDelete is emitted when an access request has been deleted.
message AccessRequestDelete {
    // Metadata is a common event metadata
    Metadata Metadata = 1
        [ (gogoproto.nullable) = false, (gogoproto.embed) = true, (gogoproto.jsontag) = "" ];

    // User is a common user event metadata
    UserMetadata User = 2
        [ (gogoproto.nullable) = false, (gogoproto.embed) = true, (gogoproto.jsontag) = "" ];

    // RequestID is access request ID
    string RequestID = 3 [ (gogoproto.jsontag) = "id" ];
}

// PortForward is emitted when a user requests port forwarding.
message PortForward {
    // Metadata is a common event metadata
    Metadata Metadata = 1
        [ (gogoproto.nullable) = false, (gogoproto.embed) = true, (gogoproto.jsontag) = "" ];

    // User is a common user event metadata
    UserMetadata User = 2
        [ (gogoproto.nullable) = false, (gogoproto.embed) = true, (gogoproto.jsontag) = "" ];

    // ConnectionMetadata holds information about the connection
    ConnectionMetadata Connection = 3
        [ (gogoproto.nullable) = false, (gogoproto.embed) = true, (gogoproto.jsontag) = "" ];

    // Status contains operation success or failure status
    Status Status = 4
        [ (gogoproto.nullable) = false, (gogoproto.embed) = true, (gogoproto.jsontag) = "" ];

    // Addr is a target port forwarding address
    string Addr = 5 [ (gogoproto.jsontag) = "addr" ];
}

// X11Forward is emitted when a user requests X11 protocol forwarding
message X11Forward {
    // Metadata is a common event metadata
    Metadata Metadata = 1
        [ (gogoproto.nullable) = false, (gogoproto.embed) = true, (gogoproto.jsontag) = "" ];

    // User is a common user event metadata
    UserMetadata User = 2
        [ (gogoproto.nullable) = false, (gogoproto.embed) = true, (gogoproto.jsontag) = "" ];

    // ConnectionMetadata holds information about the connection
    ConnectionMetadata Connection = 3
        [ (gogoproto.nullable) = false, (gogoproto.embed) = true, (gogoproto.jsontag) = "" ];

    // Status contains operation success or failure status
    Status Status = 4
        [ (gogoproto.nullable) = false, (gogoproto.embed) = true, (gogoproto.jsontag) = "" ];
}

// CommandMetadata specifies common command fields
message CommandMetadata {
    // Command is the executed command name
    string Command = 1 [ (gogoproto.jsontag) = "command" ];
    // ExitCode specifies command exit code
    string ExitCode = 2 [ (gogoproto.jsontag) = "exitCode,omitempty" ];
    // Error is an optional exit error, set if command has failed
    string Error = 3 [ (gogoproto.jsontag) = "exitError,omitempty" ];
}

// Exec specifies command exec event
message Exec {
    // Metadata is a common event metadata
    Metadata Metadata = 1
        [ (gogoproto.nullable) = false, (gogoproto.embed) = true, (gogoproto.jsontag) = "" ];

    // User is a common user event metadata
    UserMetadata User = 2
        [ (gogoproto.nullable) = false, (gogoproto.embed) = true, (gogoproto.jsontag) = "" ];

    // ConnectionMetadata holds information about the connection
    ConnectionMetadata Connection = 3
        [ (gogoproto.nullable) = false, (gogoproto.embed) = true, (gogoproto.jsontag) = "" ];

    // SessionMetadata is a common event session metadata
    SessionMetadata Session = 4
        [ (gogoproto.nullable) = false, (gogoproto.embed) = true, (gogoproto.jsontag) = "" ];

    // ServerMetadata is a common server metadata
    ServerMetadata Server = 5
        [ (gogoproto.nullable) = false, (gogoproto.embed) = true, (gogoproto.jsontag) = "" ];

    // CommandMetadata is a common command metadata
    CommandMetadata Command = 6
        [ (gogoproto.nullable) = false, (gogoproto.embed) = true, (gogoproto.jsontag) = "" ];

    // KubernetesCluster has information about a kubernetes cluster, if
    // applicable.
    KubernetesClusterMetadata KubernetesCluster = 7
        [ (gogoproto.nullable) = false, (gogoproto.embed) = true, (gogoproto.jsontag) = "" ];

    // KubernetesPod has information about a kubernetes pod, if applicable.
    KubernetesPodMetadata KubernetesPod = 8
        [ (gogoproto.nullable) = false, (gogoproto.embed) = true, (gogoproto.jsontag) = "" ];
}

// SCP is emitted when data transfer has occurred between server and client
message SCP {
    // Metadata is a common event metadata
    Metadata Metadata = 1
        [ (gogoproto.nullable) = false, (gogoproto.embed) = true, (gogoproto.jsontag) = "" ];

    // User is a common user event metadata
    UserMetadata User = 2
        [ (gogoproto.nullable) = false, (gogoproto.embed) = true, (gogoproto.jsontag) = "" ];

    // ConnectionMetadata holds information about the connection
    ConnectionMetadata Connection = 3
        [ (gogoproto.nullable) = false, (gogoproto.embed) = true, (gogoproto.jsontag) = "" ];

    // SessionMetadata is a common event session metadata
    SessionMetadata Session = 4
        [ (gogoproto.nullable) = false, (gogoproto.embed) = true, (gogoproto.jsontag) = "" ];

    // ServerMetadata is a common server metadata
    ServerMetadata Server = 5
        [ (gogoproto.nullable) = false, (gogoproto.embed) = true, (gogoproto.jsontag) = "" ];

    // CommandMetadata is a common command metadata
    CommandMetadata Command = 6
        [ (gogoproto.nullable) = false, (gogoproto.embed) = true, (gogoproto.jsontag) = "" ];

    // Path is a copy path
    string Path = 7 [ (gogoproto.jsontag) = "path" ];

    // Action is upload or download
    string Action = 8 [ (gogoproto.jsontag) = "action" ];
}

// Subsystem is emitted when a user requests a new subsystem.
message Subsystem {
    // Metadata is a common event metadata
    Metadata Metadata = 1
        [ (gogoproto.nullable) = false, (gogoproto.embed) = true, (gogoproto.jsontag) = "" ];

    // User is a common user event metadata
    UserMetadata User = 2
        [ (gogoproto.nullable) = false, (gogoproto.embed) = true, (gogoproto.jsontag) = "" ];

    // ConnectionMetadata holds information about the connection
    ConnectionMetadata Connection = 3
        [ (gogoproto.nullable) = false, (gogoproto.embed) = true, (gogoproto.jsontag) = "" ];

    // Name is a subsystem name
    string Name = 4 [ (gogoproto.jsontag) = "name" ];

    // Error contains error in case of unsucessfull attempt
    string Error = 5 [ (gogoproto.jsontag) = "exitError" ];
}

// ClientDisconnect is emitted when client is disconnected
// by the server due to inactivity or any other reason
message ClientDisconnect {
    // Metadata is a common event metadata
    Metadata Metadata = 1
        [ (gogoproto.nullable) = false, (gogoproto.embed) = true, (gogoproto.jsontag) = "" ];

    // User is a common user event metadata
    UserMetadata User = 2
        [ (gogoproto.nullable) = false, (gogoproto.embed) = true, (gogoproto.jsontag) = "" ];

    // ConnectionMetadata holds information about the connection
    ConnectionMetadata Connection = 3
        [ (gogoproto.nullable) = false, (gogoproto.embed) = true, (gogoproto.jsontag) = "" ];

    // ServerMetadata is a common server metadata
    ServerMetadata Server = 4
        [ (gogoproto.nullable) = false, (gogoproto.embed) = true, (gogoproto.jsontag) = "" ];

    // Reason is a field that specifies reason for event, e.g. in disconnect
    // event it explains why server disconnected the client
    string Reason = 5 [ (gogoproto.jsontag) = "reason" ];
}

// AuthAttempt is emitted upon a failed or successfull authentication attempt.
message AuthAttempt {
    // Metadata is a common event metadata
    Metadata Metadata = 1
        [ (gogoproto.nullable) = false, (gogoproto.embed) = true, (gogoproto.jsontag) = "" ];

    // User is a common user event metadata
    UserMetadata User = 2
        [ (gogoproto.nullable) = false, (gogoproto.embed) = true, (gogoproto.jsontag) = "" ];

    // ConnectionMetadata holds information about the connection
    ConnectionMetadata Connection = 3
        [ (gogoproto.nullable) = false, (gogoproto.embed) = true, (gogoproto.jsontag) = "" ];

    // Status contains common command or operation status fields
    Status Status = 4
        [ (gogoproto.nullable) = false, (gogoproto.embed) = true, (gogoproto.jsontag) = "" ];
}

// UserTokenCreate is emitted when a user token is created.
message UserTokenCreate {
    // Metadata is a common event metadata
    Metadata Metadata = 1
        [ (gogoproto.nullable) = false, (gogoproto.embed) = true, (gogoproto.jsontag) = "" ];

    // ResourceMetadata is a common resource event metadata
    ResourceMetadata Resource = 2
        [ (gogoproto.nullable) = false, (gogoproto.embed) = true, (gogoproto.jsontag) = "" ];

    // User is a common user event metadata
    UserMetadata User = 3
        [ (gogoproto.nullable) = false, (gogoproto.embed) = true, (gogoproto.jsontag) = "" ];
}

// RoleCreate is emitted when a role is created/updated.
message RoleCreate {
    // Metadata is a common event metadata
    Metadata Metadata = 1
        [ (gogoproto.nullable) = false, (gogoproto.embed) = true, (gogoproto.jsontag) = "" ];

    // ResourceMetadata is a common resource event metadata
    ResourceMetadata Resource = 2
        [ (gogoproto.nullable) = false, (gogoproto.embed) = true, (gogoproto.jsontag) = "" ];

    // User is a common user event metadata
    UserMetadata User = 3
        [ (gogoproto.nullable) = false, (gogoproto.embed) = true, (gogoproto.jsontag) = "" ];
}

// RoleDelete is emitted when a role is deleted
message RoleDelete {
    // Metadata is a common event metadata
    Metadata Metadata = 1
        [ (gogoproto.nullable) = false, (gogoproto.embed) = true, (gogoproto.jsontag) = "" ];

    // ResourceMetadata is a common resource event metadata
    ResourceMetadata Resource = 2
        [ (gogoproto.nullable) = false, (gogoproto.embed) = true, (gogoproto.jsontag) = "" ];

    // User is a common user event metadata
    UserMetadata User = 3
        [ (gogoproto.nullable) = false, (gogoproto.embed) = true, (gogoproto.jsontag) = "" ];
}

// TrustedClusterCreate is the event for creating a trusted cluster.
message TrustedClusterCreate {
    // Metadata is a common event metadata
    Metadata Metadata = 1
        [ (gogoproto.nullable) = false, (gogoproto.embed) = true, (gogoproto.jsontag) = "" ];

    // ResourceMetadata is a common resource event metadata
    ResourceMetadata Resource = 2
        [ (gogoproto.nullable) = false, (gogoproto.embed) = true, (gogoproto.jsontag) = "" ];

    // User is a common user event metadata
    UserMetadata User = 3
        [ (gogoproto.nullable) = false, (gogoproto.embed) = true, (gogoproto.jsontag) = "" ];
}

// TrustedClusterDelete is the event for removing a trusted cluster.
message TrustedClusterDelete {
    // Metadata is a common event metadata
    Metadata Metadata = 1
        [ (gogoproto.nullable) = false, (gogoproto.embed) = true, (gogoproto.jsontag) = "" ];

    // ResourceMetadata is a common resource event metadata
    ResourceMetadata Resource = 2
        [ (gogoproto.nullable) = false, (gogoproto.embed) = true, (gogoproto.jsontag) = "" ];

    // User is a common user event metadata
    UserMetadata User = 3
        [ (gogoproto.nullable) = false, (gogoproto.embed) = true, (gogoproto.jsontag) = "" ];
}

// TrustedClusterTokenCreate is the event for
// creating new join token for a trusted cluster.
message TrustedClusterTokenCreate {
    // Metadata is a common event metadata
    Metadata Metadata = 1
        [ (gogoproto.nullable) = false, (gogoproto.embed) = true, (gogoproto.jsontag) = "" ];

    // ResourceMetadata is a common resource event metadata
    ResourceMetadata Resource = 2
        [ (gogoproto.nullable) = false, (gogoproto.embed) = true, (gogoproto.jsontag) = "" ];

    // User is a common user event metadata
    UserMetadata User = 3
        [ (gogoproto.nullable) = false, (gogoproto.embed) = true, (gogoproto.jsontag) = "" ];
}

// GithubConnectorCreate fires when a Github connector is created/updated.
message GithubConnectorCreate {
    // Metadata is a common event metadata
    Metadata Metadata = 1
        [ (gogoproto.nullable) = false, (gogoproto.embed) = true, (gogoproto.jsontag) = "" ];

    // ResourceMetadata is a common resource event metadata
    ResourceMetadata Resource = 2
        [ (gogoproto.nullable) = false, (gogoproto.embed) = true, (gogoproto.jsontag) = "" ];

    // User is a common user event metadata
    UserMetadata User = 3
        [ (gogoproto.nullable) = false, (gogoproto.embed) = true, (gogoproto.jsontag) = "" ];
}

// GithubConnectorDelete fires when a Github connector is deleted.
message GithubConnectorDelete {
    // Metadata is a common event metadata
    Metadata Metadata = 1
        [ (gogoproto.nullable) = false, (gogoproto.embed) = true, (gogoproto.jsontag) = "" ];

    // ResourceMetadata is a common resource event metadata
    ResourceMetadata Resource = 2
        [ (gogoproto.nullable) = false, (gogoproto.embed) = true, (gogoproto.jsontag) = "" ];

    // User is a common user event metadata
    UserMetadata User = 3
        [ (gogoproto.nullable) = false, (gogoproto.embed) = true, (gogoproto.jsontag) = "" ];
}

// OIDCConnectorCreate fires when OIDC connector is created/updated.
message OIDCConnectorCreate {
    // Metadata is a common event metadata
    Metadata Metadata = 1
        [ (gogoproto.nullable) = false, (gogoproto.embed) = true, (gogoproto.jsontag) = "" ];

    // ResourceMetadata is a common resource event metadata
    ResourceMetadata Resource = 2
        [ (gogoproto.nullable) = false, (gogoproto.embed) = true, (gogoproto.jsontag) = "" ];

    // User is a common user event metadata
    UserMetadata User = 3
        [ (gogoproto.nullable) = false, (gogoproto.embed) = true, (gogoproto.jsontag) = "" ];
}

// OIDCConnectorDelete fires when OIDC connector is deleted.
message OIDCConnectorDelete {
    // Metadata is a common event metadata
    Metadata Metadata = 1
        [ (gogoproto.nullable) = false, (gogoproto.embed) = true, (gogoproto.jsontag) = "" ];

    // ResourceMetadata is a common resource event metadata
    ResourceMetadata Resource = 2
        [ (gogoproto.nullable) = false, (gogoproto.embed) = true, (gogoproto.jsontag) = "" ];

    // User is a common user event metadata
    UserMetadata User = 3
        [ (gogoproto.nullable) = false, (gogoproto.embed) = true, (gogoproto.jsontag) = "" ];
}

// SAMLConnectorCreate fires when SAML connector is created/updated.
message SAMLConnectorCreate {
    // Metadata is a common event metadata
    Metadata Metadata = 1
        [ (gogoproto.nullable) = false, (gogoproto.embed) = true, (gogoproto.jsontag) = "" ];

    // ResourceMetadata is a common resource event metadata
    ResourceMetadata Resource = 2
        [ (gogoproto.nullable) = false, (gogoproto.embed) = true, (gogoproto.jsontag) = "" ];

    // User is a common user event metadata
    UserMetadata User = 3
        [ (gogoproto.nullable) = false, (gogoproto.embed) = true, (gogoproto.jsontag) = "" ];
}

// SAMLConnectorDelete fires when SAML connector is deleted.
message SAMLConnectorDelete {
    // Metadata is a common event metadata
    Metadata Metadata = 1
        [ (gogoproto.nullable) = false, (gogoproto.embed) = true, (gogoproto.jsontag) = "" ];

    // ResourceMetadata is a common resource event metadata
    ResourceMetadata Resource = 2
        [ (gogoproto.nullable) = false, (gogoproto.embed) = true, (gogoproto.jsontag) = "" ];

    // User is a common user event metadata
    UserMetadata User = 3
        [ (gogoproto.nullable) = false, (gogoproto.embed) = true, (gogoproto.jsontag) = "" ];
}

// KubeRequest specifies a Kubernetes API request event.
message KubeRequest {
    // Metadata is a common event metadata
    Metadata Metadata = 1
        [ (gogoproto.nullable) = false, (gogoproto.embed) = true, (gogoproto.jsontag) = "" ];

    // User is a common user event metadata
    UserMetadata User = 2
        [ (gogoproto.nullable) = false, (gogoproto.embed) = true, (gogoproto.jsontag) = "" ];

    // ConnectionMetadata holds information about the connection
    ConnectionMetadata Connection = 3
        [ (gogoproto.nullable) = false, (gogoproto.embed) = true, (gogoproto.jsontag) = "" ];

    // ServerMetadata is a common server metadata
    ServerMetadata Server = 4
        [ (gogoproto.nullable) = false, (gogoproto.embed) = true, (gogoproto.jsontag) = "" ];

    // RequestPath is the raw request URL path.
    string RequestPath = 5 [ (gogoproto.jsontag) = "request_path" ];
    // Verb is the HTTP verb used for this request (e.g. GET, POST, etc)
    string Verb = 6 [ (gogoproto.jsontag) = "verb" ];
    // ResourceAPIGroup is the resource API group.
    string ResourceAPIGroup = 7 [ (gogoproto.jsontag) = "resource_api_group,omitempty" ];
    // ResourceNamespace is the resource namespace.
    string ResourceNamespace = 8 [ (gogoproto.jsontag) = "resource_namespace,omitempty" ];
    // ResourceKind is the API resource kind (e.g. "pod", "service", etc).
    string ResourceKind = 9 [ (gogoproto.jsontag) = "resource_kind,omitempty" ];
    // ResourceName is the API resource name.
    string ResourceName = 10 [ (gogoproto.jsontag) = "resource_name,omitempty" ];
    // ResponseCode is the HTTP response code for this request.
    int32 ResponseCode = 11 [ (gogoproto.jsontag) = "response_code" ];

    // Kubernetes has information about a kubernetes cluster, if applicable.
    KubernetesClusterMetadata Kubernetes = 12
        [ (gogoproto.nullable) = false, (gogoproto.embed) = true, (gogoproto.jsontag) = "" ];
}

// AppMetadata contains common application information.
message AppMetadata {
    // AppURI is the application endpoint.
    string AppURI = 1 [ (gogoproto.jsontag) = "app_uri,omitempty" ];
    // AppPublicAddr is the configured application public address.
    string AppPublicAddr = 2 [ (gogoproto.jsontag) = "app_public_addr,omitempty" ];
    // AppLabels are the configured application labels.
    map<string, string> AppLabels = 3
        [ (gogoproto.nullable) = false, (gogoproto.jsontag) = "app_labels,omitempty" ];
    // AppName is the configured application name.
    string AppName = 4 [ (gogoproto.jsontag) = "app_name,omitempty" ];
}

// AppCreate is emitted when a new application resource is created.
message AppCreate {
    // Metadata is a common event metadata.
    Metadata Metadata = 1
        [ (gogoproto.nullable) = false, (gogoproto.embed) = true, (gogoproto.jsontag) = "" ];
    // User is a common user event metadata.
    UserMetadata User = 2
        [ (gogoproto.nullable) = false, (gogoproto.embed) = true, (gogoproto.jsontag) = "" ];
    // ResourceMetadata is a common resource event metadata.
    ResourceMetadata Resource = 3
        [ (gogoproto.nullable) = false, (gogoproto.embed) = true, (gogoproto.jsontag) = "" ];
    // AppMetadata is a common application resource metadata.
    AppMetadata App = 4
        [ (gogoproto.nullable) = false, (gogoproto.embed) = true, (gogoproto.jsontag) = "" ];
}

// AppUpdate is emitted when an existing application resource is updated.
message AppUpdate {
    // Metadata is a common event metadata.
    Metadata Metadata = 1
        [ (gogoproto.nullable) = false, (gogoproto.embed) = true, (gogoproto.jsontag) = "" ];
    // User is a common user event metadata.
    UserMetadata User = 2
        [ (gogoproto.nullable) = false, (gogoproto.embed) = true, (gogoproto.jsontag) = "" ];
    // ResourceMetadata is a common resource event metadata.
    ResourceMetadata Resource = 3
        [ (gogoproto.nullable) = false, (gogoproto.embed) = true, (gogoproto.jsontag) = "" ];
    // AppMetadata is a common application resource metadata.
    AppMetadata App = 4
        [ (gogoproto.nullable) = false, (gogoproto.embed) = true, (gogoproto.jsontag) = "" ];
}

// AppDelete is emitted when an application resource is deleted.
message AppDelete {
    // Metadata is a common event metadata.
    Metadata Metadata = 1
        [ (gogoproto.nullable) = false, (gogoproto.embed) = true, (gogoproto.jsontag) = "" ];
    // User is a common user event metadata.
    UserMetadata User = 2
        [ (gogoproto.nullable) = false, (gogoproto.embed) = true, (gogoproto.jsontag) = "" ];
    // ResourceMetadata is a common resource event metadata.
    ResourceMetadata Resource = 3
        [ (gogoproto.nullable) = false, (gogoproto.embed) = true, (gogoproto.jsontag) = "" ];
}

// AppSessionStart is emitted when a user is issued an application certificate.
message AppSessionStart {
    // Metadata is a common event metadata
    Metadata Metadata = 1
        [ (gogoproto.nullable) = false, (gogoproto.embed) = true, (gogoproto.jsontag) = "" ];

    // User is a common user event metadata
    UserMetadata User = 2
        [ (gogoproto.nullable) = false, (gogoproto.embed) = true, (gogoproto.jsontag) = "" ];

    // SessionMetadata is a common event session metadata
    SessionMetadata Session = 3
        [ (gogoproto.nullable) = false, (gogoproto.embed) = true, (gogoproto.jsontag) = "" ];

    // ServerMetadata is a common server metadata
    ServerMetadata Server = 4
        [ (gogoproto.nullable) = false, (gogoproto.embed) = true, (gogoproto.jsontag) = "" ];

    // ConnectionMetadata holds information about the connection
    ConnectionMetadata Connection = 5
        [ (gogoproto.nullable) = false, (gogoproto.embed) = true, (gogoproto.jsontag) = "" ];

    // PublicAddr is the public address of the application being requested.
    // DELETE IN 10.0: this information is also present on the AppMetadata.
    string PublicAddr = 7 [ (gogoproto.jsontag) = "public_addr", deprecated = true ];

    // App is a common application resource metadata.
    AppMetadata App = 8
        [ (gogoproto.nullable) = false, (gogoproto.embed) = true, (gogoproto.jsontag) = "" ];
}

// AppSessionChunk is emitted at the start of a 5 minute chunk on each
// proxy. This chunk is used to buffer 5 minutes of audit events at a time
// for applications.
message AppSessionChunk {
    // Metadata is a common event metadata
    Metadata Metadata = 1
        [ (gogoproto.nullable) = false, (gogoproto.embed) = true, (gogoproto.jsontag) = "" ];

    // User is a common user event metadata
    UserMetadata User = 2
        [ (gogoproto.nullable) = false, (gogoproto.embed) = true, (gogoproto.jsontag) = "" ];

    // SessionMetadata is a common event session metadata
    SessionMetadata Session = 3
        [ (gogoproto.nullable) = false, (gogoproto.embed) = true, (gogoproto.jsontag) = "" ];

    // ServerMetadata is a common server metadata
    ServerMetadata Server = 4
        [ (gogoproto.nullable) = false, (gogoproto.embed) = true, (gogoproto.jsontag) = "" ];

    // ConnectionMetadata holds information about the connection
    ConnectionMetadata Connection = 5
        [ (gogoproto.nullable) = false, (gogoproto.embed) = true, (gogoproto.jsontag) = "" ];

    // SessionChunkID is the ID of the session that was created for this 5 minute
    // application log chunk.
    string SessionChunkID = 6 [ (gogoproto.jsontag) = "session_chunk_id" ];

    // App is a common application resource metadata.
    AppMetadata App = 7
        [ (gogoproto.nullable) = false, (gogoproto.embed) = true, (gogoproto.jsontag) = "" ];
}

// AppSessionRequest is an HTTP request and response.
message AppSessionRequest {
    // Metadata is a common event metadata
    Metadata Metadata = 1
        [ (gogoproto.nullable) = false, (gogoproto.embed) = true, (gogoproto.jsontag) = "" ];

    // StatusCode the HTTP response code for the request.
    uint32 StatusCode = 2 [ (gogoproto.jsontag) = "status_code" ];
    // Path is relative path in the URL.
    string Path = 3 [ (gogoproto.jsontag) = "path" ];
    // RawQuery are the encoded query values.
    string RawQuery = 4 [ (gogoproto.jsontag) = "raw_query" ];
    // Method is the request HTTP method, like GET/POST/DELETE/etc.
    string Method = 5 [ (gogoproto.jsontag) = "method" ];
    // App is a common application resource metadata.
    AppMetadata App = 6
        [ (gogoproto.nullable) = false, (gogoproto.embed) = true, (gogoproto.jsontag) = "" ];
}

// DatabaseMetadata contains common database information.
message DatabaseMetadata {
    // DatabaseService is the name of the database service proxying the database.
    string DatabaseService = 1 [ (gogoproto.jsontag) = "db_service,omitempty" ];
    // DatabaseProtocol is the database type, e.g. postgres or mysql.
    string DatabaseProtocol = 2 [ (gogoproto.jsontag) = "db_protocol" ];
    // DatabaseURI is the database URI to connect to.
    string DatabaseURI = 3 [ (gogoproto.jsontag) = "db_uri" ];
    // DatabaseName is the name of the database a user is connecting to.
    string DatabaseName = 4 [ (gogoproto.jsontag) = "db_name,omitempty" ];
    // DatabaseUser is the database username used to connect.
    string DatabaseUser = 5 [ (gogoproto.jsontag) = "db_user,omitempty" ];
    // DatabaseLabels is the database resource labels.
    map<string, string> DatabaseLabels = 6
        [ (gogoproto.nullable) = false, (gogoproto.jsontag) = "db_labels,omitempty" ];
    // DatabaseAWSRegion is AWS regions for AWS hosted databases.
    string DatabaseAWSRegion = 7 [ (gogoproto.jsontag) = "db_aws_region,omitempty" ];
    // DatabaseAWSRegion is cluster ID for Redshift databases.
    string DatabaseAWSRedshiftClusterID = 8
        [ (gogoproto.jsontag) = "db_aws_redshift_cluster_id,omitempty" ];
    // DatabaseGCPProjectID is project ID for GCP hosted databases.
    string DatabaseGCPProjectID = 9 [ (gogoproto.jsontag) = "db_gcp_project_id,omitempty" ];
    // DatabaseGCPInstanceID is instance ID for GCP hosted databases.
    string DatabaseGCPInstanceID = 10 [ (gogoproto.jsontag) = "db_gcp_instance_id,omitempty" ];
}

// DatabaseCreate is emitted when a new database resource is created.
message DatabaseCreate {
    // Metadata is a common event metadata.
    Metadata Metadata = 1
        [ (gogoproto.nullable) = false, (gogoproto.embed) = true, (gogoproto.jsontag) = "" ];
    // User is a common user event metadata.
    UserMetadata User = 2
        [ (gogoproto.nullable) = false, (gogoproto.embed) = true, (gogoproto.jsontag) = "" ];
    // ResourceMetadata is a common resource event metadata.
    ResourceMetadata Resource = 3
        [ (gogoproto.nullable) = false, (gogoproto.embed) = true, (gogoproto.jsontag) = "" ];
    // DatabaseMetadata is a common database resource metadata.
    DatabaseMetadata Database = 4
        [ (gogoproto.nullable) = false, (gogoproto.embed) = true, (gogoproto.jsontag) = "" ];
}

// DatabaseUpdate is emitted when an existing database resource is updated.
message DatabaseUpdate {
    // Metadata is a common event metadata.
    Metadata Metadata = 1
        [ (gogoproto.nullable) = false, (gogoproto.embed) = true, (gogoproto.jsontag) = "" ];
    // User is a common user event metadata.
    UserMetadata User = 2
        [ (gogoproto.nullable) = false, (gogoproto.embed) = true, (gogoproto.jsontag) = "" ];
    // ResourceMetadata is a common resource event metadata.
    ResourceMetadata Resource = 3
        [ (gogoproto.nullable) = false, (gogoproto.embed) = true, (gogoproto.jsontag) = "" ];
    // DatabaseMetadata is a common database resource metadata.
    DatabaseMetadata Database = 4
        [ (gogoproto.nullable) = false, (gogoproto.embed) = true, (gogoproto.jsontag) = "" ];
}

// DatabaseDelete is emitted when a database resource is deleted.
message DatabaseDelete {
    // Metadata is a common event metadata.
    Metadata Metadata = 1
        [ (gogoproto.nullable) = false, (gogoproto.embed) = true, (gogoproto.jsontag) = "" ];
    // User is a common user event metadata.
    UserMetadata User = 2
        [ (gogoproto.nullable) = false, (gogoproto.embed) = true, (gogoproto.jsontag) = "" ];
    // ResourceMetadata is a common resource event metadata.
    ResourceMetadata Resource = 3
        [ (gogoproto.nullable) = false, (gogoproto.embed) = true, (gogoproto.jsontag) = "" ];
}

// DatabaseSessionStart is emitted when a user connects to a database.
message DatabaseSessionStart {
    // Metadata is a common event metadata.
    Metadata Metadata = 1
        [ (gogoproto.nullable) = false, (gogoproto.embed) = true, (gogoproto.jsontag) = "" ];
    // User is a common user event metadata.
    UserMetadata User = 2
        [ (gogoproto.nullable) = false, (gogoproto.embed) = true, (gogoproto.jsontag) = "" ];
    // Session is a common event session metadata.
    SessionMetadata Session = 3
        [ (gogoproto.nullable) = false, (gogoproto.embed) = true, (gogoproto.jsontag) = "" ];
    // Server is a common server metadata.
    ServerMetadata Server = 4
        [ (gogoproto.nullable) = false, (gogoproto.embed) = true, (gogoproto.jsontag) = "" ];
    // Connection holds information about the connection.
    ConnectionMetadata Connection = 5
        [ (gogoproto.nullable) = false, (gogoproto.embed) = true, (gogoproto.jsontag) = "" ];
    // Status indicates whether the connection was successful or denied.
    Status Status = 6
        [ (gogoproto.nullable) = false, (gogoproto.embed) = true, (gogoproto.jsontag) = "" ];
    // Database contains database related metadata.
    DatabaseMetadata Database = 7
        [ (gogoproto.nullable) = false, (gogoproto.embed) = true, (gogoproto.jsontag) = "" ];
}

// DatabaseSessionQuery is emitted when a user executes a database query.
message DatabaseSessionQuery {
    // Metadata is a common event metadata.
    Metadata Metadata = 1
        [ (gogoproto.nullable) = false, (gogoproto.embed) = true, (gogoproto.jsontag) = "" ];
    // User is a common user event metadata.
    UserMetadata User = 2
        [ (gogoproto.nullable) = false, (gogoproto.embed) = true, (gogoproto.jsontag) = "" ];
    // SessionMetadata is a common event session metadata.
    SessionMetadata Session = 3
        [ (gogoproto.nullable) = false, (gogoproto.embed) = true, (gogoproto.jsontag) = "" ];
    // Database contains database related metadata.
    DatabaseMetadata Database = 4
        [ (gogoproto.nullable) = false, (gogoproto.embed) = true, (gogoproto.jsontag) = "" ];
    // DatabaseQuery is the executed query string.
    string DatabaseQuery = 5 [ (gogoproto.jsontag) = "db_query" ];
    // DatabaseQueryParameters are the query parameters for prepared statements.
    repeated string DatabaseQueryParameters = 6
        [ (gogoproto.jsontag) = "db_query_parameters,omitempty" ];
    // Status indicates whether the query was successfully sent to the database.
    Status Status = 7
        [ (gogoproto.nullable) = false, (gogoproto.embed) = true, (gogoproto.jsontag) = "" ];
}

// PostgresParse is emitted when a Postgres client creates a prepared statement
// using extended query protocol.
message PostgresParse {
    // Metadata is a common event metadata.
    Metadata Metadata = 1
        [ (gogoproto.nullable) = false, (gogoproto.embed) = true, (gogoproto.jsontag) = "" ];
    // User is a common user event metadata.
    UserMetadata User = 2
        [ (gogoproto.nullable) = false, (gogoproto.embed) = true, (gogoproto.jsontag) = "" ];
    // SessionMetadata is a common event session metadata.
    SessionMetadata Session = 3
        [ (gogoproto.nullable) = false, (gogoproto.embed) = true, (gogoproto.jsontag) = "" ];
    // Database contains database related metadata.
    DatabaseMetadata Database = 4
        [ (gogoproto.nullable) = false, (gogoproto.embed) = true, (gogoproto.jsontag) = "" ];
    // StatementName is the prepared statement name.
    string StatementName = 5 [ (gogoproto.jsontag) = "statement_name" ];
    // Query is the prepared statement query.
    string Query = 6 [ (gogoproto.jsontag) = "query" ];
}

// PostgresBind is emitted when a Postgres client readies a prepared statement
// for execution and binds it to parameters.
message PostgresBind {
    // Metadata is a common event metadata.
    Metadata Metadata = 1
        [ (gogoproto.nullable) = false, (gogoproto.embed) = true, (gogoproto.jsontag) = "" ];
    // User is a common user event metadata.
    UserMetadata User = 2
        [ (gogoproto.nullable) = false, (gogoproto.embed) = true, (gogoproto.jsontag) = "" ];
    // SessionMetadata is a common event session metadata.
    SessionMetadata Session = 3
        [ (gogoproto.nullable) = false, (gogoproto.embed) = true, (gogoproto.jsontag) = "" ];
    // Database contains database related metadata.
    DatabaseMetadata Database = 4
        [ (gogoproto.nullable) = false, (gogoproto.embed) = true, (gogoproto.jsontag) = "" ];
    // StatementName is the name of prepared statement that's being bound to parameters.
    string StatementName = 5 [ (gogoproto.jsontag) = "statement_name" ];
    // PortalName is the destination portal name that binds statement to parameters.
    string PortalName = 6 [ (gogoproto.jsontag) = "portal_name" ];
    // Parameters are the query bind parameters.
    repeated string Parameters = 7 [ (gogoproto.jsontag) = "parameters" ];
}

// PostgresExecute is emitted when a Postgres client executes a previously
// bound prepared statement.
message PostgresExecute {
    // Metadata is a common event metadata.
    Metadata Metadata = 1
        [ (gogoproto.nullable) = false, (gogoproto.embed) = true, (gogoproto.jsontag) = "" ];
    // User is a common user event metadata.
    UserMetadata User = 2
        [ (gogoproto.nullable) = false, (gogoproto.embed) = true, (gogoproto.jsontag) = "" ];
    // SessionMetadata is a common event session metadata.
    SessionMetadata Session = 3
        [ (gogoproto.nullable) = false, (gogoproto.embed) = true, (gogoproto.jsontag) = "" ];
    // Database contains database related metadata.
    DatabaseMetadata Database = 4
        [ (gogoproto.nullable) = false, (gogoproto.embed) = true, (gogoproto.jsontag) = "" ];
    // PortalName is the name of destination portal that's being executed.
    string PortalName = 5 [ (gogoproto.jsontag) = "portal_name" ];
}

// PostgresClose is emitted when a Postgres client closes an existing prepared
// statement.
message PostgresClose {
    // Metadata is a common event metadata.
    Metadata Metadata = 1
        [ (gogoproto.nullable) = false, (gogoproto.embed) = true, (gogoproto.jsontag) = "" ];
    // User is a common user event metadata.
    UserMetadata User = 2
        [ (gogoproto.nullable) = false, (gogoproto.embed) = true, (gogoproto.jsontag) = "" ];
    // SessionMetadata is a common event session metadata.
    SessionMetadata Session = 3
        [ (gogoproto.nullable) = false, (gogoproto.embed) = true, (gogoproto.jsontag) = "" ];
    // Database contains database related metadata.
    DatabaseMetadata Database = 4
        [ (gogoproto.nullable) = false, (gogoproto.embed) = true, (gogoproto.jsontag) = "" ];
    // StatementName is the name of prepared statement that's being closed.
    string StatementName = 5 [ (gogoproto.jsontag) = "statement_name" ];
    // PortalName is the name of destination portal that's being closed.
    string PortalName = 6 [ (gogoproto.jsontag) = "portal_name" ];
}

// PostgresFunctionCall is emitted when a Postgres client calls internal
// database function.
message PostgresFunctionCall {
    // Metadata is a common event metadata.
    Metadata Metadata = 1
        [ (gogoproto.nullable) = false, (gogoproto.embed) = true, (gogoproto.jsontag) = "" ];
    // User is a common user event metadata.
    UserMetadata User = 2
        [ (gogoproto.nullable) = false, (gogoproto.embed) = true, (gogoproto.jsontag) = "" ];
    // SessionMetadata is a common event session metadata.
    SessionMetadata Session = 3
        [ (gogoproto.nullable) = false, (gogoproto.embed) = true, (gogoproto.jsontag) = "" ];
    // Database contains database related metadata.
    DatabaseMetadata Database = 4
        [ (gogoproto.nullable) = false, (gogoproto.embed) = true, (gogoproto.jsontag) = "" ];
    // FunctionOID is the Postgres object ID of the called function.
    uint32 FunctionOID = 5 [ (gogoproto.jsontag) = "function_oid" ];
    // FunctionArgs contains formatted function arguments.
    repeated string FunctionArgs = 6 [ (gogoproto.jsontag) = "function_args,omitempty" ];
}

// WindowsDesktopSessionStart is emitted when a user connects to a desktop.
message WindowsDesktopSessionStart {
    // Metadata is common event metadata.
    Metadata Metadata = 1
        [ (gogoproto.nullable) = false, (gogoproto.embed) = true, (gogoproto.jsontag) = "" ];
    // User is common user event metadata.
    UserMetadata User = 2
        [ (gogoproto.nullable) = false, (gogoproto.embed) = true, (gogoproto.jsontag) = "" ];
    // Session is common event session metadata.
    SessionMetadata Session = 3
        [ (gogoproto.nullable) = false, (gogoproto.embed) = true, (gogoproto.jsontag) = "" ];
    // Connection holds information about the connection.
    ConnectionMetadata Connection = 4
        [ (gogoproto.nullable) = false, (gogoproto.embed) = true, (gogoproto.jsontag) = "" ];
    // Status indicates whether the connection was successful or denied.
    Status Status = 5
        [ (gogoproto.nullable) = false, (gogoproto.embed) = true, (gogoproto.jsontag) = "" ];
    // WindowsDesktopService is the name of the service proxying the RDP session.
    string WindowsDesktopService = 6 [ (gogoproto.jsontag) = "windows_desktop_service" ];
    // DesktopAddr is the address of the desktop being accessed.
    string DesktopAddr = 7 [ (gogoproto.jsontag) = "desktop_addr" ];
    // Domain is the Active Directory domain of the desktop being accessed.
    string Domain = 8 [ (gogoproto.jsontag) = "windows_domain" ];
    // WindowsUser is the Windows username used to connect.
    string WindowsUser = 9 [ (gogoproto.jsontag) = "windows_user" ];
    // DesktopLabels are the labels on the desktop resource.
    map<string, string> DesktopLabels = 10 [ (gogoproto.jsontag) = "desktop_labels" ];
}

// DatabaseSessionEnd is emitted when a user ends the database session.
message DatabaseSessionEnd {
    // Metadata is a common event metadata.
    Metadata Metadata = 1
        [ (gogoproto.nullable) = false, (gogoproto.embed) = true, (gogoproto.jsontag) = "" ];
    // User is a common user event metadata.
    UserMetadata User = 2
        [ (gogoproto.nullable) = false, (gogoproto.embed) = true, (gogoproto.jsontag) = "" ];
    // Session is a common event session metadata.
    SessionMetadata Session = 3
        [ (gogoproto.nullable) = false, (gogoproto.embed) = true, (gogoproto.jsontag) = "" ];
    // Database contains database related metadata.
    DatabaseMetadata Database = 4
        [ (gogoproto.nullable) = false, (gogoproto.embed) = true, (gogoproto.jsontag) = "" ];
}

// MFADeviceMetadata is a common MFA device metadata.
message MFADeviceMetadata {
    // Name is the user-specified name of the MFA device.
    string DeviceName = 1 [ (gogoproto.jsontag) = "mfa_device_name" ];
    // ID is the UUID of the MFA device generated by Teleport.
    string DeviceID = 2 [ (gogoproto.jsontag) = "mfa_device_uuid" ];
    // Type is the type of this MFA device.
    string DeviceType = 3 [ (gogoproto.jsontag) = "mfa_device_type" ];
}

// MFADeviceAdd is emitted when a user adds an MFA device.
message MFADeviceAdd {
    // Metadata is a common event metadata.
    Metadata Metadata = 1
        [ (gogoproto.nullable) = false, (gogoproto.embed) = true, (gogoproto.jsontag) = "" ];
    // User is a common user event metadata.
    UserMetadata User = 2
        [ (gogoproto.nullable) = false, (gogoproto.embed) = true, (gogoproto.jsontag) = "" ];
    // Device is the new MFA device added by the user.
    MFADeviceMetadata Device = 3
        [ (gogoproto.nullable) = false, (gogoproto.embed) = true, (gogoproto.jsontag) = "" ];
}

// MFADeviceDelete is emitted when a user deletes an MFA device.
message MFADeviceDelete {
    // Metadata is a common event metadata.
    Metadata Metadata = 1
        [ (gogoproto.nullable) = false, (gogoproto.embed) = true, (gogoproto.jsontag) = "" ];
    // User is a common user event metadata.
    UserMetadata User = 2
        [ (gogoproto.nullable) = false, (gogoproto.embed) = true, (gogoproto.jsontag) = "" ];
    // Device is the MFA device deleted by the user.
    MFADeviceMetadata Device = 3
        [ (gogoproto.nullable) = false, (gogoproto.embed) = true, (gogoproto.jsontag) = "" ];
}

// BillingInformationUpdate is emitted when a user updates the billing information.
message BillingInformationUpdate {
    // Metadata is a common event metadata.
    Metadata Metadata = 1
        [ (gogoproto.nullable) = false, (gogoproto.embed) = true, (gogoproto.jsontag) = "" ];
    // User is a common user event metadata.
    UserMetadata User = 2
        [ (gogoproto.nullable) = false, (gogoproto.embed) = true, (gogoproto.jsontag) = "" ];
}

// BillingCardCreate is emitted when a user creates or updates a credit card.
message BillingCardCreate {
    // Metadata is a common event metadata.
    Metadata Metadata = 1
        [ (gogoproto.nullable) = false, (gogoproto.embed) = true, (gogoproto.jsontag) = "" ];
    // User is a common user event metadata.
    UserMetadata User = 2
        [ (gogoproto.nullable) = false, (gogoproto.embed) = true, (gogoproto.jsontag) = "" ];
}

// BillingCardDelete is emitted when a user deletes a credit card.
message BillingCardDelete {
    // Metadata is a common event metadata.
    Metadata Metadata = 1
        [ (gogoproto.nullable) = false, (gogoproto.embed) = true, (gogoproto.jsontag) = "" ];
    // User is a common user event metadata.
    UserMetadata User = 2
        [ (gogoproto.nullable) = false, (gogoproto.embed) = true, (gogoproto.jsontag) = "" ];
}

// LockCreate is emitted when a lock is created/updated.
// Locks are used to restrict access to a Teleport environment by disabling
// interactions involving a user, an RBAC role, a node, etc.
// See rfd/0009-locking.md for more details.
message LockCreate {
    // Metadata is a common event metadata
    Metadata Metadata = 1
        [ (gogoproto.nullable) = false, (gogoproto.embed) = true, (gogoproto.jsontag) = "" ];

    // ResourceMetadata is a common resource event metadata
    ResourceMetadata Resource = 2
        [ (gogoproto.nullable) = false, (gogoproto.embed) = true, (gogoproto.jsontag) = "" ];

    // User is a common user event metadata
    UserMetadata User = 3
        [ (gogoproto.nullable) = false, (gogoproto.embed) = true, (gogoproto.jsontag) = "" ];
}

// LockDelete is emitted when a lock is deleted
message LockDelete {
    // Metadata is a common event metadata
    Metadata Metadata = 1
        [ (gogoproto.nullable) = false, (gogoproto.embed) = true, (gogoproto.jsontag) = "" ];

    // ResourceMetadata is a common resource event metadata
    ResourceMetadata Resource = 2
        [ (gogoproto.nullable) = false, (gogoproto.embed) = true, (gogoproto.jsontag) = "" ];

    // User is a common user event metadata
    UserMetadata User = 3
        [ (gogoproto.nullable) = false, (gogoproto.embed) = true, (gogoproto.jsontag) = "" ];
}

// RecoveryCodeGenerate is emitted when a user's new recovery codes are generated and updated.
message RecoveryCodeGenerate {
    // Metadata is a common event metadata.
    Metadata Metadata = 1
        [ (gogoproto.nullable) = false, (gogoproto.embed) = true, (gogoproto.jsontag) = "" ];
    // User is a common user event metadata.
    UserMetadata User = 2
        [ (gogoproto.nullable) = false, (gogoproto.embed) = true, (gogoproto.jsontag) = "" ];
}

// RecoveryCodeUsed is emitted when a user's recovery code was used successfully or
// unsuccessfully.
message RecoveryCodeUsed {
    // Metadata is a common event metadata.
    Metadata Metadata = 1
        [ (gogoproto.nullable) = false, (gogoproto.embed) = true, (gogoproto.jsontag) = "" ];
    // User is a common user event metadata.
    UserMetadata User = 2
        [ (gogoproto.nullable) = false, (gogoproto.embed) = true, (gogoproto.jsontag) = "" ];
    // Status contains fields to indicate whether attempt was successful or not.
    Status Status = 3
        [ (gogoproto.nullable) = false, (gogoproto.embed) = true, (gogoproto.jsontag) = "" ];
}

// WindowsDesktopSessionEnd is emitted when a user ends a Windows desktop session.
message WindowsDesktopSessionEnd {
    // Metadata is a common event metadata.
    Metadata Metadata = 1
        [ (gogoproto.nullable) = false, (gogoproto.embed) = true, (gogoproto.jsontag) = "" ];
    // User is a common user event metadata.
    UserMetadata User = 2
        [ (gogoproto.nullable) = false, (gogoproto.embed) = true, (gogoproto.jsontag) = "" ];
    // Session is a common event session metadata.
    SessionMetadata Session = 3
        [ (gogoproto.nullable) = false, (gogoproto.embed) = true, (gogoproto.jsontag) = "" ];
    // WindowsDesktopService is the name of the service proxying the RDP session.
    string WindowsDesktopService = 4 [ (gogoproto.jsontag) = "windows_desktop_service" ];
    // DesktopAddr is the address of the desktop being accessed.
    string DesktopAddr = 5 [ (gogoproto.jsontag) = "desktop_addr" ];
    // Domain is the Active Directory domain of the desktop being accessed.
    string Domain = 6 [ (gogoproto.jsontag) = "windows_domain" ];
    // WindowsUser is the Windows username used to connect.
    string WindowsUser = 7 [ (gogoproto.jsontag) = "windows_user" ];
    // DesktopLabels are the labels on the desktop resource.
    map<string, string> DesktopLabels = 8 [ (gogoproto.jsontag) = "desktop_labels" ];
}

// OneOf is a union of one of audit events submitted to the auth service
message OneOf {
    // Event is one of the audit events
    oneof Event {
        events.UserLogin UserLogin = 1;
        events.UserCreate UserCreate = 2;
        events.UserDelete UserDelete = 3;
        events.UserPasswordChange UserPasswordChange = 4;
        events.SessionStart SessionStart = 5;
        events.SessionJoin SessionJoin = 6;
        events.SessionPrint SessionPrint = 7;
        events.SessionReject SessionReject = 8;
        events.Resize Resize = 9;
        events.SessionEnd SessionEnd = 10;
        events.SessionCommand SessionCommand = 11;
        events.SessionDisk SessionDisk = 12;
        events.SessionNetwork SessionNetwork = 13;
        events.SessionData SessionData = 14;
        events.SessionLeave SessionLeave = 15;
        events.PortForward PortForward = 16;
        events.X11Forward X11Forward = 17;
        events.SCP SCP = 18;
        events.Exec Exec = 19;
        events.Subsystem Subsystem = 20;
        events.ClientDisconnect ClientDisconnect = 21;
        events.AuthAttempt AuthAttempt = 22;
        events.AccessRequestCreate AccessRequestCreate = 23;
        events.UserTokenCreate UserTokenCreate = 24;
        events.RoleCreate RoleCreate = 25;
        events.RoleDelete RoleDelete = 26;
        events.TrustedClusterCreate TrustedClusterCreate = 27;
        events.TrustedClusterDelete TrustedClusterDelete = 28;
        events.TrustedClusterTokenCreate TrustedClusterTokenCreate = 29;
        events.GithubConnectorCreate GithubConnectorCreate = 30;
        events.GithubConnectorDelete GithubConnectorDelete = 31;
        events.OIDCConnectorCreate OIDCConnectorCreate = 32;
        events.OIDCConnectorDelete OIDCConnectorDelete = 33;
        events.SAMLConnectorCreate SAMLConnectorCreate = 34;
        events.SAMLConnectorDelete SAMLConnectorDelete = 35;
        events.KubeRequest KubeRequest = 36;
        events.AppSessionStart AppSessionStart = 37;
        events.AppSessionChunk AppSessionChunk = 38;
        events.AppSessionRequest AppSessionRequest = 39;
        events.DatabaseSessionStart DatabaseSessionStart = 40;
        events.DatabaseSessionEnd DatabaseSessionEnd = 41;
        events.DatabaseSessionQuery DatabaseSessionQuery = 42;
        events.SessionUpload SessionUpload = 43;
        events.MFADeviceAdd MFADeviceAdd = 44;
        events.MFADeviceDelete MFADeviceDelete = 45;
        events.BillingInformationUpdate BillingInformationUpdate = 46;
        events.BillingCardCreate BillingCardCreate = 47;
        events.BillingCardDelete BillingCardDelete = 48;
        events.LockCreate LockCreate = 49;
        events.LockDelete LockDelete = 50;
        events.RecoveryCodeGenerate RecoveryCodeGenerate = 51;
        events.RecoveryCodeUsed RecoveryCodeUsed = 52;
        events.DatabaseCreate DatabaseCreate = 53;
        events.DatabaseUpdate DatabaseUpdate = 54;
        events.DatabaseDelete DatabaseDelete = 55;
        events.AppCreate AppCreate = 56;
        events.AppUpdate AppUpdate = 57;
        events.AppDelete AppDelete = 58;
        events.WindowsDesktopSessionStart WindowsDesktopSessionStart = 59;
        events.WindowsDesktopSessionEnd WindowsDesktopSessionEnd = 60;
<<<<<<< HEAD
        events.SessionConnect SessionConnect = 61;
=======
        events.PostgresParse PostgresParse = 61;
        events.PostgresBind PostgresBind = 62;
        events.PostgresExecute PostgresExecute = 63;
        events.PostgresClose PostgresClose = 64;
        events.PostgresFunctionCall PostgresFunctionCall = 65;
        events.AccessRequestDelete AccessRequestDelete = 66;
>>>>>>> 86e92be2
    }
}

// StreamStatus reflects stream status
message StreamStatus {
    // UploadID represents upload ID
    string UploadID = 1;
    // LastEventIndex updates last event index
    int64 LastEventIndex = 2;
    // LastUploadTime is the time of the last upload
    google.protobuf.Timestamp LastUploadTime = 3
        [ (gogoproto.stdtime) = true, (gogoproto.nullable) = false ];
}

// SessionUpload is a session upload
message SessionUpload {
    // Metadata is a common event metadata
    Metadata Metadata = 1
        [ (gogoproto.nullable) = false, (gogoproto.embed) = true, (gogoproto.jsontag) = "" ];

    // SessionMetadata is a common event session metadata
    SessionMetadata SessionMetadata = 2
        [ (gogoproto.nullable) = false, (gogoproto.embed) = true, (gogoproto.jsontag) = "" ];

    // ID is a unique event identifier
    string UID = 4 [ (gogoproto.jsontag) = "uid,omitempty" ];

    // URL is where the url the session event data upload is at
    string SessionURL = 5 [ (gogoproto.jsontag) = "url" ];
}<|MERGE_RESOLUTION|>--- conflicted
+++ resolved
@@ -1737,16 +1737,13 @@
         events.AppDelete AppDelete = 58;
         events.WindowsDesktopSessionStart WindowsDesktopSessionStart = 59;
         events.WindowsDesktopSessionEnd WindowsDesktopSessionEnd = 60;
-<<<<<<< HEAD
-        events.SessionConnect SessionConnect = 61;
-=======
         events.PostgresParse PostgresParse = 61;
         events.PostgresBind PostgresBind = 62;
         events.PostgresExecute PostgresExecute = 63;
         events.PostgresClose PostgresClose = 64;
         events.PostgresFunctionCall PostgresFunctionCall = 65;
         events.AccessRequestDelete AccessRequestDelete = 66;
->>>>>>> 86e92be2
+        events.SessionConnect SessionConnect = 67;
     }
 }
 
