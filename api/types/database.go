--- conflicted
+++ resolved
@@ -385,12 +385,8 @@
 
 // IsAWSHosted returns true if database is hosted by AWS.
 func (d *DatabaseV3) IsAWSHosted() bool {
-<<<<<<< HEAD
-	_, ok := d.GetAWS().GetType()
+	_, ok := d.getAWSType()
 	return ok
-=======
-	return d.IsRDS() || d.IsRedshift() || d.IsElastiCache() || d.IsMemoryDB() || d.IsAWSKeyspaces()
->>>>>>> d92969e4
 }
 
 // IsCloudHosted returns true if database is hosted in the cloud (AWS, Azure or
@@ -399,30 +395,25 @@
 	return d.IsAWSHosted() || d.IsCloudSQL() || d.IsAzure()
 }
 
-// GetType returns the database type.
-<<<<<<< HEAD
-func (a AWS) GetType() (string, bool) {
-	if a.Redshift.ClusterID != "" {
+// getAWSType returns the database type.
+func (d *DatabaseV3) getAWSType() (string, bool) {
+	aws := d.GetAWS()
+	if aws.AccountID != "" && d.Spec.Protocol == DatabaseTypeCassandra {
+		return DatabaseTypeAWSKeyspaces, true
+	}
+	if aws.Redshift.ClusterID != "" {
 		return DatabaseTypeRedshift, true
-=======
-func (d *DatabaseV3) GetType() string {
-	if d.GetAWS().AccountID != "" && d.Spec.Protocol == DatabaseTypeCassandra {
-		return DatabaseTypeAWSKeyspaces
-	}
-	if d.GetAWS().Redshift.ClusterID != "" {
-		return DatabaseTypeRedshift
->>>>>>> d92969e4
-	}
-	if a.ElastiCache.ReplicationGroupID != "" {
+	}
+	if aws.ElastiCache.ReplicationGroupID != "" {
 		return DatabaseTypeElastiCache, true
 	}
-	if a.MemoryDB.ClusterName != "" {
+	if aws.MemoryDB.ClusterName != "" {
 		return DatabaseTypeMemoryDB, true
 	}
-	if a.RDSProxy.Name != "" || a.RDSProxy.CustomEndpointName != "" {
+	if aws.RDSProxy.Name != "" || aws.RDSProxy.CustomEndpointName != "" {
 		return DatabaseTypeRDSProxy, true
 	}
-	if a.Region != "" || a.RDS.InstanceID != "" || a.RDS.ClusterID != "" {
+	if aws.Region != "" || aws.RDS.InstanceID != "" || aws.RDS.ClusterID != "" {
 		return DatabaseTypeRDS, true
 	}
 	return "", false
@@ -430,7 +421,7 @@
 
 // GetType returns the database type.
 func (d *DatabaseV3) GetType() string {
-	if awsType, ok := d.GetAWS().GetType(); ok {
+	if awsType, ok := d.getAWSType(); ok {
 		return awsType
 	}
 
