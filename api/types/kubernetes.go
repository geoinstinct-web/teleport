/*
Copyright 2021 Gravitational, Inc.

Licensed under the Apache License, Version 2.0 (the "License");
you may not use this file except in compliance with the License.
You may obtain a copy of the License at

    http://www.apache.org/licenses/LICENSE-2.0

Unless required by applicable law or agreed to in writing, software
distributed under the License is distributed on an "AS IS" BASIS,
WITHOUT WARRANTIES OR CONDITIONS OF ANY KIND, either express or implied.
See the License for the specific language governing permissions and
limitations under the License.
*/

package types

import (
	"fmt"
	"regexp"
	"sort"
	"time"

	"github.com/gravitational/trace"
	"golang.org/x/exp/slices"

	"github.com/gravitational/teleport/api/utils"
)

// KubeCluster represents a kubernetes cluster.
type KubeCluster interface {
	// ResourceWithLabels provides common resource methods.
	ResourceWithLabels
	// GetNamespace returns the kube cluster namespace.
	GetNamespace() string
	// GetStaticLabels returns the kube cluster static labels.
	GetStaticLabels() map[string]string
	// SetStaticLabels sets the kube cluster static labels.
	SetStaticLabels(map[string]string)
	// GetDynamicLabels returns the kube cluster dynamic labels.
	GetDynamicLabels() map[string]CommandLabel
	// SetDynamicLabels sets the kube cluster dynamic labels.
	SetDynamicLabels(map[string]CommandLabel)
	// GetKubeconfig returns the kubeconfig payload.
	GetKubeconfig() []byte
	// SetKubeconfig sets the kubeconfig.
	SetKubeconfig([]byte)
	// String returns string representation of the kube cluster.
	String() string
	// GetDescription returns the kube cluster description.
	GetDescription() string
	// GetAzureConfig gets the Azure config.
	GetAzureConfig() KubeAzure
	// SetAzureConfig sets the Azure config.
	SetAzureConfig(KubeAzure)
	// GetAWSConfig gets the AWS config.
	GetAWSConfig() KubeAWS
	// SetAWSConfig sets the AWS config.
	SetAWSConfig(KubeAWS)
	// GetGCPConfig gets the GCP config.
	GetGCPConfig() KubeGCP
	// SetGCPConfig sets the GCP config.
	SetGCPConfig(KubeGCP)
	// IsAzure indentifies if the KubeCluster contains Azure details.
	IsAzure() bool
	// IsAWS indentifies if the KubeCluster contains AWS details.
	IsAWS() bool
	// IsGCP indentifies if the KubeCluster contains GCP details.
	IsGCP() bool
	// IsKubeconfig identifies if the KubeCluster contains kubeconfig data.
	IsKubeconfig() bool
	// Copy returns a copy of this kube cluster resource.
	Copy() *KubernetesClusterV3
<<<<<<< HEAD

	// CloneAny is used to return a clone of the KubeCluster and match the CloneAny interface
	// This is helpful when interfacing with multiple types at the same time in unified resources
	CloneAny() any
=======
	// GetCloud gets the cloud this kube cluster is running on, or an empty string if it
	// isn't running on a cloud provider.
	GetCloud() string
>>>>>>> fd9a2854
}

// NewKubernetesClusterV3FromLegacyCluster creates a new Kubernetes cluster resource
// from the legacy type.
func NewKubernetesClusterV3FromLegacyCluster(namespace string, cluster *KubernetesCluster) (*KubernetesClusterV3, error) {
	k := &KubernetesClusterV3{
		Metadata: Metadata{
			Name:      cluster.Name,
			Namespace: namespace,
			Labels:    cluster.StaticLabels,
		},
		Spec: KubernetesClusterSpecV3{
			DynamicLabels: cluster.DynamicLabels,
		},
	}

	if err := k.CheckAndSetDefaults(); err != nil {
		return nil, trace.Wrap(err)
	}

	return k, nil
}

// NewKubernetesClusterV3WithoutSecrets creates a new copy of the provided cluster
// but without secrets/credentials.
func NewKubernetesClusterV3WithoutSecrets(cluster KubeCluster) (*KubernetesClusterV3, error) {
	// Force a copy of the cluster to deep copy the Metadata fields.
	copiedCluster := cluster.Copy()
	clusterWithoutCreds, err := NewKubernetesClusterV3(
		copiedCluster.Metadata,
		KubernetesClusterSpecV3{
			DynamicLabels: copiedCluster.Spec.DynamicLabels,
		},
	)
	return clusterWithoutCreds, trace.Wrap(err)
}

// NewKubernetesClusterV3 creates a new Kubernetes cluster resource.
func NewKubernetesClusterV3(meta Metadata, spec KubernetesClusterSpecV3) (*KubernetesClusterV3, error) {
	k := &KubernetesClusterV3{
		Metadata: meta,
		Spec:     spec,
	}

	if err := k.CheckAndSetDefaults(); err != nil {
		return nil, trace.Wrap(err)
	}

	return k, nil
}

// GetVersion returns the resource version.
func (k *KubernetesClusterV3) GetVersion() string {
	return k.Version
}

// GetKind returns the resource kind.
func (k *KubernetesClusterV3) GetKind() string {
	return k.Kind
}

// GetSubKind returns the app resource subkind.
func (k *KubernetesClusterV3) GetSubKind() string {
	return k.SubKind
}

// SetSubKind sets the app resource subkind.
func (k *KubernetesClusterV3) SetSubKind(sk string) {
	k.SubKind = sk
}

// GetResourceID returns the app resource ID.
func (k *KubernetesClusterV3) GetResourceID() int64 {
	return k.Metadata.ID
}

// SetResourceID sets the resource ID.
func (k *KubernetesClusterV3) SetResourceID(id int64) {
	k.Metadata.ID = id
}

// GetMetadata returns the resource metadata.
func (k *KubernetesClusterV3) GetMetadata() Metadata {
	return k.Metadata
}

// Origin returns the origin value of the resource.
func (k *KubernetesClusterV3) Origin() string {
	return k.Metadata.Origin()
}

// SetOrigin sets the origin value of the resource.
func (k *KubernetesClusterV3) SetOrigin(origin string) {
	k.Metadata.SetOrigin(origin)
}

// GetNamespace returns the kube resource namespace.
func (k *KubernetesClusterV3) GetNamespace() string {
	return k.Metadata.Namespace
}

// SetExpiry sets the kube resource expiration time.
func (k *KubernetesClusterV3) SetExpiry(expiry time.Time) {
	k.Metadata.SetExpiry(expiry)
}

// Expiry returns the kube resource expiration time.
func (k *KubernetesClusterV3) Expiry() time.Time {
	return k.Metadata.Expiry()
}

// GetName returns the kube resource name.
func (k *KubernetesClusterV3) GetName() string {
	return k.Metadata.Name
}

// SetName sets the resource name.
func (k *KubernetesClusterV3) SetName(name string) {
	k.Metadata.Name = name
}

// GetLabel retrieves the label with the provided key. If not found
// value will be empty and ok will be false.
func (k *KubernetesClusterV3) GetLabel(key string) (value string, ok bool) {
	if cmd, ok := k.Spec.DynamicLabels[key]; ok {
		return cmd.Result, ok
	}

	v, ok := k.Metadata.Labels[key]
	return v, ok
}

// GetStaticLabels returns the static labels.
func (k *KubernetesClusterV3) GetStaticLabels() map[string]string {
	return k.Metadata.Labels
}

// SetStaticLabels sets the static labels.
func (k *KubernetesClusterV3) SetStaticLabels(sl map[string]string) {
	k.Metadata.Labels = sl
}

// GetKubeconfig returns the kubeconfig payload.
func (k *KubernetesClusterV3) GetKubeconfig() []byte {
	return k.Spec.Kubeconfig
}

// SetKubeconfig sets the kubeconfig.
func (k *KubernetesClusterV3) SetKubeconfig(cfg []byte) {
	k.Spec.Kubeconfig = cfg
}

// GetDynamicLabels returns the dynamic labels.
func (k *KubernetesClusterV3) GetDynamicLabels() map[string]CommandLabel {
	if k.Spec.DynamicLabels == nil {
		return nil
	}
	return V2ToLabels(k.Spec.DynamicLabels)
}

// SetDynamicLabels sets the dynamic labels
func (k *KubernetesClusterV3) SetDynamicLabels(dl map[string]CommandLabel) {
	k.Spec.DynamicLabels = LabelsToV2(dl)
}

// GetAllLabels returns the combined static and dynamic labels.
func (k *KubernetesClusterV3) GetAllLabels() map[string]string {
	return CombineLabels(k.Metadata.Labels, k.Spec.DynamicLabels)
}

// GetDescription returns the description.
func (k *KubernetesClusterV3) GetDescription() string {
	return k.Metadata.Description
}

// GetAzureConfig gets the Azure config.
func (k *KubernetesClusterV3) GetAzureConfig() KubeAzure {
	return k.Spec.Azure
}

// SetAzureConfig sets the Azure config.
func (k *KubernetesClusterV3) SetAzureConfig(cfg KubeAzure) {
	k.Spec.Azure = cfg
}

// GetAWSConfig gets the AWS config.
func (k *KubernetesClusterV3) GetAWSConfig() KubeAWS {
	return k.Spec.AWS
}

// SetAWSConfig sets the AWS config.
func (k *KubernetesClusterV3) SetAWSConfig(cfg KubeAWS) {
	k.Spec.AWS = cfg
}

// GetGCPConfig gets the GCP config.
func (k *KubernetesClusterV3) GetGCPConfig() KubeGCP {
	return k.Spec.GCP
}

// SetGCPConfig sets the GCP config.
func (k *KubernetesClusterV3) SetGCPConfig(cfg KubeGCP) {
	k.Spec.GCP = cfg
}

// IsAzure indentifies if the KubeCluster contains Azure details.
func (k *KubernetesClusterV3) IsAzure() bool {
	return !protoKnownFieldsEqual(&k.Spec.Azure, &KubeAzure{})
}

// IsAWS indentifies if the KubeCluster contains AWS details.
func (k *KubernetesClusterV3) IsAWS() bool {
	return !protoKnownFieldsEqual(&k.Spec.AWS, &KubeAWS{})
}

// IsGCP indentifies if the KubeCluster contains GCP details.
func (k *KubernetesClusterV3) IsGCP() bool {
	return !protoKnownFieldsEqual(&k.Spec.GCP, &KubeGCP{})
}

// GetCloud gets the cloud this kube cluster is running on, or an empty string if it
// isn't running on a cloud provider.
func (k *KubernetesClusterV3) GetCloud() string {
	switch {
	case k.IsAzure():
		return CloudAzure
	case k.IsAWS():
		return CloudAWS
	case k.IsGCP():
		return CloudGCP
	default:
		return ""
	}
}

// IsKubeconfig identifies if the KubeCluster contains kubeconfig data.
func (k *KubernetesClusterV3) IsKubeconfig() bool {
	return len(k.Spec.Kubeconfig) > 0
}

// String returns the string representation.
func (k *KubernetesClusterV3) String() string {
	return fmt.Sprintf("KubernetesCluster(Name=%v, Labels=%v)",
		k.GetName(), k.GetAllLabels())
}

// Copy returns a copy of this resource.
func (k *KubernetesClusterV3) Copy() *KubernetesClusterV3 {
	return utils.CloneProtoMsg(k)
}

// Copy returns a copy of this resource.
func (k *KubernetesClusterV3) CloneAny() any {
	return k.Copy()
}

// MatchSearch goes through select field values and tries to
// match against the list of search values.
func (k *KubernetesClusterV3) MatchSearch(values []string) bool {
	fieldVals := append(utils.MapToStrings(k.GetAllLabels()), k.GetName())
	return MatchSearch(fieldVals, values, nil)
}

// setStaticFields sets static resource header and metadata fields.
func (k *KubernetesClusterV3) setStaticFields() {
	k.Kind = KindKubernetesCluster
	k.Version = V3
}

// validKubeClusterName filters the allowed characters in kubernetes cluster
// names. We need this because cluster names are used for cert filenames on the
// client side, in the ~/.tsh directory. Restricting characters helps with
// sneaky cluster names being used for client directory traversal and exploits.
var validKubeClusterName = regexp.MustCompile(`^[a-zA-Z0-9._-]+$`)

// ValidateKubeClusterName returns an error if a given string is not a valid
// KubeCluster name.
func ValidateKubeClusterName(name string) error {
	return ValidateResourceName(validKubeClusterName, name)
}

// CheckAndSetDefaults checks and sets default values for any missing fields.
func (k *KubernetesClusterV3) CheckAndSetDefaults() error {
	k.setStaticFields()
	if err := k.Metadata.CheckAndSetDefaults(); err != nil {
		return trace.Wrap(err)
	}
	for key := range k.Spec.DynamicLabels {
		if !IsValidLabelKey(key) {
			return trace.BadParameter("kubernetes cluster %q invalid label key: %q", k.GetName(), key)
		}
	}

	if err := ValidateKubeClusterName(k.Metadata.Name); err != nil {
		return trace.Wrap(err, "invalid kubernetes cluster name")
	}

	if err := k.Spec.Azure.CheckAndSetDefaults(); err != nil && k.IsAzure() {
		return trace.Wrap(err)
	}

	if err := k.Spec.AWS.CheckAndSetDefaults(); err != nil && k.IsAWS() {
		return trace.Wrap(err)
	}

	if err := k.Spec.GCP.CheckAndSetDefaults(); err != nil && k.IsGCP() {
		return trace.Wrap(err)
	}

	return nil
}

func (k KubeAzure) CheckAndSetDefaults() error {
	if len(k.ResourceGroup) == 0 {
		return trace.BadParameter("invalid Azure ResourceGroup")
	}

	if len(k.ResourceName) == 0 {
		return trace.BadParameter("invalid Azure ResourceName")
	}

	if len(k.SubscriptionID) == 0 {
		return trace.BadParameter("invalid Azure SubscriptionID")
	}

	return nil
}

func (k KubeAWS) CheckAndSetDefaults() error {
	if len(k.Region) == 0 {
		return trace.BadParameter("invalid AWS Region")
	}

	if len(k.Name) == 0 {
		return trace.BadParameter("invalid AWS Name")
	}

	if len(k.AccountID) == 0 {
		return trace.BadParameter("invalid AWS AccountID")
	}

	return nil
}

func (k KubeGCP) CheckAndSetDefaults() error {
	if len(k.Location) == 0 {
		return trace.BadParameter("invalid GCP Location")
	}

	if len(k.ProjectID) == 0 {
		return trace.BadParameter("invalid GCP ProjectID")
	}

	if len(k.Name) == 0 {
		return trace.BadParameter("invalid GCP Name")
	}

	return nil
}

// KubeClusters represents a list of kube clusters.
type KubeClusters []KubeCluster

// Find returns kube cluster with the specified name or nil.
func (s KubeClusters) Find(name string) KubeCluster {
	for _, cluster := range s {
		if cluster.GetName() == name {
			return cluster
		}
	}
	return nil
}

// ToMap returns these kubernetes clusters as a map keyed by cluster name.
func (s KubeClusters) ToMap() map[string]KubeCluster {
	m := make(map[string]KubeCluster)
	for _, kubeCluster := range s {
		m[kubeCluster.GetName()] = kubeCluster
	}
	return m
}

// Len returns the slice length.
func (s KubeClusters) Len() int { return len(s) }

// Less compares kube clusters by name.
func (s KubeClusters) Less(i, j int) bool {
	return s[i].GetName() < s[j].GetName()
}

// Swap swaps two kube clusters.
func (s KubeClusters) Swap(i, j int) { s[i], s[j] = s[j], s[i] }

// SortByCustom custom sorts by given sort criteria.
func (s KubeClusters) SortByCustom(sortBy SortBy) error {
	if sortBy.Field == "" {
		return nil
	}

	isDesc := sortBy.IsDesc
	switch sortBy.Field {
	case ResourceMetadataName:
		sort.SliceStable(s, func(i, j int) bool {
			return stringCompare(s[i].GetName(), s[j].GetName(), isDesc)
		})
	default:
		return trace.NotImplemented("sorting by field %q for resource %q is not supported", sortBy.Field, KindKubernetesCluster)
	}

	return nil
}

// AsResources returns as type resources with labels.
func (s KubeClusters) AsResources() ResourcesWithLabels {
	resources := make(ResourcesWithLabels, 0, len(s))
	for _, cluster := range s {
		resources = append(resources, ResourceWithLabels(cluster))
	}
	return resources
}

// GetFieldVals returns list of select field values.
func (s KubeClusters) GetFieldVals(field string) ([]string, error) {
	vals := make([]string, 0, len(s))
	switch field {
	case ResourceMetadataName:
		for _, server := range s {
			vals = append(vals, server.GetName())
		}
	default:
		return nil, trace.NotImplemented("getting field %q for resource %q is not supported", field, KindKubernetesCluster)
	}

	return vals, nil
}

// DeduplicateKubeClusters deduplicates kube clusters by name.
func DeduplicateKubeClusters(kubeclusters []KubeCluster) []KubeCluster {
	seen := make(map[string]struct{})
	result := make([]KubeCluster, 0, len(kubeclusters))

	for _, cluster := range kubeclusters {
		if _, ok := seen[cluster.GetName()]; ok {
			continue
		}
		seen[cluster.GetName()] = struct{}{}
		result = append(result, cluster)
	}

	return result
}

var _ ResourceWithLabels = (*KubernetesResourceV1)(nil)

// NewKubernetesPodV1 creates a new kubernetes resource with kind "pod".
func NewKubernetesPodV1(meta Metadata, spec KubernetesResourceSpecV1) (*KubernetesResourceV1, error) {
	pod := &KubernetesResourceV1{
		Kind:     KindKubePod,
		Metadata: meta,
		Spec:     spec,
	}

	if err := pod.CheckAndSetDefaults(); err != nil {
		return nil, trace.Wrap(err)
	}
	return pod, nil
}

// NewKubernetesResourceV1 creates a new kubernetes resource .
func NewKubernetesResourceV1(kind string, meta Metadata, spec KubernetesResourceSpecV1) (*KubernetesResourceV1, error) {
	resource := &KubernetesResourceV1{
		Kind:     kind,
		Metadata: meta,
		Spec:     spec,
	}
	if err := resource.CheckAndSetDefaults(); err != nil {
		return nil, trace.Wrap(err)
	}
	return resource, nil
}

// GetKind returns resource kind.
func (k *KubernetesResourceV1) GetKind() string {
	return k.Kind
}

// GetSubKind returns resource subkind.
func (k *KubernetesResourceV1) GetSubKind() string {
	return k.SubKind
}

// GetVersion returns resource version.
func (k *KubernetesResourceV1) GetVersion() string {
	return k.Version
}

// GetMetadata returns object metadata.
func (k *KubernetesResourceV1) GetMetadata() Metadata {
	return k.Metadata
}

// SetSubKind sets resource subkind.
func (k *KubernetesResourceV1) SetSubKind(subKind string) {
	k.SubKind = subKind
}

// GetName returns the name of the resource.
func (k *KubernetesResourceV1) GetName() string {
	return k.Metadata.GetName()
}

// SetName sets the name of the resource.
func (k *KubernetesResourceV1) SetName(name string) {
	k.Metadata.SetName(name)
}

// Expiry returns object expiry setting.
func (k *KubernetesResourceV1) Expiry() time.Time {
	return k.Metadata.Expiry()
}

// SetExpiry sets object expiry.
func (k *KubernetesResourceV1) SetExpiry(expire time.Time) {
	k.Metadata.SetExpiry(expire)
}

// GetResourceID returns resource ID.
func (k *KubernetesResourceV1) GetResourceID() int64 {
	return k.Metadata.ID
}

// SetResourceID sets resource ID.
func (k *KubernetesResourceV1) SetResourceID(id int64) {
	k.Metadata.ID = id
}

// CheckAndSetDefaults validates the Resource and sets any empty fields to
// default values.
func (k *KubernetesResourceV1) CheckAndSetDefaults() error {
	k.setStaticFields()
	if !slices.Contains(KubernetesResourcesKinds, k.Kind) {
		return trace.BadParameter("invalid kind %q defined; allowed values: %v", k.Kind, KubernetesResourcesKinds)
	}
	if err := k.Metadata.CheckAndSetDefaults(); err != nil {
		return trace.Wrap(err)
	}

	// Unless the resource is cluster-wide, it must have a namespace.
	if len(k.Spec.Namespace) == 0 && !slices.Contains(KubernetesClusterWideResourceKinds, k.Kind) {
		return trace.BadParameter("missing kubernetes namespace")
	}

	return nil
}

// setStaticFields sets static resource header and metadata fields.
func (k *KubernetesResourceV1) setStaticFields() {
	k.Version = V1
}

// Origin returns the origin value of the resource.
func (k *KubernetesResourceV1) Origin() string {
	return k.Metadata.Origin()
}

// SetOrigin sets the origin value of the resource.
func (k *KubernetesResourceV1) SetOrigin(origin string) {
	k.Metadata.SetOrigin(origin)
}

// GetLabel retrieves the label with the provided key. If not found
// value will be empty and ok will be false.
func (k *KubernetesResourceV1) GetLabel(key string) (value string, ok bool) {
	v, ok := k.Metadata.Labels[key]
	return v, ok
}

// GetAllLabels returns all resource's labels.
func (k *KubernetesResourceV1) GetAllLabels() map[string]string {
	return k.Metadata.Labels
}

// GetStaticLabels returns the resource's static labels.
func (k *KubernetesResourceV1) GetStaticLabels() map[string]string {
	return k.Metadata.Labels
}

// SetStaticLabels sets the resource's static labels.
func (k *KubernetesResourceV1) SetStaticLabels(sl map[string]string) {
	k.Metadata.Labels = sl
}

// MatchSearch goes through select field values of a resource
// and tries to match against the list of search values.
func (k *KubernetesResourceV1) MatchSearch(searchValues []string) bool {
	fieldVals := append(utils.MapToStrings(k.GetAllLabels()), k.GetName(), k.Spec.Namespace)
	return MatchSearch(fieldVals, searchValues, nil)
}

// KubeResources represents a list of Kubernetes resources.
type KubeResources []*KubernetesResourceV1

// Find returns Kubernetes resource with the specified name or nil if the resource
// was not found.
func (k KubeResources) Find(name string) *KubernetesResourceV1 {
	for _, cluster := range k {
		if cluster.GetName() == name {
			return cluster
		}
	}
	return nil
}

// ToMap returns these kubernetes resources as a map keyed by resource name.
func (k KubeResources) ToMap() map[string]*KubernetesResourceV1 {
	m := make(map[string]*KubernetesResourceV1)
	for _, kubeCluster := range k {
		m[kubeCluster.GetName()] = kubeCluster
	}
	return m
}

// Len returns the slice length.
func (k KubeResources) Len() int { return len(k) }

// Less compares Kubernetes resources by name.
func (k KubeResources) Less(i, j int) bool {
	return k[i].GetName() < k[j].GetName()
}

// Swap swaps two Kubernetes resources.
func (k KubeResources) Swap(i, j int) { k[i], k[j] = k[j], k[i] }

// SortByCustom custom sorts by given sort criteria.
func (k KubeResources) SortByCustom(sortBy SortBy) error {
	if sortBy.Field == "" {
		return nil
	}

	isDesc := sortBy.IsDesc
	switch sortBy.Field {
	case ResourceMetadataName:
		sort.SliceStable(k, func(i, j int) bool {
			return stringCompare(k[i].GetName(), k[j].GetName(), isDesc)
		})
	default:
		return trace.NotImplemented("sorting by field %q for kubernetes resources is not supported", sortBy.Field)
	}

	return nil
}

// AsResources returns as type resources with labels.
func (k KubeResources) AsResources() ResourcesWithLabels {
	resources := make(ResourcesWithLabels, 0, len(k))
	for _, resource := range k {
		resources = append(resources, ResourceWithLabels(resource))
	}
	return resources
}<|MERGE_RESOLUTION|>--- conflicted
+++ resolved
@@ -72,16 +72,9 @@
 	IsKubeconfig() bool
 	// Copy returns a copy of this kube cluster resource.
 	Copy() *KubernetesClusterV3
-<<<<<<< HEAD
-
-	// CloneAny is used to return a clone of the KubeCluster and match the CloneAny interface
-	// This is helpful when interfacing with multiple types at the same time in unified resources
-	CloneAny() any
-=======
 	// GetCloud gets the cloud this kube cluster is running on, or an empty string if it
 	// isn't running on a cloud provider.
 	GetCloud() string
->>>>>>> fd9a2854
 }
 
 // NewKubernetesClusterV3FromLegacyCluster creates a new Kubernetes cluster resource
@@ -333,11 +326,6 @@
 	return utils.CloneProtoMsg(k)
 }
 
-// Copy returns a copy of this resource.
-func (k *KubernetesClusterV3) CloneAny() any {
-	return k.Copy()
-}
-
 // MatchSearch goes through select field values and tries to
 // match against the list of search values.
 func (k *KubernetesClusterV3) MatchSearch(values []string) bool {
