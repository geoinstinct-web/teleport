/*
Copyright 2021 Gravitational, Inc.

Licensed under the Apache License, Version 2.0 (the "License");
you may not use this file except in compliance with the License.
You may obtain a copy of the License at

    http://www.apache.org/licenses/LICENSE-2.0

Unless required by applicable law or agreed to in writing, software
distributed under the License is distributed on an "AS IS" BASIS,
WITHOUT WARRANTIES OR CONDITIONS OF ANY KIND, either express or implied.
See the License for the specific language governing permissions and
limitations under the License.
*/

package types

import (
	"fmt"
	"sort"
	"time"

	"github.com/gravitational/trace"

	"github.com/gravitational/teleport/api"
	"github.com/gravitational/teleport/api/utils"
)

// AppServer represents a single proxied web app.
type AppServer interface {
	// ResourceWithLabels provides common resource methods.
	ResourceWithLabels
	// GetNamespace returns server namespace.
	GetNamespace() string
	// GetTeleportVersion returns the teleport version the server is running on.
	GetTeleportVersion() string
	// GetHostname returns the server hostname.
	GetHostname() string
	// GetHostID returns ID of the host the server is running on.
	GetHostID() string
	// GetRotation gets the state of certificate authority rotation.
	GetRotation() Rotation
	// SetRotation sets the state of certificate authority rotation.
	SetRotation(Rotation)
	// String returns string representation of the server.
	String() string
	// Copy returns a copy of this app server object.
	Copy() AppServer

<<<<<<< HEAD
	// CloneAny is used to return a clone of the AppServer and match the CloneAny interface
	// This is helpful when interfacing with multiple types at the same time in unified resources
	CloneAny() any
=======
	// CloneResource returns a copy of the AppServer as a ResourceWithLabels
	CloneResource() ResourceWithLabels
>>>>>>> f420d690
	// GetApp returns the app this app server proxies.
	GetApp() Application
	// SetApp sets the app this app server proxies.
	SetApp(Application) error
	// GetTunnelType returns the tunnel type associated with the app server.
	GetTunnelType() TunnelType
	// ProxiedService provides common methods for a proxied service.
	ProxiedService
}

// NewAppServerV3 creates a new app server instance.
func NewAppServerV3(meta Metadata, spec AppServerSpecV3) (*AppServerV3, error) {
	s := &AppServerV3{
		Metadata: meta,
		Spec:     spec,
	}
	if err := s.CheckAndSetDefaults(); err != nil {
		return nil, trace.Wrap(err)
	}
	return s, nil
}

// NewAppServerV3FromApp creates a new app server from the provided app.
func NewAppServerV3FromApp(app *AppV3, hostname, hostID string) (*AppServerV3, error) {
	return NewAppServerV3(Metadata{
		Name: app.GetName(),
	}, AppServerSpecV3{
		Hostname: hostname,
		HostID:   hostID,
		App:      app,
	})
}

// GetVersion returns the database server resource version.
func (s *AppServerV3) GetVersion() string {
	return s.Version
}

// GetTeleportVersion returns the Teleport version the server is running.
func (s *AppServerV3) GetTeleportVersion() string {
	return s.Spec.Version
}

// GetHostname returns the database server hostname.
func (s *AppServerV3) GetHostname() string {
	return s.Spec.Hostname
}

// GetHostID returns ID of the host the server is running on.
func (s *AppServerV3) GetHostID() string {
	return s.Spec.HostID
}

// GetKind returns the resource kind.
func (s *AppServerV3) GetKind() string {
	return s.Kind
}

// GetSubKind returns the resource subkind.
func (s *AppServerV3) GetSubKind() string {
	return s.SubKind
}

// SetSubKind sets the resource subkind.
func (s *AppServerV3) SetSubKind(sk string) {
	s.SubKind = sk
}

// GetResourceID returns the resource ID.
func (s *AppServerV3) GetResourceID() int64 {
	return s.Metadata.ID
}

// SetResourceID sets the resource ID.
func (s *AppServerV3) SetResourceID(id int64) {
	s.Metadata.ID = id
}

// GetMetadata returns the resource metadata.
func (s *AppServerV3) GetMetadata() Metadata {
	return s.Metadata
}

// GetNamespace returns the resource namespace.
func (s *AppServerV3) GetNamespace() string {
	return s.Metadata.Namespace
}

// SetExpiry sets the resource expiry time.
func (s *AppServerV3) SetExpiry(expiry time.Time) {
	s.Metadata.SetExpiry(expiry)
}

// Expiry returns the resource expiry time.
func (s *AppServerV3) Expiry() time.Time {
	return s.Metadata.Expiry()
}

// GetName returns the resource name.
func (s *AppServerV3) GetName() string {
	return s.Metadata.Name
}

// SetName sets the resource name.
func (s *AppServerV3) SetName(name string) {
	s.Metadata.Name = name
}

// GetRotation returns the server CA rotation state.
func (s *AppServerV3) GetRotation() Rotation {
	return s.Spec.Rotation
}

// SetRotation sets the server CA rotation state.
func (s *AppServerV3) SetRotation(r Rotation) {
	s.Spec.Rotation = r
}

// GetApp returns the app this app server proxies.
func (s *AppServerV3) GetApp() Application {
	return s.Spec.App
}

// SetApp sets the app this app server proxies.
func (s *AppServerV3) SetApp(app Application) error {
	appV3, ok := app.(*AppV3)
	if !ok {
		return trace.BadParameter("expected *AppV3, got %T", app)
	}
	s.Spec.App = appV3
	return nil
}

// GetTunnelType returns the tunnel type associated with the app server.
func (s *AppServerV3) GetTunnelType() TunnelType {
	switch {
	case s.Origin() == OriginOkta:
		return OktaTunnel
	default:
		return AppTunnel
	}
}

// String returns the server string representation.
func (s *AppServerV3) String() string {
	return fmt.Sprintf("AppServer(Name=%v, Version=%v, Hostname=%v, HostID=%v, App=%v)",
		s.GetName(), s.GetTeleportVersion(), s.GetHostname(), s.GetHostID(), s.GetApp())
}

// setStaticFields sets static resource header and metadata fields.
func (s *AppServerV3) setStaticFields() {
	s.Kind = KindAppServer
	s.Version = V3
}

// CheckAndSetDefaults checks and sets default values for any missing fields.
func (s *AppServerV3) CheckAndSetDefaults() error {
	s.setStaticFields()
	if err := s.Metadata.CheckAndSetDefaults(); err != nil {
		return trace.Wrap(err)
	}
	if s.Spec.HostID == "" {
		return trace.BadParameter("missing app server HostID")
	}
	if s.Spec.Version == "" {
		s.Spec.Version = api.Version
	}
	if s.Spec.App == nil {
		return trace.BadParameter("missing app server App")
	}
	if err := s.Spec.App.CheckAndSetDefaults(); err != nil {
		return trace.Wrap(err)
	}
	return nil
}

// Origin returns the origin value of the resource.
func (s *AppServerV3) Origin() string {
	return s.Metadata.Origin()
}

// SetOrigin sets the origin value of the resource.
func (s *AppServerV3) SetOrigin(origin string) {
	s.Metadata.SetOrigin(origin)
}

// GetProxyID returns a list of proxy ids this server is connected to.
func (s *AppServerV3) GetProxyIDs() []string {
	return s.Spec.ProxyIDs
}

// SetProxyID sets the proxy ids this server is connected to.
func (s *AppServerV3) SetProxyIDs(proxyIDs []string) {
	s.Spec.ProxyIDs = proxyIDs
}

// GetLabel retrieves the label with the provided key. If not found
// value will be empty and ok will be false.
func (s *AppServerV3) GetLabel(key string) (value string, ok bool) {
	if s.Spec.App != nil {
		if v, ok := s.Spec.App.GetLabel(key); ok {
			return v, ok
		}
	}

	v, ok := s.Metadata.Labels[key]
	return v, ok
}

// GetAllLabels returns all resource's labels. Considering:
// * Static labels from `Metadata.Labels` and `Spec.App`.
// * Dynamic labels from `Spec.App.Spec`.
func (s *AppServerV3) GetAllLabels() map[string]string {
	staticLabels := make(map[string]string)
	for name, value := range s.Metadata.Labels {
		staticLabels[name] = value
	}

	var dynamicLabels map[string]CommandLabelV2
	if s.Spec.App != nil {
		for name, value := range s.Spec.App.Metadata.Labels {
			staticLabels[name] = value
		}

		dynamicLabels = s.Spec.App.Spec.DynamicLabels
	}

	return CombineLabels(staticLabels, dynamicLabels)
}

// GetStaticLabels returns the app server static labels.
func (s *AppServerV3) GetStaticLabels() map[string]string {
	return s.Metadata.Labels
}

// SetStaticLabels sets the app server static labels.
func (s *AppServerV3) SetStaticLabels(sl map[string]string) {
	s.Metadata.Labels = sl
}

// Copy returns a copy of this app server object.
func (s *AppServerV3) Copy() AppServer {
	return utils.CloneProtoMsg(s)
}

<<<<<<< HEAD
func (s *AppServerV3) CloneAny() any {
=======
func (s *AppServerV3) CloneResource() ResourceWithLabels {
>>>>>>> f420d690
	return s.Copy()
}

// MatchSearch goes through select field values and tries to
// match against the list of search values.
func (s *AppServerV3) MatchSearch(values []string) bool {
	return MatchSearch(nil, values, nil)
}

// AppServers represents a list of app servers.
type AppServers []AppServer

// Len returns the slice length.
func (s AppServers) Len() int { return len(s) }

// Less compares app servers by name and host ID.
func (s AppServers) Less(i, j int) bool {
	switch {
	case s[i].GetName() < s[j].GetName():
		return true
	case s[i].GetName() > s[j].GetName():
		return false
	default:
		return s[i].GetHostID() < s[j].GetHostID()
	}
}

// Swap swaps two app servers.
func (s AppServers) Swap(i, j int) { s[i], s[j] = s[j], s[i] }

// SortByCustom custom sorts by given sort criteria.
func (s AppServers) SortByCustom(sortBy SortBy) error {
	if sortBy.Field == "" {
		return nil
	}

	// We assume sorting by type AppServer, we are really
	// wanting to sort its contained resource Application.
	isDesc := sortBy.IsDesc
	switch sortBy.Field {
	case ResourceMetadataName:
		sort.SliceStable(s, func(i, j int) bool {
			return stringCompare(s[i].GetApp().GetName(), s[j].GetApp().GetName(), isDesc)
		})
	case ResourceSpecDescription:
		sort.SliceStable(s, func(i, j int) bool {
			return stringCompare(s[i].GetApp().GetDescription(), s[j].GetApp().GetDescription(), isDesc)
		})
	case ResourceSpecPublicAddr:
		sort.SliceStable(s, func(i, j int) bool {
			return stringCompare(s[i].GetApp().GetPublicAddr(), s[j].GetApp().GetPublicAddr(), isDesc)
		})
	default:
		return trace.NotImplemented("sorting by field %q for resource %q is not supported", sortBy.Field, KindAppServer)
	}

	return nil
}

// AsResources returns app servers as type resources with labels.
func (s AppServers) AsResources() []ResourceWithLabels {
	resources := make([]ResourceWithLabels, 0, len(s))
	for _, server := range s {
		resources = append(resources, ResourceWithLabels(server))
	}
	return resources
}

// GetFieldVals returns list of select field values.
func (s AppServers) GetFieldVals(field string) ([]string, error) {
	vals := make([]string, 0, len(s))
	switch field {
	case ResourceMetadataName:
		for _, server := range s {
			vals = append(vals, server.GetApp().GetName())
		}
	case ResourceSpecDescription:
		for _, server := range s {
			vals = append(vals, server.GetApp().GetDescription())
		}
	case ResourceSpecPublicAddr:
		for _, server := range s {
			vals = append(vals, server.GetApp().GetPublicAddr())
		}
	default:
		return nil, trace.NotImplemented("getting field %q for resource %q is not supported", field, KindAppServer)
	}

	return vals, nil
}<|MERGE_RESOLUTION|>--- conflicted
+++ resolved
@@ -48,14 +48,8 @@
 	// Copy returns a copy of this app server object.
 	Copy() AppServer
 
-<<<<<<< HEAD
-	// CloneAny is used to return a clone of the AppServer and match the CloneAny interface
-	// This is helpful when interfacing with multiple types at the same time in unified resources
-	CloneAny() any
-=======
 	// CloneResource returns a copy of the AppServer as a ResourceWithLabels
 	CloneResource() ResourceWithLabels
->>>>>>> f420d690
 	// GetApp returns the app this app server proxies.
 	GetApp() Application
 	// SetApp sets the app this app server proxies.
@@ -301,11 +295,7 @@
 	return utils.CloneProtoMsg(s)
 }
 
-<<<<<<< HEAD
-func (s *AppServerV3) CloneAny() any {
-=======
 func (s *AppServerV3) CloneResource() ResourceWithLabels {
->>>>>>> f420d690
 	return s.Copy()
 }
 
