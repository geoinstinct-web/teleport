--- conflicted
+++ resolved
@@ -23,13 +23,8 @@
 
 	"github.com/gravitational/teleport/api/constants"
 	"github.com/gravitational/teleport/api/defaults"
-<<<<<<< HEAD
 	"github.com/gravitational/teleport/api/types/wrappers"
-	"github.com/gravitational/teleport/lib/utils"
-=======
-	"github.com/gravitational/teleport/lib/utils/parse"
-	"github.com/gravitational/teleport/lib/wrappers"
->>>>>>> 15017e5e
+	"github.com/gravitational/teleport/api/utils"
 
 	"github.com/gogo/protobuf/proto"
 	"github.com/gravitational/trace"
@@ -140,10 +135,10 @@
 	}
 
 	for _, condition := range []RoleConditionType{Allow, Deny} {
-		if !StringSlicesEqual(r.GetLogins(condition), other.GetLogins(condition)) {
+		if !utils.StringSlicesEqual(r.GetLogins(condition), other.GetLogins(condition)) {
 			return false
 		}
-		if !StringSlicesEqual(r.GetNamespaces(condition), other.GetNamespaces(condition)) {
+		if !utils.StringSlicesEqual(r.GetNamespaces(condition), other.GetNamespaces(condition)) {
 			return false
 		}
 		if !r.GetNodeLabels(condition).Equals(other.GetNodeLabels(condition)) {
@@ -246,7 +241,7 @@
 
 // SetLogins sets system logins for allow or deny condition.
 func (r *RoleV3) SetLogins(rct RoleConditionType, logins []string) {
-	lcopy := CopyStrings(logins)
+	lcopy := utils.CopyStrings(logins)
 
 	if rct == Allow {
 		r.Spec.Allow.Logins = lcopy
@@ -265,7 +260,7 @@
 
 // SetKubeGroups sets kubernetes groups for allow or deny condition.
 func (r *RoleV3) SetKubeGroups(rct RoleConditionType, groups []string) {
-	lcopy := CopyStrings(groups)
+	lcopy := utils.CopyStrings(groups)
 
 	if rct == Allow {
 		r.Spec.Allow.KubeGroups = lcopy
@@ -284,7 +279,7 @@
 
 // SetKubeUsers sets kubernetes user for allow or deny condition.
 func (r *RoleV3) SetKubeUsers(rct RoleConditionType, users []string) {
-	lcopy := CopyStrings(users)
+	lcopy := utils.CopyStrings(users)
 
 	if rct == Allow {
 		r.Spec.Allow.KubeUsers = lcopy
@@ -324,7 +319,7 @@
 
 // SetNamespaces sets a list of namespaces this role is allowed or denied access to.
 func (r *RoleV3) SetNamespaces(rct RoleConditionType, namespaces []string) {
-	ncopy := CopyStrings(namespaces)
+	ncopy := utils.CopyStrings(namespaces)
 
 	if rct == Allow {
 		r.Spec.Allow.Namespaces = ncopy
@@ -530,16 +525,16 @@
 		o.CertificateFormat == other.CertificateFormat &&
 		o.ClientIdleTimeout.Value() == other.ClientIdleTimeout.Value() &&
 		o.DisconnectExpiredCert.Value() == other.DisconnectExpiredCert.Value() &&
-		StringSlicesEqual(o.BPF, other.BPF))
+		utils.StringSlicesEqual(o.BPF, other.BPF))
 }
 
 // Equals returns true if the role conditions (logins, namespaces, labels,
 // and rules) are equal and false if they are not.
 func (r *RoleConditions) Equals(o RoleConditions) bool {
-	if !StringSlicesEqual(r.Logins, o.Logins) {
-		return false
-	}
-	if !StringSlicesEqual(r.Namespaces, o.Namespaces) {
+	if !utils.StringSlicesEqual(r.Logins, o.Logins) {
+		return false
+	}
+	if !utils.StringSlicesEqual(r.Namespaces, o.Namespaces) {
 		return false
 	}
 	if !r.NodeLabels.Equals(o.NodeLabels) {
@@ -644,13 +639,13 @@
 
 // Equals returns true if the rule equals to another
 func (r *Rule) Equals(other Rule) bool {
-	if !StringSlicesEqual(r.Resources, other.Resources) {
-		return false
-	}
-	if !StringSlicesEqual(r.Verbs, other.Verbs) {
-		return false
-	}
-	if !StringSlicesEqual(r.Actions, other.Actions) {
+	if !utils.StringSlicesEqual(r.Resources, other.Resources) {
+		return false
+	}
+	if !utils.StringSlicesEqual(r.Verbs, other.Verbs) {
+		return false
+	}
+	if !utils.StringSlicesEqual(r.Actions, other.Actions) {
 		return false
 	}
 	if r.Where != other.Where {
@@ -682,7 +677,7 @@
 // Labels is a wrapper around map
 // that can marshal and unmarshal itself
 // from scalar and list values
-type Labels map[string]Strings
+type Labels map[string]utils.Strings
 
 func (l Labels) protoType() *wrappers.LabelValues {
 	v := &wrappers.LabelValues{
@@ -718,7 +713,7 @@
 	if protoValues.Values == nil {
 		return nil
 	}
-	*l = make(map[string]Strings, len(protoValues.Values))
+	*l = make(map[string]utils.Strings, len(protoValues.Values))
 	for key := range protoValues.Values {
 		(*l)[key] = protoValues.Values[key].Values
 	}
@@ -750,7 +745,7 @@
 		return false
 	}
 	for key := range l {
-		if !StringSlicesEqual(l[key], o[key]) {
+		if !utils.StringSlicesEqual(l[key], o[key]) {
 			return false
 		}
 	}
@@ -792,7 +787,7 @@
 	if err := json.Unmarshal(data, &stringVar); err != nil {
 		return trace.Wrap(err)
 	}
-	v, err := ParseBool(stringVar)
+	v, err := utils.ParseBool(stringVar)
 	if err != nil {
 		*b = false
 		return nil
@@ -817,7 +812,7 @@
 	if err := unmarshal(&stringVar); err != nil {
 		return trace.Wrap(err)
 	}
-	v, err := ParseBool(stringVar)
+	v, err := utils.ParseBool(stringVar)
 	if err != nil {
 		*b = Bool(v)
 		return nil
@@ -1066,11 +1061,11 @@
 	case V3:
 		var role RoleV3
 		if cfg.SkipValidation {
-			if err := FastUnmarshal(data, &role); err != nil {
+			if err := utils.FastUnmarshal(data, &role); err != nil {
 				return nil, trace.BadParameter(err.Error())
 			}
 		} else {
-			if err := UnmarshalWithSchema(GetRoleSchema(V3, ""), &role, data); err != nil {
+			if err := utils.UnmarshalWithSchema(GetRoleSchema(V3, ""), &role, data); err != nil {
 				return nil, trace.BadParameter(err.Error())
 			}
 		}
@@ -1122,7 +1117,7 @@
 			copy.SetResourceID(0)
 			role = &copy
 		}
-		return FastMarshal(role)
+		return utils.FastMarshal(role)
 	default:
 		return nil, trace.BadParameter("unrecognized role version %T", r)
 	}
