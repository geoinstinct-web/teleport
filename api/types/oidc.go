/*
Copyright 2020 Gravitational, Inc.

Licensed under the Apache License, Version 2.0 (the "License");
you may not use this file except in compliance with the License.
You may obtain a copy of the License at

    http://www.apache.org/licenses/LICENSE-2.0

Unless required by applicable law or agreed to in writing, software
distributed under the License is distributed on an "AS IS" BASIS,
WITHOUT WARRANTIES OR CONDITIONS OF ANY KIND, either express or implied.
See the License for the specific language governing permissions and
limitations under the License.
*/

package types

import (
	"time"

	"github.com/gravitational/teleport/api/constants"
	"github.com/gravitational/teleport/api/defaults"
	"github.com/gravitational/teleport/api/utils"

	"github.com/gravitational/trace"
)

// OIDCConnector specifies configuration for Open ID Connect compatible external
// identity provider, e.g. google in some organisation
type OIDCConnector interface {
	// ResourceWithSecrets provides common methods for objects
	ResourceWithSecrets
	// Issuer URL is the endpoint of the provider, e.g. https://accounts.google.com
	GetIssuerURL() string
	// ClientID is id for authentication client (in our case it's our Auth server)
	GetClientID() string
	// ClientSecret is used to authenticate our client and should not
	// be visible to end user
	GetClientSecret() string
	// RedirectURL - Identity provider will use this URL to redirect
	// client's browser back to it after successful authentication
	// Should match the URL on Provider's side
	GetRedirectURL() string
	// GetACR returns the Authentication Context Class Reference (ACR) value.
	GetACR() string
	// GetProvider returns the identity provider.
	GetProvider() string
	// Display - Friendly name for this provider.
	GetDisplay() string
	// Scope is additional scopes set by provider
	GetScope() []string
	// ClaimsToRoles specifies dynamic mapping from claims to roles
	GetClaimsToRoles() []ClaimMapping
	// GetClaims returns list of claims expected by mappings
	GetClaims() []string
	// GetTraitMappings converts gets all claim mappings in the
	// generic trait mapping format.
	GetTraitMappings() TraitMappingSet
	// Check checks OIDC connector for errors
	Check() error
	// CheckAndSetDefaults checks and set default values for any missing fields.
	CheckAndSetDefaults() error
	// SetClientSecret sets client secret to some value
	SetClientSecret(secret string)
	// SetClientID sets id for authentication client (in our case it's our Auth server)
	SetClientID(string)
	// SetIssuerURL sets the endpoint of the provider
	SetIssuerURL(string)
	// SetRedirectURL sets RedirectURL
	SetRedirectURL(string)
	// SetPrompt sets OIDC prompt value
	SetPrompt(string)
	// GetPrompt returns OIDC prompt value,
	GetPrompt() string
	// SetACR sets the Authentication Context Class Reference (ACR) value.
	SetACR(string)
	// SetProvider sets the identity provider.
	SetProvider(string)
	// SetScope sets additional scopes set by provider
	SetScope([]string)
	// SetClaimsToRoles sets dynamic mapping from claims to roles
	SetClaimsToRoles([]ClaimMapping)
	// SetDisplay sets friendly name for this provider.
	SetDisplay(string)
	// GetGoogleServiceAccountURI returns path to google service account URI
	GetGoogleServiceAccountURI() string
	// GetGoogleAdminEmail returns a google admin user email
	// https://developers.google.com/identity/protocols/OAuth2ServiceAccount#delegatingauthority
	// "Note: Although you can use service accounts in applications that run from a G Suite domain, service accounts are not members of your G Suite account and aren’t subject to domain policies set by G Suite administrators. For example, a policy set in the G Suite admin console to restrict the ability of G Suite end users to share documents outside of the domain would not apply to service accounts."
	GetGoogleAdminEmail() string
}

// NewOIDCConnector returns a new OIDCConnector based off a name and OIDCConnectorSpecV2.
func NewOIDCConnector(name string, spec OIDCConnectorSpecV2) OIDCConnector {
	return &OIDCConnectorV2{
		Kind:    KindOIDCConnector,
		Version: V2,
		Metadata: Metadata{
			Name:      name,
			Namespace: defaults.Namespace,
		},
		Spec: spec,
	}
}

// OIDCConnectorV2 is version 1 resource spec for OIDC connector
type OIDCConnectorV2 struct {
	// Kind is a resource kind
	Kind string `json:"kind"`
	// SubKind is a resource sub kind
	SubKind string `json:"sub_kind,omitempty"`
	// Version is version
	Version string `json:"version"`
	// Metadata is connector metadata
	Metadata Metadata `json:"metadata"`
	// Spec contains connector specification
	Spec OIDCConnectorSpecV2 `json:"spec"`
}

// SetPrompt sets OIDC prompt value
func (o *OIDCConnectorV2) SetPrompt(p string) {
	o.Spec.Prompt = &p
}

// GetPrompt returns OIDC prompt value,
// * if not set, in this case defaults to select_account for backwards compatibility
// * set to empty string, in this case it will be omitted
// * and any non empty value, passed as is
func (o *OIDCConnectorV2) GetPrompt() string {
	if o.Spec.Prompt == nil {
		return constants.OIDCPromptSelectAccount
	}
	return *o.Spec.Prompt
}

// GetGoogleServiceAccountURI returns an optional path to google service account file
func (o *OIDCConnectorV2) GetGoogleServiceAccountURI() string {
	return o.Spec.GoogleServiceAccountURI
}

// GetGoogleAdminEmail returns a google admin user email
func (o *OIDCConnectorV2) GetGoogleAdminEmail() string {
	return o.Spec.GoogleAdminEmail
}

// GetVersion returns resource version
func (o *OIDCConnectorV2) GetVersion() string {
	return o.Version
}

// GetSubKind returns resource sub kind
func (o *OIDCConnectorV2) GetSubKind() string {
	return o.SubKind
}

// SetSubKind sets resource subkind
func (o *OIDCConnectorV2) SetSubKind(s string) {
	o.SubKind = s
}

// GetKind returns resource kind
func (o *OIDCConnectorV2) GetKind() string {
	return o.Kind
}

// GetResourceID returns resource ID
func (o *OIDCConnectorV2) GetResourceID() int64 {
	return o.Metadata.ID
}

// SetResourceID sets resource ID
func (o *OIDCConnectorV2) SetResourceID(id int64) {
	o.Metadata.ID = id
}

// WithoutSecrets returns an instance of resource without secrets.
func (o *OIDCConnectorV2) WithoutSecrets() Resource {
	if o.GetClientSecret() == "" {
		return o
	}
	o2 := *o
	o2.SetClientSecret("")
	return &o2
}

// V2 returns V2 version of the resource
func (o *OIDCConnectorV2) V2() *OIDCConnectorV2 {
	return o
}

// SetDisplay sets friendly name for this provider.
func (o *OIDCConnectorV2) SetDisplay(display string) {
	o.Spec.Display = display
}

// GetMetadata returns object metadata
func (o *OIDCConnectorV2) GetMetadata() Metadata {
	return o.Metadata
}

// SetExpiry sets expiry time for the object
func (o *OIDCConnectorV2) SetExpiry(expires time.Time) {
	o.Metadata.SetExpiry(expires)
}

// Expiry returns object expiry setting
func (o *OIDCConnectorV2) Expiry() time.Time {
	return o.Metadata.Expiry()
}

// SetTTL sets Expires header using the provided clock.
// Use SetExpiry instead.
// DELETE IN 7.0.0
func (o *OIDCConnectorV2) SetTTL(clock Clock, ttl time.Duration) {
	o.Metadata.SetTTL(clock, ttl)
}

// GetName returns the name of the connector
func (o *OIDCConnectorV2) GetName() string {
	return o.Metadata.GetName()
}

// SetName sets client secret to some value
func (o *OIDCConnectorV2) SetName(name string) {
	o.Metadata.SetName(name)
}

// SetIssuerURL sets client secret to some value
func (o *OIDCConnectorV2) SetIssuerURL(issuerURL string) {
	o.Spec.IssuerURL = issuerURL
}

// SetRedirectURL sets client secret to some value
func (o *OIDCConnectorV2) SetRedirectURL(redirectURL string) {
	o.Spec.RedirectURL = redirectURL
}

// SetACR sets the Authentication Context Class Reference (ACR) value.
func (o *OIDCConnectorV2) SetACR(acrValue string) {
	o.Spec.ACR = acrValue
}

// SetProvider sets the identity provider.
func (o *OIDCConnectorV2) SetProvider(identityProvider string) {
	o.Spec.Provider = identityProvider
}

// SetScope sets additional scopes set by provider
func (o *OIDCConnectorV2) SetScope(scope []string) {
	o.Spec.Scope = scope
}

// SetClaimsToRoles sets dynamic mapping from claims to roles
func (o *OIDCConnectorV2) SetClaimsToRoles(claims []ClaimMapping) {
	o.Spec.ClaimsToRoles = claims
}

// SetClientID sets id for authentication client (in our case it's our Auth server)
func (o *OIDCConnectorV2) SetClientID(clintID string) {
	o.Spec.ClientID = clintID
}

// SetClientSecret sets client secret to some value
func (o *OIDCConnectorV2) SetClientSecret(secret string) {
	o.Spec.ClientSecret = secret
}

// GetIssuerURL is the endpoint of the provider, e.g. https://accounts.google.com
func (o *OIDCConnectorV2) GetIssuerURL() string {
	return o.Spec.IssuerURL
}

// GetClientID is id for authentication client (in our case it's our Auth server)
func (o *OIDCConnectorV2) GetClientID() string {
	return o.Spec.ClientID
}

// GetClientSecret is used to authenticate our client and should not
// be visible to end user
func (o *OIDCConnectorV2) GetClientSecret() string {
	return o.Spec.ClientSecret
}

// GetRedirectURL - Identity provider will use this URL to redirect
// client's browser back to it after successful authentication
// Should match the URL on Provider's side
func (o *OIDCConnectorV2) GetRedirectURL() string {
	return o.Spec.RedirectURL
}

// GetACR returns the Authentication Context Class Reference (ACR) value.
func (o *OIDCConnectorV2) GetACR() string {
	return o.Spec.ACR
}

// GetProvider returns the identity provider.
func (o *OIDCConnectorV2) GetProvider() string {
	return o.Spec.Provider
}

// GetDisplay - Friendly name for this provider.
func (o *OIDCConnectorV2) GetDisplay() string {
	if o.Spec.Display != "" {
		return o.Spec.Display
	}
	return o.GetName()
}

// GetScope is additional scopes set by provider
func (o *OIDCConnectorV2) GetScope() []string {
	return o.Spec.Scope
}

// GetClaimsToRoles specifies dynamic mapping from claims to roles
func (o *OIDCConnectorV2) GetClaimsToRoles() []ClaimMapping {
	return o.Spec.ClaimsToRoles
}

// GetClaims returns list of claims expected by mappings
func (o *OIDCConnectorV2) GetClaims() []string {
	var out []string
	for _, mapping := range o.Spec.ClaimsToRoles {
		out = append(out, mapping.Claim)
	}
	return utils.Deduplicate(out)
}

// GetTraitMappings returns the OIDCConnector's TraitMappingSet
func (o *OIDCConnectorV2) GetTraitMappings() TraitMappingSet {
	tms := make([]TraitMapping, 0, len(o.Spec.ClaimsToRoles))
	for _, mapping := range o.Spec.ClaimsToRoles {
		tms = append(tms, TraitMapping{
			Trait: mapping.Claim,
			Value: mapping.Value,
			Roles: mapping.Roles,
		})
	}
	return TraitMappingSet(tms)
}

// Check returns nil if all parameters are great, err otherwise
func (o *OIDCConnectorV2) Check() error {
	if o.Metadata.Name == "" {
		return trace.BadParameter("ID: missing connector name")
	}
	if o.Metadata.Name == constants.Local {
		return trace.BadParameter("ID: invalid connector name, %v is a reserved name", constants.Local)
	}
	if o.Spec.ClientID == "" {
		return trace.BadParameter("ClientID: missing client id")
	}

	// make sure claim mappings have either roles or a role template
	for _, v := range o.Spec.ClaimsToRoles {
		if len(v.Roles) == 0 {
			return trace.BadParameter("add roles in claims_to_roles")
		}
	}

	return nil
}

// CheckAndSetDefaults checks and set default values for any missing fields.
func (o *OIDCConnectorV2) CheckAndSetDefaults() error {
	err := o.Metadata.CheckAndSetDefaults()
	if err != nil {
		return trace.Wrap(err)
	}

	err = o.Check()
	if err != nil {
		return trace.Wrap(err)
	}

	return nil
}

// OIDCConnectorSpecV2 specifies configuration for Open ID Connect compatible external
// identity provider:
//
// https://openid.net/specs/openid-connect-core-1_0.html
//
type OIDCConnectorSpecV2 struct {
	// Issuer URL is the endpoint of the provider, e.g. https://accounts.google.com
	IssuerURL string `json:"issuer_url"`
	// ClientID is id for authentication client (in our case it's our Auth server)
	ClientID string `json:"client_id"`
	// ClientSecret is used to authenticate our client and should not
	// be visible to end user
	ClientSecret string `json:"client_secret"`
	// RedirectURL - Identity provider will use this URL to redirect
	// client's browser back to it after successful authentication
	// Should match the URL on Provider's side
	RedirectURL string `json:"redirect_url"`
	// ACR is an Authentication Context Class Reference value. The meaning of the ACR
	// value is context-specific and varies for identity providers.
	ACR string `json:"acr_values,omitempty"`
	// Provider is the external identity provider.
	Provider string `json:"provider,omitempty"`
	// Display - Friendly name for this provider.
	Display string `json:"display,omitempty"`
	// Scope is additional scopes set by provider
	Scope []string `json:"scope,omitempty"`
	// Prompt is optional OIDC prompt, empty string omits prompt
	// if not specified, defaults to select_account for backwards compatibility
	// otherwise, is set to a value specified in this field
	Prompt *string `json:"prompt,omitempty"`
	// ClaimsToRoles specifies dynamic mapping from claims to roles
	ClaimsToRoles []ClaimMapping `json:"claims_to_roles,omitempty"`
	// GoogleServiceAccountURI is a path to google service account uri
	GoogleServiceAccountURI string `json:"google_service_account_uri,omitempty"`
	// GoogleAdminEmail is email of google admin to impersonate
	GoogleAdminEmail string `json:"google_admin_email,omitempty"`
}

// ClaimMapping is OIDC claim mapping that maps
// claim name to teleport roles
type ClaimMapping struct {
	// Claim is OIDC claim name
	Claim string `json:"claim"`
	// Value is claim value to match
	Value string `json:"value"`
	// Roles is a list of static teleport roles to match.
	Roles []string `json:"roles,omitempty"`
}

<<<<<<< HEAD
// OIDCClaimsToTraits converts OIDC-style claims into the standardized
// teleport trait format.
func OIDCClaimsToTraits(claims jose.Claims) map[string][]string {
	traits := make(map[string][]string)

	for claimName := range claims {
		claimValue, ok, _ := claims.StringClaim(claimName)
		if ok {
			traits[claimName] = []string{claimValue}
		}
		claimValues, ok, _ := claims.StringsClaim(claimName)
		if ok {
			traits[claimName] = claimValues
		}
	}

	return traits
=======
// OIDCConnectorSpecV2Schema is a JSON Schema for OIDC Connector
var OIDCConnectorSpecV2Schema = fmt.Sprintf(`{
  "type": "object",
  "additionalProperties": false,
  "required": ["issuer_url", "client_id", "client_secret", "redirect_url"],
  "properties": {
    "issuer_url": {"type": "string"},
    "client_id": {"type": "string"},
    "client_secret": {"type": "string"},
    "redirect_url": {"type": "string"},
    "acr_values": {"type": "string"},
    "provider": {"type": "string"},
    "display": {"type": "string"},
    "prompt": {"type": "string"},
    "google_service_account_uri": {"type": "string"},
    "google_admin_email": {"type": "string"},
    "scope": {
	  "type": "array",
	  "items": {
	    "type": "string"
	  }
	},
	"claims_to_roles": {
	  "type": "array",
	  "items": %v
	}
  }
}`, ClaimMappingSchema)

// OIDCConnectorV2SchemaTemplate is a template JSON Schema for OIDC connector
const OIDCConnectorV2SchemaTemplate = `{
  "type": "object",
  "additionalProperties": false,
  "required": ["kind", "spec", "metadata", "version"],
  "properties": {
    "kind": {"type": "string"},
    "version": {"type": "string", "default": "v1"},
    "metadata": %v,
    "spec": %v
  }
}`

// ClaimMappingSchema is JSON schema for claim mapping
var ClaimMappingSchema = `{
  "type": "object",
  "additionalProperties": false,
  "required": ["claim", "value" ],
  "properties": {
	"claim": {"type": "string"},
	"value": {"type": "string"},
	"roles": {
	  "type": "array",
	  "items": {
	    "type": "string"
	  }
	}
  }
}`

var connectorMarshaler OIDCConnectorMarshaler = &teleportOIDCConnectorMarshaler{}

// SetOIDCConnectorMarshaler sets global OIDCConnector marshaler
func SetOIDCConnectorMarshaler(m OIDCConnectorMarshaler) {
	marshalerMutex.Lock()
	defer marshalerMutex.Unlock()
	connectorMarshaler = m
}

// GetOIDCConnectorMarshaler returns currently set OIDCConnector marshaler
func GetOIDCConnectorMarshaler() OIDCConnectorMarshaler {
	marshalerMutex.RLock()
	defer marshalerMutex.RUnlock()
	return connectorMarshaler
}

// OIDCConnectorMarshaler implements marshal/unmarshal of OIDCConnector implementations
// mostly adds support for extended versions
type OIDCConnectorMarshaler interface {
	// UnmarshalOIDCConnector unmarshals connector from binary representation
	UnmarshalOIDCConnector(bytes []byte, opts ...MarshalOption) (OIDCConnector, error)
	// MarshalOIDCConnector marshals connector to binary representation
	MarshalOIDCConnector(c OIDCConnector, opts ...MarshalOption) ([]byte, error)
}

// GetOIDCConnectorSchema returns schema for OIDCConnector
func GetOIDCConnectorSchema() string {
	return fmt.Sprintf(OIDCConnectorV2SchemaTemplate, MetadataSchema, OIDCConnectorSpecV2Schema)
}

type teleportOIDCConnectorMarshaler struct{}

// UnmarshalOIDCConnector unmarshals connector from the specified byte payload
func (*teleportOIDCConnectorMarshaler) UnmarshalOIDCConnector(bytes []byte, opts ...MarshalOption) (OIDCConnector, error) {
	cfg, err := CollectOptions(opts)
	if err != nil {
		return nil, trace.Wrap(err)
	}
	var h ResourceHeader
	err = utils.FastUnmarshal(bytes, &h)
	if err != nil {
		return nil, trace.Wrap(err)
	}
	switch h.Version {
	case V2:
		var c OIDCConnectorV2
		if cfg.SkipValidation {
			if err := utils.FastUnmarshal(bytes, &c); err != nil {
				return nil, trace.BadParameter(err.Error())
			}
		} else {
			if err := utils.UnmarshalWithSchema(GetOIDCConnectorSchema(), &c, bytes); err != nil {
				return nil, trace.BadParameter(err.Error())
			}
		}

		if err := c.CheckAndSetDefaults(); err != nil {
			return nil, trace.Wrap(err)
		}
		if cfg.ID != 0 {
			c.SetResourceID(cfg.ID)
		}
		if !cfg.Expires.IsZero() {
			c.SetExpiry(cfg.Expires)
		}
		return &c, nil
	}

	return nil, trace.BadParameter("OIDC connector resource version %v is not supported", h.Version)
}

// MarshalOIDCConnector marshals OIDC connector into JSON
func (*teleportOIDCConnectorMarshaler) MarshalOIDCConnector(c OIDCConnector, opts ...MarshalOption) ([]byte, error) {
	cfg, err := CollectOptions(opts)
	if err != nil {
		return nil, trace.Wrap(err)
	}

	switch oidcConnector := c.(type) {
	case *OIDCConnectorV2:
		if !cfg.PreserveResourceID {
			// avoid modifying the original object
			// to prevent unexpected data races
			copy := *oidcConnector
			copy.SetResourceID(0)
			oidcConnector = &copy
		}
		return utils.FastMarshal(oidcConnector)
	default:
		return nil, trace.BadParameter("unrecognized OIDC connector version %T", c)
	}
>>>>>>> efe91c4d
}<|MERGE_RESOLUTION|>--- conflicted
+++ resolved
@@ -423,176 +423,4 @@
 	Value string `json:"value"`
 	// Roles is a list of static teleport roles to match.
 	Roles []string `json:"roles,omitempty"`
-}
-
-<<<<<<< HEAD
-// OIDCClaimsToTraits converts OIDC-style claims into the standardized
-// teleport trait format.
-func OIDCClaimsToTraits(claims jose.Claims) map[string][]string {
-	traits := make(map[string][]string)
-
-	for claimName := range claims {
-		claimValue, ok, _ := claims.StringClaim(claimName)
-		if ok {
-			traits[claimName] = []string{claimValue}
-		}
-		claimValues, ok, _ := claims.StringsClaim(claimName)
-		if ok {
-			traits[claimName] = claimValues
-		}
-	}
-
-	return traits
-=======
-// OIDCConnectorSpecV2Schema is a JSON Schema for OIDC Connector
-var OIDCConnectorSpecV2Schema = fmt.Sprintf(`{
-  "type": "object",
-  "additionalProperties": false,
-  "required": ["issuer_url", "client_id", "client_secret", "redirect_url"],
-  "properties": {
-    "issuer_url": {"type": "string"},
-    "client_id": {"type": "string"},
-    "client_secret": {"type": "string"},
-    "redirect_url": {"type": "string"},
-    "acr_values": {"type": "string"},
-    "provider": {"type": "string"},
-    "display": {"type": "string"},
-    "prompt": {"type": "string"},
-    "google_service_account_uri": {"type": "string"},
-    "google_admin_email": {"type": "string"},
-    "scope": {
-	  "type": "array",
-	  "items": {
-	    "type": "string"
-	  }
-	},
-	"claims_to_roles": {
-	  "type": "array",
-	  "items": %v
-	}
-  }
-}`, ClaimMappingSchema)
-
-// OIDCConnectorV2SchemaTemplate is a template JSON Schema for OIDC connector
-const OIDCConnectorV2SchemaTemplate = `{
-  "type": "object",
-  "additionalProperties": false,
-  "required": ["kind", "spec", "metadata", "version"],
-  "properties": {
-    "kind": {"type": "string"},
-    "version": {"type": "string", "default": "v1"},
-    "metadata": %v,
-    "spec": %v
-  }
-}`
-
-// ClaimMappingSchema is JSON schema for claim mapping
-var ClaimMappingSchema = `{
-  "type": "object",
-  "additionalProperties": false,
-  "required": ["claim", "value" ],
-  "properties": {
-	"claim": {"type": "string"},
-	"value": {"type": "string"},
-	"roles": {
-	  "type": "array",
-	  "items": {
-	    "type": "string"
-	  }
-	}
-  }
-}`
-
-var connectorMarshaler OIDCConnectorMarshaler = &teleportOIDCConnectorMarshaler{}
-
-// SetOIDCConnectorMarshaler sets global OIDCConnector marshaler
-func SetOIDCConnectorMarshaler(m OIDCConnectorMarshaler) {
-	marshalerMutex.Lock()
-	defer marshalerMutex.Unlock()
-	connectorMarshaler = m
-}
-
-// GetOIDCConnectorMarshaler returns currently set OIDCConnector marshaler
-func GetOIDCConnectorMarshaler() OIDCConnectorMarshaler {
-	marshalerMutex.RLock()
-	defer marshalerMutex.RUnlock()
-	return connectorMarshaler
-}
-
-// OIDCConnectorMarshaler implements marshal/unmarshal of OIDCConnector implementations
-// mostly adds support for extended versions
-type OIDCConnectorMarshaler interface {
-	// UnmarshalOIDCConnector unmarshals connector from binary representation
-	UnmarshalOIDCConnector(bytes []byte, opts ...MarshalOption) (OIDCConnector, error)
-	// MarshalOIDCConnector marshals connector to binary representation
-	MarshalOIDCConnector(c OIDCConnector, opts ...MarshalOption) ([]byte, error)
-}
-
-// GetOIDCConnectorSchema returns schema for OIDCConnector
-func GetOIDCConnectorSchema() string {
-	return fmt.Sprintf(OIDCConnectorV2SchemaTemplate, MetadataSchema, OIDCConnectorSpecV2Schema)
-}
-
-type teleportOIDCConnectorMarshaler struct{}
-
-// UnmarshalOIDCConnector unmarshals connector from the specified byte payload
-func (*teleportOIDCConnectorMarshaler) UnmarshalOIDCConnector(bytes []byte, opts ...MarshalOption) (OIDCConnector, error) {
-	cfg, err := CollectOptions(opts)
-	if err != nil {
-		return nil, trace.Wrap(err)
-	}
-	var h ResourceHeader
-	err = utils.FastUnmarshal(bytes, &h)
-	if err != nil {
-		return nil, trace.Wrap(err)
-	}
-	switch h.Version {
-	case V2:
-		var c OIDCConnectorV2
-		if cfg.SkipValidation {
-			if err := utils.FastUnmarshal(bytes, &c); err != nil {
-				return nil, trace.BadParameter(err.Error())
-			}
-		} else {
-			if err := utils.UnmarshalWithSchema(GetOIDCConnectorSchema(), &c, bytes); err != nil {
-				return nil, trace.BadParameter(err.Error())
-			}
-		}
-
-		if err := c.CheckAndSetDefaults(); err != nil {
-			return nil, trace.Wrap(err)
-		}
-		if cfg.ID != 0 {
-			c.SetResourceID(cfg.ID)
-		}
-		if !cfg.Expires.IsZero() {
-			c.SetExpiry(cfg.Expires)
-		}
-		return &c, nil
-	}
-
-	return nil, trace.BadParameter("OIDC connector resource version %v is not supported", h.Version)
-}
-
-// MarshalOIDCConnector marshals OIDC connector into JSON
-func (*teleportOIDCConnectorMarshaler) MarshalOIDCConnector(c OIDCConnector, opts ...MarshalOption) ([]byte, error) {
-	cfg, err := CollectOptions(opts)
-	if err != nil {
-		return nil, trace.Wrap(err)
-	}
-
-	switch oidcConnector := c.(type) {
-	case *OIDCConnectorV2:
-		if !cfg.PreserveResourceID {
-			// avoid modifying the original object
-			// to prevent unexpected data races
-			copy := *oidcConnector
-			copy.SetResourceID(0)
-			oidcConnector = &copy
-		}
-		return utils.FastMarshal(oidcConnector)
-	default:
-		return nil, trace.BadParameter("unrecognized OIDC connector version %T", c)
-	}
->>>>>>> efe91c4d
 }