--- conflicted
+++ resolved
@@ -157,17 +157,6 @@
 	return c.Metadata
 }
 
-<<<<<<< HEAD
-// GetClusterID returns the unique cluster ID
-func (c *ClusterConfigV3) GetClusterID() string {
-	return c.Spec.ClusterID
-}
-
-// SetClusterID sets the cluster ID
-func (c *ClusterConfigV3) SetClusterID(id string) {
-	c.Spec.ClusterID = id
-}
-
 // setStaticFields sets static resource header and metadata fields.
 func (c *ClusterConfigV3) setStaticFields() {
 	c.Kind = KindClusterConfig
@@ -175,8 +164,6 @@
 	c.Metadata.Name = MetaNameClusterConfig
 }
 
-=======
->>>>>>> d63d144e
 // CheckAndSetDefaults checks validity of all parameters and sets defaults.
 func (c *ClusterConfigV3) CheckAndSetDefaults() error {
 	c.setStaticFields()
