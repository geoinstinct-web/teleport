/*
Copyright 2020-2021 Gravitational, Inc.

Licensed under the Apache License, Version 2.0 (the "License");
you may not use this file except in compliance with the License.
You may obtain a copy of the License at

    http://www.apache.org/licenses/LICENSE-2.0

Unless required by applicable law or agreed to in writing, software
distributed under the License is distributed on an "AS IS" BASIS,
WITHOUT WARRANTIES OR CONDITIONS OF ANY KIND, either express or implied.
See the License for the specific language governing permissions and
limitations under the License.
*/

// Package webclient provides a client for the Teleport Proxy API endpoints.
package webclient

import (
	"context"
	"crypto/tls"
	"crypto/x509"
	"encoding/json"
	"fmt"
	"net"
	"net/http"
	"net/url"
	"os"
	"strconv"
	"strings"

	"github.com/gravitational/trace"

	"github.com/gravitational/teleport/api/constants"
	"github.com/gravitational/teleport/api/defaults"
<<<<<<< HEAD
	"github.com/gravitational/teleport/api/utils"
	"github.com/gravitational/trace"

	"log"
=======
>>>>>>> 9cd5ffe4
)

// newWebClient creates a new client to the HTTPS web proxy.
func newWebClient(insecure bool, pool *x509.CertPool) *http.Client {
	return &http.Client{
		Transport: &http.Transport{
			TLSClientConfig: &tls.Config{
				RootCAs:            pool,
				InsecureSkipVerify: insecure,
			},
		},
	}
}

// doWithFallback attempts to execute an HTTP request using https, and then
// fall back to plain HTTP under certain, very specific circumstances.
//  * The caller must specifically allow it via the allowPlainHTTP parameter, and
//  * The target host must resolve to the loopback address.
// If these conditions are not met, then the plain-HTTP fallback is not allowed,
// and a the HTTPS failure will be considered final.
func doWithFallback(ctx context.Context, clt *http.Client, allowPlainHTTP bool, method string, proxyAddr string, path string) (*http.Response, error) {
	// first try https and see how that goes
	endpoint := fmt.Sprintf("https://%s%s", proxyAddr, path)

	log.Printf("Attempting %s %s", method, endpoint)
	req, err := http.NewRequestWithContext(ctx, method, endpoint, nil)
	if err != nil {
		return nil, trace.Wrap(err)
	}

	resp, err := clt.Do(req)

	// If the HTTPS succeeds, return that.
	if err == nil {
		return resp, nil
	}

	// If we're not allowed to try plain HTTP, bail out with whatever error we have.
	// Note that we're only allowed to try plain HTTP on the loopback address, even
	// if the caller says its OK
	if !(allowPlainHTTP && utils.IsLoopback(proxyAddr)) {
		return nil, trace.Wrap(err)
	}

	// If we get to here a) the HTTPS attempt failed, and b) we're allowed to try
	// clear-text HTTP to see if that works.
	endpoint = fmt.Sprintf("http://%s%s", proxyAddr, path)
	log.Printf("Falling back to plain %s %s", method, endpoint)

	req, err = http.NewRequestWithContext(ctx, method, endpoint, nil)
	if err != nil {
		return nil, trace.Wrap(err)
	}

	resp, err = clt.Do(req)
	if err != nil {
		return nil, trace.Wrap(err)
	}

	return resp, err
}

// Find fetches discovery data by connecting to the given web proxy address.
// It is designed to fetch proxy public addresses without any inefficiencies.
func Find(ctx context.Context, proxyAddr string, insecure bool, pool *x509.CertPool) (*PingResponse, error) {
	clt := newWebClient(insecure, pool)
	defer clt.CloseIdleConnections()

	resp, err := doWithFallback(ctx, clt, insecure, http.MethodGet, proxyAddr, "/webapi/find")
	if err != nil {
		return nil, trace.Wrap(err)
	}

	defer resp.Body.Close()
	pr := &PingResponse{}
	if err := json.NewDecoder(resp.Body).Decode(pr); err != nil {
		return nil, trace.Wrap(err)
	}

	return pr, nil
}

// Ping serves two purposes. The first is to validate the HTTP endpoint of a
// Teleport proxy. This leads to better user experience: users get connection
// errors before being asked for passwords. The second is to return the form
// of authentication that the server supports. This also leads to better user
// experience: users only get prompted for the type of authentication the server supports.
func Ping(ctx context.Context, proxyAddr string, insecure bool, pool *x509.CertPool, connectorName string) (*PingResponse, error) {
	clt := newWebClient(insecure, pool)
	defer clt.CloseIdleConnections()

	endpoint := "/webapi/ping"
	if connectorName != "" {
		endpoint = fmt.Sprintf("%s/%s", endpoint, connectorName)
	}

	resp, err := doWithFallback(ctx, clt, insecure, http.MethodGet, proxyAddr, endpoint)
	if err != nil {
		return nil, trace.Wrap(err)
	}

	defer resp.Body.Close()
	pr := &PingResponse{}
	if err := json.NewDecoder(resp.Body).Decode(pr); err != nil {
		return nil, trace.Wrap(err)
	}

	return pr, nil
}

// GetTunnelAddr returns the tunnel address either set in an environment variable or retrieved from the web proxy.
func GetTunnelAddr(ctx context.Context, proxyAddr string, insecure bool, pool *x509.CertPool) (string, error) {
	// If TELEPORT_TUNNEL_PUBLIC_ADDR is set, nothing else has to be done, return it.
	if tunnelAddr := os.Getenv(defaults.TunnelPublicAddrEnvar); tunnelAddr != "" {
		return extractHostPort(tunnelAddr)
	}

	// Ping web proxy to retrieve tunnel proxy address.
	pr, err := Find(ctx, proxyAddr, insecure, nil)
	if err != nil {
		return "", trace.Wrap(err)
	}
	return tunnelAddr(proxyAddr, pr.Proxy)
}

func GetMOTD(ctx context.Context, proxyAddr string, insecure bool, pool *x509.CertPool) (*MotD, error) {
	clt := newWebClient(insecure, pool)
	defer clt.CloseIdleConnections()

	endpoint := fmt.Sprintf("https://%s/webapi/motd", proxyAddr)

	req, err := http.NewRequestWithContext(ctx, http.MethodGet, endpoint, nil)
	if err != nil {
		return nil, trace.Wrap(err)
	}

	resp, err := clt.Do(req)
	if err != nil {
		return nil, trace.Wrap(err)
	}
	defer resp.Body.Close()

	if resp.StatusCode != http.StatusOK {
		return nil, trace.BadParameter("failed to fetch message of the day: %d", resp.StatusCode)
	}

	motd := &MotD{}
	if err := json.NewDecoder(resp.Body).Decode(motd); err != nil {
		return nil, trace.Wrap(err)
	}

	return motd, nil
}

// MotD holds data about the current message of the day.
type MotD struct {
	Text string
}

// PingResponse contains data about the Teleport server like supported
// authentication types, server version, etc.
type PingResponse struct {
	// Auth contains the forms of authentication the auth server supports.
	Auth AuthenticationSettings `json:"auth"`
	// Proxy contains the proxy settings.
	Proxy ProxySettings `json:"proxy"`
	// ServerVersion is the version of Teleport that is running.
	ServerVersion string `json:"server_version"`
	// MinClientVersion is the minimum client version required by the server.
	MinClientVersion string `json:"min_client_version"`
}

// ProxySettings contains basic information about proxy settings
type ProxySettings struct {
	// Kube is a kubernetes specific proxy section
	Kube KubeProxySettings `json:"kube"`
	// SSH is SSH specific proxy settings
	SSH SSHProxySettings `json:"ssh"`
	// DB contains database access specific proxy settings
	DB DBProxySettings `json:"db"`
	// ALPNSNIListenerEnabled indicates that proxy supports ALPN SNI server where
	// all proxy services are exposed on a single TLS listener (Proxy Web Listener).
	ALPNSNIListenerEnabled bool `json:"alpn_sni_listener_enabled"`
}

// KubeProxySettings is kubernetes proxy settings
type KubeProxySettings struct {
	// Enabled is true when kubernetes proxy is enabled
	Enabled bool `json:"enabled,omitempty"`
	// PublicAddr is a kubernetes proxy public address if set
	PublicAddr string `json:"public_addr,omitempty"`
	// ListenAddr is the address that the kubernetes proxy is listening for
	// connections on.
	ListenAddr string `json:"listen_addr,omitempty"`
}

// SSHProxySettings is SSH specific proxy settings.
type SSHProxySettings struct {
	// ListenAddr is the address that the SSH proxy is listening for
	// connections on.
	ListenAddr string `json:"listen_addr,omitempty"`

	// TunnelListenAddr is the address that the SSH reverse tunnel is
	// listening for connections on.
	TunnelListenAddr string `json:"tunnel_listen_addr,omitempty"`

	// PublicAddr is the public address of the HTTP proxy.
	PublicAddr string `json:"public_addr,omitempty"`

	// SSHPublicAddr is the public address of the SSH proxy.
	SSHPublicAddr string `json:"ssh_public_addr,omitempty"`

	// TunnelPublicAddr is the public address of the SSH reverse tunnel.
	TunnelPublicAddr string `json:"ssh_tunnel_public_addr,omitempty"`
}

// DBProxySettings contains database access specific proxy settings.
type DBProxySettings struct {
	// PostgresPublicAddr is advertised to Postgres clients.
	PostgresPublicAddr string `json:"postgres_public_addr,omitempty"`
	// MySQLListenAddr is MySQL proxy listen address.
	MySQLListenAddr string `json:"mysql_listen_addr,omitempty"`
	// MySQLPublicAddr is advertised to MySQL clients.
	MySQLPublicAddr string `json:"mysql_public_addr,omitempty"`
}

// PingResponse contains the form of authentication the auth server supports.
type AuthenticationSettings struct {
	// Type is the type of authentication, can be either local or oidc.
	Type string `json:"type"`
	// SecondFactor is the type of second factor to use in authentication.
	// Supported options are: off, otp, and u2f.
	SecondFactor constants.SecondFactorType `json:"second_factor,omitempty"`
	// U2F contains the Universal Second Factor settings needed for authentication.
	U2F *U2FSettings `json:"u2f,omitempty"`
	// OIDC contains OIDC connector settings needed for authentication.
	OIDC *OIDCSettings `json:"oidc,omitempty"`
	// SAML contains SAML connector settings needed for authentication.
	SAML *SAMLSettings `json:"saml,omitempty"`
	// Github contains Github connector settings needed for authentication.
	Github *GithubSettings `json:"github,omitempty"`

	// HasMessageOfTheDay is a flag indicating that the cluster has MOTD
	// banner text that must be retrieved, displayed and acknowledged by
	// the user.
	HasMessageOfTheDay bool `json:"has_motd"`
}

// U2FSettings contains the AppID for Universal Second Factor.
type U2FSettings struct {
	// AppID is the U2F AppID.
	AppID string `json:"app_id"`
}

// SAMLSettings contains the Name and Display string for SAML
type SAMLSettings struct {
	// Name is the internal name of the connector.
	Name string `json:"name"`
	// Display is the display name for the connector.
	Display string `json:"display"`
}

// OIDCSettings contains the Name and Display string for OIDC.
type OIDCSettings struct {
	// Name is the internal name of the connector.
	Name string `json:"name"`
	// Display is the display name for the connector.
	Display string `json:"display"`
}

// GithubSettings contains the Name and Display string for Github connector.
type GithubSettings struct {
	// Name is the internal name of the connector
	Name string `json:"name"`
	// Display is the connector display name
	Display string `json:"display"`
}

// The tunnel addr is retrieved in the following preference order:
//  1. Reverse Tunnel Public Address.
//  2. If proxy support ALPN listener where all services are exposed on single port return proxy address.
//  3. SSH Proxy Public Address Host + Tunnel Port.
//  4. HTTP Proxy Public Address Host + Tunnel Port.
//  5. Proxy Address Host + Tunnel Port.
func tunnelAddr(proxyAddr string, settings ProxySettings) (string, error) {
	// If a tunnel public address is set, nothing else has to be done, return it.
	sshSettings := settings.SSH
	if sshSettings.TunnelPublicAddr != "" {
		return extractHostPort(sshSettings.TunnelPublicAddr)
	}

	// Extract the port the tunnel server is listening on.
	tunnelPort := strconv.Itoa(defaults.SSHProxyTunnelListenPort)
	if sshSettings.TunnelListenAddr != "" {
		if port, err := extractPort(sshSettings.TunnelListenAddr); err == nil {
			tunnelPort = port
		}
	}

	if settings.ALPNSNIListenerEnabled && proxyAddr != "" {
		if port, err := extractPort(proxyAddr); err == nil {
			tunnelPort = port
		}
	}

	// If a tunnel public address has not been set, but a related HTTP or SSH
	// public address has been set, extract the hostname but use the port from
	// the tunnel listen address.
	if sshSettings.SSHPublicAddr != "" {
		if host, err := extractHost(sshSettings.SSHPublicAddr); err == nil {
			return net.JoinHostPort(host, tunnelPort), nil
		}
	}
	if sshSettings.PublicAddr != "" {
		if host, err := extractHost(sshSettings.PublicAddr); err == nil {
			return net.JoinHostPort(host, tunnelPort), nil
		}
	}

	// If nothing is set, fallback to the address dialed with tunnel port.
	host, err := extractHost(proxyAddr)
	if err != nil {
		return "", trace.Wrap(err, "failed to parse the given proxy address")
	}
	return net.JoinHostPort(host, tunnelPort), nil
}

// extractHostPort takes addresses like "tcp://host:port/path" and returns "host:port".
func extractHostPort(addr string) (string, error) {
	if addr == "" {
		return "", trace.BadParameter("missing parameter address")
	}
	if !strings.Contains(addr, "://") {
		addr = "tcp://" + addr
	}
	u, err := url.Parse(addr)
	if err != nil {
		return "", trace.BadParameter("failed to parse %q: %v", addr, err)
	}
	switch u.Scheme {
	case "tcp", "http", "https":
		return u.Host, nil
	default:
		return "", trace.BadParameter("'%v': unsupported scheme: '%v'", addr, u.Scheme)
	}
}

// extractHost takes addresses like "tcp://host:port/path" and returns "host".
func extractHost(addr string) (ra string, err error) {
	parsed, err := extractHostPort(addr)
	if err != nil {
		return "", trace.Wrap(err)
	}
	host, _, err := net.SplitHostPort(parsed)
	if err != nil {
		if strings.Contains(err.Error(), "missing port in address") {
			return addr, nil
		}
		return "", trace.Wrap(err)
	}
	return host, nil
}

// extractPort takes addresses like "tcp://host:port/path" and returns "port".
func extractPort(addr string) (string, error) {
	parsed, err := extractHostPort(addr)
	if err != nil {
		return "", trace.Wrap(err)
	}
	_, port, err := net.SplitHostPort(parsed)
	if err != nil {
		return "", trace.Wrap(err)
	}
	return port, nil
}<|MERGE_RESOLUTION|>--- conflicted
+++ resolved
@@ -30,17 +30,12 @@
 	"strconv"
 	"strings"
 
-	"github.com/gravitational/trace"
-
 	"github.com/gravitational/teleport/api/constants"
 	"github.com/gravitational/teleport/api/defaults"
-<<<<<<< HEAD
 	"github.com/gravitational/teleport/api/utils"
 	"github.com/gravitational/trace"
 
 	"log"
-=======
->>>>>>> 9cd5ffe4
 )
 
 // newWebClient creates a new client to the HTTPS web proxy.
