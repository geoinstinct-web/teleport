/*
Copyright 2020-2021 Gravitational, Inc.

Licensed under the Apache License, Version 2.0 (the "License");
you may not use this file except in compliance with the License.
You may obtain a copy of the License at

    http://www.apache.org/licenses/LICENSE-2.0

Unless required by applicable law or agreed to in writing, software
distributed under the License is distributed on an "AS IS" BASIS,
WITHOUT WARRANTIES OR CONDITIONS OF ANY KIND, either express or implied.
See the License for the specific language governing permissions and
limitations under the License.
*/

// Package webclient provides a client for the Teleport Proxy API endpoints.
package webclient

import (
	"context"
	"crypto/tls"
	"crypto/x509"
	"encoding/json"
	"fmt"
	"net"
	"net/http"
	"net/url"
	"os"
	"strconv"
	"strings"

	"github.com/gravitational/teleport/api/client/proxy"
	"github.com/gravitational/teleport/api/constants"
	"github.com/gravitational/teleport/api/defaults"
	"github.com/gravitational/teleport/api/utils"
	"golang.org/x/net/http/httpproxy"

	"github.com/gravitational/trace"
	log "github.com/sirupsen/logrus"
)

// Config specifies information when building requests with the
// webclient.
type Config struct {
	// Context is a context for creating webclient requests.
	Context context.Context
	// ProxyAddr specifies the teleport proxy address for requests.
	ProxyAddr string
	// Insecure turns off TLS certificate verification when enabled.
	Insecure bool
	// Pool defines the set of root CAs to use when verifying server
	// certificates.
	Pool *x509.CertPool
	// ConnectorName is the name of the ODIC or SAML connector.
	ConnectorName string
	// ExtraHeaders is a map of extra HTTP headers to be included in
	// requests.
	ExtraHeaders map[string]string
}

// CheckAndSetDefaults checks and sets defaults
func (c *Config) CheckAndSetDefaults() error {
	message := "webclient config: %s"
	if c.Context == nil {
		return trace.BadParameter(message, "missing parameter Context")
	}
	if c.ProxyAddr == "" && os.Getenv(defaults.TunnelPublicAddrEnvar) == "" {
		return trace.BadParameter(message, "missing parameter ProxyAddr")
	}

	return nil
}

// newWebClient creates a new client to the HTTPS web proxy.
func newWebClient(cfg *Config) (*http.Client, error) {
	if err := cfg.CheckAndSetDefaults(); err != nil {
		return nil, trace.Wrap(err)
	}
	return &http.Client{
		Transport: &proxy.ProxyAwareRoundTripper{Transport: http.Transport{
			TLSClientConfig: &tls.Config{
				RootCAs:            cfg.Pool,
				InsecureSkipVerify: cfg.Insecure,
			},
			Proxy: func(req *http.Request) (*url.URL, error) {
				return httpproxy.FromEnvironment().ProxyFunc()(req.URL)
			},
<<<<<<< HEAD
		}},
	}
=======
		},
	}, nil
>>>>>>> dc2d200c
}

// doWithFallback attempts to execute an HTTP request using https, and then
// fall back to plain HTTP under certain, very specific circumstances.
//  * The caller must specifically allow it via the allowPlainHTTP parameter, and
//  * The target host must resolve to the loopback address.
// If these conditions are not met, then the plain-HTTP fallback is not allowed,
// and a the HTTPS failure will be considered final.
func doWithFallback(clt *http.Client, allowPlainHTTP bool, extraHeaders map[string]string, req *http.Request) (*http.Response, error) {
	// first try https and see how that goes
	req.URL.Scheme = "https"
	for k, v := range extraHeaders {
		req.Header.Add(k, v)
	}

	log.Debugf("Attempting %s %s%s", req.Method, req.URL.Host, req.URL.Path)
	resp, err := clt.Do(req)

	// If the HTTPS succeeds, return that.
	if err == nil {
		return resp, nil
	}

	// If we're not allowed to try plain HTTP, bail out with whatever error we have.
	// Note that we're only allowed to try plain HTTP on the loopback address, even
	// if the caller says its OK
	if !(allowPlainHTTP && utils.IsLoopback(req.URL.Host)) {
		return nil, trace.Wrap(err)
	}

	// If we get to here a) the HTTPS attempt failed, and b) we're allowed to try
	// clear-text HTTP to see if that works.
	req.URL.Scheme = "http"
	log.Warnf("Request for %s %s%s falling back to PLAIN HTTP", req.Method, req.URL.Host, req.URL.Path)
	resp, err = clt.Do(req)
	if err != nil {
		return nil, trace.Wrap(err)
	}

	return resp, nil
}

// Find fetches discovery data by connecting to the given web proxy address.
// It is designed to fetch proxy public addresses without any inefficiencies.
func Find(cfg *Config) (*PingResponse, error) {
	clt, err := newWebClient(cfg)
	if err != nil {
		return nil, trace.Wrap(err)
	}
	defer clt.CloseIdleConnections()

	endpoint := fmt.Sprintf("https://%s/webapi/find", cfg.ProxyAddr)

	req, err := http.NewRequestWithContext(cfg.Context, http.MethodGet, endpoint, nil)
	if err != nil {
		return nil, trace.Wrap(err)
	}

	resp, err := doWithFallback(clt, cfg.Insecure, cfg.ExtraHeaders, req)
	if err != nil {
		return nil, trace.Wrap(err)
	}

	defer resp.Body.Close()
	pr := &PingResponse{}
	if err := json.NewDecoder(resp.Body).Decode(pr); err != nil {
		return nil, trace.Wrap(err)
	}

	return pr, nil
}

// Ping serves two purposes. The first is to validate the HTTP endpoint of a
// Teleport proxy. This leads to better user experience: users get connection
// errors before being asked for passwords. The second is to return the form
// of authentication that the server supports. This also leads to better user
// experience: users only get prompted for the type of authentication the server supports.
func Ping(cfg *Config) (*PingResponse, error) {
	clt, err := newWebClient(cfg)
	if err != nil {
		return nil, trace.Wrap(err)
	}
	defer clt.CloseIdleConnections()

	endpoint := fmt.Sprintf("https://%s/webapi/ping", cfg.ProxyAddr)
	if cfg.ConnectorName != "" {
		endpoint = fmt.Sprintf("%s/%s", endpoint, cfg.ConnectorName)
	}

	req, err := http.NewRequestWithContext(cfg.Context, http.MethodGet, endpoint, nil)
	if err != nil {
		return nil, trace.Wrap(err)
	}

	resp, err := doWithFallback(clt, cfg.Insecure, cfg.ExtraHeaders, req)
	if err != nil {
		return nil, trace.Wrap(err)
	}

	defer resp.Body.Close()
	pr := &PingResponse{}
	if err := json.NewDecoder(resp.Body).Decode(pr); err != nil {
		return nil, trace.Wrap(err)
	}

	return pr, nil
}

// GetTunnelAddr returns the tunnel address either set in an environment variable or retrieved from the web proxy.
func GetTunnelAddr(cfg *Config) (string, error) {
	if err := cfg.CheckAndSetDefaults(); err != nil {
		return "", trace.Wrap(err)
	}
	// If TELEPORT_TUNNEL_PUBLIC_ADDR is set, nothing else has to be done, return it.
	if tunnelAddr := os.Getenv(defaults.TunnelPublicAddrEnvar); tunnelAddr != "" {
		return extractHostPort(tunnelAddr)
	}

	// Ping web proxy to retrieve tunnel proxy address.
	pr, err := Find(cfg)
	if err != nil {
		return "", trace.Wrap(err)
	}
	return tunnelAddr(cfg.ProxyAddr, pr.Proxy)
}

func GetMOTD(cfg *Config) (*MotD, error) {
	clt, err := newWebClient(cfg)
	if err != nil {
		return nil, trace.Wrap(err)
	}
	defer clt.CloseIdleConnections()

	endpoint := fmt.Sprintf("https://%s/webapi/motd", cfg.ProxyAddr)

	req, err := http.NewRequestWithContext(cfg.Context, http.MethodGet, endpoint, nil)
	if err != nil {
		return nil, trace.Wrap(err)
	}

	resp, err := doWithFallback(clt, cfg.Insecure, cfg.ExtraHeaders, req)
	if err != nil {
		return nil, trace.Wrap(err)
	}
	defer resp.Body.Close()

	if resp.StatusCode != http.StatusOK {
		return nil, trace.BadParameter("failed to fetch message of the day: %d", resp.StatusCode)
	}

	motd := &MotD{}
	if err := json.NewDecoder(resp.Body).Decode(motd); err != nil {
		return nil, trace.Wrap(err)
	}

	return motd, nil
}

// MotD holds data about the current message of the day.
type MotD struct {
	Text string
}

// PingResponse contains data about the Teleport server like supported
// authentication types, server version, etc.
type PingResponse struct {
	// Auth contains the forms of authentication the auth server supports.
	Auth AuthenticationSettings `json:"auth"`
	// Proxy contains the proxy settings.
	Proxy ProxySettings `json:"proxy"`
	// ServerVersion is the version of Teleport that is running.
	ServerVersion string `json:"server_version"`
	// MinClientVersion is the minimum client version required by the server.
	MinClientVersion string `json:"min_client_version"`
}

// ProxySettings contains basic information about proxy settings
type ProxySettings struct {
	// Kube is a kubernetes specific proxy section
	Kube KubeProxySettings `json:"kube"`
	// SSH is SSH specific proxy settings
	SSH SSHProxySettings `json:"ssh"`
	// DB contains database access specific proxy settings
	DB DBProxySettings `json:"db"`
	// TLSRoutingEnabled indicates that proxy supports ALPN SNI server where
	// all proxy services are exposed on a single TLS listener (Proxy Web Listener).
	TLSRoutingEnabled bool `json:"tls_routing_enabled"`
}

// KubeProxySettings is kubernetes proxy settings
type KubeProxySettings struct {
	// Enabled is true when kubernetes proxy is enabled
	Enabled bool `json:"enabled,omitempty"`
	// PublicAddr is a kubernetes proxy public address if set
	PublicAddr string `json:"public_addr,omitempty"`
	// ListenAddr is the address that the kubernetes proxy is listening for
	// connections on.
	ListenAddr string `json:"listen_addr,omitempty"`
}

// SSHProxySettings is SSH specific proxy settings.
type SSHProxySettings struct {
	// ListenAddr is the address that the SSH proxy is listening for
	// connections on.
	ListenAddr string `json:"listen_addr,omitempty"`

	// TunnelListenAddr is the address that the SSH reverse tunnel is
	// listening for connections on.
	TunnelListenAddr string `json:"tunnel_listen_addr,omitempty"`

	// PublicAddr is the public address of the HTTP proxy.
	PublicAddr string `json:"public_addr,omitempty"`

	// SSHPublicAddr is the public address of the SSH proxy.
	SSHPublicAddr string `json:"ssh_public_addr,omitempty"`

	// TunnelPublicAddr is the public address of the SSH reverse tunnel.
	TunnelPublicAddr string `json:"ssh_tunnel_public_addr,omitempty"`
}

// DBProxySettings contains database access specific proxy settings.
type DBProxySettings struct {
	// PostgresListenAddr is Postgres proxy listen address.
	PostgresListenAddr string `json:"postgres_listen_addr,omitempty"`
	// PostgresPublicAddr is advertised to Postgres clients.
	PostgresPublicAddr string `json:"postgres_public_addr,omitempty"`
	// MySQLListenAddr is MySQL proxy listen address.
	MySQLListenAddr string `json:"mysql_listen_addr,omitempty"`
	// MySQLPublicAddr is advertised to MySQL clients.
	MySQLPublicAddr string `json:"mysql_public_addr,omitempty"`
	// MongoListenAddr is Mongo proxy listen address.
	MongoListenAddr string `json:"mongo_listen_addr,omitempty"`
	// MongoPublicAddr is advertised to Mongo clients.
	MongoPublicAddr string `json:"mongo_public_addr,omitempty"`
}

// AuthenticationSettings contains information about server authentication
// settings.
type AuthenticationSettings struct {
	// Type is the type of authentication, can be either local or oidc.
	Type string `json:"type"`
	// SecondFactor is the type of second factor to use in authentication.
	SecondFactor constants.SecondFactorType `json:"second_factor,omitempty"`
	// PreferredLocalMFA is a server-side hint for clients to pick an MFA method
	// when various options are available.
	// It is empty if there is nothing to suggest.
	PreferredLocalMFA constants.SecondFactorType `json:"preferred_local_mfa,omitempty"`
	// Webauthn contains MFA settings for Web Authentication.
	Webauthn *Webauthn `json:"webauthn,omitempty"`
	// U2F contains the Universal Second Factor settings needed for authentication.
	U2F *U2FSettings `json:"u2f,omitempty"`
	// OIDC contains OIDC connector settings needed for authentication.
	OIDC *OIDCSettings `json:"oidc,omitempty"`
	// SAML contains SAML connector settings needed for authentication.
	SAML *SAMLSettings `json:"saml,omitempty"`
	// Github contains Github connector settings needed for authentication.
	Github *GithubSettings `json:"github,omitempty"`

	// HasMessageOfTheDay is a flag indicating that the cluster has MOTD
	// banner text that must be retrieved, displayed and acknowledged by
	// the user.
	HasMessageOfTheDay bool `json:"has_motd"`
}

// Webauthn holds MFA settings for Web Authentication.
type Webauthn struct {
	// RPID is the Webauthn Relying Party ID used by the server.
	RPID string `json:"rp_id"`
}

// U2FSettings contains the AppID for Universal Second Factor.
type U2FSettings struct {
	// AppID is the U2F AppID.
	AppID string `json:"app_id"`
}

// SAMLSettings contains the Name and Display string for SAML
type SAMLSettings struct {
	// Name is the internal name of the connector.
	Name string `json:"name"`
	// Display is the display name for the connector.
	Display string `json:"display"`
}

// OIDCSettings contains the Name and Display string for OIDC.
type OIDCSettings struct {
	// Name is the internal name of the connector.
	Name string `json:"name"`
	// Display is the display name for the connector.
	Display string `json:"display"`
}

// GithubSettings contains the Name and Display string for Github connector.
type GithubSettings struct {
	// Name is the internal name of the connector
	Name string `json:"name"`
	// Display is the connector display name
	Display string `json:"display"`
}

// The tunnel addr is retrieved in the following preference order:
//  1. If proxy support ALPN listener where all services are exposed on single port return ProxyPublicAddr/ProxyAddr.
//  2. Reverse Tunnel Public Address.
//  3. SSH Proxy Public Address Host + Tunnel Port.
//  4. HTTP Proxy Public Address Host + Tunnel Port.
//  5. Proxy Address Host + Tunnel Port.
func tunnelAddr(proxyAddr string, settings ProxySettings) (string, error) {
	if settings.TLSRoutingEnabled {
		return tunnelAddrForTLSRouting(proxyAddr, settings)
	}

	// If a tunnel public address is set, nothing else has to be done, return it.
	sshSettings := settings.SSH
	if sshSettings.TunnelPublicAddr != "" {
		return extractHostPort(sshSettings.TunnelPublicAddr)
	}

	// Extract the port the tunnel server is listening on.
	tunnelPort := strconv.Itoa(defaults.SSHProxyTunnelListenPort)
	if sshSettings.TunnelListenAddr != "" {
		if port, err := extractPort(sshSettings.TunnelListenAddr); err == nil {
			tunnelPort = port
		}
	}

	// If a tunnel public address has not been set, but a related HTTP or SSH
	// public address has been set, extract the hostname but use the port from
	// the tunnel listen address.
	if sshSettings.SSHPublicAddr != "" {
		if host, err := ExtractHost(sshSettings.SSHPublicAddr); err == nil {
			return net.JoinHostPort(host, tunnelPort), nil
		}
	}
	if sshSettings.PublicAddr != "" {
		if host, err := ExtractHost(sshSettings.PublicAddr); err == nil {
			return net.JoinHostPort(host, tunnelPort), nil
		}
	}

	// If nothing is set, fallback to the address dialed with tunnel port.
	host, err := ExtractHost(proxyAddr)
	if err != nil {
		return "", trace.Wrap(err, "failed to parse the given proxy address")
	}
	return net.JoinHostPort(host, tunnelPort), nil
}

// tunnelAddrForTLSRouting returns reverse tunnel proxy address for proxy supporting TLS Routing.
func tunnelAddrForTLSRouting(proxyAddr string, settings ProxySettings) (string, error) {
	if settings.SSH.PublicAddr != "" {
		// Check if PublicAddr contains a port number.
		if _, err := extractPort(settings.SSH.PublicAddr); err == nil {
			return extractHostPort(settings.SSH.PublicAddr)
		}
		// Get port number from proxyAddr or use default one.
		port := strconv.Itoa(defaults.ProxyWebListenPort)
		if webPort, err := extractPort(proxyAddr); err == nil {
			port = webPort
		}

		if host, err := ExtractHost(settings.SSH.PublicAddr); err == nil {
			return net.JoinHostPort(host, port), nil
		}
	}

	// Got proxyAddr with a port number for instance: proxy.example.com:3080
	if _, err := extractPort(proxyAddr); err == nil {
		return proxyAddr, nil
	}
	host, err := ExtractHost(proxyAddr)
	if err != nil {
		return "", trace.Wrap(err, "failed to parse the given proxy address")
	}

	// Got proxy address without a port like: proxy.example.com
	// If proxyAddr doesn't contain any port it means that HTTPS port should be used because during Find call
	// The destination URL is constructed by the fmt.Sprintf("https://%s/webapi/find", proxyAddr) function.
	return net.JoinHostPort(host, strconv.Itoa(defaults.StandardHTTPSPort)), nil
}

// extractHostPort takes addresses like "tcp://host:port/path" and returns "host:port".
func extractHostPort(addr string) (string, error) {
	if addr == "" {
		return "", trace.BadParameter("missing parameter address")
	}
	if !strings.Contains(addr, "://") {
		addr = "tcp://" + addr
	}
	u, err := url.Parse(addr)
	if err != nil {
		return "", trace.BadParameter("failed to parse %q: %v", addr, err)
	}
	switch u.Scheme {
	case "tcp", "http", "https":
		return u.Host, nil
	default:
		return "", trace.BadParameter("'%v': unsupported scheme: '%v'", addr, u.Scheme)
	}
}

// ExtractHost takes addresses like "tcp://host:port/path" and returns "host".
func ExtractHost(addr string) (ra string, err error) {
	parsed, err := extractHostPort(addr)
	if err != nil {
		return "", trace.Wrap(err)
	}
	host, _, err := net.SplitHostPort(parsed)
	if err != nil {
		if strings.Contains(err.Error(), "missing port in address") {
			return addr, nil
		}
		return "", trace.Wrap(err)
	}
	return host, nil
}

// extractPort takes addresses like "tcp://host:port/path" and returns "port".
func extractPort(addr string) (string, error) {
	parsed, err := extractHostPort(addr)
	if err != nil {
		return "", trace.Wrap(err)
	}
	_, port, err := net.SplitHostPort(parsed)
	if err != nil {
		return "", trace.Wrap(err)
	}
	return port, nil
}<|MERGE_RESOLUTION|>--- conflicted
+++ resolved
@@ -86,13 +86,8 @@
 			Proxy: func(req *http.Request) (*url.URL, error) {
 				return httpproxy.FromEnvironment().ProxyFunc()(req.URL)
 			},
-<<<<<<< HEAD
-		}},
-	}
-=======
 		},
-	}, nil
->>>>>>> dc2d200c
+		}}, nil
 }
 
 // doWithFallback attempts to execute an HTTP request using https, and then
