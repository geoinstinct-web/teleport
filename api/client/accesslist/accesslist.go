// Copyright 2023 Gravitational, Inc.
//
// Licensed under the Apache License, Version 2.0 (the "License");
// you may not use this file except in compliance with the License.
// You may obtain a copy of the License at
//
//     http://www.apache.org/licenses/LICENSE-2.0
//
// Unless required by applicable law or agreed to in writing, software
// distributed under the License is distributed on an "AS IS" BASIS,
// WITHOUT WARRANTIES OR CONDITIONS OF ANY KIND, either express or implied.
// See the License for the specific language governing permissions and
// limitations under the License.

package accesslist

import (
	"context"

	"github.com/gravitational/trace"
<<<<<<< HEAD
=======
	"github.com/gravitational/trace/trail"
>>>>>>> 75f313ce

	accesslistv1 "github.com/gravitational/teleport/api/gen/proto/go/teleport/accesslist/v1"
	"github.com/gravitational/teleport/api/types/accesslist"
	conv "github.com/gravitational/teleport/api/types/accesslist/convert/v1"
)

// Client is an access list client that conforms to the following lib/services interfaces:
// * services.AccessLists
type Client struct {
	grpcClient accesslistv1.AccessListServiceClient
}

// NewClient creates a new Access List client.
func NewClient(grpcClient accesslistv1.AccessListServiceClient) *Client {
	return &Client{
		grpcClient: grpcClient,
	}
}

// GetAccessLists returns a list of all access lists.
func (c *Client) GetAccessLists(ctx context.Context) ([]*accesslist.AccessList, error) {
	resp, err := c.grpcClient.GetAccessLists(ctx, &accesslistv1.GetAccessListsRequest{})
	if err != nil {
		return nil, trace.Wrap(err)
	}

	accessLists := make([]*accesslist.AccessList, len(resp.AccessLists))
	for i, accessList := range resp.AccessLists {
		var err error
		accessLists[i], err = conv.FromProto(accessList)
		if err != nil {
			return nil, trace.Wrap(err)
		}
	}

	return accessLists, nil
}

// ListAccessLists returns a paginated list of access lists.
func (c *Client) ListAccessLists(ctx context.Context, pageSize int, nextToken string) ([]*accesslist.AccessList, string, error) {
	resp, err := c.grpcClient.ListAccessLists(ctx, &accesslistv1.ListAccessListsRequest{
		PageSize:  int32(pageSize),
		NextToken: nextToken,
	})
	if err != nil {
		return nil, "", trace.Wrap(err)
	}

	accessLists := make([]*accesslist.AccessList, len(resp.AccessLists))
	for i, accessList := range resp.AccessLists {
		var err error
		accessLists[i], err = conv.FromProto(accessList)
		if err != nil {
			return nil, "", trace.Wrap(err)
		}
	}

	return accessLists, resp.GetNextToken(), nil
}

// GetAccessList returns the specified access list resource.
func (c *Client) GetAccessList(ctx context.Context, name string) (*accesslist.AccessList, error) {
	resp, err := c.grpcClient.GetAccessList(ctx, &accesslistv1.GetAccessListRequest{
		Name: name,
	})
	if err != nil {
		return nil, trace.Wrap(err)
	}

<<<<<<< HEAD
	accessList, err := conv.FromProto(resp)
=======
	accessList, err := conv.FromProto(resp, conv.WithOwnersIneligibleStatusField(resp.GetSpec().GetOwners()))
>>>>>>> 75f313ce
	return accessList, trace.Wrap(err)
}

// UpsertAccessList creates or updates an access list resource.
func (c *Client) UpsertAccessList(ctx context.Context, accessList *accesslist.AccessList) (*accesslist.AccessList, error) {
	resp, err := c.grpcClient.UpsertAccessList(ctx, &accesslistv1.UpsertAccessListRequest{
		AccessList: conv.ToProto(accessList),
	})
	if err != nil {
		return nil, trace.Wrap(err)
	}
	responseAccessList, err := conv.FromProto(resp)
	return responseAccessList, trace.Wrap(err)
}

// DeleteAccessList removes the specified access list resource.
func (c *Client) DeleteAccessList(ctx context.Context, name string) error {
	_, err := c.grpcClient.DeleteAccessList(ctx, &accesslistv1.DeleteAccessListRequest{
		Name: name,
	})
	return trace.Wrap(err)
}

// DeleteAllAccessLists removes all access lists.
func (c *Client) DeleteAllAccessLists(ctx context.Context) error {
<<<<<<< HEAD
	_, err := c.grpcClient.DeleteAllAccessLists(ctx, &accesslistv1.DeleteAllAccessListsRequest{})
	return trace.Wrap(err)
=======
	return trace.NotImplemented("DeleteAllAccessLists not supported in the gRPC client")
}

// ListAccessListMembers returns a paginated list of all access list members for an access list.
func (c *Client) ListAccessListMembers(ctx context.Context, accessList string, pageSize int, pageToken string) (members []*accesslist.AccessListMember, nextToken string, err error) {
	resp, err := c.grpcClient.ListAccessListMembers(ctx, &accesslistv1.ListAccessListMembersRequest{
		PageSize:   int32(pageSize),
		PageToken:  pageToken,
		AccessList: accessList,
	})
	if err != nil {
		return nil, "", trail.FromGRPC(err)
	}

	members = make([]*accesslist.AccessListMember, len(resp.Members))
	for i, member := range resp.Members {
		var err error
		members[i], err = conv.FromMemberProto(member, conv.WithMemberIneligibleStatusField(member))
		if err != nil {
			return nil, "", trail.FromGRPC(err)
		}
	}

	return members, resp.GetNextPageToken(), nil
}

// GetAccessListMember returns the specified access list member resource.
func (c *Client) GetAccessListMember(ctx context.Context, accessList string, memberName string) (*accesslist.AccessListMember, error) {
	resp, err := c.grpcClient.GetAccessListMember(ctx, &accesslistv1.GetAccessListMemberRequest{
		AccessList: accessList,
		MemberName: memberName,
	})
	if err != nil {
		return nil, trail.FromGRPC(err)
	}

	member, err := conv.FromMemberProto(resp, conv.WithMemberIneligibleStatusField(resp))
	return member, trace.Wrap(err)
}

// UpsertAccessListMember creates or updates an access list member resource.
func (c *Client) UpsertAccessListMember(ctx context.Context, member *accesslist.AccessListMember) (*accesslist.AccessListMember, error) {
	resp, err := c.grpcClient.UpsertAccessListMember(ctx, &accesslistv1.UpsertAccessListMemberRequest{
		Member: conv.ToMemberProto(member),
	})
	if err != nil {
		return nil, trail.FromGRPC(err)
	}
	responseMember, err := conv.FromMemberProto(resp)
	return responseMember, trail.FromGRPC(err)
}

// DeleteAccessListMember hard deletes the specified access list member resource.
func (c *Client) DeleteAccessListMember(ctx context.Context, accessList string, memberName string) error {
	_, err := c.grpcClient.DeleteAccessListMember(ctx, &accesslistv1.DeleteAccessListMemberRequest{
		AccessList: accessList,
		MemberName: memberName,
	})
	return trail.FromGRPC(err)
}

// DeleteAllAccessListMembersForAccessList hard deletes all access list members for an access list.
func (c *Client) DeleteAllAccessListMembersForAccessList(ctx context.Context, accessList string) error {
	_, err := c.grpcClient.DeleteAllAccessListMembersForAccessList(ctx, &accesslistv1.DeleteAllAccessListMembersForAccessListRequest{
		AccessList: accessList,
	})
	return trail.FromGRPC(err)
}

// DeleteAllAccessListMembers hard deletes all access list members.
func (c *Client) DeleteAllAccessListMembers(ctx context.Context) error {
	return trace.NotImplemented("DeleteAllAccessListMembers is not supported in the gRPC client")
}

// UpsertAccessListWithMembers creates or updates an access list resource and its members.
func (c *Client) UpsertAccessListWithMembers(ctx context.Context, list *accesslist.AccessList, members []*accesslist.AccessListMember) (*accesslist.AccessList, []*accesslist.AccessListMember, error) {
	resp, err := c.grpcClient.UpsertAccessListWithMembers(ctx, &accesslistv1.UpsertAccessListWithMembersRequest{
		AccessList: conv.ToProto(list),
		Members:    conv.ToMembersProto(members),
	})
	if err != nil {
		return nil, nil, trace.Wrap(err)
	}

	accessList, err := conv.FromProto(resp.AccessList)
	if err != nil {
		return nil, nil, trace.Wrap(err)
	}

	updatedMembers, err := conv.FromMembersProto(resp.Members)
	if err != nil {
		return nil, nil, trace.Wrap(err)
	}

	return accessList, updatedMembers, nil
>>>>>>> 75f313ce
}<|MERGE_RESOLUTION|>--- conflicted
+++ resolved
@@ -18,10 +18,6 @@
 	"context"
 
 	"github.com/gravitational/trace"
-<<<<<<< HEAD
-=======
-	"github.com/gravitational/trace/trail"
->>>>>>> 75f313ce
 
 	accesslistv1 "github.com/gravitational/teleport/api/gen/proto/go/teleport/accesslist/v1"
 	"github.com/gravitational/teleport/api/types/accesslist"
@@ -91,11 +87,7 @@
 		return nil, trace.Wrap(err)
 	}
 
-<<<<<<< HEAD
-	accessList, err := conv.FromProto(resp)
-=======
 	accessList, err := conv.FromProto(resp, conv.WithOwnersIneligibleStatusField(resp.GetSpec().GetOwners()))
->>>>>>> 75f313ce
 	return accessList, trace.Wrap(err)
 }
 
@@ -121,10 +113,6 @@
 
 // DeleteAllAccessLists removes all access lists.
 func (c *Client) DeleteAllAccessLists(ctx context.Context) error {
-<<<<<<< HEAD
-	_, err := c.grpcClient.DeleteAllAccessLists(ctx, &accesslistv1.DeleteAllAccessListsRequest{})
-	return trace.Wrap(err)
-=======
 	return trace.NotImplemented("DeleteAllAccessLists not supported in the gRPC client")
 }
 
@@ -136,7 +124,7 @@
 		AccessList: accessList,
 	})
 	if err != nil {
-		return nil, "", trail.FromGRPC(err)
+		return nil, "", trace.Wrap(err)
 	}
 
 	members = make([]*accesslist.AccessListMember, len(resp.Members))
@@ -144,7 +132,7 @@
 		var err error
 		members[i], err = conv.FromMemberProto(member, conv.WithMemberIneligibleStatusField(member))
 		if err != nil {
-			return nil, "", trail.FromGRPC(err)
+			return nil, "", trace.Wrap(err)
 		}
 	}
 
@@ -158,7 +146,7 @@
 		MemberName: memberName,
 	})
 	if err != nil {
-		return nil, trail.FromGRPC(err)
+		return nil, trace.Wrap(err)
 	}
 
 	member, err := conv.FromMemberProto(resp, conv.WithMemberIneligibleStatusField(resp))
@@ -171,10 +159,10 @@
 		Member: conv.ToMemberProto(member),
 	})
 	if err != nil {
-		return nil, trail.FromGRPC(err)
+		return nil, trace.Wrap(err)
 	}
 	responseMember, err := conv.FromMemberProto(resp)
-	return responseMember, trail.FromGRPC(err)
+	return responseMember, trace.Wrap(err)
 }
 
 // DeleteAccessListMember hard deletes the specified access list member resource.
@@ -183,7 +171,7 @@
 		AccessList: accessList,
 		MemberName: memberName,
 	})
-	return trail.FromGRPC(err)
+	return trace.Wrap(err)
 }
 
 // DeleteAllAccessListMembersForAccessList hard deletes all access list members for an access list.
@@ -191,7 +179,7 @@
 	_, err := c.grpcClient.DeleteAllAccessListMembersForAccessList(ctx, &accesslistv1.DeleteAllAccessListMembersForAccessListRequest{
 		AccessList: accessList,
 	})
-	return trail.FromGRPC(err)
+	return trace.Wrap(err)
 }
 
 // DeleteAllAccessListMembers hard deletes all access list members.
@@ -220,5 +208,4 @@
 	}
 
 	return accessList, updatedMembers, nil
->>>>>>> 75f313ce
 }