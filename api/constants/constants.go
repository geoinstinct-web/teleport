/*
Copyright 2020-2021 Gravitational, Inc.

Licensed under the Apache License, Version 2.0 (the "License");
you may not use this file except in compliance with the License.
You may obtain a copy of the License at

    http://www.apache.org/licenses/LICENSE-2.0

Unless required by applicable law or agreed to in writing, software
distributed under the License is distributed on an "AS IS" BASIS,
WITHOUT WARRANTIES OR CONDITIONS OF ANY KIND, either express or implied.
See the License for the specific language governing permissions and
limitations under the License.
*/

// Package constants defines Teleport-specific constants
package constants

const (
	// DefaultImplicitRole is implicit role that gets added to all service.RoleSet
	// objects.
	DefaultImplicitRole = "default-implicit-role"

	// APIDomain is a default domain name for Auth server API
	APIDomain = "teleport.cluster.local"

	// EnhancedRecordingMinKernel is the minimum kernel version for the enhanced
	// recording feature.
	EnhancedRecordingMinKernel = "5.8.0"

	// EnhancedRecordingCommand is a role option that implies command events are
	// captured.
	EnhancedRecordingCommand = "command"

	// EnhancedRecordingDisk is a role option that implies disk events are captured.
	EnhancedRecordingDisk = "disk"

	// EnhancedRecordingNetwork is a role option that implies network events
	// are captured.
	EnhancedRecordingNetwork = "network"

	// Local means authentication will happen locally within the Teleport cluster.
	Local = "local"

	// OIDC means authentication will happen remotely using an OIDC connector.
	OIDC = "oidc"

	// SAML means authentication will happen remotely using a SAML connector.
	SAML = "saml"

	// Github means authentication will happen remotely using a Github connector.
	Github = "github"

	// HumanDateFormatSeconds is a human readable date formatting with seconds
	HumanDateFormatSeconds = "Jan _2 15:04:05 UTC"

	// MaxLeases serves as an identifying error string indicating that the
	// semaphore system is rejecting an acquisition attempt due to max
	// leases having already been reached.
	MaxLeases = "err-max-leases"

	// CertificateFormatStandard is used for normal Teleport operation without any
	// compatibility modes.
	CertificateFormatStandard = "standard"

	// DurationNever is human friendly shortcut that is interpreted as a Duration of 0
	DurationNever = "never"

	// OIDCPromptSelectAccount instructs the Authorization Server to
	// prompt the End-User to select a user account.
	OIDCPromptSelectAccount = "select_account"

	// OIDCPromptNone instructs the Authorization Server to skip the prompt.
	OIDCPromptNone = "none"

	// KeepAliveNode is the keep alive type for SSH servers.
	KeepAliveNode = "node"

	// KeepAliveApp is the keep alive type for application server.
	KeepAliveApp = "app"

	// KeepAliveDatabase is the keep alive type for database server.
	KeepAliveDatabase = "db"

	// KeepAliveWindowsDesktopService is the keep alive type for a Windows
	// desktop service.
	KeepAliveWindowsDesktopService = "windows_desktop_service"

	// WindowsOS is the GOOS constant used for Microsoft Windows.
	WindowsOS = "windows"

	// LinuxOS is the GOOS constant used for Linux.
	LinuxOS = "linux"

	// DarwinOS is the GOOS constant for Apple macOS/darwin.
	DarwinOS = "darwin"

	// UseOfClosedNetworkConnection is a special string some parts of
	// go standard lib are using that is the only way to identify some errors
	//
	// TODO(r0mant): See if we can use net.ErrClosed and errors.Is() instead.
	UseOfClosedNetworkConnection = "use of closed network connection"

	// AWSConsoleURL is the URL of AWS management console.
	AWSConsoleURL = "https://console.aws.amazon.com"
	// AWSAccountIDLabel is the key of the label containing AWS account ID.
	AWSAccountIDLabel = "aws_account_id"
<<<<<<< HEAD
	// AWSCLIURL is the URL of AWS management console.
	AWSCLIURL = "https://amazonaws.com"
=======

	// RSAKeySize is the size of the RSA key.
	RSAKeySize = 2048
>>>>>>> a3d8f72d
)

// SecondFactorType is the type of 2FA authentication.
type SecondFactorType string

const (
	// SecondFactorOff means no second factor.
	SecondFactorOff = SecondFactorType("off")
	// SecondFactorOTP means that only OTP is supported for 2FA and 2FA is
	// required for all users.
	SecondFactorOTP = SecondFactorType("otp")
	// SecondFactorU2F means that only U2F is supported for 2FA and 2FA is
	// required for all users.
	SecondFactorU2F = SecondFactorType("u2f")
	// SecondFactorWebauthn means that only Webauthn is supported for 2FA and 2FA is
	// required for all users.
	SecondFactorWebauthn = SecondFactorType("webauthn")
	// SecondFactorOn means that all 2FA protocols are supported and 2FA is
	// required for all users.
	SecondFactorOn = SecondFactorType("on")
	// SecondFactorOptional means that all 2FA protocols are supported and 2FA
	// is required only for users that have MFA devices registered.
	SecondFactorOptional = SecondFactorType("optional")
)

// LockingMode determines how a (possibly stale) set of locks should be applied
// to an interaction.
type LockingMode string

const (
	// LockingModeStrict causes all interactions to be terminated when the
	// available lock view becomes unreliable.
	LockingModeStrict = LockingMode("strict")

	// LockingModeBestEffort applies the most recently known locks under all
	// circumstances.
	LockingModeBestEffort = LockingMode("best_effort")
)

const (
	// ChanTransport is a channel type that can be used to open a net.Conn
	// through the reverse tunnel server. Used for trusted clusters and dial back
	// nodes.
	ChanTransport = "teleport-transport"

	// ChanTransportDialReq is the first (and only) request sent on a
	// chanTransport channel. It's payload is the address of the host a
	// connection should be established to.
	ChanTransportDialReq = "teleport-transport-dial"

	// RemoteAuthServer is a special non-resolvable address that indicates client
	// requests a connection to the remote auth server.
	RemoteAuthServer = "@remote-auth-server"

	// ALPNSNIAuthProtocol allows dialing local/remote auth service based on SNI cluster name value.
	ALPNSNIAuthProtocol = "teleport-auth@"
)<|MERGE_RESOLUTION|>--- conflicted
+++ resolved
@@ -106,14 +106,8 @@
 	AWSConsoleURL = "https://console.aws.amazon.com"
 	// AWSAccountIDLabel is the key of the label containing AWS account ID.
 	AWSAccountIDLabel = "aws_account_id"
-<<<<<<< HEAD
-	// AWSCLIURL is the URL of AWS management console.
-	AWSCLIURL = "https://amazonaws.com"
-=======
-
 	// RSAKeySize is the size of the RSA key.
 	RSAKeySize = 2048
->>>>>>> a3d8f72d
 )
 
 // SecondFactorType is the type of 2FA authentication.
