--- conflicted
+++ resolved
@@ -347,56 +347,16 @@
 // The response will contain an Approve bool which will approve or deny a requested file transfer
 func (s *Session) FileTransferRequestResponse(ctx context.Context, req FileTransferResponseReq) error {
 	const request = "file-transfer-request-response"
-<<<<<<< HEAD
-	config := tracing.NewConfig(s.wrapper.opts)
-	ctx, span := config.TracerProvider.Tracer(instrumentationName).Start(
-		ctx,
-		fmt.Sprintf("ssh.FileTransferRequestResponse/%t/%s", req.Approved, req.RequestID),
-		oteltrace.WithSpanKind(oteltrace.SpanKindClient),
-		oteltrace.WithAttributes(
-			semconv.RPCServiceKey.String("ssh.Session"),
-			semconv.RPCMethodKey.String("SendRequest"),
-			semconv.RPCSystemKey.String("ssh"),
-		),
-	)
-	defer span.End()
-
-	s.wrapper.addContext(ctx, request)
-	_, err := s.Session.SendRequest(request, true, ssh.Marshal(req))
-	return err
-=======
 
 	_, err := s.SendRequest(ctx, request, true, ssh.Marshal(req))
 	return trace.Wrap(err)
->>>>>>> 8521b0d3
 }
 
 // RequestFileTransfer sends a "file-transfer-request" ssh request that will create a new file transfer request
 // and notify the parties in an ssh session
-<<<<<<< HEAD
-func (s *Session) RequestFileTransfer(ctx context.Context, req FileTransferReq) error {
-	const request = "file-transfer-request"
-	config := tracing.NewConfig(s.wrapper.opts)
-	ctx, span := config.TracerProvider.Tracer(instrumentationName).Start(
-		ctx,
-		fmt.Sprintf("ssh.FileTransferRequest/%s", req.Direction),
-		oteltrace.WithSpanKind(oteltrace.SpanKindClient),
-		oteltrace.WithAttributes(
-			semconv.RPCServiceKey.String("ssh.Session"),
-			semconv.RPCMethodKey.String("SendRequest"),
-			semconv.RPCSystemKey.String("ssh"),
-		),
-	)
-	defer span.End()
-
-	s.wrapper.addContext(ctx, request)
-	_, err := s.Session.SendRequest(request, true, ssh.Marshal(req))
-	return err
-=======
 func (s *Session) RequestFileTransfer(ctx context.Context, req FileTransferRequestReq) error {
 	const request = "file-transfer-request"
 
 	_, err := s.SendRequest(ctx, request, true, ssh.Marshal(req))
 	return trace.Wrap(err)
->>>>>>> 8521b0d3
 }