// Copyright 2022 Gravitational, Inc
//
// Licensed under the Apache License, Version 2.0 (the "License");
// you may not use this file except in compliance with the License.
// You may obtain a copy of the License at
//
//      http://www.apache.org/licenses/LICENSE-2.0
//
// Unless required by applicable law or agreed to in writing, software
// distributed under the License is distributed on an "AS IS" BASIS,
// WITHOUT WARRANTIES OR CONDITIONS OF ANY KIND, either express or implied.
// See the License for the specific language governing permissions and
// limitations under the License.

package ssh

import (
	"context"
	"encoding/json"
	"fmt"
	"net"
	"time"

	"github.com/gravitational/trace"
	log "github.com/sirupsen/logrus"
	"go.opentelemetry.io/otel/attribute"
	"go.opentelemetry.io/otel/propagation"
	semconv "go.opentelemetry.io/otel/semconv/v1.10.0"
	oteltrace "go.opentelemetry.io/otel/trace"
	"golang.org/x/crypto/ssh"

	"github.com/gravitational/teleport/api/constants"
	"github.com/gravitational/teleport/api/observability/tracing"
	"github.com/gravitational/teleport/api/utils/sshutils"
)

const (
	// EnvsRequest sets multiple environment variables that will be applied to any
	// command executed by Shell or Run.
	// See [EnvsReq] for the corresponding payload.
	EnvsRequest = "envs@goteleport.com"

	// TracingRequest is sent by clients to server to pass along tracing context.
	TracingRequest = "tracing@goteleport.com"

	// TracingChannel is a SSH channel used to indicate that servers support tracing.
	TracingChannel = "tracing"

	// instrumentationName is the name of this instrumentation package.
	instrumentationName = "otelssh"
)

// EnvsReq contains json marshaled key:value pairs sent as the
// payload for an [EnvsRequest].
type EnvsReq struct {
	// EnvsJSON is a json marshaled map[string]string containing
	// environment variables.
	EnvsJSON []byte `json:"envs"`
}

<<<<<<< HEAD
type FileTransferReq struct {
	Direction string
	Location  string
	Filename  string
	Size      string
}

type FileTransferResponseReq struct {
	RequestID string
	Approved  bool
=======
// FileTransferRequestReq contains parameters used to create a file transfer
// request to be stored in the SSH server
type FileTransferRequestReq struct {
	// Download is true if the file transfer requests a download, false if upload
	Download bool
	// Location is the location of the file to be downloaded, or directory to upload a file
	Location string
	// Filename is the name of the file to be uploaded
	Filename string
}

// FileTransferResponseReq contains parameters used to approve or deny an active
// file transfer request on the SSH server
type FileTransferResponseReq struct {
	// RequestID is the ID of the file transfer request being responded to
	RequestID string
	// Approved is true if approved, false if denied.
	Approved bool
>>>>>>> 8521b0d3
}

// ContextFromRequest extracts any tracing data provided via an Envelope
// in the ssh.Request payload. If the payload contains an Envelope, then
// the context returned will have tracing data populated from the remote
// tracing context and the ssh.Request payload will be replaced with the
// original payload from the client.
func ContextFromRequest(req *ssh.Request, opts ...tracing.Option) context.Context {
	ctx := context.Background()

	var envelope Envelope
	if err := json.Unmarshal(req.Payload, &envelope); err != nil {
		return ctx
	}

	ctx = tracing.WithPropagationContext(ctx, envelope.PropagationContext, opts...)
	req.Payload = envelope.Payload

	return ctx
}

// ContextFromNewChannel extracts any tracing data provided via an Envelope
// in the ssh.NewChannel ExtraData. If the ExtraData contains an Envelope, then
// the context returned will have tracing data populated from the remote
// tracing context and the ssh.NewChannel wrapped in a TraceCh so that the
// original ExtraData from the client is exposed instead of the Envelope
// payload.
func ContextFromNewChannel(nch ssh.NewChannel, opts ...tracing.Option) (context.Context, ssh.NewChannel) {
	ch := NewTraceNewChannel(nch)
	ctx := tracing.WithPropagationContext(context.Background(), ch.Envelope.PropagationContext, opts...)

	return ctx, ch
}

// Dial starts a client connection to the given SSH server. It is a
// convenience function that connects to the given network address,
// initiates the SSH handshake, and then sets up a Client.  For access
// to incoming channels and requests, use net.Dial with NewClientConn
// instead.
func Dial(ctx context.Context, network, addr string, config *ssh.ClientConfig, opts ...tracing.Option) (*Client, error) {
	tracer := tracing.NewConfig(opts).TracerProvider.Tracer(instrumentationName)
	ctx, span := tracer.Start(
		ctx,
		"ssh/Dial",
		oteltrace.WithSpanKind(oteltrace.SpanKindClient),
		oteltrace.WithAttributes(
			attribute.String("network", network),
			attribute.String("address", addr),
			semconv.RPCServiceKey.String("ssh"),
			semconv.RPCMethodKey.String("Dial"),
			semconv.RPCSystemKey.String("ssh"),
		),
	)
	defer span.End()

	dialer := net.Dialer{Timeout: config.Timeout}
	conn, err := dialer.DialContext(ctx, network, addr)
	if err != nil {
		return nil, err
	}
	c, chans, reqs, err := NewClientConn(ctx, conn, addr, config, opts...)
	if err != nil {
		return nil, err
	}
	return NewClient(c, chans, reqs), nil
}

// NewClientConn creates a new SSH client connection that is passed tracing context so that spans may be correlated
// properly over the ssh connection.
func NewClientConn(ctx context.Context, conn net.Conn, addr string, config *ssh.ClientConfig, opts ...tracing.Option) (ssh.Conn, <-chan ssh.NewChannel, <-chan *ssh.Request, error) {
	tracer := tracing.NewConfig(opts).TracerProvider.Tracer(instrumentationName)
	ctx, span := tracer.Start(
		ctx,
		"ssh/NewClientConn",
		oteltrace.WithSpanKind(oteltrace.SpanKindClient),
		oteltrace.WithAttributes(
			append(
				peerAttr(conn.RemoteAddr()),
				attribute.String("address", addr),
				semconv.RPCServiceKey.String("ssh"),
				semconv.RPCMethodKey.String("NewClientConn"),
				semconv.RPCSystemKey.String("ssh"),
			)...,
		),
	)
	defer span.End()

	hp := &sshutils.HandshakePayload{
		TracingContext: tracing.PropagationContextFromContext(ctx, opts...),
	}

	if len(hp.TracingContext) > 0 {
		payloadJSON, err := json.Marshal(hp)
		if err == nil {
			payload := fmt.Sprintf("%s%s\x00", constants.ProxyHelloSignature, payloadJSON)
			if _, err := conn.Write([]byte(payload)); err != nil {
				log.WithError(err).Warnf("Failed to pass along tracing context to proxy %v", addr)
			}
		}
	}

	c, chans, reqs, err := ssh.NewClientConn(conn, addr, config)
	if err != nil {
		return nil, nil, nil, trace.Wrap(err)
	}

	return c, chans, reqs, nil
}

// NewClientConnWithDeadline establishes new client connection with specified deadline
func NewClientConnWithDeadline(ctx context.Context, conn net.Conn, addr string, config *ssh.ClientConfig, opts ...tracing.Option) (*Client, error) {
	if config.Timeout > 0 {
		if err := conn.SetReadDeadline(time.Now().Add(config.Timeout)); err != nil {
			return nil, trace.Wrap(err)
		}
	}
	c, chans, reqs, err := NewClientConn(ctx, conn, addr, config, opts...)
	if err != nil {
		return nil, err
	}
	if config.Timeout > 0 {
		if err := conn.SetReadDeadline(time.Time{}); err != nil {
			return nil, trace.Wrap(err)
		}
	}
	return NewClient(c, chans, reqs, opts...), nil
}

// peerAttr returns attributes about the peer address.
func peerAttr(addr net.Addr) []attribute.KeyValue {
	host, port, err := net.SplitHostPort(addr.String())
	if err != nil {
		return nil
	}

	if host == "" {
		host = "127.0.0.1"
	}

	return []attribute.KeyValue{
		semconv.NetPeerIPKey.String(host),
		semconv.NetPeerPortKey.String(port),
	}
}

// Envelope wraps the payload of all ssh messages with
// tracing context. Any servers that reply to a TracingChannel
// will attempt to parse the Envelope for all received requests and
// ensure that the original payload is provided to the handlers.
type Envelope struct {
	PropagationContext tracing.PropagationContext
	Payload            []byte
}

// createEnvelope wraps the provided payload with a tracing envelope
// that is used to propagate trace context .
func createEnvelope(ctx context.Context, propagator propagation.TextMapPropagator, payload []byte) Envelope {
	envelope := Envelope{
		Payload: payload,
	}

	span := oteltrace.SpanFromContext(ctx)
	if !span.IsRecording() {
		return envelope
	}

	traceCtx := tracing.PropagationContextFromContext(ctx, tracing.WithTextMapPropagator(propagator))
	if len(traceCtx) == 0 {
		return envelope
	}

	envelope.PropagationContext = traceCtx

	return envelope
}

// wrapPayload wraps the provided payload within an envelope if tracing is
// enabled and there is any tracing information to propagate. Otherwise, the
// original payload is returned
func wrapPayload(ctx context.Context, supported tracingCapability, propagator propagation.TextMapPropagator, payload []byte) []byte {
	if supported != tracingSupported {
		return payload
	}

	envelope := createEnvelope(ctx, propagator, payload)
	if len(envelope.PropagationContext) == 0 {
		return payload
	}

	wrappedPayload, err := json.Marshal(envelope)
	if err == nil {
		return wrappedPayload
	}

	return payload
}<|MERGE_RESOLUTION|>--- conflicted
+++ resolved
@@ -58,18 +58,6 @@
 	EnvsJSON []byte `json:"envs"`
 }
 
-<<<<<<< HEAD
-type FileTransferReq struct {
-	Direction string
-	Location  string
-	Filename  string
-	Size      string
-}
-
-type FileTransferResponseReq struct {
-	RequestID string
-	Approved  bool
-=======
 // FileTransferRequestReq contains parameters used to create a file transfer
 // request to be stored in the SSH server
 type FileTransferRequestReq struct {
@@ -88,7 +76,6 @@
 	RequestID string
 	// Approved is true if approved, false if denied.
 	Approved bool
->>>>>>> 8521b0d3
 }
 
 // ContextFromRequest extracts any tracing data provided via an Envelope
