--- conflicted
+++ resolved
@@ -122,13 +122,10 @@
     types.SAMLIdPServiceProviderV1 SAMLIdPServiceProvider = 36 [(gogoproto.jsontag) = "saml_idp_service_provider,omitempty"];
     // SAMLIdPSession is a SAML IdP session.
     types.WebSessionV2 SAMLIdPSession = 37 [(gogoproto.jsontag) = "saml_idp_session,omitempty"];
-<<<<<<< HEAD
     // UIConfig provides a way for users to adjust settings of the UI served by the proxy service.
     types.UIConfigV1 UIConfig = 38 [(gogoproto.jsontag) = "ui_config,omitempty"];
-=======
     // UserGroup is a UserGroup resource
     types.UserGroupV1 UserGroup = 38 [(gogoproto.jsontag) = "user_group,omitempty"];
->>>>>>> ab333aeb
   }
 }
 
