--- conflicted
+++ resolved
@@ -120,13 +120,10 @@
     types.DatabaseServiceV1 DatabaseService = 35 [(gogoproto.jsontag) = "database_service,omitempty"];
     // SAMLIdPServiceProvider is a SAMLIdPServiceProvider resource
     types.SAMLIdPServiceProviderV1 SAMLIdPServiceProvider = 36 [(gogoproto.jsontag) = "saml_idp_service_provider,omitempty"];
-<<<<<<< HEAD
+    // SAMLIdPSession is a SAML IdP session.
+    types.WebSessionV2 SAMLIdPSession = 37 [(gogoproto.jsontag) = "saml_idp_session,omitempty"];
     // UIConfig is a config for the UI served by the proxy service
     types.UIConfigV1 UIConfig = 37 [(gogoproto.jsontag) = "ui_config,omitempty"];
-=======
-    // SAMLIdPSession is a SAML IdP session.
-    types.WebSessionV2 SAMLIdPSession = 37 [(gogoproto.jsontag) = "saml_idp_session,omitempty"];
->>>>>>> 4424db00
   }
 }
 
