/*
Copyright 2015-2021 Gravitational, Inc.

Licensed under the Apache License, Version 2.0 (the "License");
you may not use this file except in compliance with the License.
You may obtain a copy of the License at

    http://www.apache.org/licenses/LICENSE-2.0

Unless required by applicable law or agreed to in writing, software
distributed under the License is distributed on an "AS IS" BASIS,
WITHOUT WARRANTIES OR CONDITIONS OF ANY KIND, either express or implied.
See the License for the specific language governing permissions and
limitations under the License.
*/

package common

import (
	"context"
	"fmt"
	"net/url"
	"os"
	"os/user"
	"path"
	"path/filepath"
	"strconv"
	"strings"

	"github.com/alecthomas/kingpin/v2"
	"github.com/gravitational/trace"
	log "github.com/sirupsen/logrus"

	"github.com/gravitational/teleport"
	"github.com/gravitational/teleport/api/types"
	"github.com/gravitational/teleport/lib/config"
	awsconfigurators "github.com/gravitational/teleport/lib/configurators/aws"
	"github.com/gravitational/teleport/lib/defaults"
	"github.com/gravitational/teleport/lib/modules"
	"github.com/gravitational/teleport/lib/openssh"
	"github.com/gravitational/teleport/lib/service"
	"github.com/gravitational/teleport/lib/service/servicecfg"
	"github.com/gravitational/teleport/lib/srv"
	"github.com/gravitational/teleport/lib/sshutils/scp"
	"github.com/gravitational/teleport/lib/utils"
)

// Options combines init/start teleport options
type Options struct {
	// Args is a list of command-line args passed from main()
	Args []string
	// InitOnly when set to true, initializes config and aux
	// endpoints but does not start the process
	InitOnly bool
}

// Run inits/starts the process according to the provided options
func Run(options Options) (app *kingpin.Application, executedCommand string, conf *servicecfg.Config) {
	var err error

	// configure trace's errors to produce full stack traces
	isDebug, _ := strconv.ParseBool(os.Getenv(teleport.VerboseLogsEnvVar))
	if isDebug {
		trace.SetDebug(true)
	}
	// configure logger for a typical CLI scenario until configuration file is
	// parsed
	utils.InitLogger(utils.LoggingForDaemon, log.ErrorLevel)
	app = utils.InitCLIParser("teleport", "Teleport Access Platform. Learn more at https://goteleport.com")

	// define global flags:
	var (
		ccf                              config.CommandLineFlags
		scpFlags                         scp.Flags
		dumpFlags                        dumpFlags
		configureDatabaseAWSPrintFlags   configureDatabaseAWSPrintFlags
		configureDatabaseAWSCreateFlags  configureDatabaseAWSCreateFlags
		configureDiscoveryBootstrapFlags configureDiscoveryBootstrapFlags
		dbConfigCreateFlags              createDatabaseConfigFlags
		systemdInstallFlags              installSystemdFlags
		waitFlags                        waitFlags
		rawVersion                       bool
	)

	// define commands:
	start := app.Command("start", "Starts the Teleport service.")
	status := app.Command("status", "Print the status of the current SSH session.")
	dump := app.Command("configure", "Generate a simple config file to get started.")
	ver := app.Command("version", "Print the version of your teleport binary.")
	join := app.Command("join", "Join a Teleport cluster without running the Teleport daemon.")
	joinOpenSSH := join.Command("openssh", "Join an SSH server to a Teleport cluster.")
	scpc := app.Command("scp", "Server-side implementation of SCP.").Hidden()
	sftp := app.Command("sftp", "Server-side implementation of SFTP.").Hidden()
	exec := app.Command(teleport.ExecSubCommand, "Used internally by Teleport to re-exec itself to run a command.").Hidden()
	forward := app.Command(teleport.ForwardSubCommand, "Used internally by Teleport to re-exec itself to port forward.").Hidden()
	checkHomeDir := app.Command(teleport.CheckHomeDirSubCommand, "Used internally by Teleport to re-exec itself to check access to a directory.").Hidden()
	park := app.Command(teleport.ParkSubCommand, "Used internally by Teleport to re-exec itself to do nothing.").Hidden()
	app.HelpFlag.Short('h')

	// define start flags:
	start.Flag("debug", "Enable verbose logging to stderr").
		Short('d').
		BoolVar(&ccf.Debug)
	start.Flag("insecure-no-tls", "Disable TLS for the web socket").
		BoolVar(&ccf.DisableTLS)
	start.Flag("roles",
		fmt.Sprintf("Comma-separated list of roles to start with [%s]", strings.Join(defaults.StartRoles, ","))).
		Short('r').
		StringVar(&ccf.Roles)
	start.Flag("pid-file",
		"Full path to the PID file. By default no PID file will be created").StringVar(&ccf.PIDFile)
	start.Flag("advertise-ip",
		"IP to advertise to clients if running behind NAT").
		StringVar(&ccf.AdvertiseIP)
	start.Flag("listen-ip",
		fmt.Sprintf("IP address to bind to [%s]", defaults.BindIP)).
		Short('l').
		IPVar(&ccf.ListenIP)
	start.Flag("auth-server",
		fmt.Sprintf("Address of the auth server [%s]", defaults.AuthConnectAddr().Addr)).
		StringsVar(&ccf.AuthServerAddr)
	start.Flag("token",
		"Invitation token to register with an auth server [none]").
		StringVar(&ccf.AuthToken)
	start.Flag("ca-pin",
		"CA pin to validate the Auth Server (can be repeated for multiple pins)").
		StringsVar(&ccf.CAPins)
	start.Flag("nodename",
		"Name of this node, defaults to hostname").
		StringVar(&ccf.NodeName)
	start.Flag("config",
		fmt.Sprintf("Path to a configuration file [%v]", defaults.ConfigFilePath)).
		Short('c').ExistingFileVar(&ccf.ConfigFile)
	start.Flag("apply-on-startup",
		fmt.Sprintf("Path to a non-empty YAML file containing resources to apply on startup. Works on initialized clusters, unlike --bootstrap. Only supports the following types: %s.", types.KindToken)).
		ExistingFileVar(&ccf.ApplyOnStartupFile)
	start.Flag("bootstrap",
		"Path to a non-empty YAML file containing bootstrap resources (ignored if already initialized)").ExistingFileVar(&ccf.BootstrapFile)
	start.Flag("config-string",
		"Base64 encoded configuration string").Hidden().Envar(defaults.ConfigEnvar).
		StringVar(&ccf.ConfigString)
	start.Flag("labels", "Comma-separated list of labels for this node, for example env=dev,app=web").StringVar(&ccf.Labels)
	start.Flag("diag-addr",
		"Start diagnostic prometheus and healthz endpoint.").StringVar(&ccf.DiagnosticAddr)
	start.Flag("permit-user-env",
		"Enables reading of ~/.tsh/environment when creating a session").BoolVar(&ccf.PermitUserEnvironment)
	start.Flag("insecure",
		"Insecure mode disables certificate validation").BoolVar(&ccf.InsecureMode)
	start.Flag("fips",
		"Start Teleport in FedRAMP/FIPS 140-2 mode.").
		Default("false").
		BoolVar(&ccf.FIPS)
	start.Flag("skip-version-check",
		"Skip version checking between server and client.").
		Default("false").
		BoolVar(&ccf.SkipVersionCheck)
	// All top-level --app-XXX flags are deprecated in favor of
	// "teleport start app" subcommand.
	start.Flag("app-name",
		"Name of the application to start").Hidden().
		StringVar(&ccf.AppName)
	start.Flag("app-uri",
		"Internal address of the application to proxy.").Hidden().
		StringVar(&ccf.AppURI)
	start.Flag("app-public-addr",
		"Public address of the application to proxy.").Hidden().
		StringVar(&ccf.AppPublicAddr)
	// All top-level --db-XXX flags are deprecated in favor of
	// "teleport start db" subcommand.
	start.Flag("db-name",
		"Name of the proxied database.").Hidden().
		StringVar(&ccf.DatabaseName)
	start.Flag("db-protocol",
		fmt.Sprintf("Proxied database protocol. Supported are: %v.", defaults.DatabaseProtocols)).Hidden().
		StringVar(&ccf.DatabaseProtocol)
	start.Flag("db-uri",
		"Address the proxied database is reachable at.").Hidden().
		StringVar(&ccf.DatabaseURI)
	start.Flag("db-ca-cert",
		"Database CA certificate path.").Hidden().
		StringVar(&ccf.DatabaseCACertFile)
	start.Flag("db-aws-region",
		"AWS region AWS hosted database instance is running in.").Hidden().
		StringVar(&ccf.DatabaseAWSRegion)

	// define start's usage info (we use kingpin's "alias" field for this)
	start.Alias(usageNotes + usageExamples)

	// "teleport app" command and its subcommands
	appCmd := app.Command("app", "Application proxy service commands.")
	appStartCmd := appCmd.Command("start", "Start application proxy service.")
	appStartCmd.Flag("debug", "Enable verbose logging to stderr.").Short('d').BoolVar(&ccf.Debug)
	appStartCmd.Flag("pid-file", "Full path to the PID file. By default no PID file will be created.").StringVar(&ccf.PIDFile)
	appStartCmd.Flag("auth-server", fmt.Sprintf("Address of the auth server [%s].", defaults.AuthConnectAddr().Addr)).StringsVar(&ccf.AuthServerAddr)
	appStartCmd.Flag("token", "Invitation token to register with an auth server [none].").StringVar(&ccf.AuthToken)
	appStartCmd.Flag("ca-pin", "CA pin to validate the auth server (can be repeated for multiple pins).").StringsVar(&ccf.CAPins)
	appStartCmd.Flag("config", fmt.Sprintf("Path to a configuration file [%v].", defaults.ConfigFilePath)).Short('c').ExistingFileVar(&ccf.ConfigFile)
	appStartCmd.Flag("config-string", "Base64 encoded configuration string.").Hidden().Envar(defaults.ConfigEnvar).StringVar(&ccf.ConfigString)
	appStartCmd.Flag("labels", "Comma-separated list of labels for this node, for example env=dev,app=web.").StringVar(&ccf.Labels)
	appStartCmd.Flag("fips", "Start Teleport in FedRAMP/FIPS 140-2 mode.").Default("false").BoolVar(&ccf.FIPS)
	appStartCmd.Flag("name", "Name of the application to start.").StringVar(&ccf.AppName)
	appStartCmd.Flag("uri", "Internal address of the application to proxy.").StringVar(&ccf.AppURI)
	appStartCmd.Flag("cloud", fmt.Sprintf("Set to one of %v if application should proxy particular cloud API", []string{types.CloudAWS, types.CloudAzure, types.CloudGCP})).StringVar(&ccf.AppCloud)
	appStartCmd.Flag("public-addr", "Public address of the application to proxy.").StringVar(&ccf.AppPublicAddr)
	appStartCmd.Flag("diag-addr", "Start diagnostic prometheus and healthz endpoint.").StringVar(&ccf.DiagnosticAddr)
	appStartCmd.Flag("insecure", "Insecure mode disables certificate validation").BoolVar(&ccf.InsecureMode)
	appStartCmd.Flag("skip-version-check", "Skip version checking between server and client.").Default("false").BoolVar(&ccf.SkipVersionCheck)
	appStartCmd.Alias(appUsageExamples) // We're using "alias" section to display usage examples.

	// "teleport db" command and its subcommands
	dbCmd := app.Command("db", "Database proxy service commands.")
	dbStartCmd := dbCmd.Command("start", "Start database proxy service.")
	dbStartCmd.Flag("debug", "Enable verbose logging to stderr.").Short('d').BoolVar(&ccf.Debug)
	dbStartCmd.Flag("pid-file", "Full path to the PID file. By default no PID file will be created.").StringVar(&ccf.PIDFile)
	dbStartCmd.Flag("auth-server", fmt.Sprintf("Address of the auth server [%s].", defaults.AuthConnectAddr().Addr)).StringsVar(&ccf.AuthServerAddr)
	dbStartCmd.Flag("token", "Invitation token to register with an auth server [none].").StringVar(&ccf.AuthToken)
	dbStartCmd.Flag("ca-pin", "CA pin to validate the auth server (can be repeated for multiple pins).").StringsVar(&ccf.CAPins)
	dbStartCmd.Flag("config", fmt.Sprintf("Path to a configuration file [%v].", defaults.ConfigFilePath)).Short('c').ExistingFileVar(&ccf.ConfigFile)
	dbStartCmd.Flag("config-string", "Base64 encoded configuration string.").Hidden().Envar(defaults.ConfigEnvar).StringVar(&ccf.ConfigString)
	dbStartCmd.Flag("labels", "Comma-separated list of labels for this node, for example env=dev,app=web.").StringVar(&ccf.Labels)
	dbStartCmd.Flag("fips", "Start Teleport in FedRAMP/FIPS 140-2 mode.").Default("false").BoolVar(&ccf.FIPS)
	dbStartCmd.Flag("name", "Name of the proxied database.").StringVar(&ccf.DatabaseName)
	dbStartCmd.Flag("description", "Description of the proxied database.").StringVar(&ccf.DatabaseDescription)
	dbStartCmd.Flag("protocol", fmt.Sprintf("Proxied database protocol. Supported are: %v.", defaults.DatabaseProtocols)).StringVar(&ccf.DatabaseProtocol)
	dbStartCmd.Flag("uri", "Address the proxied database is reachable at.").StringVar(&ccf.DatabaseURI)
	dbStartCmd.Flag("ca-cert", "Database CA certificate path.").StringVar(&ccf.DatabaseCACertFile)
	dbStartCmd.Flag("aws-region", "(Only for RDS, Aurora, Redshift, ElastiCache or MemoryDB) AWS region AWS hosted database instance is running in.").StringVar(&ccf.DatabaseAWSRegion)
	dbStartCmd.Flag("aws-account-id", "(Only for Keyspaces or DynamoDB) AWS Account ID.").StringVar(&ccf.DatabaseAWSAccountID)
	dbStartCmd.Flag("aws-assume-role-arn", "Optional AWS IAM role to assume.").StringVar(&ccf.DatabaseAWSAssumeRoleARN)
	dbStartCmd.Flag("aws-external-id", "Optional AWS external ID used when assuming an AWS role.").StringVar(&ccf.DatabaseAWSExternalID)
	dbStartCmd.Flag("aws-redshift-cluster-id", "(Only for Redshift) Redshift database cluster identifier.").StringVar(&ccf.DatabaseAWSRedshiftClusterID)
	dbStartCmd.Flag("aws-rds-instance-id", "(Only for RDS) RDS instance identifier.").StringVar(&ccf.DatabaseAWSRDSInstanceID)
	dbStartCmd.Flag("aws-rds-cluster-id", "(Only for Aurora) Aurora cluster identifier.").StringVar(&ccf.DatabaseAWSRDSClusterID)
	dbStartCmd.Flag("gcp-project-id", "(Only for Cloud SQL) GCP Cloud SQL project identifier.").StringVar(&ccf.DatabaseGCPProjectID)
	dbStartCmd.Flag("gcp-instance-id", "(Only for Cloud SQL) GCP Cloud SQL instance identifier.").StringVar(&ccf.DatabaseGCPInstanceID)
	dbStartCmd.Flag("ad-keytab-file", "(Only for SQL Server) Kerberos keytab file.").StringVar(&ccf.DatabaseADKeytabFile)
	dbStartCmd.Flag("ad-krb5-file", "(Only for SQL Server) Kerberos krb5.conf file.").Default(defaults.Krb5FilePath).StringVar(&ccf.DatabaseADKrb5File)
	dbStartCmd.Flag("ad-domain", "(Only for SQL Server) Active Directory domain.").StringVar(&ccf.DatabaseADDomain)
	dbStartCmd.Flag("ad-spn", "(Only for SQL Server) Service Principal Name for Active Directory auth.").StringVar(&ccf.DatabaseADSPN)
	dbStartCmd.Flag("diag-addr", "Start diagnostic prometheus and healthz endpoint.").StringVar(&ccf.DiagnosticAddr)
	dbStartCmd.Flag("insecure", "Insecure mode disables certificate validation").BoolVar(&ccf.InsecureMode)
	dbStartCmd.Flag("skip-version-check", "Skip version checking between server and client.").Default("false").BoolVar(&ccf.SkipVersionCheck)
	dbStartCmd.Alias(dbUsageExamples) // We're using "alias" section to display usage examples.

	dbConfigure := dbCmd.Command("configure", "Bootstraps database service configuration and cloud permissions.")
	dbConfigureCreate := dbConfigure.Command("create", "Creates a sample Database Service configuration.")
	dbConfigureCreate.Flag("proxy", fmt.Sprintf("Teleport proxy address to connect to [%s].", defaults.ProxyWebListenAddr().Addr)).
		Default(defaults.ProxyWebListenAddr().Addr).
		StringVar(&dbConfigCreateFlags.ProxyServer)
	dbConfigureCreate.Flag("token", "Invitation token to register with an auth server [none].").Default("/tmp/token").StringVar(&dbConfigCreateFlags.AuthToken)
	dbConfigureCreate.Flag("rds-discovery", "List of AWS regions in which the agent will discover RDS/Aurora instances.").StringsVar(&dbConfigCreateFlags.RDSDiscoveryRegions)
	dbConfigureCreate.Flag("rdsproxy-discovery", "List of AWS regions in which the agent will discover RDS Proxies.").StringsVar(&dbConfigCreateFlags.RDSProxyDiscoveryRegions)
	dbConfigureCreate.Flag("redshift-discovery", "List of AWS regions in which the agent will discover Redshift instances.").StringsVar(&dbConfigCreateFlags.RedshiftDiscoveryRegions)
	dbConfigureCreate.Flag("redshift-serverless-discovery", "List of AWS regions in which the agent will discover Redshift Serverless instances.").StringsVar(&dbConfigCreateFlags.RedshiftServerlessDiscoveryRegions)
	dbConfigureCreate.Flag("elasticache-discovery", "List of AWS regions in which the agent will discover ElastiCache Redis clusters.").StringsVar(&dbConfigCreateFlags.ElastiCacheDiscoveryRegions)
	dbConfigureCreate.Flag("memorydb-discovery", "List of AWS regions in which the agent will discover MemoryDB clusters.").StringsVar(&dbConfigCreateFlags.MemoryDBDiscoveryRegions)
	dbConfigureCreate.Flag("aws-tags", "(Only for AWS discoveries) Comma-separated list of AWS resource tags to match, for example env=dev,dept=it").StringVar(&dbConfigCreateFlags.AWSRawTags)
	dbConfigureCreate.Flag("azure-mysql-discovery", "List of Azure regions in which the agent will discover MySQL servers.").StringsVar(&dbConfigCreateFlags.AzureMySQLDiscoveryRegions)
	dbConfigureCreate.Flag("azure-postgres-discovery", "List of Azure regions in which the agent will discover PostgreSQL servers.").StringsVar(&dbConfigCreateFlags.AzurePostgresDiscoveryRegions)
	dbConfigureCreate.Flag("azure-redis-discovery", "List of Azure regions in which the agent will discover Azure Cache For Redis servers.").StringsVar(&dbConfigCreateFlags.AzureRedisDiscoveryRegions)
	dbConfigureCreate.Flag("azure-sqlserver-discovery", "List of Azure regions in which the agent will discover Azure SQL Databases and Managed Instances.").StringsVar(&dbConfigCreateFlags.AzureSQLServerDiscoveryRegions)
	dbConfigureCreate.Flag("azure-subscription", "List of Azure subscription IDs for Azure discoveries. Default is \"*\".").Default(types.Wildcard).StringsVar(&dbConfigCreateFlags.AzureSubscriptions)
	dbConfigureCreate.Flag("azure-resource-group", "List of Azure resource groups for Azure discoveries. Default is \"*\".").Default(types.Wildcard).StringsVar(&dbConfigCreateFlags.AzureResourceGroups)
	dbConfigureCreate.Flag("azure-tags", "(Only for Azure discoveries) Comma-separated list of Azure resource tags to match, for example env=dev,dept=it").StringVar(&dbConfigCreateFlags.AzureRawTags)
	dbConfigureCreate.Flag("ca-pin", "CA pin to validate the auth server (can be repeated for multiple pins).").StringsVar(&dbConfigCreateFlags.CAPins)
	dbConfigureCreate.Flag("name", "Name of the proxied database.").StringVar(&dbConfigCreateFlags.StaticDatabaseName)
	dbConfigureCreate.Flag("protocol", fmt.Sprintf("Proxied database protocol. Supported are: %v.", defaults.DatabaseProtocols)).StringVar(&dbConfigCreateFlags.StaticDatabaseProtocol)
	dbConfigureCreate.Flag("uri", "Address the proxied database is reachable at.").StringVar(&dbConfigCreateFlags.StaticDatabaseURI)
	dbConfigureCreate.Flag("labels", "Comma-separated list of labels for the database, for example env=dev,dept=it").StringVar(&dbConfigCreateFlags.StaticDatabaseRawLabels)
	dbConfigureCreate.Flag("aws-region", "(Only for AWS-hosted databases) AWS region RDS, Aurora, Redshift, Redshift Serverless, ElastiCache, or MemoryDB database instance is running in.").StringVar(&dbConfigCreateFlags.DatabaseAWSRegion)
	dbConfigureCreate.Flag("aws-account-id", "(Only for Keyspaces or DynamoDB) AWS Account ID.").StringVar(&dbConfigCreateFlags.DatabaseAWSAccountID)
	dbConfigureCreate.Flag("aws-assume-role-arn", "Optional AWS IAM role to assume.").StringVar(&dbConfigCreateFlags.DatabaseAWSAssumeRoleARN)
	dbConfigureCreate.Flag("aws-external-id", "(Only for AWS-hosted databases) Optional AWS external ID to use when assuming AWS roles.").StringVar(&dbConfigCreateFlags.DatabaseAWSExternalID)
	dbConfigureCreate.Flag("aws-redshift-cluster-id", "(Only for Redshift) Redshift database cluster identifier.").StringVar(&dbConfigCreateFlags.DatabaseAWSRedshiftClusterID)
	dbConfigureCreate.Flag("aws-rds-cluster-id", "(Only for RDS Aurora) RDS Aurora database cluster identifier.").StringVar(&dbConfigCreateFlags.DatabaseAWSRDSClusterID)
	dbConfigureCreate.Flag("aws-rds-instance-id", "(Only for RDS) RDS database instance identifier.").StringVar(&dbConfigCreateFlags.DatabaseAWSRDSInstanceID)
	dbConfigureCreate.Flag("aws-elasticache-group-id", "(Only for ElastiCache) ElastiCache replication group identifier.").StringVar(&dbConfigCreateFlags.DatabaseAWSElastiCacheGroupID)
	dbConfigureCreate.Flag("aws-memorydb-cluster-name", "(Only for MemoryDB) MemoryDB cluster name.").StringVar(&dbConfigCreateFlags.DatabaseAWSMemoryDBClusterName)
	dbConfigureCreate.Flag("ad-domain", "(Only for SQL Server) Active Directory domain.").StringVar(&dbConfigCreateFlags.DatabaseADDomain)
	dbConfigureCreate.Flag("ad-spn", "(Only for SQL Server) Service Principal Name for Active Directory auth.").StringVar(&dbConfigCreateFlags.DatabaseADSPN)
	dbConfigureCreate.Flag("ad-keytab-file", "(Only for SQL Server) Kerberos keytab file.").StringVar(&dbConfigCreateFlags.DatabaseADKeytabFile)
	dbConfigureCreate.Flag("gcp-project-id", "(Only for Cloud SQL) GCP Cloud SQL project identifier.").StringVar(&dbConfigCreateFlags.DatabaseGCPProjectID)
	dbConfigureCreate.Flag("gcp-instance-id", "(Only for Cloud SQL) GCP Cloud SQL instance identifier.").StringVar(&dbConfigCreateFlags.DatabaseGCPInstanceID)
	dbConfigureCreate.Flag("ca-cert-file", "Database CA certificate path.").StringVar(&dbConfigCreateFlags.DatabaseCACertFile)
	dbConfigureCreate.Flag("output",
		"Write to stdout with -o=stdout, default config file with -o=file or custom path with -o=file:///path").Short('o').Default(
		teleport.SchemeStdout).StringVar(&dbConfigCreateFlags.output)
	dbConfigureCreate.Flag("dynamic-resources-labels", "Comma-separated list(s) of labels to match dynamic resources, for example env=dev,dept=it. Required to enable dynamic resources matching.").StringsVar(&dbConfigCreateFlags.DynamicResourcesRawLabels)
	dbConfigureCreate.Alias(dbCreateConfigExamples) // We're using "alias" section to display usage examples.

	dbConfigureBootstrap := dbConfigure.Command("bootstrap", "Bootstrap the necessary configuration for the database agent. It reads the provided agent configuration to determine what will be bootstrapped.")
	dbConfigureBootstrap.Flag("config", fmt.Sprintf("Path to a configuration file [%v].", defaults.ConfigFilePath)).Short('c').Default(defaults.ConfigFilePath).ExistingFileVar(&configureDiscoveryBootstrapFlags.config.ConfigPath)
	dbConfigureBootstrap.Flag("manual", "When executed in \"manual\" mode, it will print the instructions to complete the configuration instead of applying them directly.").BoolVar(&configureDiscoveryBootstrapFlags.config.Manual)
	dbConfigureBootstrap.Flag("policy-name", fmt.Sprintf("Name of the Teleport Database agent policy. Default: %q.", awsconfigurators.DefaultPolicyName)).Default(awsconfigurators.DefaultPolicyName).StringVar(&configureDiscoveryBootstrapFlags.config.PolicyName)
	dbConfigureBootstrap.Flag("confirm", "Do not prompt user and auto-confirm all actions.").BoolVar(&configureDiscoveryBootstrapFlags.confirm)
	dbConfigureBootstrap.Flag("attach-to-role", "Role name to attach policy to. Mutually exclusive with --attach-to-user. If none of the attach-to flags is provided, the command will try to attach the policy to the current user/role based on the credentials.").StringVar(&configureDiscoveryBootstrapFlags.config.AttachToRole)
	dbConfigureBootstrap.Flag("attach-to-user", "User name to attach policy to. Mutually exclusive with --attach-to-role. If none of the attach-to flags is provided, the command will try to attach the policy to the current user/role based on the credentials.").StringVar(&configureDiscoveryBootstrapFlags.config.AttachToUser)
	dbConfigureBootstrap.Flag("assumes-roles",
		"Comma-separated list of additional IAM roles that the IAM identity should be able to assume. Each role can be either an IAM role ARN or the name of a role in the identity's account.").
		StringVar(&configureDiscoveryBootstrapFlags.config.ForceAssumesRoles)

	dbConfigureAWS := dbConfigure.Command("aws", "Bootstrap for AWS hosted databases.")
	dbConfigureAWSPrintIAM := dbConfigureAWS.Command("print-iam", "Generate and show IAM policies.")
	dbConfigureAWSPrintIAM.Flag("types",
		fmt.Sprintf("Comma-separated list of database types to include in the policy. Any of %s", strings.Join(awsDatabaseTypes, ","))).
		Short('r').
		StringVar(&configureDatabaseAWSPrintFlags.types)
	dbConfigureAWSPrintIAM.Flag("role", "IAM role name to attach policy to. Mutually exclusive with --user").StringVar(&configureDatabaseAWSPrintFlags.role)
	dbConfigureAWSPrintIAM.Flag("user", "IAM user name to attach policy to. Mutually exclusive with --role").StringVar(&configureDatabaseAWSPrintFlags.user)
	dbConfigureAWSPrintIAM.Flag("policy", "Only print IAM policy document.").BoolVar(&configureDatabaseAWSPrintFlags.policyOnly)
	dbConfigureAWSPrintIAM.Flag("boundary", "Only print IAM boundary policy document.").BoolVar(&configureDatabaseAWSPrintFlags.boundaryOnly)
	dbConfigureAWSPrintIAM.Flag("assumes-roles",
		"Comma-separated list of additional IAM roles that the IAM identity should be able to assume. Each role can be either an IAM role ARN or the name of a role in the identity's account.").
		StringVar(&configureDatabaseAWSPrintFlags.assumesRoles)
	dbConfigureAWSCreateIAM := dbConfigureAWS.Command("create-iam", "Generate, create and attach IAM policies.")
	dbConfigureAWSCreateIAM.Flag("types",
		fmt.Sprintf("Comma-separated list of database types to include in the policy. Any of %s", strings.Join(awsDatabaseTypes, ","))).
		Short('r').
		StringVar(&configureDatabaseAWSCreateFlags.types)
	dbConfigureAWSCreateIAM.Flag("name", "Created policy name. Defaults to empty. Will be auto-generated if not provided.").Default(awsconfigurators.DefaultPolicyName).StringVar(&configureDatabaseAWSCreateFlags.policyName)
	// --attach flag is deprecated.
	dbConfigureAWSCreateIAM.Flag("attach", "Try to attach the policy to the IAM identity.").Hidden().Default("true").BoolVar(&configureDatabaseAWSCreateFlags.attach)
	dbConfigureAWSCreateIAM.Flag("confirm", "Do not prompt user and auto-confirm all actions.").BoolVar(&configureDatabaseAWSCreateFlags.confirm)
	dbConfigureAWSCreateIAM.Flag("role", "IAM role name to attach policy to. Mutually exclusive with --user").StringVar(&configureDatabaseAWSCreateFlags.role)
	dbConfigureAWSCreateIAM.Flag("user", "IAM user name to attach policy to. Mutually exclusive with --role").StringVar(&configureDatabaseAWSCreateFlags.user)
	dbConfigureAWSCreateIAM.Flag("assumes-roles",
		"Comma-separated list of additional IAM roles that the IAM identity should be able to assume. Each role can be either an IAM role ARN or the name of a role in the identity's account.").
		StringVar(&configureDatabaseAWSCreateFlags.assumesRoles)

	// "teleport discovery" bootstrap command and subcommands.
	discoveryCmd := app.Command("discovery", "Teleport discovery service commands")
	discoveryBootstrapCmd := discoveryCmd.Command("bootstrap", "Bootstrap the necessary configuration for the discovery agent. It reads the provided agent configuration to determine what will be bootstrapped.")
	discoveryBootstrapCmd.Flag("config", fmt.Sprintf("Path to a configuration file [%v].", defaults.ConfigFilePath)).Short('c').Default(defaults.ConfigFilePath).ExistingFileVar(&configureDiscoveryBootstrapFlags.config.ConfigPath)
	discoveryBootstrapCmd.Flag("confirm", "Do not prompt user and auto-confirm all actions.").BoolVar(&configureDiscoveryBootstrapFlags.confirm)
	discoveryBootstrapCmd.Flag("attach-to-role", "Role name to attach policy to. Mutually exclusive with --attach-to-user. If none of the attach-to flags is provided, the command will try to attach the policy to the current user/role based on the credentials.").StringVar(&configureDiscoveryBootstrapFlags.config.AttachToRole)
	discoveryBootstrapCmd.Flag("attach-to-user", "User name to attach policy to. Mutually exclusive with --attach-to-role. If none of the attach-to flags is provided, the command will try to attach the policy to the current user/role based on the credentials.").StringVar(&configureDiscoveryBootstrapFlags.config.AttachToUser)
	discoveryBootstrapCmd.Flag("policy-name", fmt.Sprintf("Name of the Teleport Discovery service policy. Default: %q.", awsconfigurators.EC2DiscoveryPolicyName)).Default(awsconfigurators.EC2DiscoveryPolicyName).StringVar(&configureDiscoveryBootstrapFlags.config.PolicyName)
	discoveryBootstrapCmd.Flag("proxy", "Teleport proxy address to connect to").StringVar(&configureDiscoveryBootstrapFlags.config.Proxy)
	discoveryBootstrapCmd.Flag("assumes-roles",
		"Comma-separated list of additional IAM roles that the IAM identity should be able to assume. Each role can be either an IAM role ARN or the name of a role in the identity's account.").
		StringVar(&configureDiscoveryBootstrapFlags.config.ForceAssumesRoles)

	// "teleport install" command and its subcommands
	installCmd := app.Command("install", "Teleport install commands.")
	systemdInstall := installCmd.Command("systemd", "Creates a systemd unit file configuration.")
	systemdInstall.Flag("env-file", "Full path to the environment file.").Default(config.SystemdDefaultEnvironmentFile).StringVar(&systemdInstallFlags.EnvironmentFile)
	systemdInstall.Flag("pid-file", "Full path to the PID file.").Default(config.SystemdDefaultPIDFile).StringVar(&systemdInstallFlags.PIDFile)
	systemdInstall.Flag("fd-limit", "Maximum number of open file descriptors.").Default(fmt.Sprintf("%v", config.SystemdDefaultFileDescriptorLimit)).IntVar(&systemdInstallFlags.FileDescriptorLimit)
	systemdInstall.Flag("teleport-path", "Full path to the Teleport binary.").StringVar(&systemdInstallFlags.TeleportInstallationFile)
	systemdInstall.Flag("output", "Write to stdout with -o=stdout or custom path with -o=file:///path").Short('o').Default(teleport.SchemeStdout).StringVar(&systemdInstallFlags.output)
	systemdInstall.Alias(systemdInstallExamples) // We're using "alias" section to display usage examples.

	// define a hidden 'scp' command (it implements server-side implementation of handling
	// 'scp' requests)
	scpc.Flag("t", "sink mode (data consumer)").Short('t').Default("false").BoolVar(&scpFlags.Sink)
	scpc.Flag("f", "source mode (data producer)").Short('f').Default("false").BoolVar(&scpFlags.Source)
	scpc.Flag("v", "verbose mode").Default("false").Short('v').BoolVar(&scpFlags.Verbose)
	scpc.Flag("r", "recursive mode").Default("false").Short('r').BoolVar(&scpFlags.Recursive)
	scpc.Flag("d", "directory mode").Short('d').Hidden().BoolVar(&scpFlags.DirectoryMode)
	scpc.Flag("preserve", "preserve access and modification times").Short('p').BoolVar(&scpFlags.PreserveAttrs)
	scpc.Flag("remote-addr", "address of the remote client").StringVar(&scpFlags.RemoteAddr)
	scpc.Flag("local-addr", "local address which accepted the request").StringVar(&scpFlags.LocalAddr)
	scpc.Arg("target", "").StringsVar(&scpFlags.Target)

	// dump flags
	dump.Flag("cluster-name",
		"Unique cluster name, e.g. example.com.").StringVar(&dumpFlags.ClusterName)
	dump.Flag("output",
		"Write to stdout with -o=stdout, default config file with -o=file or custom path with -o=file:///path").Short('o').Default(
		teleport.SchemeStdout).StringVar(&dumpFlags.output)
	dump.Flag("acme",
		"Get automatic certificate from Letsencrypt.org using ACME.").BoolVar(&dumpFlags.ACMEEnabled)
	dump.Flag("acme-email",
		"Email to receive updates from Letsencrypt.org.").StringVar(&dumpFlags.ACMEEmail)
	dump.Flag("test", "Path to a configuration file to test.").ExistingFileVar(&dumpFlags.testConfigFile)
	dump.Flag("version", "Teleport configuration version.").Default(defaults.TeleportConfigVersionV3).StringVar(&dumpFlags.Version)
	dump.Flag("public-addr", "The hostport that the proxy advertises for the HTTP endpoint.").StringVar(&dumpFlags.PublicAddr)
	dump.Flag("cert-file", "Path to a TLS certificate file for the proxy.").ExistingFileVar(&dumpFlags.CertFile)
	dump.Flag("key-file", "Path to a TLS key file for the proxy.").ExistingFileVar(&dumpFlags.KeyFile)
	dump.Flag("data-dir", "Path to a directory where Teleport keep its data.").Default(defaults.DataDir).StringVar(&dumpFlags.DataDir)
	dump.Flag("token", "Invitation token to register with an auth server.").StringVar(&dumpFlags.AuthToken)
	dump.Flag("roles", "Comma-separated list of roles to create config with.").StringVar(&dumpFlags.Roles)
	dump.Flag("auth-server", "Address of the auth server.").StringVar(&dumpFlags.AuthServer)
	dump.Flag("proxy", "Address of the proxy.").StringVar(&dumpFlags.ProxyAddress)
	dump.Flag("app-name", "Name of the application to start when using app role.").StringVar(&dumpFlags.AppName)
	dump.Flag("app-uri", "Internal address of the application to proxy.").StringVar(&dumpFlags.AppURI)
	dump.Flag("node-labels", "Comma-separated list of labels to add to newly created nodes, for example env=staging,cloud=aws.").StringVar(&dumpFlags.NodeLabels)

	ver.Flag("raw", "Print the raw teleport version string.").BoolVar(&rawVersion)

	dumpNode := app.Command("node", "SSH Node configuration commands")
	dumpNodeConfigure := dumpNode.Command("configure", "Generate a configuration file for an SSH node.")
	dumpNodeConfigure.Flag("cluster-name",
		"Unique cluster name, e.g. example.com.").StringVar(&dumpFlags.ClusterName)
	dumpNodeConfigure.Flag("output",
		"Write to stdout with -o=stdout, default config file with -o=file or custom path with -o=file:///path").Short('o').Default(
		teleport.SchemeStdout).StringVar(&dumpFlags.output)
	dumpNodeConfigure.Flag("version", "Teleport configuration version.").Default(defaults.TeleportConfigVersionV3).StringVar(&dumpFlags.Version)
	dumpNodeConfigure.Flag("public-addr", "The hostport that the node advertises for the SSH endpoint.").StringVar(&dumpFlags.PublicAddr)
	dumpNodeConfigure.Flag("data-dir", "Path to a directory where Teleport keep its data.").Default(defaults.DataDir).StringVar(&dumpFlags.DataDir)
	dumpNodeConfigure.Flag("token", "Invitation token to register with an auth server.").StringVar(&dumpFlags.AuthToken)
	dumpNodeConfigure.Flag("auth-server", "Address of the auth server.").StringVar(&dumpFlags.AuthServer)
	dumpNodeConfigure.Flag("proxy", "Address of the proxy server.").StringVar(&dumpFlags.ProxyAddress)
	dumpNodeConfigure.Flag("labels", "Comma-separated list of labels to add to newly created nodes ex) env=staging,cloud=aws.").StringVar(&dumpFlags.NodeLabels)
	dumpNodeConfigure.Flag("ca-pin", "Comma-separated list of SKPI hashes for the CA used to verify the auth server.").StringVar(&dumpFlags.CAPin)
	dumpNodeConfigure.Flag("join-method", "Method to use to join the cluster (token, iam, ec2, kubernetes)").Default("token").EnumVar(&dumpFlags.JoinMethod, "token", "iam", "ec2", "kubernetes", "azure")
	dumpNodeConfigure.Flag("node-name", "Name for the Teleport node.").StringVar(&dumpFlags.NodeName)

	waitCmd := app.Command(teleport.WaitSubCommand, "Used internally by Teleport to onWait until a specific condition is reached.").Hidden()
	waitNoResolveCmd := waitCmd.Command("no-resolve", "Used internally to onWait until a domain stops resolving IP addresses.")
	waitNoResolveCmd.Arg("domain", "Domain that is resolved.").StringVar(&waitFlags.domain)
	waitNoResolveCmd.Flag("period", "Resolution try period. A jitter is applied.").Default(waitNoResolveDefaultPeriod).DurationVar(&waitFlags.period)
	waitNoResolveCmd.Flag("timeout", "Stops waiting after this duration and exits in error.").Default(waitNoResolveDefaultTimeout).DurationVar(&waitFlags.timeout)
	waitDurationCmd := waitCmd.Command("duration", "Used internally to onWait a given duration before exiting.")
	waitDurationCmd.Arg("duration", "Duration to onWait before exit.").DurationVar(&waitFlags.duration)

	kubeState := app.Command("kube-state", "Used internally by Teleport to operate Kubernetes Secrets where Teleport stores its state.").Hidden()
	kubeStateDelete := kubeState.Command("delete", "Used internally to delete Kubernetes states when the helm chart is uninstalled.").Hidden()

	// teleport join --proxy-server=proxy.example.com --token=aws-join-token [--openssh-config=/path/to/sshd.conf] [--restart-sshd=true]
	joinOpenSSH.Flag("proxy-server", "Address of the proxy server.").StringVar(&ccf.ProxyServer)
	joinOpenSSH.Flag("token", "Invitation token to register with an auth server.").StringVar(&ccf.AuthToken)
	joinOpenSSH.Flag("join-method", "Method to use to join the cluster (token, iam, ec2).").EnumVar(&ccf.JoinMethod, "token", "iam", "ec2")
	joinOpenSSH.Flag("openssh-config", fmt.Sprintf("Path to the OpenSSH config file [%v].", "/etc/ssh/sshd_config")).Default("/etc/ssh/sshd_config").StringVar(&ccf.OpenSSHConfigPath)
<<<<<<< HEAD
	joinOpenSSH.Flag("openssh-keys-path", fmt.Sprintf("Path to directory to store Teleport keys and certs [%v].", agentlessKeysDir)).Default(agentlessKeysDir).StringVar(&ccf.OpenSSHKeysPath)
	joinOpenSSH.Flag("restart-sshd", "Restart OpenSSH.").Default("true").BoolVar(&ccf.RestartOpenSSH)
	joinOpenSSH.Flag("insecure", "Insecure mode disables certificate validation.").BoolVar(&ccf.InsecureMode)
	joinOpenSSH.Flag("additional-principals", "Comma separated list of host names the node can be accessed by.").StringVar(&ccf.AdditionalPrincipals)
=======
	joinOpenSSH.Flag("data-dir", fmt.Sprintf("Path to directory to store teleport data [%v].", defaults.DataDir)).Default(defaults.DataDir).StringVar(&ccf.DataDir)
	joinOpenSSH.Flag("restart-sshd", "Restart OpenSSH.").Default("true").BoolVar(&ccf.RestartOpenSSH)
	joinOpenSSH.Flag("sshd-check-command", "Command to use when checking OpenSSH config for validity. (sshd -t -f <sshd_config>)").Default("sshd -t -f").StringVar(&ccf.CheckCommand)
	joinOpenSSH.Flag("sshd-restart-command", "Command to use when restarting openssh.").Default(openssh.DefaultRestartCommand).StringVar(&ccf.RestartCommand)
	joinOpenSSH.Flag("labels", "Comma-separated list of labels for this OpenSSH node, for example env=dev,app=web.").StringVar(&ccf.Labels)
	joinOpenSSH.Flag("address", "IP Address of this OpenSSH node.").StringVar(&ccf.Address)
	joinOpenSSH.Flag("additional-principals", "Additional principal to include, can be specified multiple times.").StringVar(&ccf.AdditionalPrincipals)
	joinOpenSSH.Flag("insecure", "Insecure mode disables certificate validation.").BoolVar(&ccf.InsecureMode)

>>>>>>> 165da1d0
	joinOpenSSH.Flag("debug", "Enable verbose logging to stderr.").Short('d').BoolVar(&ccf.Debug)

	// parse CLI commands+flags:
	utils.UpdateAppUsageTemplate(app, options.Args)
	command, err := app.Parse(options.Args)
	if err != nil {
		app.Usage(options.Args)
		utils.FatalError(err)
	}

	// Create default configuration.
	conf = servicecfg.MakeDefaultConfig()

	// If FIPS mode is specified update defaults to be FIPS appropriate and
	// cross-validate the current config.
	if ccf.FIPS {
		if ccf.InsecureMode {
			utils.FatalError(trace.BadParameter("--insecure not allowed in FIPS mode"))
		}
		servicecfg.ApplyFIPSDefaults(conf)
	}

	// execute the selected command unless we're running tests
	switch command {
	case start.FullCommand(), appStartCmd.FullCommand(), dbStartCmd.FullCommand(): // Set appropriate roles for "app" and "db" subcommands.
		switch command {
		case appStartCmd.FullCommand():
			ccf.Roles = defaults.RoleApp
		case dbStartCmd.FullCommand():
			ccf.Roles = defaults.RoleDatabase
		}
		// configuration merge: defaults -> file-based conf -> CLI conf
		if err = config.Configure(&ccf, conf, command != appStartCmd.FullCommand()); err != nil {
			utils.FatalError(err)
		}
		if !options.InitOnly {
			err = OnStart(ccf, conf)
		}
	case scpc.FullCommand():
		err = onSCP(&scpFlags)
	case sftp.FullCommand():
		err = onSFTP()
	case status.FullCommand():
		err = onStatus()
	case dump.FullCommand():
		err = onConfigDump(dumpFlags)
	case dumpNodeConfigure.FullCommand():
		dumpFlags.Roles = defaults.RoleNode
		err = onConfigDump(dumpFlags)
	case exec.FullCommand():
		srv.RunAndExit(teleport.ExecSubCommand)
	case forward.FullCommand():
		srv.RunAndExit(teleport.ForwardSubCommand)
	case checkHomeDir.FullCommand():
		srv.RunAndExit(teleport.CheckHomeDirSubCommand)
	case park.FullCommand():
		srv.RunAndExit(teleport.ParkSubCommand)
	case waitNoResolveCmd.FullCommand():
		err = onWaitNoResolve(waitFlags)
	case waitDurationCmd.FullCommand():
		err = onWaitDuration(waitFlags)
	case kubeStateDelete.FullCommand():
		err = onKubeStateDelete()
	case ver.FullCommand():
		if rawVersion {
			// raw version must print the exact version string (relied upon
			// by the systemd unit upgrader).
			fmt.Printf("%s\n", teleport.Version)
		} else {
			utils.PrintVersion()
		}
	case dbConfigureCreate.FullCommand():
		err = onDumpDatabaseConfig(dbConfigCreateFlags)
	case dbConfigureAWSPrintIAM.FullCommand():
		err = onConfigureDatabasesAWSPrint(configureDatabaseAWSPrintFlags)
	case dbConfigureAWSCreateIAM.FullCommand():
		err = onConfigureDatabasesAWSCreate(configureDatabaseAWSCreateFlags)
	case dbConfigureBootstrap.FullCommand():
		configureDiscoveryBootstrapFlags.config.DiscoveryService = false
		err = onConfigureDiscoveryBootstrap(configureDiscoveryBootstrapFlags)
	case systemdInstall.FullCommand():
		err = onDumpSystemdUnitFile(systemdInstallFlags)
	case discoveryBootstrapCmd.FullCommand():
		configureDiscoveryBootstrapFlags.config.DiscoveryService = true
		err = onConfigureDiscoveryBootstrap(configureDiscoveryBootstrapFlags)
	case joinOpenSSH.FullCommand():
		err = onJoinOpenSSH(ccf, conf)
	}
	if err != nil {
		utils.FatalError(err)
	}
	return app, command, conf
}

// OnStart is the handler for "start" CLI command
func OnStart(clf config.CommandLineFlags, config *servicecfg.Config) error {
	// check to see if the config file is not passed and if the
	// default config file is available. If available it will be used
	configFileUsed := clf.ConfigFile
	if clf.ConfigFile == "" && utils.FileExists(defaults.ConfigFilePath) {
		configFileUsed = defaults.ConfigFilePath
	}

	if configFileUsed == "" {
		config.Log.Infof("Starting Teleport v%s", teleport.Version)
	} else {
		config.Log.Infof("Starting Teleport v%s with a config file located at %q", teleport.Version, configFileUsed)
	}
	return service.Run(context.TODO(), *config, nil)
}

<<<<<<< HEAD
// GenerateKeys generates TLS and SSH keypairs.
func GenerateKeys() (private, sshpub, tlspub []byte, err error) {
	privateKey, publicKey, err := native.GenerateKeyPair()
	if err != nil {
		return nil, nil, nil, trace.Wrap(err)
	}

	sshPrivateKey, err := ssh.ParseRawPrivateKey(privateKey)
	if err != nil {
		return nil, nil, nil, trace.Wrap(err)
	}

	tlsPublicKey, err := tlsca.MarshalPublicKeyFromPrivateKeyPEM(sshPrivateKey)
	if err != nil {
		return nil, nil, nil, trace.Wrap(err)
	}

	return privateKey, publicKey, tlsPublicKey, nil
}

func authenticatedUserClientFromIdentity(ctx context.Context, fips bool, proxy utils.NetAddr, id *auth.Identity) (auth.ClientI, error) {
	var tlsConfig *tls.Config
	var err error
	var cipherSuites []uint16
	if fips {
		cipherSuites = defaults.FIPSCipherSuites
	}
	tlsConfig, err = id.TLSConfig(cipherSuites)
	if err != nil {
		return nil, trace.Wrap(err)
	}

	sshConfig, err := id.SSHClientConfig(fips)
	if err != nil {
		return nil, trace.Wrap(err)
	}

	authClientConfig := &authclient.Config{
		TLS:         tlsConfig,
		SSH:         sshConfig,
		AuthServers: []utils.NetAddr{proxy},
		Log:         log.StandardLogger(),
	}

	c, err := authclient.Connect(ctx, authClientConfig)
	return c, trace.Wrap(err)
}

func getAWSInstanceHostname(ctx context.Context) (string, error) {
	imds, err := aws.NewInstanceMetadataClient(ctx)
	if err != nil {
		return "", trace.Wrap(err)
	}
	hostname, err := imds.GetHostname(ctx)
	if err != nil {
		return "", trace.Wrap(err)
	}
	hostname = strings.ReplaceAll(hostname, " ", "_")
	if utils.IsValidHostname(hostname) {
		return hostname, nil
	}
	return "", trace.NotFound("failed to get a valid hostname from IMDS")
}

func tryCreateDefaultAgentlesKeysDir(agentlessKeysPath string) error {
	baseTeleportDir := filepath.Dir(agentlessKeysPath)
	_, err := os.Stat(baseTeleportDir)
	if err != nil {
		if os.IsNotExist(err) {
			log.Debugf("%s did not exist, creating %s", baseTeleportDir, agentlessKeysPath)
			return trace.Wrap(os.MkdirAll(agentlessKeysPath, 0700))
		}
		return trace.Wrap(err)
	}

	var alreadyExistedAndDeleted bool
	_, err = os.Stat(agentlessKeysPath)
	if err == nil {
		log.Debugf("%s already existed, removing old files", agentlessKeysPath)
		err = os.RemoveAll(agentlessKeysPath)
		if err != nil {
			return trace.Wrap(err)
		}
		alreadyExistedAndDeleted = true
	}

	if os.IsNotExist(err) || alreadyExistedAndDeleted {
		log.Debugf("%s did not exist, creating", agentlessKeysPath)
		return trace.Wrap(os.Mkdir(agentlessKeysPath, 0700))
	}

	return trace.Wrap(err)
}

func onJoinOpenSSH(clf config.CommandLineFlags) error {
	if err := checkSSHDConfigAlreadyUpdated(clf.OpenSSHConfigPath); err != nil {
		return trace.Wrap(err)
	}

	if clf.Debug {
		log.SetLevel(log.DebugLevel)
	}

	// Proxy Server and Token are required configuration so confirming they exist before continuing
	missingProxyServerFlag := clf.ProxyServer == ""
	missingAuthTokenFlag := clf.AuthToken == ""

	if missingProxyServerFlag && missingAuthTokenFlag {
		return trace.BadParameter("No proxy address and token specified, check --proxy-server and --token flags were set")
	}
	if missingProxyServerFlag {
		return trace.BadParameter("No proxy server specified, check --proxy-server flag was set")
	}
	if missingAuthTokenFlag {
		return trace.BadParameter("No token specified, check --token flag was set")
	}

	addr, err := utils.ParseAddr(clf.ProxyServer)
	if err != nil {
		return trace.Wrap(err)
	}
	privateKey, sshPublicKey, tlsPublicKey, err := GenerateKeys()
	if err != nil {
		return trace.Wrap(err, "unable to generate new keypairs")
	}

	ctx := context.Background()
	hostname, err := getAWSInstanceHostname(ctx)
	if err != nil {
		var hostErr error
		hostname, hostErr = os.Hostname()
		if hostErr != nil {
			return trace.NewAggregate(err, hostErr)
		}
	}

	// TODO(amk) get uuid from a cli argument once agentless inventory management is implemented to allow tsh ssh access via uuid
	uuid := uuid.NewString()

	principals := []string{uuid}
	for _, principal := range strings.Split(clf.AdditionalPrincipals, ",") {
		if principal == "" {
			continue
		}
		principals = append(principals, principal)
	}

	registerParams := auth.RegisterParams{
		Token:                clf.AuthToken,
		AdditionalPrincipals: principals,
		JoinMethod:           types.JoinMethod(clf.JoinMethod),
		ID: auth.IdentityID{
			Role:     types.RoleNode,
			NodeName: hostname,
			HostUUID: uuid,
		},
		ProxyServer:        *addr,
		PublicTLSKey:       tlsPublicKey,
		PublicSSHKey:       sshPublicKey,
		GetHostCredentials: client.HostCredentials,
		FIPS:               clf.FIPS,
	}

	if clf.FIPS {
		registerParams.CipherSuites = defaults.FIPSCipherSuites
	}

	certs, err := auth.Register(registerParams)
	if err != nil {
		return trace.Wrap(err)
	}

	identity, err := auth.ReadIdentityFromKeyPair(privateKey, certs)
	if err != nil {
		return trace.Wrap(err)
	}

	client, err := authenticatedUserClientFromIdentity(ctx, clf.FIPS, *addr, identity)
	if err != nil {
		return trace.Wrap(err)
	}

	cas, err := client.GetCertAuthorities(ctx, types.OpenSSHCA, false)
	if err != nil {
		return trace.Wrap(err)
	}

	var openSSHCA []byte
	for _, ca := range cas {
		for _, key := range ca.GetActiveKeys().SSH {
			openSSHCA = append(openSSHCA, key.PublicKey...)
			openSSHCA = append(openSSHCA, byte('\n'))
		}
	}

	defaultKeysPath := clf.OpenSSHKeysPath == agentlessKeysDir
	if defaultKeysPath {
		if err := tryCreateDefaultAgentlesKeysDir(agentlessKeysDir); err != nil {
			return trace.Wrap(err)
		}
	}

	fmt.Printf("Writing Teleport keys to %s\n", clf.OpenSSHKeysPath)
	if err := writeKeys(clf.OpenSSHKeysPath, privateKey, certs, openSSHCA); err != nil {
		if defaultKeysPath {
			rmdirErr := os.RemoveAll(agentlessKeysDir)
			if rmdirErr != nil {
				return trace.NewAggregate(err, rmdirErr)
			}
		}
		return trace.Wrap(err)
	}

	fmt.Println("Updating OpenSSH config")
	if err := updateSSHDConfig(clf.OpenSSHKeysPath, clf.OpenSSHConfigPath); err != nil {
		return trace.Wrap(err)
	}

	fmt.Println("Restarting the OpenSSH daemon")
	if err := restartSSHD(); err != nil {
		return trace.Wrap(err)
	}

	return nil
}

const (
	teleportKey       = "teleport"
	teleportCert      = "teleport-cert.pub"
	teleportOpenSSHCA = "teleport_user_ca.pub"
)

func writeKeys(sshdConfigDir string, private []byte, certs *proto.Certs, openSSHCA []byte) error {
	if err := os.WriteFile(filepath.Join(sshdConfigDir, teleportKey), private, 0600); err != nil {
		return trace.Wrap(err)
	}

	if err := os.WriteFile(filepath.Join(sshdConfigDir, teleportCert), certs.SSH, 0600); err != nil {
		return trace.Wrap(err)
	}

	if err := os.WriteFile(filepath.Join(sshdConfigDir, teleportOpenSSHCA), openSSHCA, 0600); err != nil {
		return trace.Wrap(err)
	}

	return nil
}

const sshdConfigSectionModificationHeader = "### Section created by 'teleport join openssh'"

func checkSSHDConfigAlreadyUpdated(sshdConfigPath string) error {
	contents, err := os.ReadFile(sshdConfigPath)
	if err != nil {
		return trace.Wrap(err)
	}

	if strings.Contains(string(contents), sshdConfigSectionModificationHeader) {
		return trace.AlreadyExists("not updating %s as it has already been modified by teleport", sshdConfigPath)
	}
	return nil
}

const sshdBinary = "sshd"

func updateSSHDConfig(keyDir, sshdConfigPath string) error {
	// has to write to the beginning of the sshd_config file as
	// openssh takes the first occurrence of a setting
	sshdConfig, err := os.OpenFile(sshdConfigPath, os.O_RDONLY|os.O_CREATE, 0644)
	if err != nil {
		return trace.Wrap(err)
	}
	defer sshdConfig.Close()

	configUpdate := fmt.Sprintf(`
%s
TrustedUserCaKeys %s
HostKey %s
HostCertificate %s
### Section end
`,
		sshdConfigSectionModificationHeader,
		filepath.Join(keyDir, "teleport_user_ca.pub"),
		filepath.Join(keyDir, "teleport"),
		filepath.Join(keyDir, "teleport-cert.pub"),
	)
	sshdConfigTmp, err := os.CreateTemp(keyDir, "")
	if err != nil {
		return trace.Wrap(err)
	}
	defer sshdConfigTmp.Close()
	if _, err := sshdConfigTmp.Write([]byte(configUpdate)); err != nil {
		return trace.Wrap(err)
	}

	if _, err := io.Copy(sshdConfigTmp, sshdConfig); err != nil {
		return trace.Wrap(err)
	}

	if err := sshdConfigTmp.Sync(); err != nil {
		return trace.Wrap(err)
	}

	cmd := exec.Command(sshdBinary, "-t", "-f", sshdConfigTmp.Name())
	if err := cmd.Run(); err != nil {
		return trace.Wrap(err, "teleport generated an invalid ssh config file, not writing")
	}

	if err := os.Rename(sshdConfigTmp.Name(), sshdConfigPath); err != nil {
		return trace.Wrap(err)
	}

	return nil
}

func restartSSHD() error {
	cmd := exec.Command("sshd", "-t")
	if err := cmd.Run(); err != nil {
		return trace.Wrap(err, "teleport generated an invalid ssh config file")
	}

	cmd = exec.Command("systemctl", "restart", "sshd")
	if err := cmd.Run(); err != nil {
		return trace.Wrap(err, "teleport failed to restart the sshd service")
	}
	return nil
}

=======
>>>>>>> 165da1d0
// onStatus is the handler for "status" CLI command
func onStatus() error {
	sshClient := os.Getenv("SSH_CLIENT")
	systemUser := os.Getenv("USER")
	teleportUser := os.Getenv(teleport.SSHTeleportUser)
	proxyAddr := os.Getenv(teleport.SSHSessionWebproxyAddr)
	clusterName := os.Getenv(teleport.SSHTeleportClusterName)
	hostUUID := os.Getenv(teleport.SSHTeleportHostUUID)
	sid := os.Getenv(teleport.SSHSessionID)

	// For node sessions started by `ssh`, the proxyhost is not
	// set in the session env. Provide a placeholder.
	if proxyAddr == "" {
		proxyAddr = "<proxyhost>:3080"
	}

	if sid == "" {
		fmt.Println("You are not inside of a Teleport SSH session")
		return nil
	}

	fmt.Printf("User ID     : %s, logged in as %s from %s\n", teleportUser, systemUser, sshClient)
	fmt.Printf("Cluster Name: %s\n", clusterName)
	fmt.Printf("Host UUID   : %s\n", hostUUID)
	fmt.Printf("Session ID  : %s\n", sid)
	fmt.Printf("Session URL : https://%s/web/cluster/%s/console/session/%s\n", proxyAddr, clusterName, sid)

	return nil
}

type dumpFlags struct {
	config.SampleFlags
	output         string
	testConfigFile string
}

func (flags *dumpFlags) CheckAndSetDefaults() error {
	if flags.testConfigFile != "" && flags.output != teleport.SchemeStdout {
		return trace.BadParameter("only --output or --test can be set, not both")
	}

	err := checkConfigurationFileVersion(flags.Version)
	if err != nil {
		return trace.Wrap(err)
	}

	flags.output = normalizeOutput(flags.output)
	return nil
}

func normalizeOutput(output string) string {
	switch output {
	case teleport.SchemeFile, "":
		output = teleport.SchemeFile + "://" + defaults.ConfigFilePath
	case teleport.SchemeStdout:
		output = teleport.SchemeStdout + "://"
	}

	return output
}

func checkConfigurationFileVersion(version string) error {
	// allow an empty version as we default to v1
	if version == "" {
		return nil
	}

	return defaults.ValidateConfigVersion(version)
}

// onConfigDump is the handler for "configure" CLI command
func onConfigDump(flags dumpFlags) error {
	var err error
	if err := flags.CheckAndSetDefaults(); err != nil {
		return trace.Wrap(err)
	}

	if flags.testConfigFile != "" {
		// Test an existing config.
		_, err := config.ReadFromFile(flags.testConfigFile)
		if err != nil {
			fmt.Fprintf(os.Stderr, "FAIL %s\n", flags.testConfigFile)
			return trace.Wrap(err)
		}
		fmt.Fprintf(os.Stderr, "OK %s\n", flags.testConfigFile)
		return nil
	}

	if modules.GetModules().BuildType() != modules.BuildOSS {
		flags.LicensePath = filepath.Join(flags.DataDir, "license.pem")
	}

	if flags.KeyFile != "" && !filepath.IsAbs(flags.KeyFile) {
		flags.KeyFile, err = filepath.Abs(flags.KeyFile)
		if err != nil {
			return trace.BadParameter("could not find absolute path for --key-file %q", flags.KeyFile)
		}
	}

	if flags.CertFile != "" && !filepath.IsAbs(flags.CertFile) {
		flags.CertFile, err = filepath.Abs(flags.CertFile)
		if err != nil {
			return trace.BadParameter("could not find absolute path for --cert-file %q", flags.CertFile)
		}
	}

	sfc, err := config.MakeSampleFileConfig(flags.SampleFlags)
	if err != nil {
		return trace.Wrap(err)
	}

	configPath, err := dumpConfigFile(flags.output, sfc.DebugDumpToYAML(), sampleConfComment)
	if err != nil {
		return trace.Wrap(err)
	}

	entries, err := os.ReadDir(flags.DataDir)
	if err != nil && !os.IsNotExist(err) {
		fmt.Fprintf(
			os.Stderr, "%s Could not check the contents of %s: %s\n         The data directory may contain existing cluster state.\n", utils.Color(utils.Yellow, "WARNING:"), flags.DataDir, err.Error())
	}

	if err == nil && len(entries) != 0 {
		fmt.Fprintf(
			os.Stderr,
			"%s The data directory %s is not empty and may contain existing cluster state. Running this configuration is likely a mistake. To join a new cluster, specify an alternate --data-dir or clear the %s directory.\n",
			utils.Color(utils.Yellow, "WARNING:"), flags.DataDir, flags.DataDir)
	}

	if strings.Contains(flags.Roles, defaults.RoleDatabase) {
		fmt.Fprintf(os.Stderr, "%s Role db requires further configuration, db_service will be disabled. Use 'teleport db configure' command to create Teleport database service configurations.\n", utils.Color(utils.Red, "ERROR:"))
	}

	if strings.Contains(flags.Roles, defaults.RoleWindowsDesktop) {
		fmt.Fprintf(os.Stderr, "%s Role windowsdesktop requires further configuration, windows_desktop_service will be disabled. See https://goteleport.com/docs/desktop-access/ for configuration information.\n", utils.Color(utils.Red, "ERROR:"))
	}

	if configPath != "" {
		canWriteToDataDir, err := utils.CanUserWriteTo(flags.DataDir)
		if err != nil && !trace.IsNotImplemented(err) {
			fmt.Fprintf(os.Stderr, "%s Failed to check data dir permissions: %+v\n", utils.Color(utils.Yellow, "WARNING:"), err)
		}
		canWriteToConfDir, err := utils.CanUserWriteTo(filepath.Dir(configPath))
		if err != nil {
			fmt.Fprintf(os.Stderr, "%s Failed to check config dir permissions: %+v\n", utils.Color(utils.Yellow, "WARNING:"), err)
		}
		requiresRoot := !canWriteToDataDir || !canWriteToConfDir

		fmt.Printf("\nA Teleport configuration file has been created at %q.\n", configPath)
		if modules.GetModules().BuildType() != modules.BuildOSS {
			fmt.Printf("Add your Teleport license file to %q.\n", flags.LicensePath)
		}
		fmt.Printf("To start Teleport with this configuration file, run:\n\n")
		if requiresRoot {
			fmt.Printf("sudo teleport start --config=%q\n\n", configPath)
			fmt.Printf("Note that starting a Teleport server with this configuration will require root access as:\n")
			if !canWriteToConfDir {
				fmt.Printf("- The Teleport configuration is located at %q.\n", configPath)
			}
			if !canWriteToDataDir {
				fmt.Printf("- Teleport will be storing data at %q. To change that, run \"teleport configure\" with the \"--data-dir\" flag.\n", flags.DataDir)
			}
			fmt.Println()
		} else {
			fmt.Printf("teleport start --config=%q\n\n", configPath)
		}

		fmt.Printf("Happy Teleporting!\n")
	}

	return nil
}

func dumpConfigFile(outputURI, contents, comment string) (string, error) {
	// Generate a new config.
	uri, err := url.Parse(outputURI)
	if err != nil {
		return "", trace.BadParameter("could not parse output value %q, use --output=%q",
			outputURI, defaults.ConfigFilePath)
	}

	switch uri.Scheme {
	case teleport.SchemeStdout:
		fmt.Printf("%s\n%s\n", comment, contents)
		return "", nil
	case teleport.SchemeFile, "":
		if uri.Path == "" {
			return "", trace.BadParameter("missing path in --output=%q", uri)
		}
		if !filepath.IsAbs(uri.Path) {
			return "", trace.BadParameter("please use absolute path for file %v", uri.Path)
		}

		configDir := path.Dir(uri.Path)
		err := os.MkdirAll(configDir, 0o755)
		err = trace.ConvertSystemError(err)
		if err != nil {
			if trace.IsAccessDenied(err) {
				return "", trace.Wrap(err, "permission denied creating directory %s", configDir)
			}

			return "", trace.Wrap(err, "error creating config file directory %s", configDir)
		}

		f, err := os.OpenFile(uri.Path, os.O_RDWR|os.O_CREATE|os.O_EXCL, teleport.FileMaskOwnerOnly)
		err = trace.ConvertSystemError(err)
		if err != nil {
			if trace.IsAlreadyExists(err) {
				return "", trace.AlreadyExists("will not overwrite existing file %v, rm -f %v and try again", uri.Path, uri.Path)
			}

			if trace.IsAccessDenied(err) {
				return "", trace.Wrap(err, "could not write to config file, missing sudo?")
			}

			return "", trace.Wrap(err)
		}
		if _, err := f.Write([]byte(contents)); err != nil {
			f.Close()
			return "", trace.Wrap(trace.ConvertSystemError(err), "could not write to config file, missing sudo?")
		}
		if err := f.Close(); err != nil {
			return "", trace.Wrap(err, "could not close file %v", uri.Path)
		}

		return uri.Path, nil
	default:
		return "", trace.BadParameter(
			"unsupported --output=%v, use path for example --output=%v", uri.Scheme, defaults.ConfigFilePath)
	}
}

// onSCP implements handling of 'scp' requests on the server side. When the teleport SSH daemon
// receives an SSH "scp" request, it launches itself with 'scp' flag under the requested
// user's privileges
//
// This is the entry point of "teleport scp" call (the parent process is the teleport daemon)
func onSCP(scpFlags *scp.Flags) (err error) {
	// when 'teleport scp' is executed, it cannot write logs to stderr (because
	// they're automatically replayed by the scp client)
	utils.SwitchLoggingtoSyslog()
	if len(scpFlags.Target) == 0 {
		return trace.BadParameter("teleport scp: missing an argument")
	}

	// get user's home dir (it serves as a default destination)
	user, err := user.Current()
	if err != nil {
		return trace.Wrap(err)
	}
	// see if the target is absolute. if not, use user's homedir to make
	// it absolute (and if the user doesn't have a homedir, use "/")
	target := scpFlags.Target[0]
	if !filepath.IsAbs(target) {
		if !utils.IsDir(user.HomeDir) {
			slash := string(filepath.Separator)
			scpFlags.Target[0] = slash + target
		} else {
			scpFlags.Target[0] = filepath.Join(user.HomeDir, target)
		}
	}
	if !scpFlags.Source && !scpFlags.Sink {
		return trace.Errorf("remote mode is not supported")
	}

	scpCfg := scp.Config{
		Flags:       *scpFlags,
		User:        user.Username,
		RunOnServer: true,
	}

	cmd, err := scp.CreateCommand(scpCfg)
	if err != nil {
		return trace.Wrap(err)
	}

	return trace.Wrap(cmd.Execute(&StdReadWriter{}))
}

type StdReadWriter struct{}

func (rw *StdReadWriter) Read(b []byte) (int, error) {
	return os.Stdin.Read(b)
}

func (rw *StdReadWriter) Write(b []byte) (int, error) {
	return os.Stdout.Write(b)
}

func onJoinOpenSSH(clf config.CommandLineFlags, conf *servicecfg.Config) error {
	// configuration merge: defaults -> file-based conf -> CLI conf
	conf.OpenSSH.Enabled = true
	if err := config.ConfigureOpenSSH(&clf, conf); err != nil {
		return trace.Wrap(err)
	}
	if err := OnStart(clf, conf); err != nil {
		return trace.Wrap(err)
	}
	return nil
}<|MERGE_RESOLUTION|>--- conflicted
+++ resolved
@@ -422,12 +422,6 @@
 	joinOpenSSH.Flag("token", "Invitation token to register with an auth server.").StringVar(&ccf.AuthToken)
 	joinOpenSSH.Flag("join-method", "Method to use to join the cluster (token, iam, ec2).").EnumVar(&ccf.JoinMethod, "token", "iam", "ec2")
 	joinOpenSSH.Flag("openssh-config", fmt.Sprintf("Path to the OpenSSH config file [%v].", "/etc/ssh/sshd_config")).Default("/etc/ssh/sshd_config").StringVar(&ccf.OpenSSHConfigPath)
-<<<<<<< HEAD
-	joinOpenSSH.Flag("openssh-keys-path", fmt.Sprintf("Path to directory to store Teleport keys and certs [%v].", agentlessKeysDir)).Default(agentlessKeysDir).StringVar(&ccf.OpenSSHKeysPath)
-	joinOpenSSH.Flag("restart-sshd", "Restart OpenSSH.").Default("true").BoolVar(&ccf.RestartOpenSSH)
-	joinOpenSSH.Flag("insecure", "Insecure mode disables certificate validation.").BoolVar(&ccf.InsecureMode)
-	joinOpenSSH.Flag("additional-principals", "Comma separated list of host names the node can be accessed by.").StringVar(&ccf.AdditionalPrincipals)
-=======
 	joinOpenSSH.Flag("data-dir", fmt.Sprintf("Path to directory to store teleport data [%v].", defaults.DataDir)).Default(defaults.DataDir).StringVar(&ccf.DataDir)
 	joinOpenSSH.Flag("restart-sshd", "Restart OpenSSH.").Default("true").BoolVar(&ccf.RestartOpenSSH)
 	joinOpenSSH.Flag("sshd-check-command", "Command to use when checking OpenSSH config for validity. (sshd -t -f <sshd_config>)").Default("sshd -t -f").StringVar(&ccf.CheckCommand)
@@ -437,7 +431,6 @@
 	joinOpenSSH.Flag("additional-principals", "Additional principal to include, can be specified multiple times.").StringVar(&ccf.AdditionalPrincipals)
 	joinOpenSSH.Flag("insecure", "Insecure mode disables certificate validation.").BoolVar(&ccf.InsecureMode)
 
->>>>>>> 165da1d0
 	joinOpenSSH.Flag("debug", "Enable verbose logging to stderr.").Short('d').BoolVar(&ccf.Debug)
 
 	// parse CLI commands+flags:
@@ -549,336 +542,6 @@
 	return service.Run(context.TODO(), *config, nil)
 }
 
-<<<<<<< HEAD
-// GenerateKeys generates TLS and SSH keypairs.
-func GenerateKeys() (private, sshpub, tlspub []byte, err error) {
-	privateKey, publicKey, err := native.GenerateKeyPair()
-	if err != nil {
-		return nil, nil, nil, trace.Wrap(err)
-	}
-
-	sshPrivateKey, err := ssh.ParseRawPrivateKey(privateKey)
-	if err != nil {
-		return nil, nil, nil, trace.Wrap(err)
-	}
-
-	tlsPublicKey, err := tlsca.MarshalPublicKeyFromPrivateKeyPEM(sshPrivateKey)
-	if err != nil {
-		return nil, nil, nil, trace.Wrap(err)
-	}
-
-	return privateKey, publicKey, tlsPublicKey, nil
-}
-
-func authenticatedUserClientFromIdentity(ctx context.Context, fips bool, proxy utils.NetAddr, id *auth.Identity) (auth.ClientI, error) {
-	var tlsConfig *tls.Config
-	var err error
-	var cipherSuites []uint16
-	if fips {
-		cipherSuites = defaults.FIPSCipherSuites
-	}
-	tlsConfig, err = id.TLSConfig(cipherSuites)
-	if err != nil {
-		return nil, trace.Wrap(err)
-	}
-
-	sshConfig, err := id.SSHClientConfig(fips)
-	if err != nil {
-		return nil, trace.Wrap(err)
-	}
-
-	authClientConfig := &authclient.Config{
-		TLS:         tlsConfig,
-		SSH:         sshConfig,
-		AuthServers: []utils.NetAddr{proxy},
-		Log:         log.StandardLogger(),
-	}
-
-	c, err := authclient.Connect(ctx, authClientConfig)
-	return c, trace.Wrap(err)
-}
-
-func getAWSInstanceHostname(ctx context.Context) (string, error) {
-	imds, err := aws.NewInstanceMetadataClient(ctx)
-	if err != nil {
-		return "", trace.Wrap(err)
-	}
-	hostname, err := imds.GetHostname(ctx)
-	if err != nil {
-		return "", trace.Wrap(err)
-	}
-	hostname = strings.ReplaceAll(hostname, " ", "_")
-	if utils.IsValidHostname(hostname) {
-		return hostname, nil
-	}
-	return "", trace.NotFound("failed to get a valid hostname from IMDS")
-}
-
-func tryCreateDefaultAgentlesKeysDir(agentlessKeysPath string) error {
-	baseTeleportDir := filepath.Dir(agentlessKeysPath)
-	_, err := os.Stat(baseTeleportDir)
-	if err != nil {
-		if os.IsNotExist(err) {
-			log.Debugf("%s did not exist, creating %s", baseTeleportDir, agentlessKeysPath)
-			return trace.Wrap(os.MkdirAll(agentlessKeysPath, 0700))
-		}
-		return trace.Wrap(err)
-	}
-
-	var alreadyExistedAndDeleted bool
-	_, err = os.Stat(agentlessKeysPath)
-	if err == nil {
-		log.Debugf("%s already existed, removing old files", agentlessKeysPath)
-		err = os.RemoveAll(agentlessKeysPath)
-		if err != nil {
-			return trace.Wrap(err)
-		}
-		alreadyExistedAndDeleted = true
-	}
-
-	if os.IsNotExist(err) || alreadyExistedAndDeleted {
-		log.Debugf("%s did not exist, creating", agentlessKeysPath)
-		return trace.Wrap(os.Mkdir(agentlessKeysPath, 0700))
-	}
-
-	return trace.Wrap(err)
-}
-
-func onJoinOpenSSH(clf config.CommandLineFlags) error {
-	if err := checkSSHDConfigAlreadyUpdated(clf.OpenSSHConfigPath); err != nil {
-		return trace.Wrap(err)
-	}
-
-	if clf.Debug {
-		log.SetLevel(log.DebugLevel)
-	}
-
-	// Proxy Server and Token are required configuration so confirming they exist before continuing
-	missingProxyServerFlag := clf.ProxyServer == ""
-	missingAuthTokenFlag := clf.AuthToken == ""
-
-	if missingProxyServerFlag && missingAuthTokenFlag {
-		return trace.BadParameter("No proxy address and token specified, check --proxy-server and --token flags were set")
-	}
-	if missingProxyServerFlag {
-		return trace.BadParameter("No proxy server specified, check --proxy-server flag was set")
-	}
-	if missingAuthTokenFlag {
-		return trace.BadParameter("No token specified, check --token flag was set")
-	}
-
-	addr, err := utils.ParseAddr(clf.ProxyServer)
-	if err != nil {
-		return trace.Wrap(err)
-	}
-	privateKey, sshPublicKey, tlsPublicKey, err := GenerateKeys()
-	if err != nil {
-		return trace.Wrap(err, "unable to generate new keypairs")
-	}
-
-	ctx := context.Background()
-	hostname, err := getAWSInstanceHostname(ctx)
-	if err != nil {
-		var hostErr error
-		hostname, hostErr = os.Hostname()
-		if hostErr != nil {
-			return trace.NewAggregate(err, hostErr)
-		}
-	}
-
-	// TODO(amk) get uuid from a cli argument once agentless inventory management is implemented to allow tsh ssh access via uuid
-	uuid := uuid.NewString()
-
-	principals := []string{uuid}
-	for _, principal := range strings.Split(clf.AdditionalPrincipals, ",") {
-		if principal == "" {
-			continue
-		}
-		principals = append(principals, principal)
-	}
-
-	registerParams := auth.RegisterParams{
-		Token:                clf.AuthToken,
-		AdditionalPrincipals: principals,
-		JoinMethod:           types.JoinMethod(clf.JoinMethod),
-		ID: auth.IdentityID{
-			Role:     types.RoleNode,
-			NodeName: hostname,
-			HostUUID: uuid,
-		},
-		ProxyServer:        *addr,
-		PublicTLSKey:       tlsPublicKey,
-		PublicSSHKey:       sshPublicKey,
-		GetHostCredentials: client.HostCredentials,
-		FIPS:               clf.FIPS,
-	}
-
-	if clf.FIPS {
-		registerParams.CipherSuites = defaults.FIPSCipherSuites
-	}
-
-	certs, err := auth.Register(registerParams)
-	if err != nil {
-		return trace.Wrap(err)
-	}
-
-	identity, err := auth.ReadIdentityFromKeyPair(privateKey, certs)
-	if err != nil {
-		return trace.Wrap(err)
-	}
-
-	client, err := authenticatedUserClientFromIdentity(ctx, clf.FIPS, *addr, identity)
-	if err != nil {
-		return trace.Wrap(err)
-	}
-
-	cas, err := client.GetCertAuthorities(ctx, types.OpenSSHCA, false)
-	if err != nil {
-		return trace.Wrap(err)
-	}
-
-	var openSSHCA []byte
-	for _, ca := range cas {
-		for _, key := range ca.GetActiveKeys().SSH {
-			openSSHCA = append(openSSHCA, key.PublicKey...)
-			openSSHCA = append(openSSHCA, byte('\n'))
-		}
-	}
-
-	defaultKeysPath := clf.OpenSSHKeysPath == agentlessKeysDir
-	if defaultKeysPath {
-		if err := tryCreateDefaultAgentlesKeysDir(agentlessKeysDir); err != nil {
-			return trace.Wrap(err)
-		}
-	}
-
-	fmt.Printf("Writing Teleport keys to %s\n", clf.OpenSSHKeysPath)
-	if err := writeKeys(clf.OpenSSHKeysPath, privateKey, certs, openSSHCA); err != nil {
-		if defaultKeysPath {
-			rmdirErr := os.RemoveAll(agentlessKeysDir)
-			if rmdirErr != nil {
-				return trace.NewAggregate(err, rmdirErr)
-			}
-		}
-		return trace.Wrap(err)
-	}
-
-	fmt.Println("Updating OpenSSH config")
-	if err := updateSSHDConfig(clf.OpenSSHKeysPath, clf.OpenSSHConfigPath); err != nil {
-		return trace.Wrap(err)
-	}
-
-	fmt.Println("Restarting the OpenSSH daemon")
-	if err := restartSSHD(); err != nil {
-		return trace.Wrap(err)
-	}
-
-	return nil
-}
-
-const (
-	teleportKey       = "teleport"
-	teleportCert      = "teleport-cert.pub"
-	teleportOpenSSHCA = "teleport_user_ca.pub"
-)
-
-func writeKeys(sshdConfigDir string, private []byte, certs *proto.Certs, openSSHCA []byte) error {
-	if err := os.WriteFile(filepath.Join(sshdConfigDir, teleportKey), private, 0600); err != nil {
-		return trace.Wrap(err)
-	}
-
-	if err := os.WriteFile(filepath.Join(sshdConfigDir, teleportCert), certs.SSH, 0600); err != nil {
-		return trace.Wrap(err)
-	}
-
-	if err := os.WriteFile(filepath.Join(sshdConfigDir, teleportOpenSSHCA), openSSHCA, 0600); err != nil {
-		return trace.Wrap(err)
-	}
-
-	return nil
-}
-
-const sshdConfigSectionModificationHeader = "### Section created by 'teleport join openssh'"
-
-func checkSSHDConfigAlreadyUpdated(sshdConfigPath string) error {
-	contents, err := os.ReadFile(sshdConfigPath)
-	if err != nil {
-		return trace.Wrap(err)
-	}
-
-	if strings.Contains(string(contents), sshdConfigSectionModificationHeader) {
-		return trace.AlreadyExists("not updating %s as it has already been modified by teleport", sshdConfigPath)
-	}
-	return nil
-}
-
-const sshdBinary = "sshd"
-
-func updateSSHDConfig(keyDir, sshdConfigPath string) error {
-	// has to write to the beginning of the sshd_config file as
-	// openssh takes the first occurrence of a setting
-	sshdConfig, err := os.OpenFile(sshdConfigPath, os.O_RDONLY|os.O_CREATE, 0644)
-	if err != nil {
-		return trace.Wrap(err)
-	}
-	defer sshdConfig.Close()
-
-	configUpdate := fmt.Sprintf(`
-%s
-TrustedUserCaKeys %s
-HostKey %s
-HostCertificate %s
-### Section end
-`,
-		sshdConfigSectionModificationHeader,
-		filepath.Join(keyDir, "teleport_user_ca.pub"),
-		filepath.Join(keyDir, "teleport"),
-		filepath.Join(keyDir, "teleport-cert.pub"),
-	)
-	sshdConfigTmp, err := os.CreateTemp(keyDir, "")
-	if err != nil {
-		return trace.Wrap(err)
-	}
-	defer sshdConfigTmp.Close()
-	if _, err := sshdConfigTmp.Write([]byte(configUpdate)); err != nil {
-		return trace.Wrap(err)
-	}
-
-	if _, err := io.Copy(sshdConfigTmp, sshdConfig); err != nil {
-		return trace.Wrap(err)
-	}
-
-	if err := sshdConfigTmp.Sync(); err != nil {
-		return trace.Wrap(err)
-	}
-
-	cmd := exec.Command(sshdBinary, "-t", "-f", sshdConfigTmp.Name())
-	if err := cmd.Run(); err != nil {
-		return trace.Wrap(err, "teleport generated an invalid ssh config file, not writing")
-	}
-
-	if err := os.Rename(sshdConfigTmp.Name(), sshdConfigPath); err != nil {
-		return trace.Wrap(err)
-	}
-
-	return nil
-}
-
-func restartSSHD() error {
-	cmd := exec.Command("sshd", "-t")
-	if err := cmd.Run(); err != nil {
-		return trace.Wrap(err, "teleport generated an invalid ssh config file")
-	}
-
-	cmd = exec.Command("systemctl", "restart", "sshd")
-	if err := cmd.Run(); err != nil {
-		return trace.Wrap(err, "teleport failed to restart the sshd service")
-	}
-	return nil
-}
-
-=======
->>>>>>> 165da1d0
 // onStatus is the handler for "status" CLI command
 func onStatus() error {
 	sshClient := os.Getenv("SSH_CLIENT")
