/*
Copyright 2022 Gravitational, Inc.

Licensed under the Apache License, Version 2.0 (the "License");
you may not use this file except in compliance with the License.
You may obtain a copy of the License at

    http://www.apache.org/licenses/LICENSE-2.0

Unless required by applicable law or agreed to in writing, software
distributed under the License is distributed on an "AS IS" BASIS,
WITHOUT WARRANTIES OR CONDITIONS OF ANY KIND, either express or implied.
See the License for the specific language governing permissions and
limitations under the License.
*/

package config

import (
	"fmt"
	"io"
	"os"
	"strings"
	"time"

	"github.com/sirupsen/logrus"
	"gopkg.in/yaml.v3"

	"github.com/gravitational/teleport"
	"github.com/gravitational/teleport/api/types"
	"github.com/gravitational/trace"
)

const (
	DefaultCertificateTTL = 60 * time.Minute
	DefaultRenewInterval  = 20 * time.Minute
)

var log = logrus.WithFields(logrus.Fields{
	trace.Component: teleport.ComponentTBot,
})

// CLIConf is configuration from the CLI.
type CLIConf struct {
	ConfigPath string

	Debug      bool
	AuthServer string

	// DataDir stores the bot's internal data.
	DataDir string

	// DestinationDir stores the generated end-user certificates.
	DestinationDir string

	// CAPins is a list of pinned SKPI hashes of trusted auth server CAs, used
	// only on first connect.
	CAPins []string

	// Token is a bot join token.
	Token string

	// RenewInterval is the interval at which certificates are renewed, as a
	// time.ParseDuration() string. It must be less than the certificate TTL.
	RenewInterval time.Duration

	// CertificateTTL is the requested TTL of certificates. It should be some
	// multiple of the renewal interval to allow for failed renewals.
	CertificateTTL time.Duration

<<<<<<< HEAD
	// InitDir specifies which destination to initialize if multiple are
	// configured.
	InitDir string

	// BotUser is a Unix username that should be given permission to write
	BotUser string

	// Clean is a flag that, if set, instructs `tbot init` to remove existing
	// unexpected files.
	Clean bool
=======
	// JoinMethod is the method the bot should use to exchange a token for the
	// initial certificate
	JoinMethod string
>>>>>>> 05c36d85
}

// OnboardingConfig contains values only required on first connect.
type OnboardingConfig struct {
	// Token is a bot join token.
	Token string `yaml:"token"`

	// CAPath is an optional path to a CA certificate.
	CAPath string

	// CAPins is a list of certificate authority pins, used to validate the
	// connection to the Teleport auth server.
	CAPins []string `yaml:"ca_pins"`

	// JoinMethod is the method the bot should use to exchange a token for the
	// initial certificate
	JoinMethod types.JoinMethod `yaml:"join_method"`
}

// BotConfig is the bot's root config object.
type BotConfig struct {
	Onboarding   *OnboardingConfig    `yaml:"onboarding,omitempty"`
	Storage      StorageConfig        `yaml:"storage,omitempty"`
	Destinations []*DestinationConfig `yaml:"destinations,omitempty"`

	Debug          bool          `yaml:"debug"`
	AuthServer     string        `yaml:"auth_server"`
	CertificateTTL time.Duration `yaml:"certificate_ttl"`
	RenewInterval  time.Duration `yaml:"renew_interval"`
}

func (conf *BotConfig) CheckAndSetDefaults() error {
	if conf.AuthServer == "" {
		return trace.BadParameter("an auth server address must be configured")
	}

	if err := conf.Storage.CheckAndSetDefaults(); err != nil {
		return trace.Wrap(err)
	}

	for _, dest := range conf.Destinations {
		if err := dest.CheckAndSetDefaults(); err != nil {
			return trace.Wrap(err)
		}
	}

	if conf.CertificateTTL == 0 {
		conf.CertificateTTL = DefaultCertificateTTL
	}

	if conf.RenewInterval == 0 {
		conf.RenewInterval = DefaultRenewInterval
	}

	return nil
}

// NewDefaultConfig creates a new minimal bot configuration from defaults.
// CheckAndSetDefaults() will be called.
func NewDefaultConfig(authServer string) (*BotConfig, error) {
	// Note: we need authServer for CheckAndSetDefaults to succeed.
	cfg := BotConfig{
		AuthServer: authServer,
	}
	if err := cfg.CheckAndSetDefaults(); err != nil {
		return nil, trace.Wrap(err)
	}

	return &cfg, nil
}

// FromCLIConf loads bot config from CLI parameters, potentially loading and
// merging a configuration file if specified. CheckAndSetDefaults() will
// be called. Note that CLI flags, if specified, will override file values.
func FromCLIConf(cf *CLIConf) (*BotConfig, error) {
	var config *BotConfig
	var err error

	if cf.ConfigPath != "" {
		config, err = ReadConfigFromFile(cf.ConfigPath)

		if err != nil {
			return nil, trace.Wrap(err, "loading bot config from path %s", cf.ConfigPath)
		}
	} else {
		config = &BotConfig{}
	}

	if cf.Debug {
		config.Debug = true
	}

	if cf.AuthServer != "" {
		if config.AuthServer != "" {
			log.Warnf("CLI parameters are overriding auth server configured in %s", cf.ConfigPath)
		}
		config.AuthServer = cf.AuthServer
	}

	if cf.CertificateTTL != 0 {
		if config.CertificateTTL != 0 {
			log.Warnf("CLI parameters are overriding certificate TTL configured in %s", cf.ConfigPath)
		}
		config.CertificateTTL = cf.CertificateTTL
	}

	if cf.RenewInterval != 0 {
		if config.RenewInterval != 0 {
			log.Warnf("CLI parameters are overriding renewal interval configured in %s", cf.ConfigPath)
		}
		config.RenewInterval = cf.RenewInterval
	}

	// DataDir overrides any previously-configured storage config
	if cf.DataDir != "" {
		if _, err := config.Storage.GetDestination(); err != nil {
			log.Warnf("CLI parameters are overriding storage location from %s", cf.ConfigPath)
		}

		config.Storage = StorageConfig{
			DestinationMixin: DestinationMixin{
				Directory: &DestinationDirectory{
					Path: cf.DataDir,
				},
			},
		}
	}

	if cf.DestinationDir != "" {
		// CLI only supports a single filesystem destination with SSH client config
		// and all roles.
		if len(config.Destinations) > 0 {
			log.Warnf("CLI parameters are overriding destinations from %s", cf.ConfigPath)
		}

		// CheckAndSetDefaults() will configure default kinds and templates
		config.Destinations = []*DestinationConfig{{
			DestinationMixin: DestinationMixin{
				Directory: &DestinationDirectory{
					Path: cf.DestinationDir,
				},
			},
		}}
	}

	// If any onboarding flags are set, override the whole section.
	// (CAPath, CAPins, etc follow different codepaths so we don't want a
	// situation where different fields become set weirdly due to struct
	// merging)
	if cf.Token != "" || len(cf.CAPins) > 0 || cf.JoinMethod != "" {
		onboarding := config.Onboarding
		if onboarding != nil && (onboarding.Token != "" || onboarding.CAPath != "" || len(onboarding.CAPins) > 0) || cf.JoinMethod != "" {
			// To be safe, warn about possible confusion.
			log.Warnf("CLI parameters are overriding onboarding config from %s", cf.ConfigPath)
		}

		config.Onboarding = &OnboardingConfig{
			Token:      cf.Token,
			CAPins:     cf.CAPins,
			JoinMethod: types.JoinMethod(cf.JoinMethod),
		}
	}

	if err := config.CheckAndSetDefaults(); err != nil {
		return nil, trace.Wrap(err, "validing merged bot config")
	}

	return config, nil
}

// ReadFromFile reads and parses a YAML config from a file.
func ReadConfigFromFile(filePath string) (*BotConfig, error) {
	f, err := os.Open(filePath)
	if err != nil {
		return nil, trace.Wrap(err, fmt.Sprintf("failed to open file: %v", filePath))
	}

	defer f.Close()
	return ReadConfig(f)
}

// ReadConfig parses a YAML config file from a Reader.
func ReadConfig(reader io.Reader) (*BotConfig, error) {
	var config BotConfig

	decoder := yaml.NewDecoder(reader)
	decoder.KnownFields(true)
	if err := decoder.Decode(&config); err != nil {
		return nil, trace.BadParameter("failed parsing config file: %s", strings.Replace(err.Error(), "\n", "", -1))
	}

	return &config, nil
}

// GetDestinationByPath attempts to fetch a destination by its filesystem path.
// Only valid for filesystem destinations; returns nil if no matching
// destination exists.
func (c *BotConfig) GetDestinationByPath(path string) (*DestinationConfig, error) {
	for _, dest := range c.Destinations {
		destImpl, err := dest.GetDestination()
		if err != nil {
			return nil, trace.Wrap(err)
		}

		destDir, ok := destImpl.(*DestinationDirectory)
		if !ok {
			continue
		}

		// TODO: consider comparing via filepath.Abs()?
		if destDir.Path == path {
			return dest, nil
		}
	}

	return nil, nil
}<|MERGE_RESOLUTION|>--- conflicted
+++ resolved
@@ -68,7 +68,10 @@
 	// multiple of the renewal interval to allow for failed renewals.
 	CertificateTTL time.Duration
 
-<<<<<<< HEAD
+	// JoinMethod is the method the bot should use to exchange a token for the
+	// initial certificate
+	JoinMethod string
+
 	// InitDir specifies which destination to initialize if multiple are
 	// configured.
 	InitDir string
@@ -79,11 +82,6 @@
 	// Clean is a flag that, if set, instructs `tbot init` to remove existing
 	// unexpected files.
 	Clean bool
-=======
-	// JoinMethod is the method the bot should use to exchange a token for the
-	// initial certificate
-	JoinMethod string
->>>>>>> 05c36d85
 }
 
 // OnboardingConfig contains values only required on first connect.
