/*
Copyright 2021-2022 Gravitational, Inc.

Licensed under the Apache License, Version 2.0 (the "License");
you may not use this file except in compliance with the License.
You may obtain a copy of the License at

    http://www.apache.org/licenses/LICENSE-2.0

Unless required by applicable law or agreed to in writing, software
distributed under the License is distributed on an "AS IS" BASIS,
WITHOUT WARRANTIES OR CONDITIONS OF ANY KIND, either express or implied.
See the License for the specific language governing permissions and
limitations under the License.
*/

package main

import (
	"context"
	"fmt"
	"io"
	"os"
	"os/signal"
	"strings"
	"syscall"
	"time"

	"github.com/gravitational/trace"
	"github.com/sirupsen/logrus"
	"gopkg.in/yaml.v3"

	"github.com/gravitational/teleport"
	"github.com/gravitational/teleport/api/types"
	"github.com/gravitational/teleport/lib/modules"
	"github.com/gravitational/teleport/lib/tbot"
	"github.com/gravitational/teleport/lib/tbot/config"
	"github.com/gravitational/teleport/lib/utils"
)

var log = logrus.WithFields(logrus.Fields{
	trace.Component: teleport.ComponentTBot,
})

const (
	authServerEnvVar = "TELEPORT_AUTH_SERVER"
	tokenEnvVar      = "TELEPORT_BOT_TOKEN"
)

func main() {
	if err := Run(os.Args[1:], os.Stdout); err != nil {
		utils.FatalError(err)
	}
}

const appHelp = `Teleport Machine ID

Machine ID issues and renews short-lived certificates so your machines can 
access Teleport protected resources in the same way your engineers do!

Find out more at https://goteleport.com/docs/machine-id/introduction/`

func Run(args []string, stdout io.Writer) error {
	var cf config.CLIConf
	utils.InitLogger(utils.LoggingForDaemon, logrus.InfoLevel)

	app := utils.InitCLIParser("tbot", appHelp).Interspersed(false)
	app.Flag("debug", "Verbose logging to stdout.").Short('d').BoolVar(&cf.Debug)
	app.Flag("config", "Path to a configuration file.").Short('c').StringVar(&cf.ConfigPath)
	app.Flag("fips", "Runs tbot in FIPS compliance mode. This requires the FIPS binary is in use.").BoolVar(&cf.FIPS)
	app.HelpFlag.Short('h')

	joinMethodList := fmt.Sprintf(
		"(%s)",
		strings.Join(config.SupportedJoinMethods, ", "),
	)

	versionCmd := app.Command("version", "Print the version of your tbot binary.")

	startCmd := app.Command("start", "Starts the renewal bot, writing certificates to the data dir at a set interval.")
	startCmd.Flag("auth-server", "Address of the Teleport Auth Server or Proxy Server.").Short('a').Envar(authServerEnvVar).StringVar(&cf.AuthServer)
	startCmd.Flag("token", "A bot join token, if attempting to onboard a new bot; used on first connect.").Envar(tokenEnvVar).StringVar(&cf.Token)
	startCmd.Flag("ca-pin", "CA pin to validate the Teleport Auth Server; used on first connect.").StringsVar(&cf.CAPins)
	startCmd.Flag("data-dir", "Directory to store internal bot data. Access to this directory should be limited.").StringVar(&cf.DataDir)
	startCmd.Flag("destination-dir", "Directory to write short-lived machine certificates.").StringVar(&cf.DestinationDir)
	startCmd.Flag("certificate-ttl", "TTL of short-lived machine certificates.").DurationVar(&cf.CertificateTTL)
	startCmd.Flag("renewal-interval", "Interval at which short-lived certificates are renewed; must be less than the certificate TTL.").DurationVar(&cf.RenewalInterval)
	startCmd.Flag("join-method", "Method to use to join the cluster. "+joinMethodList).EnumVar(&cf.JoinMethod, config.SupportedJoinMethods...)
	startCmd.Flag("oneshot", "If set, quit after the first renewal.").BoolVar(&cf.Oneshot)
	startCmd.Flag("diag-addr", "If set and the bot is in debug mode, a diagnostics service will listen on specified address.").StringVar(&cf.DiagAddr)

	initCmd := app.Command("init", "Initialize a certificate destination directory for writes from a separate bot user.")
	initCmd.Flag("destination-dir", "Directory to write short-lived machine certificates to.").StringVar(&cf.DestinationDir)
	initCmd.Flag("owner", "Defines Linux \"user:group\" owner of \"--destination-dir\". Defaults to the Linux user running tbot if unspecified.").StringVar(&cf.Owner)
	initCmd.Flag("bot-user", "Enables POSIX ACLs and defines Linux user that can read/write short-lived certificates to \"--destination-dir\".").StringVar(&cf.BotUser)
	initCmd.Flag("reader-user", "Enables POSIX ACLs and defines Linux user that will read short-lived certificates from \"--destination-dir\".").StringVar(&cf.ReaderUser)
	initCmd.Flag("init-dir", "If using a config file and multiple destinations are configured, controls which destination dir to configure.").StringVar(&cf.InitDir)
	initCmd.Flag("clean", "If set, remove unexpected files and directories from the destination.").BoolVar(&cf.Clean)

	configureCmd := app.Command("configure", "Creates a config file based on flags provided, and writes it to stdout or a file (-c <path>).")
	configureCmd.Flag("auth-server", "Address of the Teleport Auth Server (On-Prem installs) or Proxy Server (Cloud installs).").Short('a').Envar(authServerEnvVar).StringVar(&cf.AuthServer)
	configureCmd.Flag("ca-pin", "CA pin to validate the Teleport Auth Server; used on first connect.").StringsVar(&cf.CAPins)
	configureCmd.Flag("certificate-ttl", "TTL of short-lived machine certificates.").Default("60m").DurationVar(&cf.CertificateTTL)
	configureCmd.Flag("data-dir", "Directory to store internal bot data. Access to this directory should be limited.").StringVar(&cf.DataDir)
	configureCmd.Flag("join-method", "Method to use to join the cluster. "+joinMethodList).EnumVar(&cf.JoinMethod, config.SupportedJoinMethods...)
	configureCmd.Flag("oneshot", "If set, quit after the first renewal.").BoolVar(&cf.Oneshot)
	configureCmd.Flag("renewal-interval", "Interval at which short-lived certificates are renewed; must be less than the certificate TTL.").DurationVar(&cf.RenewalInterval)
	configureCmd.Flag("token", "A bot join token, if attempting to onboard a new bot; used on first connect.").Envar(tokenEnvVar).StringVar(&cf.Token)
	configureCmd.Flag("output", "Path to write the generated configuration file to rather than write to stdout.").Short('o').StringVar(&cf.ConfigureOutput)

	migrateCmd := app.Command("migrate", "Migrates a config file from an older version to the newest version. Outputs to stdout by default.")
	migrateCmd.Flag("output", "Path to write the generated configuration file to rather than write to stdout.").Short('o').StringVar(&cf.ConfigureOutput)

	dbCmd := app.Command("db", "Execute database commands through tsh.")
	dbCmd.Flag("proxy", "The Teleport proxy server to use, in host:port form.").Required().StringVar(&cf.Proxy)
	dbCmd.Flag("destination-dir", "The destination directory with which to authenticate tsh").StringVar(&cf.DestinationDir)
	dbCmd.Flag("cluster", "The cluster name. Extracted from the certificate if unset.").StringVar(&cf.Cluster)
	dbRemaining := config.RemainingArgs(dbCmd.Arg(
		"args",
		"Arguments to `tsh db ...`; prefix with `-- ` to ensure flags are passed correctly.",
	))

	proxyCmd := app.Command("proxy", "Start a local TLS proxy via tsh to connect to Teleport in single-port mode.")
	proxyCmd.Flag("proxy", "The Teleport proxy server to use, in host:port form.").Required().StringVar(&cf.Proxy)
	proxyCmd.Flag("destination-dir", "The destination directory with which to authenticate tsh").StringVar(&cf.DestinationDir)
	proxyCmd.Flag("cluster", "The cluster name. Extracted from the certificate if unset.").StringVar(&cf.Cluster)
	proxyRemaining := config.RemainingArgs(proxyCmd.Arg(
		"args",
		"Arguments to `tsh proxy ...`; prefix with `-- ` to ensure flags are passed correctly.",
	))

	kubeCmd := app.Command("kube", "Kubernetes helpers").Hidden()
	kubeCredentialsCmd := kubeCmd.Command("credentials", "Get credentials for kubectl access").Hidden()
	kubeCredentialsCmd.Flag("destination-dir", "The destination directory with which to generate Kubernetes credentials").Required().StringVar(&cf.DestinationDir)

	utils.UpdateAppUsageTemplate(app, args)
	command, err := app.Parse(args)
	if err != nil {
		app.Usage(args)
		return trace.Wrap(err)
	}

	// Remaining args are stored directly to a []string rather than written to
	// a shared ref like most other kingpin args, so we'll need to manually
	// move them to the remaining args field.
	if len(*dbRemaining) > 0 {
		cf.RemainingArgs = *dbRemaining
	} else if len(*proxyRemaining) > 0 {
		cf.RemainingArgs = *proxyRemaining
	}

	// While in debug mode, send logs to stdout.
	if cf.Debug {
		utils.InitLogger(utils.LoggingForDaemon, logrus.DebugLevel)
	}

	// If migration is specified, we want to run this before the config is
	// loaded normally.
	if migrateCmd.FullCommand() == command {
		return onMigrate(cf, stdout)
	}

	botConfig, err := config.FromCLIConf(&cf)
	if err != nil {
		return trace.Wrap(err)
	}

	switch command {
	case versionCmd.FullCommand():
		err = onVersion()
	case startCmd.FullCommand():
		err = onStart(botConfig)
	case configureCmd.FullCommand():
		err = onConfigure(cf, stdout)
	case initCmd.FullCommand():
		err = onInit(botConfig, &cf)
	case dbCmd.FullCommand():
		err = onDBCommand(botConfig, &cf)
	case proxyCmd.FullCommand():
		err = onProxyCommand(botConfig, &cf)
	case kubeCredentialsCmd.FullCommand():
		err = onKubeCredentialsCommand(botConfig)
	default:
		// This should only happen when there's a missing switch case above.
		err = trace.BadParameter("command %q not configured", command)
	}

	return err
}

func onVersion() error {
	modules.GetModules().PrintVersion()
	return nil
}

func onConfigure(
	cf config.CLIConf,
	stdout io.Writer,
) error {
	out := stdout
	outPath := cf.ConfigureOutput
	if outPath != "" {
		f, err := os.Create(outPath)
		if err != nil {
			return trace.Wrap(err)
		}
		defer f.Close()
		out = f
	}

	// We do not want to load an existing configuration file as this will cause
	// it to be merged with the provided flags and defaults.
	cf.ConfigPath = ""
	cfg, err := config.FromCLIConf(&cf)
	if err != nil {
		return nil
	}
	// Ensure they have provided a join method to use in the configuration.
	if cfg.Onboarding.JoinMethod == types.JoinMethodUnspecified {
		return trace.BadParameter("join method must be provided")
	}

	fmt.Fprintln(out, "# tbot config file generated by `configure` command")

	enc := yaml.NewEncoder(out)
	enc.SetIndent(2)
<<<<<<< HEAD
	if err := enc.Encode(cfg); err != nil {
		return trace.Wrap(err)
	}

	if err := enc.Close(); err != nil {
		return trace.Wrap(err)
	}

	if outPath != "" {
		log.Infof(
			"Generated config file written to file: %s", outPath,
		)
	}

	return nil
}

func onMigrate(
	cf config.CLIConf,
	stdout io.Writer,
) error {
	out := stdout
	outPath := cf.ConfigureOutput
	if outPath != "" {
		f, err := os.Create(outPath)
		if err != nil {
			return trace.Wrap(err)
		}
		defer f.Close()
		out = f
	}

	if cf.ConfigPath == "" {
		return trace.BadParameter("source config file must be provided with -c")
	}

	// We do not want to load an existing configuration file as this will cause
	// it to be merged with the provided flags and defaults.
	cfg, err := config.ReadConfigFromFile(cf.ConfigPath, true)
	if err != nil {
		return trace.Wrap(err)
	}
	if err := cfg.CheckAndSetDefaults(); err != nil {
		return trace.Wrap(err, "validating new config")
	}

	fmt.Fprintln(out, "# tbot config file generated by `migrate` command")

	enc := yaml.NewEncoder(out)
	enc.SetIndent(2)
=======
>>>>>>> ab227963
	if err := enc.Encode(cfg); err != nil {
		return trace.Wrap(err)
	}

	if err := enc.Close(); err != nil {
		return trace.Wrap(err)
	}

	if outPath != "" {
		log.Infof(
			"Generated config file written to file: %s", outPath,
		)
	}

	return nil
}

func onStart(botConfig *config.BotConfig) error {
	ctx, cancel := context.WithCancel(context.Background())
	defer cancel()

	reloadCh := make(chan struct{})
	botConfig.ReloadCh = reloadCh
	go handleSignals(log, cancel, reloadCh)

	telemetrySentCh := make(chan struct{})
	go func() {
		defer close(telemetrySentCh)

		if err := sendTelemetry(
			ctx, telemetryClient(os.Getenv), os.Getenv, log, botConfig,
		); err != nil {
			log.WithError(err).Error(
				"Failed to send anonymous telemetry.",
			)
		}
	}()
	// Ensures telemetry finishes sending before function exits.
	defer func() {
		select {
		case <-telemetrySentCh:
			return
		case <-ctx.Done():
		default:
		}

		waitTime := 10 * time.Second
		log.Infof(
			"Waiting up to %s for anonymous telemetry to finish sending before exiting. Press CTRL-C to cancel.",
			waitTime,
		)
		ctx, cancel := context.WithTimeout(ctx, waitTime)
		defer cancel()
		select {
		case <-ctx.Done():
			log.Warn(
				"Anonymous telemetry transmission canceled due to signal or timeout.",
			)
		case <-telemetrySentCh:
		}
	}()

	b := tbot.New(botConfig, log)
	return trace.Wrap(b.Run(ctx))
}

// handleSignals handles incoming Unix signals.
func handleSignals(log logrus.FieldLogger, cancel context.CancelFunc, reloadCh chan<- struct{}) {
	signals := make(chan os.Signal, 1)
	signal.Notify(signals, syscall.SIGINT, syscall.SIGHUP, syscall.SIGUSR1)

	for sig := range signals {
		switch sig {
		case syscall.SIGINT:
			log.Info("Received interrupt, triggering shutdown.")
			cancel()
			return
		case syscall.SIGHUP, syscall.SIGUSR1:
			log.Info("Received reload signal, queueing reload.")
			select {
			case reloadCh <- struct{}{}:
			default:
				log.Warn("Unable to queue reload, reload already queued.")
			}
		}
	}
}<|MERGE_RESOLUTION|>--- conflicted
+++ resolved
@@ -224,7 +224,6 @@
 
 	enc := yaml.NewEncoder(out)
 	enc.SetIndent(2)
-<<<<<<< HEAD
 	if err := enc.Encode(cfg); err != nil {
 		return trace.Wrap(err)
 	}
@@ -275,8 +274,6 @@
 
 	enc := yaml.NewEncoder(out)
 	enc.SetIndent(2)
-=======
->>>>>>> ab227963
 	if err := enc.Encode(cfg); err != nil {
 		return trace.Wrap(err)
 	}
