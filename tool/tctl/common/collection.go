/*
Copyright 2015-2017 Gravitational, Inc.

Licensed under the Apache License, Version 2.0 (the "License");
you may not use this file except in compliance with the License.
You may obtain a copy of the License at

    http://www.apache.org/licenses/LICENSE-2.0

Unless required by applicable law or agreed to in writing, software
distributed under the License is distributed on an "AS IS" BASIS,
WITHOUT WARRANTIES OR CONDITIONS OF ANY KIND, either express or implied.
See the License for the specific language governing permissions and
limitations under the License.
*/

package common

import (
	"fmt"
	"io"
	"sort"
	"strconv"
	"strings"
	"time"

	"github.com/gravitational/trace"

	"github.com/gravitational/teleport/api/constants"
	devicepb "github.com/gravitational/teleport/api/gen/proto/go/teleport/devicetrust/v1"
	loginrulepb "github.com/gravitational/teleport/api/gen/proto/go/teleport/loginrule/v1"
	"github.com/gravitational/teleport/api/types"
	apiutils "github.com/gravitational/teleport/api/utils"
	"github.com/gravitational/teleport/lib/asciitable"
	"github.com/gravitational/teleport/lib/devicetrust"
	"github.com/gravitational/teleport/lib/reversetunnel"
	"github.com/gravitational/teleport/lib/sshutils"
	"github.com/gravitational/teleport/lib/utils"
	"github.com/gravitational/teleport/tool/tctl/common/device"
	"github.com/gravitational/teleport/tool/tctl/common/loginrule"
)

type ResourceCollection interface {
	writeText(w io.Writer) error
	resources() []types.Resource
}

type roleCollection struct {
	roles   []types.Role
	verbose bool
}

func (r *roleCollection) resources() (res []types.Resource) {
	for _, resource := range r.roles {
		res = append(res, resource)
	}
	return res
}

func (r *roleCollection) writeText(w io.Writer) error {
	var rows [][]string
	for _, r := range r.roles {
		if r.GetName() == constants.DefaultImplicitRole {
			continue
		}
		rows = append(rows, []string{
			r.GetMetadata().Name,
			strings.Join(r.GetLogins(types.Allow), ","),
			printNodeLabels(r.GetNodeLabels(types.Allow)),
			printActions(r.GetRules(types.Allow))})
	}

	headers := []string{"Role", "Allowed to login as", "Node Labels", "Access to resources"}
	var t asciitable.Table
	if r.verbose {
		t = asciitable.MakeTable(headers, rows...)
	} else {
		t = asciitable.MakeTableWithTruncatedColumn(headers, rows, "Access to resources")
	}

	_, err := t.AsBuffer().WriteTo(w)
	return trace.Wrap(err)
}

type namespaceCollection struct {
	namespaces []types.Namespace
}

func (n *namespaceCollection) resources() (r []types.Resource) {
	for _, resource := range n.namespaces {
		r = append(r, &resource)
	}
	return r
}

func (n *namespaceCollection) writeText(w io.Writer) error {
	t := asciitable.MakeTable([]string{"Name"})
	for _, n := range n.namespaces {
		t.AddRow([]string{n.Metadata.Name})
	}
	_, err := t.AsBuffer().WriteTo(w)
	return trace.Wrap(err)
}

func printActions(rules []types.Rule) string {
	pairs := []string{}
	for _, rule := range rules {
		pairs = append(pairs, fmt.Sprintf("%v:%v", strings.Join(rule.Resources, ","), strings.Join(rule.Verbs, ",")))
	}
	return strings.Join(pairs, ",")
}

func printMetadataLabels(labels map[string]string) string {
	pairs := []string{}
	for key, value := range labels {
		pairs = append(pairs, fmt.Sprintf("%v=%v", key, value))
	}
	return strings.Join(pairs, ",")
}

func printNodeLabels(labels types.Labels) string {
	pairs := []string{}
	for key, values := range labels {
		if key == types.Wildcard {
			return "<all nodes>"
		}
		pairs = append(pairs, fmt.Sprintf("%v=%v", key, values))
	}
	return strings.Join(pairs, ",")
}

type serverCollection struct {
	servers []types.Server
	verbose bool
}

func (s *serverCollection) resources() (r []types.Resource) {
	for _, resource := range s.servers {
		r = append(r, resource)
	}
	return r
}

func (s *serverCollection) writeText(w io.Writer) error {
	var rows [][]string
	for _, se := range s.servers {
		labels := stripInternalTeleportLabels(s.verbose, se.GetAllLabels())
		rows = append(rows, []string{
			se.GetHostname(), se.GetName(), se.GetAddr(), labels, se.GetTeleportVersion(),
		})
	}
	headers := []string{"Host", "UUID", "Public Address", "Labels", "Version"}
	var t asciitable.Table
	if s.verbose {
		t = asciitable.MakeTable(headers, rows...)
	} else {
		t = asciitable.MakeTableWithTruncatedColumn(headers, rows, "Labels")

	}
	_, err := t.AsBuffer().WriteTo(w)
	return trace.Wrap(err)
}

func (s *serverCollection) writeYAML(w io.Writer) error {
	return utils.WriteYAML(w, s.servers)
}

func (s *serverCollection) writeJSON(w io.Writer) error {
	return utils.WriteJSON(w, s.servers)
}

type userCollection struct {
	users []types.User
}

func (u *userCollection) resources() (r []types.Resource) {
	for _, resource := range u.users {
		r = append(r, resource)
	}
	return r
}

func (u *userCollection) writeText(w io.Writer) error {
	t := asciitable.MakeTable([]string{"User"})
	for _, user := range u.users {
		t.AddRow([]string{user.GetName()})
	}
	fmt.Println(t.AsBuffer().String())
	return nil
}

type authorityCollection struct {
	cas []types.CertAuthority
}

func (a *authorityCollection) resources() (r []types.Resource) {
	for _, resource := range a.cas {
		r = append(r, resource)
	}
	return r
}

func (a *authorityCollection) writeText(w io.Writer) error {
	t := asciitable.MakeTable([]string{"Cluster Name", "CA Type", "Fingerprint", "Role Map"})
	for _, a := range a.cas {
		for _, key := range a.GetTrustedSSHKeyPairs() {
			fingerprint, err := sshutils.AuthorizedKeyFingerprint(key.PublicKey)
			if err != nil {
				fingerprint = fmt.Sprintf("<bad key: %v>", err)
			}
			var roles string
			if a.GetType() == types.HostCA {
				roles = "N/A"
			} else {
				roles = fmt.Sprintf("%v", a.CombinedMapping())
			}
			t.AddRow([]string{
				a.GetClusterName(),
				string(a.GetType()),
				fingerprint,
				roles,
			})
		}
	}
	_, err := t.AsBuffer().WriteTo(w)
	return trace.Wrap(err)
}

type reverseTunnelCollection struct {
	tunnels []types.ReverseTunnel
}

func (r *reverseTunnelCollection) resources() (res []types.Resource) {
	for _, resource := range r.tunnels {
		res = append(res, resource)
	}
	return res
}

func (r *reverseTunnelCollection) writeText(w io.Writer) error {
	t := asciitable.MakeTable([]string{"Cluster Name", "Dial Addresses"})
	for _, tunnel := range r.tunnels {
		t.AddRow([]string{
			tunnel.GetClusterName(), strings.Join(tunnel.GetDialAddrs(), ","),
		})
	}
	_, err := t.AsBuffer().WriteTo(w)
	return trace.Wrap(err)
}

type oidcCollection struct {
	connectors []types.OIDCConnector
}

func (c *oidcCollection) resources() (r []types.Resource) {
	for _, resource := range c.connectors {
		r = append(r, resource)
	}
	return r
}

func (c *oidcCollection) writeText(w io.Writer) error {
	t := asciitable.MakeTable([]string{"Name", "Issuer URL", "Additional Scope"})
	for _, conn := range c.connectors {
		t.AddRow([]string{
			conn.GetName(), conn.GetIssuerURL(), strings.Join(conn.GetScope(), ","),
		})
	}
	_, err := t.AsBuffer().WriteTo(w)
	return trace.Wrap(err)
}

type samlCollection struct {
	connectors []types.SAMLConnector
}

func (c *samlCollection) resources() (r []types.Resource) {
	for _, resource := range c.connectors {
		r = append(r, resource)
	}
	return r
}

func (c *samlCollection) writeText(w io.Writer) error {
	t := asciitable.MakeTable([]string{"Name", "SSO URL"})
	for _, conn := range c.connectors {
		t.AddRow([]string{conn.GetName(), conn.GetSSO()})
	}
	_, err := t.AsBuffer().WriteTo(w)
	return trace.Wrap(err)
}

type connectorsCollection struct {
	oidc   []types.OIDCConnector
	saml   []types.SAMLConnector
	github []types.GithubConnector
}

func (c *connectorsCollection) resources() (r []types.Resource) {
	for _, resource := range c.oidc {
		r = append(r, resource)
	}
	for _, resource := range c.saml {
		r = append(r, resource)
	}
	for _, resource := range c.github {
		r = append(r, resource)
	}
	return r
}

func (c *connectorsCollection) writeText(w io.Writer) error {
	if len(c.oidc) > 0 {
		_, err := io.WriteString(w, "\nOIDC:\n")
		if err != nil {
			return trace.Wrap(err)
		}
		oc := &oidcCollection{connectors: c.oidc}
		err = oc.writeText(w)
		if err != nil {
			return trace.Wrap(err)
		}
	}

	if len(c.saml) > 0 {
		_, err := io.WriteString(w, "\nSAML:\n")
		if err != nil {
			return trace.Wrap(err)
		}
		sc := &samlCollection{connectors: c.saml}
		err = sc.writeText(w)
		if err != nil {
			return trace.Wrap(err)
		}
	}

	if len(c.github) > 0 {
		_, err := io.WriteString(w, "\nGitHub:\n")
		if err != nil {
			return trace.Wrap(err)
		}
		gc := &githubCollection{connectors: c.github}
		err = gc.writeText(w)
		if err != nil {
			return trace.Wrap(err)
		}
	}

	return nil
}

type trustedClusterCollection struct {
	trustedClusters []types.TrustedCluster
}

func (c *trustedClusterCollection) resources() (r []types.Resource) {
	for _, resource := range c.trustedClusters {
		r = append(r, resource)
	}
	return r
}

func (c *trustedClusterCollection) writeText(w io.Writer) error {
	t := asciitable.MakeTable([]string{
		"Name", "Enabled", "Token", "Proxy Address", "Reverse Tunnel Address", "Role Map"})
	for _, tc := range c.trustedClusters {
		t.AddRow([]string{
			tc.GetName(),
			strconv.FormatBool(tc.GetEnabled()),
			tc.GetToken(),
			tc.GetProxyAddress(),
			tc.GetReverseTunnelAddress(),
			fmt.Sprintf("%v", tc.CombinedMapping()),
		})
	}
	_, err := t.AsBuffer().WriteTo(w)
	return trace.Wrap(err)
}

type githubCollection struct {
	connectors []types.GithubConnector
}

func (c *githubCollection) resources() (r []types.Resource) {
	for _, resource := range c.connectors {
		r = append(r, resource)
	}
	return r
}

func (c *githubCollection) writeText(w io.Writer) error {
	t := asciitable.MakeTable([]string{"Name", "Teams To Logins"})
	for _, conn := range c.connectors {
		t.AddRow([]string{conn.GetName(), formatTeamsToLogins(
			conn.GetTeamsToLogins())})
	}
	_, err := t.AsBuffer().WriteTo(w)
	return trace.Wrap(err)
}

func formatTeamsToLogins(mappings []types.TeamMapping) string {
	var result []string
	for _, m := range mappings {
		result = append(result, fmt.Sprintf("@%v/%v: %v",
			m.Organization, m.Team, strings.Join(m.Logins, ", ")))
	}
	return strings.Join(result, ", ")
}

type remoteClusterCollection struct {
	remoteClusters []types.RemoteCluster
}

func (c *remoteClusterCollection) resources() (r []types.Resource) {
	for _, resource := range c.remoteClusters {
		r = append(r, resource)
	}
	return r
}

func (c *remoteClusterCollection) writeText(w io.Writer) error {
	t := asciitable.MakeTable([]string{"Name", "Status", "Last Heartbeat"})
	for _, cluster := range c.remoteClusters {
		lastHeartbeat := cluster.GetLastHeartbeat()
		t.AddRow([]string{cluster.GetName(), cluster.GetConnectionStatus(), formatLastHeartbeat(lastHeartbeat)})
	}
	_, err := t.AsBuffer().WriteTo(w)
	return trace.Wrap(err)
}

func formatLastHeartbeat(t time.Time) string {
	if t.IsZero() {
		return "not available"
	}
	return apiutils.HumanTimeFormat(t)
}

func writeJSON(c ResourceCollection, w io.Writer) error {
	return utils.WriteJSON(w, c.resources())
}

func writeYAML(c ResourceCollection, w io.Writer) error {
	return utils.WriteYAML(w, c.resources())
}

type semaphoreCollection struct {
	sems []types.Semaphore
}

func (c *semaphoreCollection) resources() (r []types.Resource) {
	for _, resource := range c.sems {
		r = append(r, resource)
	}
	return r
}

func (c *semaphoreCollection) writeText(w io.Writer) error {
	t := asciitable.MakeTable([]string{"Kind", "Name", "LeaseID", "Holder", "Expires"})
	for _, sem := range c.sems {
		for _, ref := range sem.LeaseRefs() {
			t.AddRow([]string{
				sem.GetSubKind(), sem.GetName(), ref.LeaseID, ref.Holder, ref.Expires.Format(time.RFC822),
			})
		}
	}
	_, err := t.AsBuffer().WriteTo(w)
	return trace.Wrap(err)
}

type appServerCollection struct {
	servers []types.AppServer
	verbose bool
}

func (a *appServerCollection) resources() (r []types.Resource) {
	for _, resource := range a.servers {
		r = append(r, resource)
	}
	return r
}

func (a *appServerCollection) writeText(w io.Writer) error {
	var rows [][]string
	for _, server := range a.servers {
		app := server.GetApp()
		labels := stripInternalTeleportLabels(a.verbose, app.GetAllLabels())
		rows = append(rows, []string{
			server.GetHostname(), app.GetName(), app.GetProtocol(), app.GetPublicAddr(), app.GetURI(), labels, server.GetTeleportVersion()})
	}
	var t asciitable.Table
	headers := []string{"Host", "Name", "Type", "Public Address", "URI", "Labels", "Version"}
	if a.verbose {
		t = asciitable.MakeTable(headers, rows...)
	} else {
		t = asciitable.MakeTableWithTruncatedColumn(headers, rows, "Labels")
	}

	_, err := t.AsBuffer().WriteTo(w)
	return trace.Wrap(err)
}

func (a *appServerCollection) writeJSON(w io.Writer) error {
	return utils.WriteJSON(w, a.servers)
}

func (a *appServerCollection) writeYAML(w io.Writer) error {
	return utils.WriteYAML(w, a.servers)
}

type appCollection struct {
	apps    []types.Application
	verbose bool
}

func (c *appCollection) resources() (r []types.Resource) {
	for _, resource := range c.apps {
		r = append(r, resource)
	}
	return r
}

func (c *appCollection) writeText(w io.Writer) error {
	var rows [][]string
	for _, app := range c.apps {
		labels := stripInternalTeleportLabels(c.verbose, app.GetAllLabels())
		rows = append(rows, []string{
			app.GetName(), app.GetDescription(), app.GetURI(), app.GetPublicAddr(), labels, app.GetVersion()})
	}
	headers := []string{"Name", "Description", "URI", "Public Address", "Labels", "Version"}
	var t asciitable.Table
	if c.verbose {
		t = asciitable.MakeTable(headers, rows...)
	} else {
		t = asciitable.MakeTableWithTruncatedColumn(headers, rows, "Labels")
	}
	_, err := t.AsBuffer().WriteTo(w)
	return trace.Wrap(err)
}

type authPrefCollection struct {
	authPref types.AuthPreference
}

func (c *authPrefCollection) resources() (r []types.Resource) {
	return []types.Resource{c.authPref}
}

func (c *authPrefCollection) writeText(w io.Writer) error {
	t := asciitable.MakeTable([]string{"Type", "Second Factor"})
	t.AddRow([]string{c.authPref.GetType(), string(c.authPref.GetSecondFactor())})
	_, err := t.AsBuffer().WriteTo(w)
	return trace.Wrap(err)
}

type netConfigCollection struct {
	netConfig types.ClusterNetworkingConfig
}

func (c *netConfigCollection) resources() (r []types.Resource) {
	return []types.Resource{c.netConfig}
}

func (c *netConfigCollection) writeText(w io.Writer) error {
	t := asciitable.MakeTable([]string{"Client Idle Timeout", "Keep Alive Interval", "Keep Alive Count Max", "Session Control Timeout"})
	t.AddRow([]string{
		c.netConfig.GetClientIdleTimeout().String(),
		c.netConfig.GetKeepAliveInterval().String(),
		strconv.FormatInt(c.netConfig.GetKeepAliveCountMax(), 10),
		c.netConfig.GetSessionControlTimeout().String(),
	})
	_, err := t.AsBuffer().WriteTo(w)
	return trace.Wrap(err)
}

type recConfigCollection struct {
	recConfig types.SessionRecordingConfig
}

func (c *recConfigCollection) resources() (r []types.Resource) {
	return []types.Resource{c.recConfig}
}

func (c *recConfigCollection) writeText(w io.Writer) error {
	t := asciitable.MakeTable([]string{"Mode", "Proxy Checks Host Keys"})
	t.AddRow([]string{c.recConfig.GetMode(), strconv.FormatBool(c.recConfig.GetProxyChecksHostKeys())})
	_, err := t.AsBuffer().WriteTo(w)
	return trace.Wrap(err)
}

type netRestrictionsCollection struct {
	netRestricts types.NetworkRestrictions
}

type writer struct {
	w   io.Writer
	err error
}

func (w *writer) write(s string) {
	if w.err == nil {
		_, w.err = w.w.Write([]byte(s))
	}
}

func (c *netRestrictionsCollection) resources() (r []types.Resource) {
	r = append(r, c.netRestricts)
	return
}

func (c *netRestrictionsCollection) writeList(as []types.AddressCondition, w *writer) {
	for _, a := range as {
		w.write(a.CIDR)
		w.write("\n")
	}
}

func (c *netRestrictionsCollection) writeText(w io.Writer) error {
	out := &writer{w: w}
	out.write("ALLOW\n")
	c.writeList(c.netRestricts.GetAllow(), out)

	out.write("\nDENY\n")
	c.writeList(c.netRestricts.GetDeny(), out)
	return trace.Wrap(out.err)
}

type databaseServerCollection struct {
	servers []types.DatabaseServer
	verbose bool
}

func (c *databaseServerCollection) resources() (r []types.Resource) {
	for _, resource := range c.servers {
		r = append(r, resource)
	}
	return r
}

func (c *databaseServerCollection) writeText(w io.Writer) error {
	var rows [][]string
	for _, server := range c.servers {
		labels := stripInternalTeleportLabels(c.verbose, server.GetDatabase().GetAllLabels())
		rows = append(rows, []string{
			server.GetHostname(),
			server.GetDatabase().GetName(),
			server.GetDatabase().GetProtocol(),
			server.GetDatabase().GetURI(),
			labels,
			server.GetTeleportVersion(),
		})
	}
	headers := []string{"Host", "Name", "Protocol", "URI", "Labels", "Version"}
	var t asciitable.Table
	if c.verbose {
		t = asciitable.MakeTable(headers, rows...)
	} else {
		t = asciitable.MakeTableWithTruncatedColumn(headers, rows, "Labels")
	}
	_, err := t.AsBuffer().WriteTo(w)
	return trace.Wrap(err)
}

func (c *databaseServerCollection) writeJSON(w io.Writer) error {
	return utils.WriteJSON(w, c.servers)
}

func (c *databaseServerCollection) writeYAML(w io.Writer) error {
	return utils.WriteYAML(w, c.servers)
}

type databaseCollection struct {
	databases []types.Database
	verbose   bool
}

func (c *databaseCollection) resources() (r []types.Resource) {
	for _, resource := range c.databases {
		r = append(r, resource)
	}
	return r
}

func (c *databaseCollection) writeText(w io.Writer) error {
	var rows [][]string
	for _, database := range c.databases {
		labels := stripInternalTeleportLabels(c.verbose, database.GetAllLabels())
		rows = append(rows, []string{
			database.GetName(), database.GetProtocol(), database.GetURI(), labels,
		})
	}
	headers := []string{"Name", "Protocol", "URI", "Labels"}
	var t asciitable.Table
	if c.verbose {
		t = asciitable.MakeTable(headers, rows...)
	} else {
		t = asciitable.MakeTableWithTruncatedColumn(headers, rows, "Labels")
	}
	_, err := t.AsBuffer().WriteTo(w)
	return trace.Wrap(err)
}

type lockCollection struct {
	locks []types.Lock
}

func (c *lockCollection) resources() (r []types.Resource) {
	for _, resource := range c.locks {
		r = append(r, resource)
	}
	return r
}

func (c *lockCollection) writeText(w io.Writer) error {
	t := asciitable.MakeTable([]string{"ID", "Target", "Message", "Expires"})
	for _, lock := range c.locks {
		target := lock.Target()
		expires := "never"
		if lock.LockExpiry() != nil {
			expires = apiutils.HumanTimeFormat(*lock.LockExpiry())
		}
		t.AddRow([]string{lock.GetName(), target.String(), lock.Message(), expires})
	}
	_, err := t.AsBuffer().WriteTo(w)
	return trace.Wrap(err)
}

type windowsDesktopServiceCollection struct {
	services []types.WindowsDesktopService
}

func (c *windowsDesktopServiceCollection) resources() (r []types.Resource) {
	for _, resource := range c.services {
		r = append(r, resource)
	}
	return r
}

func (c *windowsDesktopServiceCollection) writeText(w io.Writer) error {
	t := asciitable.MakeTable([]string{"Name", "Address", "Version"})
	for _, service := range c.services {
		addr := service.GetAddr()
		if addr == reversetunnel.LocalWindowsDesktop {
			addr = "<proxy tunnel>"
		}
		t.AddRow([]string{service.GetName(), addr, service.GetTeleportVersion()})
	}
	_, err := t.AsBuffer().WriteTo(w)
	return trace.Wrap(err)
}

type windowsDesktopCollection struct {
	desktops []types.WindowsDesktop
	verbose  bool
}

func (c *windowsDesktopCollection) resources() (r []types.Resource) {
	for _, resource := range c.desktops {
		r = append(r, resource)
	}
	return r
}

func (c *windowsDesktopCollection) writeText(w io.Writer) error {
	var rows [][]string
	for _, d := range c.desktops {
		labels := stripInternalTeleportLabels(c.verbose, d.GetAllLabels())
		rows = append(rows, []string{d.GetName(), d.GetAddr(), d.GetDomain(), labels})
	}
	headers := []string{"Name", "Address", "AD Domain", "Labels"}
	var t asciitable.Table
	if c.verbose {
		t = asciitable.MakeTable(headers, rows...)
	} else {
		t = asciitable.MakeTableWithTruncatedColumn(headers, rows, "Labels")
	}
	_, err := t.AsBuffer().WriteTo(w)
	return trace.Wrap(err)
}

func (c *windowsDesktopCollection) writeYAML(w io.Writer) error {
	return utils.WriteYAML(w, c.desktops)
}

func (c *windowsDesktopCollection) writeJSON(w io.Writer) error {
	return utils.WriteJSON(w, c.desktops)
}

func stripInternalTeleportLabels(verbose bool, labels map[string]string) string {
	if verbose { // remove teleport.dev labels unless we're in verbose mode.
		return types.LabelsAsString(labels, nil)
	}
	for key := range labels {
		if strings.HasPrefix(key, types.TeleportNamespace+"/") {
			delete(labels, key)
		}
	}
	return types.LabelsAsString(labels, nil)
}

type tokenCollection struct {
	tokens []types.ProvisionToken
}

func (c *tokenCollection) resources() (r []types.Resource) {
	for _, resource := range c.tokens {
		r = append(r, resource)
	}
	return r
}

func (c *tokenCollection) writeText(w io.Writer) error {
	for _, token := range c.tokens {
		_, err := w.Write([]byte(token.String()))
		if err != nil {
			return trace.Wrap(err)
		}
	}
	return nil
}

type kubeServerCollection struct {
	servers []types.KubeServer
	verbose bool
}

func (c *kubeServerCollection) resources() (r []types.Resource) {
	for _, resource := range c.servers {
		r = append(r, resource)
	}
	return r
}

func (c *kubeServerCollection) writeText(w io.Writer) error {
	var rows [][]string
	for _, server := range c.servers {
		kube := server.GetCluster()
		if kube == nil {
			continue
		}
		labels := stripInternalTeleportLabels(c.verbose,
			types.CombineLabels(kube.GetStaticLabels(), types.LabelsToV2(kube.GetDynamicLabels())))
		rows = append(rows, []string{
			kube.GetName(),
			labels,
			server.GetTeleportVersion(),
		})

	}
	headers := []string{"Cluster", "Labels", "Version"}
	var t asciitable.Table
	if c.verbose {
		t = asciitable.MakeTable(headers, rows...)
	} else {
		t = asciitable.MakeTableWithTruncatedColumn(headers, rows, "Labels")
	}

	_, err := t.AsBuffer().WriteTo(w)
	return trace.Wrap(err)
}

func (c *kubeServerCollection) writeYAML(w io.Writer) error {
	return utils.WriteYAML(w, c.servers)
}

func (c *kubeServerCollection) writeJSON(w io.Writer) error {
	return utils.WriteJSON(w, c.servers)
}

type kubeClusterCollection struct {
	clusters []types.KubeCluster
	verbose  bool
}

func (c *kubeClusterCollection) resources() (r []types.Resource) {
	for _, resource := range c.clusters {
		r = append(r, resource)
	}
	return r
}

// writeText formats the dynamic kube clusters into a table and writes them into w.
// Name          Labels
// ------------- ----------------------------------------------------------------------------------------------------------
// cluster1      region=eastus,resource-group=cluster1,subscription-id=subID
// cluster2      region=westeurope,resource-group=cluster2,subscription-id=subID
// cluster3      region=northcentralus,resource-group=cluster3,subscription-id=subID
// cluster4      owner=cluster4,region=southcentralus,resource-group=cluster4,subscription-id=subID
// If verbose is disabled, labels column can be truncated to fit into the console.
func (c *kubeClusterCollection) writeText(w io.Writer) error {
	sort.Sort(types.KubeClusters(c.clusters))
	var rows [][]string
	for _, cluster := range c.clusters {
		labels := stripInternalTeleportLabels(c.verbose, cluster.GetAllLabels())
		rows = append(rows, []string{
			cluster.GetName(), labels,
		})
	}
	headers := []string{"Name", "Labels"}
	var t asciitable.Table
	if c.verbose {
		t = asciitable.MakeTable(headers, rows...)
	} else {
		t = asciitable.MakeTableWithTruncatedColumn(headers, rows, "Labels")
	}
	_, err := t.AsBuffer().WriteTo(w)
	return trace.Wrap(err)
}

type installerCollection struct {
	installers []types.Installer
}

func (c *installerCollection) resources() []types.Resource {
	var r []types.Resource
	for _, inst := range c.installers {
		r = append(r, inst)
	}
	return r
}

func (c *installerCollection) writeText(w io.Writer) error {
	for _, inst := range c.installers {
		if _, err := fmt.Fprintf(w, "Script: %s\n----------\n", inst.GetName()); err != nil {
			return trace.Wrap(err)
		}
		if _, err := fmt.Fprintln(w, inst.GetScript()); err != nil {
			return trace.Wrap(err)
		}
		if _, err := fmt.Fprintln(w, "----------"); err != nil {
			return trace.Wrap(err)
		}
	}
	return nil
}

type databaseServiceCollection struct {
	databaseServices []types.DatabaseService
}

func (c *databaseServiceCollection) resources() (r []types.Resource) {
	for _, service := range c.databaseServices {
		r = append(r, service)
	}
	return r
}

func databaseResourceMatchersToString(in []*types.DatabaseResourceMatcher) string {
	resourceMatchersStrings := make([]string, 0, len(in))

	for _, resMatcher := range in {
		if resMatcher == nil || resMatcher.Labels == nil {
			continue
		}

		labelsString := make([]string, 0, len(*resMatcher.Labels))
		for key, values := range *resMatcher.Labels {
			if key == types.Wildcard {
				labelsString = append(labelsString, "<all databases>")
				continue
			}
			labelsString = append(labelsString, fmt.Sprintf("%v=%v", key, values))
		}

		resourceMatchersStrings = append(resourceMatchersStrings, fmt.Sprintf("(Labels: %s)", strings.Join(labelsString, ",")))
	}
	return strings.Join(resourceMatchersStrings, ",")
}

// writeText formats the DatabaseServices into a table and writes them into w.
// Example:
//
// Name                                 Resource Matchers
// ------------------------------------ --------------------------------------
// a6065ee9-d5ee-4555-8d47-94a78625277b (Labels: <all databases>)
// d4e13f2b-0a55-4e0a-b363-bacfb1a11294 (Labels: env=[prod],aws-tag=[xyz abc])
func (c *databaseServiceCollection) writeText(w io.Writer) error {
	t := asciitable.MakeTable([]string{"Name", "Resource Matchers"})

	for _, dbService := range c.databaseServices {
		t.AddRow([]string{
			dbService.GetName(), databaseResourceMatchersToString(dbService.GetResourceMatchers()),
		})
	}

	_, err := t.AsBuffer().WriteTo(w)
	return trace.Wrap(err)
}

type loginRuleCollection struct {
	rules []*loginrulepb.LoginRule
}

func (l *loginRuleCollection) writeText(w io.Writer) error {
	t := asciitable.MakeTable([]string{"Name", "Priority"})
	for _, rule := range l.rules {
		t.AddRow([]string{rule.Metadata.Name, strconv.FormatInt(int64(rule.Priority), 10)})
	}
	_, err := t.AsBuffer().WriteTo(w)
	return trace.Wrap(err)
}

func (l *loginRuleCollection) resources() []types.Resource {
	resources := make([]types.Resource, len(l.rules))
	for i, rule := range l.rules {
		resources[i] = loginrule.ProtoToResource(rule)
	}
	return resources
}

<<<<<<< HEAD
=======
//nolint:revive // Because we want this to be IdP.
>>>>>>> 6578af1e
type samlIdPServiceProviderCollection struct {
	serviceProviders []types.SAMLIdPServiceProvider
}

func (c *samlIdPServiceProviderCollection) resources() []types.Resource {
	r := make([]types.Resource, len(c.serviceProviders))
	for i, resource := range c.serviceProviders {
		r[i] = resource
	}
	return r
}

func (c *samlIdPServiceProviderCollection) writeText(w io.Writer) error {
	t := asciitable.MakeTable([]string{"Name"})
	for _, serviceProvider := range c.serviceProviders {
		t.AddRow([]string{serviceProvider.GetName()})
	}
	_, err := t.AsBuffer().WriteTo(w)
	return trace.Wrap(err)
}

type deviceCollection struct {
	devices []*devicepb.Device
}

func (c *deviceCollection) resources() []types.Resource {
	r := make([]types.Resource, len(c.devices))
	for i, resource := range c.devices {
		r[i] = device.ProtoToResource(resource)
	}
	return r
}

func (c *deviceCollection) writeText(w io.Writer) error {
	t := asciitable.MakeTable([]string{"ID", "OS Type", "Asset Tag", "Enrollment Status", "Creation Time", "Last Updated"})
	for _, device := range c.devices {
		t.AddRow([]string{
			device.Id,
			devicetrust.FriendlyOSType(device.OsType),
			device.AssetTag,
			devicetrust.FriendlyDeviceEnrollStatus(device.EnrollStatus),
			device.CreateTime.AsTime().Format(time.RFC3339),
			device.UpdateTime.AsTime().Format(time.RFC3339),
		})
	}
	_, err := t.AsBuffer().WriteTo(w)
	return trace.Wrap(err)
}<|MERGE_RESOLUTION|>--- conflicted
+++ resolved
@@ -1007,10 +1007,7 @@
 	return resources
 }
 
-<<<<<<< HEAD
-=======
 //nolint:revive // Because we want this to be IdP.
->>>>>>> 6578af1e
 type samlIdPServiceProviderCollection struct {
 	serviceProviders []types.SAMLIdPServiceProvider
 }
