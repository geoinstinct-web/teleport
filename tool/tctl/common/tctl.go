/*
Copyright 2015-2019 Gravitational, Inc.

Licensed under the Apache License, Version 2.0 (the "License");
you may not use this file except in compliance with the License.
You may obtain a copy of the License at

    http://www.apache.org/licenses/LICENSE-2.0

Unless required by applicable law or agreed to in writing, software
distributed under the License is distributed on an "AS IS" BASIS,
WITHOUT WARRANTIES OR CONDITIONS OF ANY KIND, either express or implied.
See the License for the specific language governing permissions and
limitations under the License.
*/

package common

import (
	"context"
	"errors"
	"fmt"
	"io/fs"
	"os"
	"path/filepath"

	"github.com/alecthomas/kingpin/v2"
	"github.com/gravitational/trace"
	"github.com/jonboulle/clockwork"
	log "github.com/sirupsen/logrus"

	"github.com/gravitational/teleport"
	"github.com/gravitational/teleport/api/breaker"
	"github.com/gravitational/teleport/api/constants"
	"github.com/gravitational/teleport/api/types"
	"github.com/gravitational/teleport/lib/auth"
	"github.com/gravitational/teleport/lib/auth/authclient"
	"github.com/gravitational/teleport/lib/client"
	"github.com/gravitational/teleport/lib/client/identityfile"
	"github.com/gravitational/teleport/lib/config"
	"github.com/gravitational/teleport/lib/defaults"
	"github.com/gravitational/teleport/lib/service/servicecfg"
	"github.com/gravitational/teleport/lib/utils"
	"github.com/gravitational/teleport/tool/common"
)

const (
	searchHelp = `List of comma separated search keywords or phrases enclosed in quotations (e.g. --search=foo,bar,"some phrase")`
	queryHelp  = `Query by predicate language enclosed in single quotes. Supports ==, !=, &&, and || (e.g. --query='labels["key1"] == "value1" && labels["key2"] != "value2"')`
	labelHelp  = "List of comma separated labels to filter by labels (e.g. key1=value1,key2=value2)"
)

const (
	identityFileEnvVar = "TELEPORT_IDENTITY_FILE"
	authAddrEnvVar     = "TELEPORT_AUTH_SERVER"
)

// GlobalCLIFlags keeps the CLI flags that apply to all tctl commands
type GlobalCLIFlags struct {
	// Debug enables verbose logging mode to the console
	Debug bool
	// ConfigFile is the path to the Teleport configuration file
	ConfigFile string
	// ConfigString is the base64-encoded string with Teleport configuration
	ConfigString string
	// AuthServerAddr lists addresses of auth or proxy servers to connect to,
	AuthServerAddr []string
	// IdentityFilePath is the path to the identity file
	IdentityFilePath string
	// Insecure, when set, skips validation of server TLS certificate when
	// connecting through a proxy (specified in AuthServerAddr).
	Insecure bool
}

// CLICommand interface must be implemented by every CLI command
//
// This allows OSS and Enterprise Teleport editions to plug their own
// implementations of different CLI commands into the common execution
// framework
type CLICommand interface {
	// Initialize allows a caller-defined command to plug itself into CLI
	// argument parsing
	Initialize(*kingpin.Application, *servicecfg.Config)

	// TryRun is executed after the CLI parsing is done. The command must
	// determine if selectedCommand belongs to it and return match=true
	TryRun(ctx context.Context, selectedCommand string, c auth.ClientI) (match bool, err error)
}

// Run is the same as 'make'. It helps to share the code between different
// "distributions" like OSS or Enterprise
//
// distribution: name of the Teleport distribution
func Run(commands []CLICommand) {
	err := TryRun(commands, os.Args[1:])
	if err != nil {
		var exitError *common.ExitCodeError
		if errors.As(err, &exitError) {
			os.Exit(exitError.Code)
		}
		utils.FatalError(err)
	}
}

// TryRun is a helper function for Run to call - it runs a tctl command and returns an error.
// This is useful for testing tctl, because we can capture the returned error in tests.
func TryRun(commands []CLICommand, args []string) error {
	utils.InitLogger(utils.LoggingForCLI, log.WarnLevel)

	// app is the command line parser
	app := utils.InitCLIParser("tctl", GlobalHelpString)

	// cfg (teleport auth server configuration) is going to be shared by all
	// commands
	cfg := servicecfg.MakeDefaultConfig()
	cfg.CircuitBreakerConfig = breaker.NoopBreakerConfig()

	// each command will add itself to the CLI parser:
	for i := range commands {
		commands[i].Initialize(app, cfg)
	}

	var ccf GlobalCLIFlags

	// If the config file path is being overridden by environment variable, set that.
	// If not, check whether the default config file path exists and set that if so.
	// This preserves tctl's default behavior for backwards compatibility.
	configFileEnvar, isSet := os.LookupEnv(defaults.ConfigFileEnvar)
	if isSet {
		ccf.ConfigFile = configFileEnvar
	} else {
		if utils.FileExists(defaults.ConfigFilePath) {
			ccf.ConfigFile = defaults.ConfigFilePath
		}
	}

	// these global flags apply to all commands
	app.Flag("debug", "Enable verbose logging to stderr").
		Short('d').
		BoolVar(&ccf.Debug)
	app.Flag("config", fmt.Sprintf("Path to a configuration file [%v]. Can also be set via the %v environment variable.", defaults.ConfigFilePath, defaults.ConfigFileEnvar)).
		Short('c').
		ExistingFileVar(&ccf.ConfigFile)
	app.Flag("config-string",
		"Base64 encoded configuration string").Hidden().Envar(defaults.ConfigEnvar).StringVar(&ccf.ConfigString)
	app.Flag("auth-server",
		fmt.Sprintf("Attempts to connect to specific auth/proxy address(es) instead of local auth [%v]", defaults.AuthConnectAddr().Addr)).
		Envar(authAddrEnvVar).
		StringsVar(&ccf.AuthServerAddr)
	app.Flag("identity",
		"Path to an identity file. Must be provided to make remote connections to auth. An identity file can be exported with 'tctl auth sign'").
		Short('i').
		Envar(identityFileEnvVar).
		StringVar(&ccf.IdentityFilePath)
	app.Flag("insecure", "When specifying a proxy address in --auth-server, do not verify its TLS certificate. Danger: any data you send can be intercepted or modified by an attacker.").
		BoolVar(&ccf.Insecure)

	// "version" command is always available:
	ver := app.Command("version", "Print the version of your tctl binary.")
	app.HelpFlag.Short('h')

	// parse CLI commands+flags:
	utils.UpdateAppUsageTemplate(app, args)
	selectedCmd, err := app.Parse(args)
	if err != nil {
		app.Usage(args)
		return trace.Wrap(err)
	}

	// Identity files do not currently contain a proxy address. When loading an
	// Identity file, an auth server address must be passed on the command line
	// as well.
	if ccf.IdentityFilePath != "" && len(ccf.AuthServerAddr) == 0 {
		return trace.BadParameter("tctl --identity also requires --auth-server")
	}

	// "version" command?
	if selectedCmd == ver.FullCommand() {
		utils.PrintVersion()
		return nil
	}

	cfg.TeleportHome = os.Getenv(types.HomeEnvVar)
	if cfg.TeleportHome != "" {
		cfg.TeleportHome = filepath.Clean(cfg.TeleportHome)
	}

	// configure all commands with Teleport configuration (they share 'cfg')
	clientConfig, err := ApplyConfig(&ccf, cfg)
	if err != nil {
		return trace.Wrap(err)
	}

	ctx := context.Background()

	client, err := authclient.Connect(ctx, clientConfig)
	if err != nil {
		if utils.IsUntrustedCertErr(err) {
			err = trace.WrapWithMessage(err, utils.SelfSignedCertsMsg)
		}
<<<<<<< HEAD
		utils.Consolef(os.Stderr, log.WithField(trace.Component, teleport.ComponentClient), teleport.ComponentClient,
			"Cannot connect to the auth server: %v.\nIs the auth server running on %q?",
			err, cfg.AuthServerAddresses()[0].Addr)
=======
		log.Errorf("Cannot connect to the auth server. Is the auth server running on %q? %v",
			cfg.AuthServerAddresses()[0].Addr, err)
>>>>>>> 165da1d0
		return trace.NewAggregate(&common.ExitCodeError{Code: 1}, err)
	}

	// execute whatever is selected:
	var match bool
	for _, c := range commands {
		match, err = c.TryRun(ctx, selectedCmd, client)
		if err != nil {
			return trace.Wrap(err)
		}
		if match {
			break
		}
	}

	ctx, cancel := context.WithTimeout(ctx, constants.TimeoutGetClusterAlerts)
	defer cancel()
	if err := common.ShowClusterAlerts(ctx, client, os.Stderr, nil,
		types.AlertSeverity_HIGH, types.AlertSeverity_HIGH); err != nil {
		log.WithError(err).Warn("Failed to display cluster alerts.")
	}

	return nil
}

// ApplyConfig takes configuration values from the config file and applies them
// to 'servicecfg.Config' object.
//
// The returned authclient.Config has the credentials needed to dial the auth
// server.
func ApplyConfig(ccf *GlobalCLIFlags, cfg *servicecfg.Config) (*authclient.Config, error) {
	// --debug flag
	if ccf.Debug {
		cfg.Debug = ccf.Debug
		utils.InitLogger(utils.LoggingForCLI, log.DebugLevel)
		log.Debugf("Debug logging has been enabled.")
	}
	cfg.Log = log.StandardLogger()

	if cfg.Version == "" {
		cfg.Version = defaults.TeleportConfigVersionV1
	}

	// If the config file path provided is not a blank string, load the file and apply its values
	var fileConf *config.FileConfig
	var err error
	if ccf.ConfigFile != "" {
		fileConf, err = config.ReadConfigFile(ccf.ConfigFile)
		if err != nil {
			return nil, trace.Wrap(err)
		}
	}

	// if configuration is passed as an environment variable,
	// try to decode it and override the config file
	if ccf.ConfigString != "" {
		fileConf, err = config.ReadFromString(ccf.ConfigString)
		if err != nil {
			return nil, trace.Wrap(err)
		}
	}

	if err = config.ApplyFileConfig(fileConf, cfg); err != nil {
		return nil, trace.Wrap(err)
	}

	// --auth-server flag(-s)
	if len(ccf.AuthServerAddr) != 0 {
		authServers, err := utils.ParseAddrs(ccf.AuthServerAddr)
		if err != nil {
			return nil, trace.Wrap(err)
		}
		// Overwrite any existing configuration with flag values.
		if err := cfg.SetAuthServerAddresses(authServers); err != nil {
			return nil, trace.Wrap(err)
		}
	}

	// Config file should take precedence, if available.
	if fileConf == nil {
		// No config file. Try profile or identity file.
		log.Debug("No config file or identity file, loading auth config via extension.")
		authConfig, err := LoadConfigFromProfile(ccf, cfg)
		if err == nil {
			return authConfig, nil
		}
		if !trace.IsNotFound(err) {
			return nil, trace.Wrap(err)
		}
	}

	// If auth server is not provided on the command line or in file
	// configuration, use the default.
	if len(cfg.AuthServerAddresses()) == 0 {
		authServers, err := utils.ParseAddrs([]string{defaults.AuthConnectAddr().Addr})
		if err != nil {
			return nil, trace.Wrap(err)
		}

		if err := cfg.SetAuthServerAddresses(authServers); err != nil {
			return nil, trace.Wrap(err)
		}
	}

	authConfig := new(authclient.Config)
	// read the host UUID only in case the identity was not provided,
	// because it will be used for reading local auth server identity
	cfg.HostUUID, err = utils.ReadHostUUID(cfg.DataDir)
	if err != nil {
		if errors.Is(err, fs.ErrNotExist) {
			return nil, trace.Wrap(err, "Could not load Teleport host UUID file at %s. "+
				"Please make sure that Teleport is up and running prior to using tctl.",
				filepath.Join(cfg.DataDir, utils.HostUUIDFile))
		} else if errors.Is(err, fs.ErrPermission) {
			return nil, trace.Wrap(err, "Teleport does not have permission to read Teleport host UUID file at %s. "+
				"Ensure that you are running as a user with appropriate permissions.",
				filepath.Join(cfg.DataDir, utils.HostUUIDFile))
		}
		return nil, trace.Wrap(err)
	}
	identity, err := auth.ReadLocalIdentity(filepath.Join(cfg.DataDir, teleport.ComponentProcess), auth.IdentityID{Role: types.RoleAdmin, HostUUID: cfg.HostUUID})
	if err != nil {
		// The "admin" identity is not present? This means the tctl is running
		// NOT on the auth server
		if trace.IsNotFound(err) {
			return nil, trace.AccessDenied("tctl must be either used on the auth server or provided with the identity file via --identity flag")
		}
		return nil, trace.Wrap(err)
	}
	authConfig.TLS, err = identity.TLSConfig(cfg.CipherSuites)
	if err != nil {
		return nil, trace.Wrap(err)
	}
	authConfig.TLS.InsecureSkipVerify = ccf.Insecure
	authConfig.AuthServers = cfg.AuthServerAddresses()
	authConfig.Log = cfg.Log

	return authConfig, nil
}

// LoadConfigFromProfile applies config from ~/.tsh/ profile if it's present
func LoadConfigFromProfile(ccf *GlobalCLIFlags, cfg *servicecfg.Config) (*authclient.Config, error) {
	proxyAddr := ""
	if len(ccf.AuthServerAddr) != 0 {
		proxyAddr = ccf.AuthServerAddr[0]
	}

	clientStore := client.NewFSClientStore(cfg.TeleportHome)
	if ccf.IdentityFilePath != "" {
		var err error
		clientStore, err = identityfile.NewClientStoreFromIdentityFile(ccf.IdentityFilePath, proxyAddr, "")
		if err != nil {
			return nil, trace.Wrap(err)
		}
	}

	profile, err := clientStore.ReadProfileStatus(proxyAddr)
	if err != nil {
		return nil, trace.Wrap(err)
	}
	if profile.IsExpired(clockwork.NewRealClock()) {
		return nil, trace.BadParameter("your credentials have expired, please login using `tsh login`")
	}

	c := client.MakeDefaultConfig()
	log.WithFields(log.Fields{"proxy": profile.ProxyURL.String(), "user": profile.Username}).Debugf("Found profile.")
	if err := c.LoadProfile(clientStore, proxyAddr); err != nil {
		return nil, trace.Wrap(err)
	}

	webProxyHost, _ := c.WebProxyHostPort()
	idx := client.KeyIndex{ProxyHost: webProxyHost, Username: c.Username, ClusterName: profile.Cluster}
	key, err := clientStore.GetKey(idx, client.WithSSHCerts{})
	if err != nil {
		return nil, trace.Wrap(err)
	}

	// Auth config can be created only using a key associated with the root cluster.
	rootCluster, err := key.RootClusterName()
	if err != nil {
		return nil, trace.Wrap(err)
	}
	if profile.Cluster != rootCluster {
		return nil, trace.BadParameter("your credentials are for cluster %q, please run `tsh login %q` to log in to the root cluster", profile.Cluster, rootCluster)
	}

	authConfig := &authclient.Config{}
	authConfig.TLS, err = key.TeleportClientTLSConfig(cfg.CipherSuites, []string{rootCluster})
	if err != nil {
		return nil, trace.Wrap(err)
	}
	authConfig.TLS.InsecureSkipVerify = ccf.Insecure
	authConfig.SSH, err = key.ProxyClientSSHConfig(rootCluster)
	if err != nil {
		return nil, trace.Wrap(err)
	}
	// Do not override auth servers from command line
	if len(ccf.AuthServerAddr) == 0 {
		webProxyAddr, err := utils.ParseAddr(c.WebProxyAddr)
		if err != nil {
			return nil, trace.Wrap(err)
		}
		log.Debugf("Setting auth server to web proxy %v.", webProxyAddr)
		cfg.SetAuthServerAddress(*webProxyAddr)
	}
	authConfig.AuthServers = cfg.AuthServerAddresses()
	authConfig.Log = cfg.Log

	if c.TLSRoutingEnabled {
		cfg.Auth.NetworkingConfig.SetProxyListenerMode(types.ProxyListenerMode_Multiplex)
	}

	return authConfig, nil
}<|MERGE_RESOLUTION|>--- conflicted
+++ resolved
@@ -198,14 +198,8 @@
 		if utils.IsUntrustedCertErr(err) {
 			err = trace.WrapWithMessage(err, utils.SelfSignedCertsMsg)
 		}
-<<<<<<< HEAD
-		utils.Consolef(os.Stderr, log.WithField(trace.Component, teleport.ComponentClient), teleport.ComponentClient,
-			"Cannot connect to the auth server: %v.\nIs the auth server running on %q?",
-			err, cfg.AuthServerAddresses()[0].Addr)
-=======
 		log.Errorf("Cannot connect to the auth server. Is the auth server running on %q? %v",
 			cfg.AuthServerAddresses()[0].Addr, err)
->>>>>>> 165da1d0
 		return trace.NewAggregate(&common.ExitCodeError{Code: 1}, err)
 	}
 
