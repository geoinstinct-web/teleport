/*
 * Teleport
 * Copyright (C) 2023  Gravitational, Inc.
 *
 * This program is free software: you can redistribute it and/or modify
 * it under the terms of the GNU Affero General Public License as published by
 * the Free Software Foundation, either version 3 of the License, or
 * (at your option) any later version.
 *
 * This program is distributed in the hope that it will be useful,
 * but WITHOUT ANY WARRANTY; without even the implied warranty of
 * MERCHANTABILITY or FITNESS FOR A PARTICULAR PURPOSE.  See the
 * GNU Affero General Public License for more details.
 *
 * You should have received a copy of the GNU Affero General Public License
 * along with this program.  If not, see <http://www.gnu.org/licenses/>.
 */

package common_test

import (
	"context"
	"fmt"
	"os"
	"path/filepath"
	"strings"
	"testing"
	"time"

	"github.com/gravitational/trace"
	"github.com/stretchr/testify/require"

	"github.com/gravitational/teleport"
	"github.com/gravitational/teleport/api/client"
	"github.com/gravitational/teleport/api/client/proto"
	"github.com/gravitational/teleport/api/constants"
	headerv1 "github.com/gravitational/teleport/api/gen/proto/go/teleport/header/v1"
	machineidv1pb "github.com/gravitational/teleport/api/gen/proto/go/teleport/machineid/v1"
	"github.com/gravitational/teleport/api/mfa"
	"github.com/gravitational/teleport/api/types"
	apiutils "github.com/gravitational/teleport/api/utils"
	"github.com/gravitational/teleport/lib/auth"
	"github.com/gravitational/teleport/lib/auth/authclient"
	"github.com/gravitational/teleport/lib/auth/mocku2f"
	wancli "github.com/gravitational/teleport/lib/auth/webauthncli"
	wantypes "github.com/gravitational/teleport/lib/auth/webauthntypes"
	libclient "github.com/gravitational/teleport/lib/client"
	libmfa "github.com/gravitational/teleport/lib/client/mfa"
	"github.com/gravitational/teleport/lib/modules"
	"github.com/gravitational/teleport/lib/service/servicecfg"
	"github.com/gravitational/teleport/lib/services"
	"github.com/gravitational/teleport/lib/utils"
	tctl "github.com/gravitational/teleport/tool/tctl/common"
	testserver "github.com/gravitational/teleport/tool/teleport/testenv"
	tsh "github.com/gravitational/teleport/tool/tsh/common"
)

func TestAdminActionMFA(t *testing.T) {
	s := newAdminActionTestSuite(t)

	t.Run("Users", s.testUsers)
	t.Run("Bots", s.testBots)
	t.Run("Roles", s.testRoles)
	t.Run("AccessRequests", s.testAccessRequests)
	t.Run("Tokens", s.testTokens)
	t.Run("UserGroups", s.testUserGroups)
	t.Run("OIDCConnector", s.testOIDCConnector)
	t.Run("SAMLConnector", s.testSAMLConnector)
	t.Run("GithubConnector", s.testGithubConnector)
	t.Run("SAMLIdpServiceProvider", s.testSAMLIdpServiceProvider)
}

func (s *adminActionTestSuite) testUsers(t *testing.T) {
	ctx := context.Background()

	user, err := types.NewUser("teleuser")
	require.NoError(t, err)

	createUser := func() error {
		_, err := s.authServer.CreateUser(ctx, user)
		return trace.Wrap(err)
	}

	deleteUser := func() error {
		return s.authServer.DeleteUser(ctx, "teleuser")
	}

	for name, tc := range map[string]adminActionTestCase{
		"tctl users add": {
			command:    "users add teleuser --roles=access",
			cliCommand: &tctl.UserCommand{},
			cleanup:    deleteUser,
		},
		"tctl users update": {
			command:    "users update teleuser --set-roles=access,auditor",
			cliCommand: &tctl.UserCommand{},
			setup:      createUser,
			cleanup:    deleteUser,
		},
		"tctl users rm": {
			command:    "users rm teleuser",
			cliCommand: &tctl.UserCommand{},
			setup:      createUser,
			cleanup:    deleteUser,
		},
		"tctl users reset": {
			command:    "users reset teleuser",
			cliCommand: &tctl.UserCommand{},
			setup:      createUser,
			cleanup:    deleteUser,
		},
	} {
		t.Run(name, func(t *testing.T) {
			s.testCommand(t, ctx, tc)
		})
	}

	s.testResourceCommand(t, ctx, resourceCommandTestCase{
		resource:       user,
		resourceCreate: createUser,
		resourceDelete: deleteUser,
	})
}

func (s *adminActionTestSuite) testBots(t *testing.T) {
	ctx := context.Background()

	botName := "bot"
	botReq := &machineidv1pb.CreateBotRequest{
		Bot: &machineidv1pb.Bot{
			Metadata: &headerv1.Metadata{
				Name: botName,
			},
			Spec: &machineidv1pb.BotSpec{
				Roles: []string{teleport.PresetAccessRoleName},
			},
		},
	}

	createBot := func() error {
		_, err := s.localAdminClient.BotServiceClient().CreateBot(ctx, botReq)
		return trace.Wrap(err)
	}

	deleteBot := func() error {
		_, err := s.localAdminClient.BotServiceClient().DeleteBot(ctx, &machineidv1pb.DeleteBotRequest{
			BotName: botName,
		})
		return trace.Wrap(err)
	}

	t.Run("BotCommands", func(t *testing.T) {
		for name, tc := range map[string]adminActionTestCase{
			"tctl bots add": {
				command:    fmt.Sprintf("bots add --roles=%v %v", teleport.PresetAccessRoleName, botName),
				cliCommand: &tctl.BotsCommand{},
				cleanup:    deleteBot,
			},
			"tctl bots rm": {
				command:    fmt.Sprintf("bots rm %v", botName),
				cliCommand: &tctl.BotsCommand{},
				setup:      createBot,
				cleanup:    deleteBot,
			},
		} {
			t.Run(name, func(t *testing.T) {
				s.testCommand(t, ctx, tc)
			})
		}
	})
}

func (s *adminActionTestSuite) testRoles(t *testing.T) {
	ctx := context.Background()

	role, err := types.NewRole("telerole", types.RoleSpecV6{})
	require.NoError(t, err)

	createRole := func() error {
		_, err := s.authServer.CreateRole(ctx, role)
		return trace.Wrap(err)
	}

	getRole := func() (types.Resource, error) {
		return s.authServer.GetRole(ctx, role.GetName())
	}

	deleteRole := func() error {
		return s.authServer.DeleteRole(ctx, role.GetName())
	}

	s.testResourceCommand(t, ctx, resourceCommandTestCase{
		resource:       role,
		resourceCreate: createRole,
		resourceDelete: deleteRole,
	})

	s.testEditCommand(t, ctx, editCommandTestCase{
		resourceRef:    getResourceRef(role),
		resourceCreate: createRole,
		resourceGet:    getRole,
		resourceDelete: deleteRole,
	})
}

func (s *adminActionTestSuite) testAccessRequests(t *testing.T) {
	ctx := context.Background()

	role, err := types.NewRole("telerole", types.RoleSpecV6{
		Allow: types.RoleConditions{
			Request: &types.AccessRequestConditions{
				Roles: []string{teleport.PresetAccessRoleName},
			},
		},
	})
	require.NoError(t, err)
	_, err = s.authServer.CreateRole(ctx, role)
	require.NoError(t, err)

	user, err := types.NewUser("teleuser")
	require.NoError(t, err)
	user.SetRoles([]string{role.GetName()})
	_, err = s.authServer.CreateUser(ctx, user)
	require.NoError(t, err)

	accessRequest, err := services.NewAccessRequest(user.GetName(), teleport.PresetAccessRoleName)
	require.NoError(t, err)
	accessRequest.SetThresholds([]types.AccessReviewThreshold{{
		Name:    "one",
		Approve: 1,
		Deny:    1,
	}})

	createAccessRequest := func() error {
		return s.authServer.CreateAccessRequest(ctx, accessRequest)
	}

	deleteAllAccessRequests := func() error {
		return s.authServer.DeleteAllAccessRequests(ctx)
	}

	t.Run("AccessRequestCommands", func(t *testing.T) {
		for _, tc := range map[string]adminActionTestCase{
			"tctl requests create": {
				// creating an access request on behalf of another user requires admin MFA.
				command:    fmt.Sprintf("requests create --roles=%v %v", teleport.PresetAccessRoleName, user.GetName()),
				cliCommand: &tctl.AccessRequestCommand{},
				cleanup:    deleteAllAccessRequests,
			},
			"tctl requests approve": {
				command:    fmt.Sprintf("requests approve %v", accessRequest.GetName()),
				cliCommand: &tctl.AccessRequestCommand{},
				setup:      createAccessRequest,
				cleanup:    deleteAllAccessRequests,
			},
			"tctl requests deny": {
				command:    fmt.Sprintf("requests deny %v", accessRequest.GetName()),
				cliCommand: &tctl.AccessRequestCommand{},
				setup:      createAccessRequest,
				cleanup:    deleteAllAccessRequests,
			},
			"tctl requests review --approve": {
				command:    fmt.Sprintf("requests review %v --author=admin --approve", accessRequest.GetName()),
				cliCommand: &tctl.AccessRequestCommand{},
				setup:      createAccessRequest,
				cleanup:    deleteAllAccessRequests,
			},
			"tctl requests review --deny": {
				command:    fmt.Sprintf("requests review %v --author=admin --deny", accessRequest.GetName()),
				cliCommand: &tctl.AccessRequestCommand{},
				setup:      createAccessRequest,
				cleanup:    deleteAllAccessRequests,
			},
			"tctl requests rm": {
				command:    fmt.Sprintf("requests rm %v", accessRequest.GetName()),
				cliCommand: &tctl.AccessRequestCommand{},
				setup:      createAccessRequest,
				cleanup:    deleteAllAccessRequests,
			},
		} {
			t.Run(tc.command, func(t *testing.T) {
				s.testCommand(t, ctx, tc)
			})
		}

		// Creating an access request for yourself should not require admin MFA.
		t.Run("OK owner creating access request without MFA", func(t *testing.T) {
			err := runTestCase(t, ctx, s.userClientNoMFA, adminActionTestCase{
				command:    fmt.Sprintf("requests create --roles=%v %v", teleport.PresetAccessRoleName, "admin"),
				cliCommand: &tctl.AccessRequestCommand{},
				setup:      createAccessRequest,
				cleanup:    deleteAllAccessRequests,
			})
			require.NoError(t, err)
		})
	})
}

func (s *adminActionTestSuite) testTokens(t *testing.T) {
	ctx := context.Background()

	token, err := types.NewProvisionToken("teletoken", []types.SystemRole{types.RoleNode}, time.Time{})
	require.NoError(t, err)

	createToken := func() error {
		return s.authServer.CreateToken(ctx, token)
	}

	getToken := func() (types.Resource, error) {
		return s.authServer.GetToken(ctx, token.GetName())
	}

	deleteToken := func() error {
		return s.authServer.DeleteToken(ctx, token.GetName())
	}

	t.Run("TokensCommands", func(t *testing.T) {
		for _, tc := range []adminActionTestCase{
			{
				command:    fmt.Sprintf("tokens add --type=%v --value=%v", types.RoleNode, token.GetName()),
				cliCommand: &tctl.TokensCommand{},
				cleanup:    deleteToken,
			}, {
				command:    fmt.Sprintf("tokens rm %v", token.GetName()),
				cliCommand: &tctl.TokensCommand{},
				setup:      createToken,
				cleanup:    deleteToken,
			},
		} {
			t.Run(tc.command, func(t *testing.T) {
				s.testCommand(t, ctx, tc)
			})
		}
	})

	t.Run("ResourceCommands", func(t *testing.T) {
		s.testResourceCommand(t, ctx, resourceCommandTestCase{
			resource:       token,
			resourceCreate: createToken,
			resourceDelete: deleteToken,
		})
	})

	t.Run("EditCommand", func(t *testing.T) {
		s.testEditCommand(t, ctx, editCommandTestCase{
			resourceRef:    getResourceRef(token),
			resourceCreate: createToken,
			resourceGet:    getToken,
			resourceDelete: deleteToken,
		})
	})
}

func (s *adminActionTestSuite) testUserGroups(t *testing.T) {
	ctx := context.Background()

	userGroup, err := types.NewUserGroup(types.Metadata{
		Name:   "teleusergroup",
		Labels: map[string]string{"label": "value"},
	}, types.UserGroupSpecV1{})
	require.NoError(t, err)

	// Only deletion is permitted through tctl.
	t.Run("tctl rm", func(t *testing.T) {
		s.testCommand(t, ctx, adminActionTestCase{
			command:    fmt.Sprintf("rm %v", getResourceRef(userGroup)),
			cliCommand: &tctl.ResourceCommand{},
			setup: func() error {
				return s.authServer.CreateUserGroup(ctx, userGroup)
			},
			cleanup: func() error {
				return s.authServer.DeleteUserGroup(ctx, userGroup.GetName())
			},
		})
	})
}

func (s *adminActionTestSuite) testOIDCConnector(t *testing.T) {
	ctx := context.Background()

	connector, err := types.NewOIDCConnector("oidc", types.OIDCConnectorSpecV3{
		ClientID:     "12345",
		ClientSecret: "678910",
		RedirectURLs: []string{"https://proxy.example.com/v1/webapi/oidc/callback"},
		Display:      "OIDC",
		ClaimsToRoles: []types.ClaimMapping{
			{
				Claim: "test",
				Value: "test",
				Roles: []string{"access", "editor", "auditor"},
			},
		},
	})
	require.NoError(t, err)

	createOIDCConnector := func() error {
		_, err := s.authServer.CreateOIDCConnector(ctx, connector)
		return trace.Wrap(err)
	}

	getOIDCConnector := func() (types.Resource, error) {
		return s.authServer.GetOIDCConnector(ctx, connector.GetName(), true)
	}

	deleteOIDCConnector := func() error {
		return s.authServer.DeleteOIDCConnector(ctx, connector.GetName())
	}

	t.Run("ResourceCommands", func(t *testing.T) {
		s.testResourceCommand(t, ctx, resourceCommandTestCase{
			resource:       connector,
			resourceCreate: createOIDCConnector,
			resourceDelete: deleteOIDCConnector,
		})
	})

	t.Run("EditCommand", func(t *testing.T) {
		s.testEditCommand(t, ctx, editCommandTestCase{
			resourceRef:    getResourceRef(connector),
			resourceCreate: createOIDCConnector,
			resourceGet:    getOIDCConnector,
			resourceDelete: deleteOIDCConnector,
		})
	})
}

func (s *adminActionTestSuite) testSAMLConnector(t *testing.T) {
	ctx := context.Background()

	connector, err := types.NewSAMLConnector("saml", types.SAMLConnectorSpecV2{
		AssertionConsumerService: "http://localhost:65535/acs", // not called
		Issuer:                   "test",
		SSO:                      "https://localhost:65535/sso", // not called
		AttributesToRoles: []types.AttributeMapping{
			// not used. can be any name, value but role must exist
			{Name: "groups", Value: "admin", Roles: []string{"access"}},
		},
	})
	require.NoError(t, err)

	createSAMLConnector := func() error {
		_, err := s.authServer.CreateSAMLConnector(ctx, connector)
		return trace.Wrap(err)
	}

	getSAMLConnector := func() (types.Resource, error) {
		return s.authServer.GetSAMLConnector(ctx, connector.GetName(), true)
	}

	deleteSAMLConnector := func() error {
		return s.authServer.DeleteSAMLConnector(ctx, connector.GetName())
	}

	t.Run("ResourceCommands", func(t *testing.T) {
		s.testResourceCommand(t, ctx, resourceCommandTestCase{
			resource:       connector,
			resourceCreate: createSAMLConnector,
			resourceDelete: deleteSAMLConnector,
		})
	})

	t.Run("EditCommand", func(t *testing.T) {
		s.testEditCommand(t, ctx, editCommandTestCase{
			resourceRef:    getResourceRef(connector),
			resourceCreate: createSAMLConnector,
			resourceGet:    getSAMLConnector,
			resourceDelete: deleteSAMLConnector,
		})
	})
}

func (s *adminActionTestSuite) testGithubConnector(t *testing.T) {
	ctx := context.Background()

	connector, err := types.NewGithubConnector("github", types.GithubConnectorSpecV3{
		ClientID:     "12345",
		ClientSecret: "678910",
		RedirectURL:  "https://proxy.example.com/v1/webapi/github/callback",
		Display:      "Github",
		TeamsToRoles: []types.TeamRolesMapping{
			{
				Organization: "acme",
				Team:         "users",
				Roles:        []string{"access", "editor", "auditor"},
			},
		},
	})
	require.NoError(t, err)

	createGithubConnector := func() error {
		_, err := s.authServer.CreateGithubConnector(ctx, connector)
		return trace.Wrap(err)
	}

	getGithubConnector := func() (types.Resource, error) {
		return s.authServer.GetGithubConnector(ctx, connector.GetName(), true)
	}

	deleteGithubConnector := func() error {
		return s.authServer.DeleteGithubConnector(ctx, connector.GetName())
	}

	t.Run("ResourceCommands", func(t *testing.T) {
		s.testResourceCommand(t, ctx, resourceCommandTestCase{
			resource:       connector,
			resourceCreate: createGithubConnector,
			resourceDelete: deleteGithubConnector,
		})
	})

	t.Run("EditCommand", func(t *testing.T) {
		s.testEditCommand(t, ctx, editCommandTestCase{
			resourceRef:    getResourceRef(connector),
			resourceCreate: createGithubConnector,
			resourceGet:    getGithubConnector,
			resourceDelete: deleteGithubConnector,
		})
	})
}

func (s *adminActionTestSuite) testSAMLIdpServiceProvider(t *testing.T) {
	ctx := context.Background()

	sp, err := types.NewSAMLIdPServiceProvider(types.Metadata{
		Name: "test-saml-app",
	}, types.SAMLIdPServiceProviderSpecV1{
		// A test entity descriptor from https://sptest.iamshowcase.com/testsp_metadata.xml.
		EntityDescriptor: `<?xml version="1.0" encoding="UTF-8"?>
		<md:EntityDescriptor xmlns:md="urn:oasis:names:tc:SAML:2.0:metadata" xmlns:ds="http://www.w3.org/2000/09/xmldsig#" entityID="test-saml-app" validUntil="2025-12-09T09:13:31.006Z">
			 <md:SPSSODescriptor AuthnRequestsSigned="false" WantAssertionsSigned="true" protocolSupportEnumeration="urn:oasis:names:tc:SAML:2.0:protocol">
					<md:NameIDFormat>urn:oasis:names:tc:SAML:1.1:nameid-format:unspecified</md:NameIDFormat>
					<md:NameIDFormat>urn:oasis:names:tc:SAML:1.1:nameid-format:emailAddress</md:NameIDFormat>
					<md:AssertionConsumerService Binding="urn:oasis:names:tc:SAML:2.0:bindings:HTTP-POST" Location="https://sptest.iamshowcase.com/acs" index="0" isDefault="true"/>
			 </md:SPSSODescriptor>
		</md:EntityDescriptor>`,
		EntityID: "test-saml-app",
	})
	require.NoError(t, err)

	CreateSAMLIdPServiceProvider := func() error {
		return s.authServer.CreateSAMLIdPServiceProvider(ctx, sp)
	}

	getSAMLIdPServiceProvider := func() (types.Resource, error) {
		return s.authServer.GetSAMLIdPServiceProvider(ctx, sp.GetName())
	}

	deleteSAMLIdPServiceProvider := func() error {
		return s.authServer.DeleteSAMLIdPServiceProvider(ctx, sp.GetName())
	}

	t.Run("ResourceCommands", func(t *testing.T) {
		s.testResourceCommand(t, ctx, resourceCommandTestCase{
			resource:       sp,
			resourceCreate: CreateSAMLIdPServiceProvider,
			resourceDelete: deleteSAMLIdPServiceProvider,
		})
	})

	t.Run("EditCommand", func(t *testing.T) {
		s.testEditCommand(t, ctx, editCommandTestCase{
			resourceRef:    getResourceRef(sp),
			resourceCreate: CreateSAMLIdPServiceProvider,
			resourceGet:    getSAMLIdPServiceProvider,
			resourceDelete: deleteSAMLIdPServiceProvider,
		})
	})
}

type resourceCommandTestCase struct {
	resource       types.Resource
	resourceCreate func() error
	resourceDelete func() error
}

func (s *adminActionTestSuite) testResourceCommand(t *testing.T, ctx context.Context, tc resourceCommandTestCase) {
	t.Helper()

	f, err := os.CreateTemp(t.TempDir(), "resource-*.yaml")
	require.NoError(t, err)
	require.NoError(t, utils.WriteYAML(f, tc.resource))

	t.Run("tctl create", func(t *testing.T) {
		s.testCommand(t, ctx, adminActionTestCase{
			command:    fmt.Sprintf("create %v", f.Name()),
			cliCommand: &tctl.ResourceCommand{},
			cleanup:    tc.resourceDelete,
		})
	})

	t.Run("tctl create -f", func(t *testing.T) {
		s.testCommand(t, ctx, adminActionTestCase{
			command:    fmt.Sprintf("create -f %v", f.Name()),
			cliCommand: &tctl.ResourceCommand{},
			setup:      tc.resourceCreate,
			cleanup:    tc.resourceDelete,
		})
	})

	t.Run("tctl rm", func(t *testing.T) {
		s.testCommand(t, ctx, adminActionTestCase{
			command:    fmt.Sprintf("rm %v", getResourceRef(tc.resource)),
			cliCommand: &tctl.ResourceCommand{},
			setup:      tc.resourceCreate,
			cleanup:    tc.resourceDelete,
		})
	})
}

type editCommandTestCase struct {
	resourceRef    string
	resourceCreate func() error
	resourceGet    func() (types.Resource, error)
	resourceDelete func() error
}

func (s *adminActionTestSuite) testEditCommand(t *testing.T, ctx context.Context, tc editCommandTestCase) {
	t.Run("tctl edit", func(t *testing.T) {
		s.testCommand(t, ctx, adminActionTestCase{
			command: fmt.Sprintf("edit %v", tc.resourceRef),
			setup:   tc.resourceCreate,
			cliCommand: &tctl.EditCommand{
				Editor: func(filename string) error {
					// Get the latest version of the resource with the correct revision ID.
					resource, err := tc.resourceGet()
					require.NoError(t, err)

					// Update the expiry so that the edit goes through.
					resource.SetExpiry(time.Now())

					f, err := os.Create(filename)
					require.NoError(t, err)
					require.NoError(t, utils.WriteYAML(f, resource))
					return nil
				},
			},
			cleanup: tc.resourceDelete,
		})
	})
}

type adminActionTestSuite struct {
	authServer *auth.Server
	// userClientWithMFA supports MFA prompt for admin actions.
	userClientWithMFA auth.ClientI
	// userClientWithMFA does not support MFA prompt for admin actions.
	userClientNoMFA  auth.ClientI
	localAdminClient *auth.Client
}

func newAdminActionTestSuite(t *testing.T) *adminActionTestSuite {
	t.Helper()
	ctx := context.Background()
	modules.SetTestModules(t, &modules.TestModules{
		TestBuildType: modules.BuildEnterprise,
		TestFeatures: modules.Features{
			OIDC: true,
			SAML: true,
		},
	})

	authPref, err := types.NewAuthPreference(types.AuthPreferenceSpecV2{
		Type:         constants.Local,
		SecondFactor: constants.SecondFactorOptional,
		Webauthn: &types.Webauthn{
			RPID: "localhost",
		},
	})
	require.NoError(t, err)
	authPref.SetOrigin(types.OriginDefaults)

	var proxyPublicAddr utils.NetAddr
	process := testserver.MakeTestServer(t,
		testserver.WithAuthPreference(authPref),
		testserver.WithConfig(func(cfg *servicecfg.Config) {
			proxyPublicAddr = cfg.Proxy.WebAddr
			proxyPublicAddr.Addr = fmt.Sprintf("localhost:%v", proxyPublicAddr.Port(0))
			cfg.Proxy.PublicAddrs = []utils.NetAddr{proxyPublicAddr}
		}),
	)
	authAddr, err := process.AuthAddr()
	require.NoError(t, err)
	authServer := process.GetAuthServer()

	// create admin role and user.
	username := "admin"
	adminRole, err := types.NewRole(username, types.RoleSpecV6{
		Allow: types.RoleConditions{
			GroupLabels: types.Labels{types.Wildcard: apiutils.Strings{types.Wildcard}},
			Rules: []types.Rule{
				{
					Resources: []string{types.Wildcard},
					Verbs:     []string{types.Wildcard},
				},
			},
			ReviewRequests: &types.AccessReviewConditions{
				Roles: []string{types.Wildcard},
			},
			Request: &types.AccessRequestConditions{
				Roles: []string{types.Wildcard},
			},
		},
	})
	require.NoError(t, err)
	adminRole, err = authServer.CreateRole(ctx, adminRole)
	require.NoError(t, err)

	user, err := types.NewUser(username)
	user.SetRoles([]string{adminRole.GetName()})
	require.NoError(t, err)
	_, err = authServer.CreateUser(ctx, user)
	require.NoError(t, err)

	mockWebauthnLogin := setupWebAuthn(t, authServer, username)
	mockMFAPromptConstructor := func(opts ...mfa.PromptOpt) mfa.Prompt {
		promptCfg := libmfa.NewPromptConfig(proxyPublicAddr.String(), opts...)
		promptCfg.WebauthnLoginFunc = mockWebauthnLogin
		return libmfa.NewCLIPrompt(promptCfg, os.Stderr)
	}

	// Login as the admin user.
	tshHome := t.TempDir()
	err = tsh.Run(context.Background(), []string{
		"login",
		"--insecure",
		"--debug",
		"--user", username,
		"--proxy", proxyPublicAddr.String(),
		"--auth", constants.PasswordlessConnector,
	},
		setHomePath(tshHome),
		setKubeConfigPath(filepath.Join(t.TempDir(), teleport.KubeConfigFile)),
		func(c *tsh.CLIConf) error {
			c.WebauthnLogin = mockWebauthnLogin
			return nil
		},
	)
	require.NoError(t, err)

	userClientNoMFA, err := auth.NewClient(client.Config{
		Addrs: []string{authAddr.String()},
		Credentials: []client.Credentials{
			client.LoadProfile(tshHome, ""),
		},
	})
	require.NoError(t, err)

	userClientWithMFA, err := auth.NewClient(client.Config{
		Addrs: []string{authAddr.String()},
		Credentials: []client.Credentials{
			client.LoadProfile(tshHome, ""),
		},
		MFAPromptConstructor: mockMFAPromptConstructor,
	})
	require.NoError(t, err)

<<<<<<< HEAD
	hostUUID, err := utils.ReadHostUUID(process.Config.DataDir)
	require.NoError(t, err)
	localAdmin, err := auth.ReadLocalIdentity(
		filepath.Join(process.Config.DataDir, teleport.ComponentProcess),
		auth.IdentityID{Role: types.RoleAdmin, HostUUID: hostUUID},
	)
	require.NoError(t, err)
	localAdminTLS, err := localAdmin.TLSConfig(nil)
	require.NoError(t, err)
	localAdminClient, err := authclient.Connect(ctx, &authclient.Config{
		TLS:         localAdminTLS,
		AuthServers: []utils.NetAddr{*authAddr},
		Log:         utils.NewLoggerForTests(),
	})
	require.NoError(t, err)
	s.localAdminClient = localAdminClient
=======
	return &adminActionTestSuite{
		authServer:        authServer,
		userClientNoMFA:   userClientNoMFA,
		userClientWithMFA: userClientWithMFA,
	}
>>>>>>> 83e03670
}

type adminActionTestCase struct {
	command    string
	cliCommand tctl.CLICommand
	setup      func() error
	cleanup    func() error
}

func (s *adminActionTestSuite) testCommand(t *testing.T, ctx context.Context, tc adminActionTestCase) {
	t.Helper()

	t.Run("OK with MFA", func(t *testing.T) {
		err := runTestCase(t, ctx, s.userClientWithMFA, tc)
		require.NoError(t, err)
	})

	t.Run("NOK without MFA", func(t *testing.T) {
		err := runTestCase(t, ctx, s.userClientNoMFA, tc)
		require.ErrorIs(t, err, &mfa.ErrAdminActionMFARequired)
	})

	t.Run("OK mfa off", func(t *testing.T) {
		// turn MFA off, admin actions should not require MFA now.
		authPref := types.DefaultAuthPreference()
		authPref.SetSecondFactor(constants.SecondFactorOff)
		originalAuthPref, err := s.authServer.GetAuthPreference(ctx)
		require.NoError(t, err)

		require.NoError(t, s.authServer.SetAuthPreference(ctx, authPref))
		t.Cleanup(func() {
			require.NoError(t, s.authServer.SetAuthPreference(ctx, originalAuthPref))
		})

		err = runTestCase(t, ctx, s.userClientNoMFA, tc)
		require.NoError(t, err)
	})
}

func runTestCase(t *testing.T, ctx context.Context, client auth.ClientI, tc adminActionTestCase) error {
	t.Helper()

	if tc.setup != nil {
		require.NoError(t, tc.setup(), "unexpected error during setup")
	}
	if tc.cleanup != nil {
		t.Cleanup(func() {
			if err := tc.cleanup(); err != nil && !trace.IsNotFound(err) {
				t.Errorf("unexpected error during cleanup: %v", err)
			}
		})
	}

	app := utils.InitCLIParser("tctl", tctl.GlobalHelpString)
	cfg := servicecfg.MakeDefaultConfig()
	tc.cliCommand.Initialize(app, cfg)

	args := strings.Split(tc.command, " ")
	commandName, err := app.Parse(args)
	require.NoError(t, err)

	match, err := tc.cliCommand.TryRun(ctx, commandName, client)
	require.True(t, match)
	return err
}

func getResourceRef(r types.Resource) string {
	switch kind := r.GetKind(); kind {
	case types.KindClusterAuthPreference:
		// single resources are referred to by kind alone.
		return kind
	default:
		return fmt.Sprintf("%v/%v", r.GetKind(), r.GetName())
	}
}

func setupWebAuthn(t *testing.T, authServer *auth.Server, username string) libclient.WebauthnLoginFunc {
	t.Helper()
	ctx := context.Background()

	const origin = "https://localhost"
	device, err := mocku2f.Create()
	require.NoError(t, err)
	device.SetPasswordless()

	token, err := authServer.CreateResetPasswordToken(ctx, auth.CreateUserTokenRequest{
		Name: username,
	})
	require.NoError(t, err)

	tokenID := token.GetName()
	res, err := authServer.CreateRegisterChallenge(ctx, &proto.CreateRegisterChallengeRequest{
		TokenID:     tokenID,
		DeviceType:  proto.DeviceType_DEVICE_TYPE_WEBAUTHN,
		DeviceUsage: proto.DeviceUsage_DEVICE_USAGE_PASSWORDLESS,
	})
	require.NoError(t, err)
	cc := wantypes.CredentialCreationFromProto(res.GetWebauthn())

	userWebID := res.GetWebauthn().PublicKey.User.Id

	ccr, err := device.SignCredentialCreation(origin, cc)
	require.NoError(t, err)
	_, err = authServer.ChangeUserAuthentication(ctx, &proto.ChangeUserAuthenticationRequest{
		TokenID: tokenID,
		NewMFARegisterResponse: &proto.MFARegisterResponse{
			Response: &proto.MFARegisterResponse_Webauthn{
				Webauthn: wantypes.CredentialCreationResponseToProto(ccr),
			},
		},
	})
	require.NoError(t, err)

	return func(ctx context.Context, origin string, assertion *wantypes.CredentialAssertion, prompt wancli.LoginPrompt, opts *wancli.LoginOpts) (*proto.MFAAuthenticateResponse, string, error) {
		car, err := device.SignAssertion(origin, assertion)
		if err != nil {
			return nil, "", err
		}
		car.AssertionResponse.UserHandle = userWebID

		return &proto.MFAAuthenticateResponse{
			Response: &proto.MFAAuthenticateResponse_Webauthn{
				Webauthn: wantypes.CredentialAssertionResponseToProto(car),
			},
		}, "", nil
	}
}

func setHomePath(path string) tsh.CliOption {
	return func(cf *tsh.CLIConf) error {
		cf.HomePath = path
		return nil
	}
}

func setKubeConfigPath(path string) tsh.CliOption {
	return func(cf *tsh.CLIConf) error {
		cf.KubeConfigPath = path
		return nil
	}
}<|MERGE_RESOLUTION|>--- conflicted
+++ resolved
@@ -754,7 +754,6 @@
 	})
 	require.NoError(t, err)
 
-<<<<<<< HEAD
 	hostUUID, err := utils.ReadHostUUID(process.Config.DataDir)
 	require.NoError(t, err)
 	localAdmin, err := auth.ReadLocalIdentity(
@@ -770,14 +769,13 @@
 		Log:         utils.NewLoggerForTests(),
 	})
 	require.NoError(t, err)
-	s.localAdminClient = localAdminClient
-=======
+
 	return &adminActionTestSuite{
 		authServer:        authServer,
 		userClientNoMFA:   userClientNoMFA,
 		userClientWithMFA: userClientWithMFA,
-	}
->>>>>>> 83e03670
+		localAdminClient:  localAdminClient,
+	}
 }
 
 type adminActionTestCase struct {
