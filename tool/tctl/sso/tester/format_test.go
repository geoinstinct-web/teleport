--- conflicted
+++ resolved
@@ -134,11 +134,8 @@
         "record_session": null,
         "desktop_clipboard": null,
         "desktop_directory_sharing": null,
-<<<<<<< HEAD
+        "create_host_user": null,
 		"pin_source_ip": false
-=======
-        "create_host_user": null
->>>>>>> 39cd6e2e
     },
     "allow": {
         "logins": [
