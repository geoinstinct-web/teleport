/*
Copyright 2016-2021 Gravitational, Inc.

Licensed under the Apache License, Version 2.0 (the "License");
you may not use this file except in compliance with the License.
You may obtain a copy of the License at

    http://www.apache.org/licenses/LICENSE-2.0

Unless required by applicable law or agreed to in writing, software
distributed under the License is distributed on an "AS IS" BASIS,
WITHOUT WARRANTIES OR CONDITIONS OF ANY KIND, either express or implied.
See the License for the specific language governing permissions and
limitations under the License.
*/

package main

import (
	"context"
	"errors"
	"fmt"
	"io"
	"net"
	"net/url"
	"os"
	"os/signal"
	"path"
	"path/filepath"
	"regexp"
	"runtime"
	"runtime/pprof"
	"sort"
	"strconv"
	"strings"
	"sync"
	"syscall"
	"time"

	"github.com/gravitational/teleport"
	"github.com/gravitational/teleport/api/client/proto"
	"github.com/gravitational/teleport/api/constants"
	apidefaults "github.com/gravitational/teleport/api/defaults"
	apitracing "github.com/gravitational/teleport/api/observability/tracing"
	"github.com/gravitational/teleport/api/types"
	apievents "github.com/gravitational/teleport/api/types/events"
	"github.com/gravitational/teleport/api/types/wrappers"
	apiutils "github.com/gravitational/teleport/api/utils"
	apisshutils "github.com/gravitational/teleport/api/utils/sshutils"
	"github.com/gravitational/teleport/lib/asciitable"
	"github.com/gravitational/teleport/lib/auth"
	wancli "github.com/gravitational/teleport/lib/auth/webauthncli"
	"github.com/gravitational/teleport/lib/benchmark"
	"github.com/gravitational/teleport/lib/client"
	dbprofile "github.com/gravitational/teleport/lib/client/db"
	"github.com/gravitational/teleport/lib/client/identityfile"
	"github.com/gravitational/teleport/lib/defaults"
	"github.com/gravitational/teleport/lib/events"
	"github.com/gravitational/teleport/lib/kube/kubeconfig"
	"github.com/gravitational/teleport/lib/modules"
	"github.com/gravitational/teleport/lib/observability/tracing"
	"github.com/gravitational/teleport/lib/services"
	"github.com/gravitational/teleport/lib/session"
	"github.com/gravitational/teleport/lib/sshutils"
	"github.com/gravitational/teleport/lib/sshutils/scp"
	"github.com/gravitational/teleport/lib/sshutils/x11"
	"github.com/gravitational/teleport/lib/tlsca"
	"github.com/gravitational/teleport/lib/utils"
	"github.com/gravitational/teleport/lib/utils/prompt"
	"github.com/gravitational/teleport/tool/common"

	"github.com/ghodss/yaml"
	"github.com/gravitational/trace"
	"github.com/jonboulle/clockwork"
	"github.com/sirupsen/logrus"
	oteltrace "go.opentelemetry.io/otel/trace"
	"golang.org/x/crypto/ssh"
	"golang.org/x/crypto/ssh/agent"

	"github.com/gravitational/kingpin"
)

var log = logrus.WithFields(logrus.Fields{
	trace.Component: teleport.ComponentTSH,
})

const (
	// mfaModeAuto automatically chooses the best MFA device(s), without any
	// restrictions.
	// Allows both Webauthn and OTP.
	mfaModeAuto = "auto"
	// mfaModeCrossPlatform utilizes only cross-platform devices, such as
	// pluggable hardware keys.
	// Implies Webauthn.
	mfaModeCrossPlatform = "cross-platform"
	// mfaModePlatform utilizes only platform devices, such as Touch ID.
	// Implies Webauthn.
	mfaModePlatform = "platform"
	// mfaModeOTP utilizes only OTP devices.
	mfaModeOTP = "otp"

	hostnameOrIDPredicateTemplate = `resource.spec.hostname == "%[1]s" || name == "%[1]s"`
)

// CLIConf stores command line arguments and flags:
type CLIConf struct {
	// UserHost contains "[login]@hostname" argument to SSH command
	UserHost string
	// Commands to execute on a remote host
	RemoteCommand []string
	// DesiredRoles indicates one or more roles which should be requested.
	DesiredRoles string
	// RequestReason indicates the reason for an access request.
	RequestReason string
	// SuggestedReviewers is a list of suggested request reviewers.
	SuggestedReviewers string
	// NoWait can be used with an access request to exit without waiting for a request resolution.
	NoWait bool
	// RequestedResourceIDs is a list of resources to request access to.
	RequestedResourceIDs []string
	// RequestID is an access request ID
	RequestID string
	// RequestIDs is a list of access request IDs
	RequestIDs []string
	// ReviewReason indicates the reason for an access review.
	ReviewReason string
	// ReviewableRequests indicates that only requests which can be reviewed should
	// be listed.
	ReviewableRequests bool
	// SuggestedRequests indicates that only requests which suggest the current user
	// as a reviewer should be listed.
	SuggestedRequests bool
	// MyRequests indicates that only requests created by the current user
	// should be listed.
	MyRequests bool
	// Approve/Deny indicates the desired review kind.
	Approve, Deny bool
	// ResourceKind is the resource kind to search for
	ResourceKind string
	// Username is the Teleport user's username (to login into proxies)
	Username string
	// ExplicitUsername is true if Username was initially set by the end-user
	// (for example, using command-line flags).
	ExplicitUsername bool
	// Proxy keeps the hostname:port of the SSH proxy to use
	Proxy string
	// TTL defines how long a session must be active (in minutes)
	MinsToLive int32
	// SSH Port on a remote SSH host
	NodePort int32
	// Login on a remote SSH host
	NodeLogin string
	// InsecureSkipVerify bypasses verification of HTTPS certificate when talking to web proxy
	InsecureSkipVerify bool
	// SessionID identifies the session tsh is operating on.
	// For `tsh join`, it is the ID of the session to join.
	// For `tsh play`, it is either the ID of the session to play,
	// or the path to a local session file which has already been
	// downloaded.
	SessionID string
	// Src:dest parameter for SCP
	CopySpec []string
	// -r flag for scp
	RecursiveCopy bool
	// -L flag for ssh. Local port forwarding like 'ssh -L 80:remote.host:80 -L 443:remote.host:443'
	LocalForwardPorts []string
	// DynamicForwardedPorts is port forwarding using SOCKS5. It is similar to
	// "ssh -D 8080 example.com".
	DynamicForwardedPorts []string
	// ForwardAgent agent to target node. Equivalent of -A for OpenSSH.
	ForwardAgent bool
	// ProxyJump is an optional -J flag pointing to the list of jumphosts,
	// it is an equivalent of --proxy flag in tsh interpretation
	ProxyJump string
	// --local flag for ssh
	LocalExec bool
	// SiteName specifies remote site go login to
	SiteName string
	// KubernetesCluster specifies the kubernetes cluster to login to.
	KubernetesCluster string
	// DaemonAddr is the daemon listening address.
	DaemonAddr string
	// DaemonCertsDir is the directory containing certs used to create secure gRPC connection with daemon service
	DaemonCertsDir string
	// DatabaseService specifies the database proxy server to log into.
	DatabaseService string
	// DatabaseUser specifies database user to embed in the certificate.
	DatabaseUser string
	// DatabaseName specifies database name to embed in the certificate.
	DatabaseName string
	// AppName specifies proxied application name.
	AppName string
	// Interactive, when set to true, launches remote command with the terminal attached
	Interactive bool
	// Quiet mode, -q command (disables progress printing)
	Quiet bool
	// Namespace is used to select cluster namespace
	Namespace string
	// NoCache is used to turn off client cache for nodes discovery
	NoCache bool
	// BenchDuration is a duration for the benchmark
	BenchDuration time.Duration
	// BenchRate is a requests per second rate to maintain
	BenchRate int
	// BenchInteractive indicates that we should create interactive session
	BenchInteractive bool
	// BenchExport exports the latency profile
	BenchExport bool
	// BenchExportPath saves the latency profile in provided path
	BenchExportPath string
	// BenchTicks ticks per half distance
	BenchTicks int32
	// BenchValueScale value at which to scale the values recorded
	BenchValueScale float64
	// Context is a context to control execution
	Context context.Context
	// IdentityFileIn is an argument to -i flag (path to the private key+cert file)
	IdentityFileIn string
	// Compatibility flags, --compat, specifies OpenSSH compatibility flags.
	Compatibility string
	// CertificateFormat defines the format of the user SSH certificate.
	CertificateFormat string
	// IdentityFileOut is an argument to -out flag
	IdentityFileOut string
	// IdentityFormat (used for --format flag for 'tsh login') defines which
	// format to use with --out to store a freshly retrieved certificate
	IdentityFormat identityfile.Format
	// IdentityOverwrite when true will overwrite any existing identity file at
	// IdentityFileOut. When false, user will be prompted before overwriting
	// any files.
	IdentityOverwrite bool

	// BindAddr is an address in the form of host:port to bind to
	// during `tsh login` command
	BindAddr string

	// AuthConnector is the name of the connector to use.
	AuthConnector string

	// MFAMode is the preferred mode for MFA/Passwordless assertions.
	MFAMode string

	// SkipVersionCheck skips version checking for client and server
	SkipVersionCheck bool

	// Options is a list of OpenSSH options in the format used in the
	// configuration file.
	Options []string

	// Verbose is used to print extra output.
	Verbose bool

	// Format is used to change the format of output
	Format string

	// SearchKeywords is a list of search keywords to match against resource field values.
	SearchKeywords string

	// PredicateExpression defines boolean conditions that will be matched against the resource.
	PredicateExpression string

	// NoRemoteExec will not execute a remote command after connecting to a host,
	// will block instead. Useful when port forwarding. Equivalent of -N for OpenSSH.
	NoRemoteExec bool

	// X11ForwardingUntrusted will set up untrusted X11 forwarding for the session ('ssh -X')
	X11ForwardingUntrusted bool

	// X11Forwarding will set up trusted X11 forwarding for the session ('ssh -Y')
	X11ForwardingTrusted bool

	// X11ForwardingTimeout can optionally set to set a timeout for untrusted X11 forwarding.
	X11ForwardingTimeout time.Duration

	// Debug sends debug logs to stdout.
	Debug bool

	// Browser can be used to pass the name of a browser to override the system default
	// (not currently implemented), or set to 'none' to suppress browser opening entirely.
	Browser string

	// UseLocalSSHAgent set to false will prevent this client from attempting to
	// connect to the local ssh-agent (or similar) socket at $SSH_AUTH_SOCK.
	//
	// Deprecated in favor of `AddKeysToAgent`.
	UseLocalSSHAgent bool

	// AddKeysToAgent specifies the behavior of how certs are handled.
	AddKeysToAgent string

	// EnableEscapeSequences will scan stdin for SSH escape sequences during
	// command/shell execution. This also requires stdin to be an interactive
	// terminal.
	EnableEscapeSequences bool

	// PreserveAttrs preserves access/modification times from the original file.
	PreserveAttrs bool

	// executablePath is the absolute path to the current executable.
	executablePath string

	// unsetEnvironment unsets Teleport related environment variables.
	unsetEnvironment bool

	// overrideStdout allows to switch standard output source for resource command. Used in tests.
	overrideStdout io.Writer
	// overrideStderr allows to switch standard error source for resource command. Used in tests.
	overrideStderr io.Writer

	// mockSSOLogin used in tests to override sso login handler in teleport client.
	mockSSOLogin client.SSOLoginFunc

	// HomePath is where tsh stores profiles
	HomePath string

	// GlobalTshConfigPath is a path to global TSH config. Can be overridden with TELEPORT_GLOBAL_TSH_CONFIG.
	GlobalTshConfigPath string

	// LocalProxyPort is a port used by local proxy listener.
	LocalProxyPort string
	// LocalProxyCertFile is the client certificate used by local proxy.
	LocalProxyCertFile string
	// LocalProxyKeyFile is the client key used by local proxy.
	LocalProxyKeyFile string
	// LocalProxyTunnel specifies whether local proxy will open auth'd tunnel.
	LocalProxyTunnel bool

	// AWSRole is Amazon Role ARN or role name that will be used for AWS CLI access.
	AWSRole string
	// AWSCommandArgs contains arguments that will be forwarded to AWS CLI binary.
	AWSCommandArgs []string
	// AWSEndpointURLMode is an AWS proxy mode that serves an AWS endpoint URL
	// proxy instead of an HTTPS proxy.
	AWSEndpointURLMode bool

	// Reason is the reason for starting an ssh or kube session.
	Reason string

	// Invited is a list of invited users to an ssh or kube session.
	Invited []string

	// JoinMode is the participant mode someone is joining a session as.
	JoinMode string

	// displayParticipantRequirements is set if verbose participant requirement information should be printed for moderated sessions.
	displayParticipantRequirements bool

	// TshConfig is the loaded tsh configuration file ~/.tsh/config/config.yaml.
	TshConfig TshConfig

	// ListAll specifies if an ls command should return results from all clusters and proxies.
	ListAll bool
	// SampleTraces indicates whether traces should be sampled.
	SampleTraces bool

	// TracingProvider is the provider to use to create tracers, from which spans can be created.
	TracingProvider oteltrace.TracerProvider

	// disableAccessRequest disables automatic resource access requests.
	disableAccessRequest bool

	// FromUTC is the start time to use for the range of sessions listed by the session recordings listing command
	FromUTC string

	// ToUTC is the start time to use for the range of sessions listed by the session recordings listing command
	ToUTC string

	// maxRecordingsToShow is the maximum number of session recordings to show per page of results
	maxRecordingsToShow int

<<<<<<< HEAD
	// recordingsSince is a duration which sets the time into the past in which to list session recordings
	recordingsSince string
=======
	// command is the selected command (and subcommands) parsed from command
	// line args. Note that this command does not contain the binary (e.g. tsh).
	command string
>>>>>>> 72e3f90b
}

// Stdout returns the stdout writer.
func (c *CLIConf) Stdout() io.Writer {
	if c.overrideStdout != nil {
		return c.overrideStdout
	}
	return os.Stdout
}

// Stderr returns the stderr writer.
func (c *CLIConf) Stderr() io.Writer {
	if c.overrideStderr != nil {
		return c.overrideStderr
	}
	return os.Stderr
}

// CommandWithBinary returns the current/selected command with the binary.
func (c *CLIConf) CommandWithBinary() string {
	return fmt.Sprintf("%s %s", teleport.ComponentTSH, c.command)
}

type exitCodeError struct {
	code int
}

func (e *exitCodeError) Error() string {
	return fmt.Sprintf("exit code %d", e.code)
}

func main() {
	cmdLineOrig := os.Args[1:]
	var cmdLine []string

	ctx, cancel := signal.NotifyContext(context.Background(), syscall.SIGTERM, syscall.SIGINT)
	defer cancel()

	// lets see: if the executable name is 'ssh' or 'scp' we convert
	// that to "tsh ssh" or "tsh scp"
	switch path.Base(os.Args[0]) {
	case "ssh":
		cmdLine = append([]string{"ssh"}, cmdLineOrig...)
	case "scp":
		cmdLine = append([]string{"scp"}, cmdLineOrig...)
	default:
		cmdLine = cmdLineOrig
	}

	err := Run(ctx, cmdLine)
	prompt.NotifyExit() // Allow prompt to restore terminal state on exit.
	if err != nil {
		var exitError *exitCodeError
		if errors.As(err, &exitError) {
			os.Exit(exitError.code)
		}
		utils.FatalError(err)
	}
}

const (
	authEnvVar        = "TELEPORT_AUTH"
	clusterEnvVar     = "TELEPORT_CLUSTER"
	kubeClusterEnvVar = "TELEPORT_KUBE_CLUSTER"
	loginEnvVar       = "TELEPORT_LOGIN"
	bindAddrEnvVar    = "TELEPORT_LOGIN_BIND_ADDR"
	proxyEnvVar       = "TELEPORT_PROXY"
	// TELEPORT_SITE uses the older deprecated "site" terminology to refer to a
	// cluster. All new code should use TELEPORT_CLUSTER instead.
	siteEnvVar             = "TELEPORT_SITE"
	userEnvVar             = "TELEPORT_USER"
	addKeysToAgentEnvVar   = "TELEPORT_ADD_KEYS_TO_AGENT"
	useLocalSSHAgentEnvVar = "TELEPORT_USE_LOCAL_SSH_AGENT"
	globalTshConfigEnvVar  = "TELEPORT_GLOBAL_TSH_CONFIG"
	mfaModeEnvVar          = "TELEPORT_MFA_MODE"
	debugEnvVar            = teleport.VerboseLogsEnvVar // "TELEPORT_DEBUG"

	clusterHelp = "Specify the Teleport cluster to connect"
	browserHelp = "Set to 'none' to suppress browser opening on login"
	searchHelp  = `List of comma separated search keywords or phrases enclosed in quotations (e.g. --search=foo,bar,"some phrase")`
	queryHelp   = `Query by predicate language enclosed in single quotes. Supports ==, !=, &&, and || (e.g. --query='labels["key1"] == "value1" && labels["key2"] != "value2"')`
	labelHelp   = "List of comma separated labels to filter by labels (e.g. key1=value1,key2=value2)"
	// proxyDefaultResolutionTimeout is how long to wait for an unknown proxy
	// port to be resolved.
	//
	// Originally based on the RFC-8305 "Maximum Connection Attempt Delay"
	// recommended default value of 2s. In the RFC this value is for the
	// establishment of a TCP connection, rather than the full HTTP round-
	// trip that we measure against, so some tweaking may be needed.
	//
	// Raised to 5 seconds when fallback measure was removed to account for
	// users with higher latency connections.
	proxyDefaultResolutionTimeout = 5 * time.Second
)

// env vars that tsh status will check to provide hints about active env vars to a user.
var tshStatusEnvVars = [...]string{proxyEnvVar, clusterEnvVar, siteEnvVar, kubeClusterEnvVar, teleport.EnvKubeConfig}

// cliOption is used in tests to inject/override configuration within Run
type cliOption func(*CLIConf) error

// initLogger initializes the logger taking into account --debug and TELEPORT_DEBUG. If TELEPORT_DEBUG is set, it will also enable CLIConf.Debug.
func initLogger(cf *CLIConf) {
	isDebug, _ := strconv.ParseBool(os.Getenv(debugEnvVar))
	cf.Debug = cf.Debug || isDebug
	if cf.Debug {
		utils.InitLogger(utils.LoggingForCLI, logrus.DebugLevel)
	} else {
		utils.InitLogger(utils.LoggingForCLI, logrus.WarnLevel)
	}
}

// Run executes TSH client. same as main() but easier to test
func Run(ctx context.Context, args []string, opts ...cliOption) error {
	cf := CLIConf{
		Context:         ctx,
		TracingProvider: tracing.NoopProvider(),
	}

	// run early to enable debug logging if env var is set.
	// this makes it possible to debug early startup functionality, particularly command aliases.
	initLogger(&cf)

	moduleCfg := modules.GetModules()
	var cpuProfile, memProfile string

	// configure CLI argument parser:
	app := utils.InitCLIParser("tsh", "Teleport Command Line Client").Interspersed(true)

	app.Flag("login", "Remote host login").Short('l').Envar(loginEnvVar).StringVar(&cf.NodeLogin)
	localUser, _ := client.Username()
	app.Flag("proxy", "SSH proxy address").Envar(proxyEnvVar).StringVar(&cf.Proxy)
	app.Flag("nocache", "do not cache cluster discovery locally").Hidden().BoolVar(&cf.NoCache)
	app.Flag("user", fmt.Sprintf("SSH proxy user [%s]", localUser)).Envar(userEnvVar).StringVar(&cf.Username)
	app.Flag("mem-profile", "Write memory profile to file").Hidden().StringVar(&memProfile)
	app.Flag("cpu-profile", "Write CPU profile to file").Hidden().StringVar(&cpuProfile)
	app.Flag("option", "").Short('o').Hidden().AllowDuplicate().PreAction(func(ctx *kingpin.ParseContext) error {
		return trace.BadParameter("invalid flag, perhaps you want to use this flag as tsh ssh -o?")
	}).String()

	app.Flag("ttl", "Minutes to live for a SSH session").Int32Var(&cf.MinsToLive)
	app.Flag("identity", "Identity file").Short('i').StringVar(&cf.IdentityFileIn)
	app.Flag("compat", "OpenSSH compatibility flag").Hidden().StringVar(&cf.Compatibility)
	app.Flag("cert-format", "SSH certificate format").StringVar(&cf.CertificateFormat)
	app.Flag("trace", "Capture and export distributed traces").Hidden().BoolVar(&cf.SampleTraces)

	if !moduleCfg.IsBoringBinary() {
		// The user is *never* allowed to do this in FIPS mode.
		app.Flag("insecure", "Do not verify server's certificate and host name. Use only in test environments").
			Default("false").
			BoolVar(&cf.InsecureSkipVerify)
	}

	app.Flag("auth", "Specify the name of authentication connector to use.").Envar(authEnvVar).StringVar(&cf.AuthConnector)
	app.Flag("namespace", "Namespace of the cluster").Default(apidefaults.Namespace).Hidden().StringVar(&cf.Namespace)
	app.Flag("skip-version-check", "Skip version checking between server and client.").BoolVar(&cf.SkipVersionCheck)
	// we don't want to add `.Envar(debugEnvVar)` here:
	// - we already process TELEPORT_DEBUG with initLogger(), so we don't need to do it second time
	// - Kingpin is strict about syntax, so TELEPORT_DEBUG=rubbish will crash a program; we don't want such behavior for this variable.
	app.Flag("debug", "Verbose logging to stdout").Short('d').BoolVar(&cf.Debug)
	app.Flag("add-keys-to-agent", fmt.Sprintf("Controls how keys are handled. Valid values are %v.", client.AllAddKeysOptions)).Short('k').Envar(addKeysToAgentEnvVar).Default(client.AddKeysToAgentAuto).StringVar(&cf.AddKeysToAgent)
	app.Flag("use-local-ssh-agent", "Deprecated in favor of the add-keys-to-agent flag.").
		Hidden().
		Envar(useLocalSSHAgentEnvVar).
		Default("true").
		BoolVar(&cf.UseLocalSSHAgent)
	app.Flag("enable-escape-sequences", "Enable support for SSH escape sequences. Type '~?' during an SSH session to list supported sequences. Default is enabled.").
		Default("true").
		BoolVar(&cf.EnableEscapeSequences)
	app.Flag("bind-addr", "Override host:port used when opening a browser for cluster logins").Envar(bindAddrEnvVar).StringVar(&cf.BindAddr)
	modes := []string{mfaModeAuto, mfaModeCrossPlatform, mfaModePlatform, mfaModeOTP}
	app.Flag("mfa-mode", fmt.Sprintf("Preferred mode for MFA and Passwordless assertions (%v)", strings.Join(modes, ", "))).
		Default(mfaModeAuto).
		Envar(mfaModeEnvVar).
		EnumVar(&cf.MFAMode, modes...)
	app.HelpFlag.Short('h')

	ver := app.Command("version", "Print the version of your tsh binary")
	ver.Flag("format", defaults.FormatFlagDescription(defaults.DefaultFormats...)).Short('f').Default(teleport.Text).EnumVar(&cf.Format, defaults.DefaultFormats...)
	// ssh
	ssh := app.Command("ssh", "Run shell or execute a command on a remote SSH node")
	ssh.Arg("[user@]host", "Remote hostname and the login to use").Required().StringVar(&cf.UserHost)
	ssh.Arg("command", "Command to execute on a remote host").StringsVar(&cf.RemoteCommand)
	app.Flag("jumphost", "SSH jumphost").Short('J').StringVar(&cf.ProxyJump)
	ssh.Flag("port", "SSH port on a remote host").Short('p').Int32Var(&cf.NodePort)
	ssh.Flag("forward-agent", "Forward agent to target node").Short('A').BoolVar(&cf.ForwardAgent)
	ssh.Flag("forward", "Forward localhost connections to remote server").Short('L').StringsVar(&cf.LocalForwardPorts)
	ssh.Flag("dynamic-forward", "Forward localhost connections to remote server using SOCKS5").Short('D').StringsVar(&cf.DynamicForwardedPorts)
	ssh.Flag("local", "Execute command on localhost after connecting to SSH node").Default("false").BoolVar(&cf.LocalExec)
	ssh.Flag("tty", "Allocate TTY").Short('t').BoolVar(&cf.Interactive)
	ssh.Flag("cluster", clusterHelp).Short('c').StringVar(&cf.SiteName)
	ssh.Flag("option", "OpenSSH options in the format used in the configuration file").Short('o').AllowDuplicate().StringsVar(&cf.Options)
	ssh.Flag("no-remote-exec", "Don't execute remote command, useful for port forwarding").Short('N').BoolVar(&cf.NoRemoteExec)
	ssh.Flag("x11-untrusted", "Requests untrusted (secure) X11 forwarding for this session").Short('X').BoolVar(&cf.X11ForwardingUntrusted)
	ssh.Flag("x11-trusted", "Requests trusted (insecure) X11 forwarding for this session. This can make your local machine vulnerable to attacks, use with caution").Short('Y').BoolVar(&cf.X11ForwardingTrusted)
	ssh.Flag("x11-untrusted-timeout", "Sets a timeout for untrusted X11 forwarding, after which the client will reject any forwarding requests from the server").Default("10m").DurationVar((&cf.X11ForwardingTimeout))
	ssh.Flag("participant-req", "Displays a verbose list of required participants in a moderated session.").BoolVar(&cf.displayParticipantRequirements)
	ssh.Flag("request-reason", "Reason for requesting access").StringVar(&cf.RequestReason)
	ssh.Flag("disable-access-request", "Disable automatic resource access requests").BoolVar(&cf.disableAccessRequest)

	// Daemon service for teleterm client
	daemon := app.Command("daemon", "Daemon is the tsh daemon service").Hidden()
	daemonStart := daemon.Command("start", "Starts tsh daemon service").Hidden()
	daemonStart.Flag("addr", "Addr is the daemon listening address.").StringVar(&cf.DaemonAddr)
	daemonStart.Flag("certs-dir", "Directory containing certs used to create secure gRPC connection with daemon service").StringVar(&cf.DaemonCertsDir)

	// AWS.
	aws := app.Command("aws", "Access AWS API.")
	aws.Arg("command", "AWS command and subcommands arguments that are going to be forwarded to AWS CLI.").StringsVar(&cf.AWSCommandArgs)
	aws.Flag("app", "Optional Name of the AWS application to use if logged into multiple.").StringVar(&cf.AppName)
	aws.Flag("endpoint-url", "Run local proxy to serve as an AWS endpoint URL. If not specified, local proxy serves as an HTTPS proxy.").
		Short('e').Hidden().BoolVar(&cf.AWSEndpointURLMode)

	// Applications.
	apps := app.Command("apps", "View and control proxied applications.").Alias("app")
	lsApps := apps.Command("ls", "List available applications.")
	lsApps.Flag("verbose", "Show extra application fields.").Short('v').BoolVar(&cf.Verbose)
	lsApps.Flag("cluster", clusterHelp).Short('c').StringVar(&cf.SiteName)
	lsApps.Flag("search", searchHelp).StringVar(&cf.SearchKeywords)
	lsApps.Flag("query", queryHelp).StringVar(&cf.PredicateExpression)
	lsApps.Flag("format", defaults.FormatFlagDescription(defaults.DefaultFormats...)).Short('f').Default(teleport.Text).EnumVar(&cf.Format, defaults.DefaultFormats...)
	lsApps.Arg("labels", labelHelp).StringVar(&cf.UserHost)
	lsApps.Flag("all", "List apps from all clusters and proxies.").Short('R').BoolVar(&cf.ListAll)
	appLogin := apps.Command("login", "Retrieve short-lived certificate for an app.")
	appLogin.Arg("app", "App name to retrieve credentials for. Can be obtained from `tsh apps ls` output.").Required().StringVar(&cf.AppName)
	appLogin.Flag("aws-role", "(For AWS CLI access only) Amazon IAM role ARN or role name.").StringVar(&cf.AWSRole)
	appLogout := apps.Command("logout", "Remove app certificate.")
	appLogout.Arg("app", "App to remove credentials for.").StringVar(&cf.AppName)
	appConfig := apps.Command("config", "Print app connection information.")
	appConfig.Arg("app", "App to print information for. Required when logged into multiple apps.").StringVar(&cf.AppName)
	appConfig.Flag("format", fmt.Sprintf("Optional print format, one of: %q to print app address, %q to print CA cert path, %q to print cert path, %q print key path, %q to print example curl command, %q or %q to print everything as JSON or YAML.",
		appFormatURI, appFormatCA, appFormatCert, appFormatKey, appFormatCURL, appFormatJSON, appFormatYAML),
	).Short('f').StringVar(&cf.Format)

	// Recordings.
	recordings := app.Command("recordings", "View and control session recordings.").Alias("recording")
	lsRecordings := recordings.Command("ls", "List recorded sessions.")
	lsRecordings.Flag("format", defaults.FormatFlagDescription(defaults.DefaultFormats...)+". Defaults to 'text'.").Short('f').Default(teleport.Text).EnumVar(&cf.Format, defaults.DefaultFormats...)
	lsRecordings.Flag("from-utc", fmt.Sprintf("Start of time range in which recordings are listed. Format %s. Defaults to 24 hours ago.", defaults.TshTctlSessionListTimeFormat)).StringVar(&cf.FromUTC)
	lsRecordings.Flag("to-utc", fmt.Sprintf("End of time range in which recordings are listed. Format %s. Defaults to current time.", defaults.TshTctlSessionListTimeFormat)).StringVar(&cf.ToUTC)
	lsRecordings.Flag("limit", fmt.Sprintf("Maximum number of recordings to show. Default %s.", defaults.TshTctlSessionListLimit)).Default(defaults.TshTctlSessionListLimit).IntVar(&cf.maxRecordingsToShow)
	lsRecordings.Flag("last", "Duration into the past from which session recordings should be listed. Format 5h30m40s").StringVar(&cf.recordingsSince)

	// Local TLS proxy.
	proxy := app.Command("proxy", "Run local TLS proxy allowing connecting to Teleport in single-port mode")
	proxySSH := proxy.Command("ssh", "Start local TLS proxy for ssh connections when using Teleport in single-port mode")
	proxySSH.Arg("[user@]host", "Remote hostname and the login to use").Required().StringVar(&cf.UserHost)
	proxySSH.Flag("cluster", clusterHelp).Short('c').StringVar(&cf.SiteName)
	proxyDB := proxy.Command("db", "Start local TLS proxy for database connections when using Teleport in single-port mode")
	proxyDB.Arg("db", "The name of the database to start local proxy for").Required().StringVar(&cf.DatabaseService)
	proxyDB.Flag("port", "Specifies the source port used by proxy db listener").Short('p').StringVar(&cf.LocalProxyPort)
	proxyDB.Flag("cert-file", "Certificate file for proxy client TLS configuration").StringVar(&cf.LocalProxyCertFile)
	proxyDB.Flag("key-file", "Key file for proxy client TLS configuration").StringVar(&cf.LocalProxyKeyFile)
	proxyDB.Flag("tunnel", "Open authenticated tunnel using database's client certificate so clients don't need to authenticate").BoolVar(&cf.LocalProxyTunnel)
	proxyDB.Flag("db-user", "Optional database user to log in as.").StringVar(&cf.DatabaseUser)
	proxyDB.Flag("db-name", "Optional database name to log in to.").StringVar(&cf.DatabaseName)
	proxyDB.Flag("cluster", clusterHelp).Short('c').StringVar(&cf.SiteName)

	proxyApp := proxy.Command("app", "Start local TLS proxy for app connection when using Teleport in single-port mode")
	proxyApp.Arg("app", "The name of the application to start local proxy for").Required().StringVar(&cf.AppName)
	proxyApp.Flag("port", "Specifies the source port used by by the proxy app listener").Short('p').StringVar(&cf.LocalProxyPort)
	proxyAWS := proxy.Command("aws", "Start local proxy for AWS access.")
	proxyAWS.Flag("app", "Optional Name of the AWS application to use if logged into multiple.").StringVar(&cf.AppName)
	proxyAWS.Flag("port", "Specifies the source port used by the proxy listener.").Short('p').StringVar(&cf.LocalProxyPort)
	proxyAWS.Flag("endpoint-url", "Run local proxy to serve as an AWS endpoint URL. If not specified, local proxy serves as an HTTPS proxy.").Short('e').BoolVar(&cf.AWSEndpointURLMode)
	proxyAWS.Flag("format", envVarFormatFlagDescription()).Short('f').Default(envVarDefaultFormat()).EnumVar(&cf.Format, envVarFormats...)

	// Databases.
	db := app.Command("db", "View and control proxied databases.")
	db.Flag("cluster", clusterHelp).Short('c').StringVar(&cf.SiteName)
	dbList := db.Command("ls", "List all available databases.")
	dbList.Flag("verbose", "Show extra database fields.").Short('v').BoolVar(&cf.Verbose)
	dbList.Flag("search", searchHelp).StringVar(&cf.SearchKeywords)
	dbList.Flag("query", queryHelp).StringVar(&cf.PredicateExpression)
	dbList.Flag("format", defaults.FormatFlagDescription(defaults.DefaultFormats...)).Short('f').Default(teleport.Text).EnumVar(&cf.Format, defaults.DefaultFormats...)
	dbList.Flag("all", "List databases from all clusters and proxies.").Short('R').BoolVar(&cf.ListAll)
	dbList.Arg("labels", labelHelp).StringVar(&cf.UserHost)
	dbLogin := db.Command("login", "Retrieve credentials for a database.")
	dbLogin.Arg("db", "Database to retrieve credentials for. Can be obtained from 'tsh db ls' output.").Required().StringVar(&cf.DatabaseService)
	dbLogin.Flag("db-user", "Optional database user to configure as default.").StringVar(&cf.DatabaseUser)
	dbLogin.Flag("db-name", "Optional database name to configure as default.").StringVar(&cf.DatabaseName)
	dbLogout := db.Command("logout", "Remove database credentials.")
	dbLogout.Arg("db", "Database to remove credentials for.").StringVar(&cf.DatabaseService)
	dbEnv := db.Command("env", "Print environment variables for the configured database.")
	dbEnv.Flag("format", defaults.FormatFlagDescription(defaults.DefaultFormats...)).Short('f').Default(teleport.Text).EnumVar(&cf.Format, defaults.DefaultFormats...)
	dbEnv.Arg("db", "Print environment for the specified database").StringVar(&cf.DatabaseService)
	// --db flag is deprecated in favor of positional argument for consistency with other commands.
	dbEnv.Flag("db", "Print environment for the specified database.").Hidden().StringVar(&cf.DatabaseService)
	dbConfig := db.Command("config", "Print database connection information. Useful when configuring GUI clients.")
	dbConfig.Arg("db", "Print information for the specified database.").StringVar(&cf.DatabaseService)
	// --db flag is deprecated in favor of positional argument for consistency with other commands.
	dbConfig.Flag("db", "Print information for the specified database.").Hidden().StringVar(&cf.DatabaseService)
	dbConfig.Flag("format", fmt.Sprintf("Print format: %q to print in table format (default), %q to print connect command, %q or %q to print in JSON or YAML.",
		dbFormatText, dbFormatCommand, dbFormatJSON, dbFormatYAML)).Short('f').EnumVar(&cf.Format, dbFormatText, dbFormatCommand, dbFormatJSON, dbFormatYAML)
	dbConnect := db.Command("connect", "Connect to a database.")
	dbConnect.Arg("db", "Database service name to connect to.").StringVar(&cf.DatabaseService)
	dbConnect.Flag("db-user", "Optional database user to log in as.").StringVar(&cf.DatabaseUser)
	dbConnect.Flag("db-name", "Optional database name to log in to.").StringVar(&cf.DatabaseName)

	// join
	join := app.Command("join", "Join the active SSH session")
	join.Flag("cluster", clusterHelp).Short('c').StringVar(&cf.SiteName)
	join.Flag("mode", "Mode of joining the session, valid modes are observer and moderator").Short('m').Default("peer").StringVar(&cf.JoinMode)
	join.Flag("reason", "The purpose of the session.").StringVar(&cf.Reason)
	join.Flag("invite", "A comma separated list of people to mark as invited for the session.").StringsVar(&cf.Invited)
	join.Arg("session-id", "ID of the session to join").Required().StringVar(&cf.SessionID)
	// play
	play := app.Command("play", "Replay the recorded SSH session")
	play.Flag("cluster", clusterHelp).Short('c').StringVar(&cf.SiteName)
	play.Flag("format", defaults.FormatFlagDescription(
		teleport.PTY, teleport.JSON, teleport.YAML,
	)).Short('f').Default(teleport.PTY).EnumVar(&cf.Format, teleport.PTY, teleport.JSON, teleport.YAML)
	play.Arg("session-id", "ID of the session to play").Required().StringVar(&cf.SessionID)

	// scp
	scp := app.Command("scp", "Secure file copy")
	scp.Flag("cluster", clusterHelp).Short('c').StringVar(&cf.SiteName)
	scp.Arg("from, to", "Source and destination to copy").Required().StringsVar(&cf.CopySpec)
	scp.Flag("recursive", "Recursive copy of subdirectories").Short('r').BoolVar(&cf.RecursiveCopy)
	scp.Flag("port", "Port to connect to on the remote host").Short('P').Int32Var(&cf.NodePort)
	scp.Flag("preserve", "Preserves access and modification times from the original file").Short('p').BoolVar(&cf.PreserveAttrs)
	scp.Flag("quiet", "Quiet mode").Short('q').BoolVar(&cf.Quiet)
	// ls
	ls := app.Command("ls", "List remote SSH nodes")
	ls.Flag("cluster", clusterHelp).Short('c').StringVar(&cf.SiteName)
	ls.Flag("verbose", "One-line output (for text format), including node UUIDs").Short('v').BoolVar(&cf.Verbose)
	ls.Flag("format", defaults.FormatFlagDescription(
		teleport.Text, teleport.JSON, teleport.YAML, teleport.Names,
	)).Short('f').Default(teleport.Text).EnumVar(&cf.Format, teleport.Text, teleport.JSON, teleport.YAML, teleport.Names)
	ls.Arg("labels", labelHelp).StringVar(&cf.UserHost)
	ls.Flag("search", searchHelp).StringVar(&cf.SearchKeywords)
	ls.Flag("query", queryHelp).StringVar(&cf.PredicateExpression)
	ls.Flag("all", "List nodes from all clusters and proxies.").Short('R').BoolVar(&cf.ListAll)
	// clusters
	clusters := app.Command("clusters", "List available Teleport clusters")
	clusters.Flag("format", defaults.FormatFlagDescription(defaults.DefaultFormats...)).Short('f').Default(teleport.Text).EnumVar(&cf.Format, defaults.DefaultFormats...)
	clusters.Flag("quiet", "Quiet mode").Short('q').BoolVar(&cf.Quiet)

	// login logs in with remote proxy and obtains a "session certificate" which gets
	// stored in ~/.tsh directory
	login := app.Command("login", "Log in to a cluster and retrieve the session certificate")
	login.Flag("out", "Identity output").Short('o').AllowDuplicate().StringVar(&cf.IdentityFileOut)
	login.Flag("format", fmt.Sprintf("Identity format: %s, %s (for OpenSSH compatibility) or %s (for kubeconfig)",
		identityfile.DefaultFormat,
		identityfile.FormatOpenSSH,
		identityfile.FormatKubernetes,
	)).Default(string(identityfile.DefaultFormat)).Short('f').StringVar((*string)(&cf.IdentityFormat))
	login.Flag("overwrite", "Whether to overwrite the existing identity file.").BoolVar(&cf.IdentityOverwrite)
	login.Flag("request-roles", "Request one or more extra roles").StringVar(&cf.DesiredRoles)
	login.Flag("request-reason", "Reason for requesting additional roles").StringVar(&cf.RequestReason)
	login.Flag("request-reviewers", "Suggested reviewers for role request").StringVar(&cf.SuggestedReviewers)
	login.Flag("request-nowait", "Finish without waiting for request resolution").BoolVar(&cf.NoWait)
	login.Flag("request-id", "Login with the roles requested in the given request").StringVar(&cf.RequestID)
	login.Arg("cluster", clusterHelp).StringVar(&cf.SiteName)
	login.Flag("browser", browserHelp).StringVar(&cf.Browser)
	login.Flag("kube-cluster", "Name of the Kubernetes cluster to login to").StringVar(&cf.KubernetesCluster)
	login.Flag("verbose", "Show extra status information").Short('v').BoolVar(&cf.Verbose)
	login.Alias(loginUsageFooter)

	// logout deletes obtained session certificates in ~/.tsh
	logout := app.Command("logout", "Delete a cluster certificate")

	// bench
	bench := app.Command("bench", "Run shell or execute a command on a remote SSH node").Hidden()
	bench.Flag("cluster", clusterHelp).Short('c').StringVar(&cf.SiteName)
	bench.Arg("[user@]host", "Remote hostname and the login to use").Required().StringVar(&cf.UserHost)
	bench.Arg("command", "Command to execute on a remote host").Required().StringsVar(&cf.RemoteCommand)
	bench.Flag("port", "SSH port on a remote host").Short('p').Int32Var(&cf.NodePort)
	bench.Flag("duration", "Test duration").Default("1s").DurationVar(&cf.BenchDuration)
	bench.Flag("rate", "Requests per second rate").Default("10").IntVar(&cf.BenchRate)
	bench.Flag("interactive", "Create interactive SSH session").BoolVar(&cf.BenchInteractive)
	bench.Flag("export", "Export the latency profile").BoolVar(&cf.BenchExport)
	bench.Flag("path", "Directory to save the latency profile to, default path is the current directory").Default(".").StringVar(&cf.BenchExportPath)
	bench.Flag("ticks", "Ticks per half distance").Default("100").Int32Var(&cf.BenchTicks)
	bench.Flag("scale", "Value scale in which to scale the recorded values").Default("1.0").Float64Var(&cf.BenchValueScale)

	// show key
	show := app.Command("show", "Read an identity from file and print to stdout").Hidden()
	show.Arg("identity_file", "The file containing a public key or a certificate").Required().StringVar(&cf.IdentityFileIn)

	// The status command shows which proxy the user is logged into and metadata
	// about the certificate.
	status := app.Command("status", "Display the list of proxy servers and retrieved certificates")
	status.Flag("format", defaults.FormatFlagDescription(defaults.DefaultFormats...)).Short('f').Default(teleport.Text).EnumVar(&cf.Format, defaults.DefaultFormats...)
	status.Flag("verbose", "Show extra status information after successful login").Short('v').BoolVar(&cf.Verbose)

	// The environment command prints out environment variables for the configured
	// proxy and cluster. Can be used to create sessions "sticky" to a terminal
	// even if the user runs "tsh login" again in another window.
	environment := app.Command("env", "Print commands to set Teleport session environment variables")
	environment.Flag("format", defaults.FormatFlagDescription(defaults.DefaultFormats...)).Short('f').Default(teleport.Text).EnumVar(&cf.Format, defaults.DefaultFormats...)
	environment.Flag("unset", "Print commands to clear Teleport session environment variables").BoolVar(&cf.unsetEnvironment)

	req := app.Command("request", "Manage access requests").Alias("requests")

	reqList := req.Command("ls", "List access requests").Alias("list")
	reqList.Flag("format", defaults.FormatFlagDescription(defaults.DefaultFormats...)).Short('f').Default(teleport.Text).EnumVar(&cf.Format, defaults.DefaultFormats...)
	reqList.Flag("reviewable", "Only show requests reviewable by current user").BoolVar(&cf.ReviewableRequests)
	reqList.Flag("suggested", "Only show requests that suggest current user as reviewer").BoolVar(&cf.SuggestedRequests)
	reqList.Flag("my-requests", "Only show requests created by current user").BoolVar(&cf.MyRequests)

	reqShow := req.Command("show", "Show request details").Alias("details")
	reqShow.Flag("format", defaults.FormatFlagDescription(defaults.DefaultFormats...)).Short('f').Default(teleport.Text).EnumVar(&cf.Format, defaults.DefaultFormats...)
	reqShow.Arg("request-id", "ID of the target request").Required().StringVar(&cf.RequestID)

	reqCreate := req.Command("new", "Create a new access request").Alias("create")
	reqCreate.Flag("roles", "Roles to be requested").StringVar(&cf.DesiredRoles)
	reqCreate.Flag("reason", "Reason for requesting").StringVar(&cf.RequestReason)
	reqCreate.Flag("reviewers", "Suggested reviewers").StringVar(&cf.SuggestedReviewers)
	reqCreate.Flag("nowait", "Finish without waiting for request resolution").BoolVar(&cf.NoWait)
	reqCreate.Flag("resource", "Resource ID to be requested").StringsVar(&cf.RequestedResourceIDs)

	reqReview := req.Command("review", "Review an access request")
	reqReview.Arg("request-id", "ID of target request").Required().StringVar(&cf.RequestID)
	reqReview.Flag("approve", "Review proposes approval").BoolVar(&cf.Approve)
	reqReview.Flag("deny", "Review proposes denial").BoolVar(&cf.Deny)
	reqReview.Flag("reason", "Review reason message").StringVar(&cf.ReviewReason)

	reqSearch := req.Command("search", "Search for resources to request access to")
	reqSearch.Flag("kind",
		fmt.Sprintf("Resource kind to search for (%s)",
			strings.Join(types.RequestableResourceKinds, ", ")),
	).Required().EnumVar(&cf.ResourceKind, types.RequestableResourceKinds...)
	reqSearch.Flag("search", searchHelp).StringVar(&cf.SearchKeywords)
	reqSearch.Flag("query", queryHelp).StringVar(&cf.PredicateExpression)
	reqSearch.Flag("labels", labelHelp).StringVar(&cf.UserHost)

	reqDrop := req.Command("drop", "Drop one more access requests from current identity")
	reqDrop.Arg("request-id", "IDs of requests to drop (default drops all requests)").Default("*").StringsVar(&cf.RequestIDs)

	// Kubernetes subcommands.
	kube := newKubeCommand(app)
	// MFA subcommands.
	mfa := newMFACommand(app)

	config := app.Command("config", "Print OpenSSH configuration details")

	f2 := app.Command("fido2", "FIDO2 commands").Hidden()
	f2Diag := f2.Command("diag", "Run FIDO2 diagnostics").Hidden()

	// touchid subcommands.
	tid := newTouchIDCommand(app)

	if runtime.GOOS == constants.WindowsOS {
		bench.Hidden()
	}

	var err error

	cf.executablePath, err = os.Executable()
	if err != nil {
		return trace.Wrap(err)
	}

	// configs
	setEnvFlags(&cf, os.Getenv)

	confOptions, err := loadAllConfigs(cf)
	if err != nil {
		return trace.Wrap(err)
	}
	cf.TshConfig = *confOptions

	// aliases
	ar := newAliasRunner(cf.TshConfig.Aliases)
	aliasCommand, runtimeArgs := findAliasCommand(args)
	if aliasDefinition, ok := ar.getAliasDefinition(aliasCommand); ok {
		return ar.runAlias(ctx, aliasCommand, aliasDefinition, cf.executablePath, runtimeArgs)
	}

	// parse CLI commands+flags:
	utils.UpdateAppUsageTemplate(app, args)
	command, err := app.Parse(args)
	if errors.Is(err, kingpin.ErrExpectedCommand) {
		if _, ok := cf.TshConfig.Aliases[aliasCommand]; ok {
			log.Debugf("Failing due to recursive alias %q. Aliases seen: %v", aliasCommand, ar.getSeenAliases())
			return trace.BadParameter("recursive alias %q; correct alias definition and try again", aliasCommand)
		}
	}

	// prevent Kingpin from calling os.Exit(), we want to handle errors ourselves.
	// shouldTerminate will be checked after app.Parse() call.
	var shouldTerminate *int
	app.Terminate(func(exitCode int) {
		// make non-zero exit code sticky
		if exitCode == 0 && shouldTerminate != nil {
			return
		}
		shouldTerminate = &exitCode
	})

	if err != nil {
		app.Usage(args)
		return trace.Wrap(err)
	}

	// handle: help command, --help flag, version command, ...
	if shouldTerminate != nil {
		os.Exit(*shouldTerminate)
	}

	cf.command = command
	// Did we initially get the Username from flags/env?
	cf.ExplicitUsername = cf.Username != ""

	// apply any options after parsing of arguments to ensure
	// that defaults don't overwrite options.
	for _, opt := range opts {
		if err := opt(&cf); err != nil {
			return trace.Wrap(err)
		}
	}

	// Enable debug logging if requested by --debug.
	// If TELEPORT_DEBUG was set, it was already enabled by prior call to initLogger().
	initLogger(&cf)

	// Connect to the span exporter and initialize the trace provider only if
	// the --trace flag was set.
	if cf.SampleTraces {
		provider, err := newTraceProvider(&cf, command, []string{login.FullCommand()})
		if err != nil {
			log.WithError(err).Debug("failed to set up span forwarding.")
		} else {
			// only update the provider if we successfully set it up
			cf.TracingProvider = provider

			// ensure that the provider is shutdown on exit to flush any spans
			// that haven't been forwarded yet.
			defer func() {
				shutdownCtx, cancel := context.WithTimeout(cf.Context, 1*time.Second)
				defer cancel()
				err := provider.Shutdown(shutdownCtx)
				if err != nil && !strings.Contains(err.Error(), context.DeadlineExceeded.Error()) {
					log.WithError(err).Debugf("failed to shutdown trace provider")
				}
			}()
		}
	}

	// start the span for the command and update the config context so that all spans created
	// in the future will be rooted at this span.
	ctx, span := cf.TracingProvider.Tracer(teleport.ComponentTSH).Start(cf.Context, command)
	cf.Context = ctx
	defer span.End()

	if err := client.ValidateAgentKeyOption(cf.AddKeysToAgent); err != nil {
		return trace.Wrap(err)
	}

	if cpuProfile != "" {
		log.Debugf("writing CPU profile to %v", cpuProfile)
		f, err := os.Create(cpuProfile)
		if err != nil {
			return trace.Wrap(err)
		}
		defer f.Close()
		if err := pprof.StartCPUProfile(f); err != nil {
			return trace.Wrap(err)
		}
		defer pprof.StopCPUProfile()
	}

	if memProfile != "" {
		log.Debugf("writing memory profile to %v", memProfile)
		defer func() {
			f, err := os.Create(memProfile)
			if err != nil {
				log.Errorf("could not open memory profile: %v", err)
				return
			}
			defer f.Close()
			runtime.GC()
			if err := pprof.WriteHeapProfile(f); err != nil {
				log.Errorf("could not write memory profile: %v", err)
				return
			}
		}()
	}

	switch command {
	case ver.FullCommand():
		err = onVersion(&cf)
	case ssh.FullCommand():
		err = onSSH(&cf)
	case bench.FullCommand():
		err = onBenchmark(&cf)
	case join.FullCommand():
		err = onJoin(&cf)
	case scp.FullCommand():
		err = onSCP(&cf)
	case play.FullCommand():
		err = onPlay(&cf)
	case ls.FullCommand():
		err = onListNodes(&cf)
	case clusters.FullCommand():
		err = onListClusters(&cf)
	case login.FullCommand():
		err = onLogin(&cf)
	case logout.FullCommand():
		if err := refuseArgs(logout.FullCommand(), args); err != nil {
			return trace.Wrap(err)
		}
		err = onLogout(&cf)
	case show.FullCommand():
		err = onShow(&cf)
	case status.FullCommand():
		err = onStatus(&cf)
	case lsApps.FullCommand():
		err = onApps(&cf)
	case lsRecordings.FullCommand():
		err = onRecordings(&cf)
	case appLogin.FullCommand():
		err = onAppLogin(&cf)
	case appLogout.FullCommand():
		err = onAppLogout(&cf)
	case appConfig.FullCommand():
		err = onAppConfig(&cf)
	case kube.credentials.FullCommand():
		err = kube.credentials.run(&cf)
	case kube.ls.FullCommand():
		err = kube.ls.run(&cf)
	case kube.login.FullCommand():
		err = kube.login.run(&cf)
	case kube.sessions.FullCommand():
		err = kube.sessions.run(&cf)
	case kube.exec.FullCommand():
		err = kube.exec.run(&cf)
	case kube.join.FullCommand():
		err = kube.join.run(&cf)

	case proxySSH.FullCommand():
		err = onProxyCommandSSH(&cf)
	case proxyDB.FullCommand():
		err = onProxyCommandDB(&cf)
	case proxyApp.FullCommand():
		err = onProxyCommandApp(&cf)
	case proxyAWS.FullCommand():
		err = onProxyCommandAWS(&cf)

	case dbList.FullCommand():
		err = onListDatabases(&cf)
	case dbLogin.FullCommand():
		err = onDatabaseLogin(&cf)
	case dbLogout.FullCommand():
		err = onDatabaseLogout(&cf)
	case dbEnv.FullCommand():
		err = onDatabaseEnv(&cf)
	case dbConfig.FullCommand():
		err = onDatabaseConfig(&cf)
	case dbConnect.FullCommand():
		err = onDatabaseConnect(&cf)
	case environment.FullCommand():
		err = onEnvironment(&cf)
	case mfa.ls.FullCommand():
		err = mfa.ls.run(&cf)
	case mfa.add.FullCommand():
		err = mfa.add.run(&cf)
	case mfa.rm.FullCommand():
		err = mfa.rm.run(&cf)
	case reqList.FullCommand():
		err = onRequestList(&cf)
	case reqShow.FullCommand():
		err = onRequestShow(&cf)
	case reqCreate.FullCommand():
		err = onRequestCreate(&cf)
	case reqReview.FullCommand():
		err = onRequestReview(&cf)
	case reqSearch.FullCommand():
		err = onRequestSearch(&cf)
	case reqDrop.FullCommand():
		err = onRequestDrop(&cf)
	case config.FullCommand():
		err = onConfig(&cf)
	case aws.FullCommand():
		err = onAWS(&cf)
	case daemonStart.FullCommand():
		err = onDaemonStart(&cf)
	case f2Diag.FullCommand():
		err = onFIDO2Diag(&cf)
	case tid.diag.FullCommand():
		err = tid.diag.run(&cf)
	default:
		// Handle commands that might not be available.
		switch {
		case tid.ls != nil && command == tid.ls.FullCommand():
			err = tid.ls.run(&cf)
		case tid.rm != nil && command == tid.rm.FullCommand():
			err = tid.rm.run(&cf)
		default:
			// This should only happen when there's a missing switch case above.
			err = trace.BadParameter("command %q not configured", command)
		}
	}

	if trace.IsNotImplemented(err) {
		return handleUnimplementedError(ctx, err, cf)
	}

	return trace.Wrap(err)
}

// newTraceProvider initializes the tracing provider and exports all recorded spans
// to the auth server to be forwarded to the telemetry backend. The whitelist allows
// certain commands to have exporting spans be a no-op. Since the provider requires
// connecting to the auth server, this means a user may have to log in first before
// the provider can be created. By whitelisting the login command we can avoid having
// users logging in twice at the expense of not exporting spans for the login command.
func newTraceProvider(cf *CLIConf, command string, whitelist []string) (*tracing.Provider, error) {
	// don't record any spans for commands that have been whitelisted
	for _, c := range whitelist {
		if strings.EqualFold(command, c) {
			return tracing.NoopProvider(), nil
		}
	}

	tc, err := makeClient(cf, true)
	if err != nil {
		return nil, trace.Wrap(err)
	}

	var traceclt *apitracing.Client
	err = client.RetryWithRelogin(cf.Context, tc, func() error {
		traceclt, err = tc.NewTracingClient(cf.Context)
		return err
	})
	if err != nil {
		return nil, trace.Wrap(err)
	}

	provider, err := tracing.NewTraceProvider(cf.Context,
		tracing.Config{
			Service: teleport.ComponentTSH,
			Client:  traceclt,
			// We are using 1 here to record all spans as a result of this tsh command. Teleport
			// will respect the recording flag of remote spans even if the spans it generates
			// wouldn't otherwise be recorded due to its configured sampling rate.
			SamplingRate: 1.0,
		})
	if err != nil {
		return nil, trace.NewAggregate(err, traceclt.Close())
	}

	return provider, nil
}

// onVersion prints version info.
func onVersion(cf *CLIConf) error {
	proxyVersion, err := fetchProxyVersion(cf)
	if err != nil {
		fmt.Fprintf(cf.Stderr(), "Failed to fetch proxy version: %s\n", err)
	}

	format := strings.ToLower(cf.Format)
	switch format {
	case teleport.Text, "":
		utils.PrintVersion()
		if proxyVersion != "" {
			fmt.Printf("Proxy version: %s\n", proxyVersion)
		}
	case teleport.JSON, teleport.YAML:
		out, err := serializeVersion(format, proxyVersion)
		if err != nil {
			return trace.Wrap(err)
		}
		fmt.Println(out)
	default:
		return trace.BadParameter("unsupported format %q", cf.Format)
	}

	return nil
}

// fetchProxyVersion returns the current version of the Teleport Proxy.
func fetchProxyVersion(cf *CLIConf) (string, error) {
	profile, _, err := client.Status(cf.HomePath, cf.Proxy)
	if err != nil {
		if trace.IsNotFound(err) {
			return "", nil
		}
		return "", trace.Wrap(err)
	}

	if profile == nil {
		return "", nil
	}

	tc, err := makeClient(cf, false)
	if err != nil {
		return "", trace.Wrap(err)
	}

	ctx, cancel := context.WithTimeout(cf.Context, time.Second*5)
	defer cancel()
	pingRes, err := tc.Ping(ctx)
	if err != nil {
		return "", trace.Wrap(err)
	}

	return pingRes.ServerVersion, nil
}

func serializeVersion(format string, proxyVersion string) (string, error) {
	versionInfo := struct {
		Version      string `json:"version"`
		Gitref       string `json:"gitref"`
		Runtime      string `json:"runtime"`
		ProxyVersion string `json:"proxyVersion,omitempty"`
	}{
		teleport.Version,
		teleport.Gitref,
		runtime.Version(),
		proxyVersion,
	}
	var out []byte
	var err error
	if format == teleport.JSON {
		out, err = utils.FastMarshalIndent(versionInfo, "", "  ")
	} else {
		out, err = yaml.Marshal(versionInfo)
	}
	return string(out), trace.Wrap(err)
}

// onPlay is used to interact with recorded sessions.
// It has several modes:
//
// 1. If --format is "pty" (the default), then the recorded
//    session is played back in the user's terminal.
// 2. Otherwise, `tsh play` is used to export a session from the
//    binary protobuf format into YAML or JSON.
//
// Each of these modes has two subcases:
// a) --session-id ends with ".tar" - tsh operates on a local file
//    containing a previously downloaded session
// b) --session-id is the ID of a session - tsh operates on the session
//    recording by connecting to the Teleport cluster
func onPlay(cf *CLIConf) error {
	if format := strings.ToLower(cf.Format); format == teleport.PTY {
		return playSession(cf)
	}
	return exportSession(cf)
}

func exportSession(cf *CLIConf) error {
	format := strings.ToLower(cf.Format)
	isLocalFile := path.Ext(cf.SessionID) == ".tar"
	if isLocalFile {
		return trace.Wrap(exportFile(cf.Context, cf.SessionID, format))
	}

	tc, err := makeClient(cf, true)
	if err != nil {
		return trace.Wrap(err)
	}
	events, err := tc.GetSessionEvents(cf.Context, cf.Namespace, cf.SessionID)
	if err != nil {
		return trace.Wrap(err)
	}
	for _, event := range events {
		// when playing from a file, id is not included, this
		// makes the outputs otherwise identical
		delete(event, "id")
		var e []byte
		var err error
		if format == teleport.JSON {
			e, err = utils.FastMarshal(event)
		} else {
			e, err = yaml.Marshal(event)
		}
		if err != nil {
			return trace.Wrap(err)
		}
		fmt.Println(string(e))
	}
	return nil
}

func playSession(cf *CLIConf) error {
	isLocalFile := path.Ext(cf.SessionID) == ".tar"
	if isLocalFile {
		sid := sessionIDFromPath(cf.SessionID)
		tarFile, err := os.Open(cf.SessionID)
		if err != nil {
			return trace.ConvertSystemError(err)
		}
		defer tarFile.Close()
		if err := client.PlayFile(cf.Context, tarFile, sid); err != nil {
			return trace.Wrap(err)
		}
		return nil
	}
	tc, err := makeClient(cf, true)
	if err != nil {
		return trace.Wrap(err)
	}
	if err := tc.Play(cf.Context, cf.Namespace, cf.SessionID); err != nil {
		if trace.IsNotFound(err) {
			log.WithError(err).Debug("error playing session")
			return trace.NotFound("Recording for session %s not found.", cf.SessionID)
		}
		return trace.Wrap(err)
	}
	return nil
}

func sessionIDFromPath(path string) string {
	fileName := filepath.Base(path)
	return strings.TrimSuffix(fileName, ".tar")
}

// exportFile converts the binary protobuf events from the file
// identified by path to text (JSON/YAML) and writes the converted
// events to standard out.
func exportFile(ctx context.Context, path string, format string) error {
	f, err := os.Open(path)
	if err != nil {
		return trace.ConvertSystemError(err)
	}
	defer f.Close()
	err = events.Export(ctx, f, os.Stdout, format)
	if err != nil {
		return trace.Wrap(err)
	}
	return nil
}

// onLogin logs in with remote proxy and gets signed certificates
func onLogin(cf *CLIConf) error {
	autoRequest := true
	// special case: --request-roles=no disables auto-request behavior.
	if cf.DesiredRoles == "no" {
		autoRequest = false
		cf.DesiredRoles = ""
	}

	if cf.IdentityFileIn != "" {
		return trace.BadParameter("-i flag cannot be used here")
	}

	switch cf.IdentityFormat {
	case identityfile.FormatFile, identityfile.FormatOpenSSH, identityfile.FormatKubernetes:
	default:
		return trace.BadParameter("invalid identity format: %s", cf.IdentityFormat)
	}

	// Get the status of the active profile as well as the status
	// of any other proxies the user is logged into.
	profile, profiles, err := client.Status(cf.HomePath, cf.Proxy)
	if err != nil {
		if !trace.IsNotFound(err) {
			return trace.Wrap(err)
		}
	}

	// make the teleport client and retrieve the certificate from the proxy:
	tc, err := makeClient(cf, true)
	if err != nil {
		return trace.Wrap(err)
	}
	tc.HomePath = cf.HomePath

	// client is already logged in and profile is not expired
	if profile != nil && !profile.IsExpired(clockwork.NewRealClock()) {
		switch {
		// in case if nothing is specified, re-fetch kube clusters and print
		// current status
		//   OR
		// in case if parameters match, re-fetch kube clusters and print
		// current status
		case cf.Proxy == "" && cf.SiteName == "" && cf.DesiredRoles == "" && cf.RequestID == "" && cf.IdentityFileOut == "" ||
			host(cf.Proxy) == host(profile.ProxyURL.Host) && cf.SiteName == profile.Cluster && cf.DesiredRoles == "" && cf.RequestID == "":
			_, err := tc.PingAndShowMOTD(cf.Context)
			if err != nil {
				return trace.Wrap(err)
			}
			if err := updateKubeConfig(cf, tc, ""); err != nil {
				return trace.Wrap(err)
			}
			env := getTshEnv()
			active, others := makeAllProfileInfo(profile, profiles, env)
			printProfiles(cf.Debug, active, others, env, cf.Verbose)

			return nil

		// if the proxy names match but nothing else is specified; show motd and update active profile and kube configs
		case host(cf.Proxy) == host(profile.ProxyURL.Host) &&
			cf.SiteName == "" && cf.DesiredRoles == "" && cf.RequestID == "" && cf.IdentityFileOut == "":
			_, err := tc.PingAndShowMOTD(cf.Context)
			if err != nil {
				return trace.Wrap(err)
			}

			if err := tc.SaveProfile(cf.HomePath, true); err != nil {
				return trace.Wrap(err)
			}
			if err := updateKubeConfig(cf, tc, ""); err != nil {
				return trace.Wrap(err)
			}

			return trace.Wrap(onStatus(cf))

		// proxy is unspecified or the same as the currently provided proxy,
		// but cluster is specified, treat this as selecting a new cluster
		// for the same proxy
		case (cf.Proxy == "" || host(cf.Proxy) == host(profile.ProxyURL.Host)) && cf.SiteName != "":
			_, err := tc.PingAndShowMOTD(cf.Context)
			if err != nil {
				return trace.Wrap(err)
			}
			// trigger reissue, preserving any active requests.
			err = tc.ReissueUserCerts(cf.Context, client.CertCacheKeep, client.ReissueParams{
				AccessRequests: profile.ActiveRequests.AccessRequests,
				RouteToCluster: cf.SiteName,
			})
			if err != nil {
				return trace.Wrap(err)
			}
			if err := tc.SaveProfile(cf.HomePath, true); err != nil {
				return trace.Wrap(err)
			}
			if err := updateKubeConfig(cf, tc, ""); err != nil {
				return trace.Wrap(err)
			}

			return trace.Wrap(onStatus(cf))
		// proxy is unspecified or the same as the currently provided proxy,
		// but desired roles or request ID is specified, treat this as a
		// privilege escalation request for the same login session.
		case (cf.Proxy == "" || host(cf.Proxy) == host(profile.ProxyURL.Host)) && (cf.DesiredRoles != "" || cf.RequestID != "") && cf.IdentityFileOut == "":
			_, err := tc.PingAndShowMOTD(cf.Context)
			if err != nil {
				return trace.Wrap(err)
			}
			if err := executeAccessRequest(cf, tc); err != nil {
				return trace.Wrap(err)
			}
			if err := updateKubeConfig(cf, tc, ""); err != nil {
				return trace.Wrap(err)
			}
			return trace.Wrap(onStatus(cf))

		// otherwise just pass through to standard login
		default:

		}
	}

	if cf.Username == "" {
		cf.Username = tc.Username
	}

	// -i flag specified? save the retrieved cert into an identity file
	makeIdentityFile := (cf.IdentityFileOut != "")

	// stdin hijack is OK for login, since it tsh doesn't read input after the
	// login ceremony is complete.
	// Only allow the option during the login ceremony.
	tc.AllowStdinHijack = true

	key, err := tc.Login(cf.Context)
	if err != nil {
		if !cf.ExplicitUsername && auth.IsInvalidLocalCredentialError(err) {
			fmt.Fprintf(os.Stderr, "\nhint: set the --user flag to log in as a specific user, or leave it empty to use the system user (%v)\n\n", tc.Username)
		}
		return trace.Wrap(err)
	}
	tc.AllowStdinHijack = false

	// the login operation may update the username and should be considered the more
	// "authoritative" source.
	cf.Username = tc.Username

	// TODO(fspmarshall): Refactor access request & cert reissue logic to allow
	// access requests to be applied to identity files.

	if makeIdentityFile {
		if err := setupNoninteractiveClient(tc, key); err != nil {
			return trace.Wrap(err)
		}
		// key.TrustedCA at this point only has the CA of the root cluster we
		// logged into. We need to fetch all the CAs for leaf clusters too, to
		// make them available in the identity file.
		rootClusterName := key.TrustedCA[0].ClusterName
		authorities, err := tc.GetTrustedCA(cf.Context, rootClusterName)
		if err != nil {
			return trace.Wrap(err)
		}
		key.TrustedCA = auth.AuthoritiesToTrustedCerts(authorities)

		filesWritten, err := identityfile.Write(identityfile.WriteConfig{
			OutputPath:           cf.IdentityFileOut,
			Key:                  key,
			Format:               cf.IdentityFormat,
			KubeProxyAddr:        tc.KubeClusterAddr(),
			OverwriteDestination: cf.IdentityOverwrite,
		})
		if err != nil {
			return trace.Wrap(err)
		}
		fmt.Printf("\nThe certificate has been written to %s\n", strings.Join(filesWritten, ","))
		return nil
	}

	if err := tc.ActivateKey(cf.Context, key); err != nil {
		return trace.Wrap(err)
	}

	// If the proxy is advertising that it supports Kubernetes, update kubeconfig.
	if tc.KubeProxyAddr != "" {
		if err := updateKubeConfig(cf, tc, ""); err != nil {
			return trace.Wrap(err)
		}
	}

	// Regular login without -i flag.
	if err := tc.SaveProfile(cf.HomePath, true); err != nil {
		return trace.Wrap(err)
	}

	if autoRequest && cf.DesiredRoles == "" && cf.RequestID == "" {
		var requireReason, auto bool
		var prompt string
		roleNames, err := key.CertRoles()
		if err != nil {
			logoutErr := tc.Logout()
			return trace.NewAggregate(err, logoutErr)
		}
		// load all roles from root cluster and collect relevant options.
		// the normal one-off TeleportClient methods don't re-use the auth server
		// connection, so we use WithRootClusterClient to speed things up.
		err = tc.WithRootClusterClient(cf.Context, func(clt auth.ClientI) error {
			for _, roleName := range roleNames {
				role, err := clt.GetRole(cf.Context, roleName)
				if err != nil {
					return trace.Wrap(err)
				}
				requireReason = requireReason || role.GetOptions().RequestAccess.RequireReason()
				auto = auto || role.GetOptions().RequestAccess.ShouldAutoRequest()
				if prompt == "" {
					prompt = role.GetOptions().RequestPrompt
				}
			}
			return nil
		})
		if err != nil {
			logoutErr := tc.Logout()
			return trace.NewAggregate(err, logoutErr)
		}
		if requireReason && cf.RequestReason == "" {
			msg := "--request-reason must be specified"
			if prompt != "" {
				msg = msg + ", prompt=" + prompt
			}
			err := trace.BadParameter(msg)
			logoutErr := tc.Logout()
			return trace.NewAggregate(err, logoutErr)
		}
		if auto {
			cf.DesiredRoles = "*"
		}
	}

	if cf.DesiredRoles != "" || cf.RequestID != "" {
		fmt.Println("") // visually separate access request output
		if err := executeAccessRequest(cf, tc); err != nil {
			logoutErr := tc.Logout()
			return trace.NewAggregate(err, logoutErr)
		}
	}

	// Update the command line flag for the proxy to make sure any advertised
	// settings are picked up.
	webProxyHost, _ := tc.WebProxyHostPort()
	cf.Proxy = webProxyHost

	// Print status to show information of the logged in user.
	if err := onStatus(cf); err != nil {
		return trace.Wrap(err)
	}

	// Display any license compliance warnings
	resp, err := tc.Ping(cf.Context)
	if err != nil {
		return trace.Wrap(err)
	}
	for _, warning := range resp.LicenseWarnings {
		fmt.Fprintf(os.Stderr, "%s\n\n", warning)
	}

	return nil
}

// setupNoninteractiveClient sets up existing client to use
// non-interactive authentication methods
func setupNoninteractiveClient(tc *client.TeleportClient, key *client.Key) error {
	certUsername, err := key.CertUsername()
	if err != nil {
		return trace.Wrap(err)
	}
	tc.Username = certUsername

	// Extract and set the HostLogin to be the first principal. It doesn't
	// matter what the value is, but some valid principal has to be set
	// otherwise the certificate won't be validated.
	certPrincipals, err := key.CertPrincipals()
	if err != nil {
		return trace.Wrap(err)
	}
	if len(certPrincipals) == 0 {
		return trace.BadParameter("no principals found")
	}
	tc.HostLogin = certPrincipals[0]

	identityAuth, err := authFromIdentity(key)
	if err != nil {
		return trace.Wrap(err)
	}

	rootCluster, err := key.RootClusterName()
	if err != nil {
		return trace.Wrap(err)
	}
	tc.TLS, err = key.TeleportClientTLSConfig(nil, []string{rootCluster})
	if err != nil {
		return trace.Wrap(err)
	}
	tc.AuthMethods = []ssh.AuthMethod{identityAuth}
	tc.Interactive = false
	tc.SkipLocalAuth = true

	// When user logs in for the first time without a CA in ~/.tsh/known_hosts,
	// and specifies the -out flag, we need to avoid writing anything to
	// ~/.tsh/ but still validate the proxy cert. Because the existing
	// client.Client methods have a side-effect of persisting the CA on disk,
	// we do all of this by hand.
	//
	// Wrap tc.HostKeyCallback with a another checker. This outer checker uses
	// key.TrustedCA to validate the remote host cert first, before falling
	// back to the original HostKeyCallback.
	oldHostKeyCallback := tc.HostKeyCallback
	tc.HostKeyCallback = func(hostname string, remote net.Addr, hostKey ssh.PublicKey) error {
		checker := ssh.CertChecker{
			// ssh.CertChecker will parse hostKey, extract public key of the
			// signer (CA) and call IsHostAuthority. IsHostAuthority in turn
			// has to match hostCAKey to any known trusted CA.
			IsHostAuthority: func(hostCAKey ssh.PublicKey, address string) bool {
				for _, ca := range key.TrustedCA {
					caKeys, err := ca.SSHCertPublicKeys()
					if err != nil {
						return false
					}
					for _, caKey := range caKeys {
						if apisshutils.KeysEqual(caKey, hostCAKey) {
							return true
						}
					}
				}
				return false
			},
		}
		err := checker.CheckHostKey(hostname, remote, hostKey)
		if err != nil {
			if oldHostKeyCallback == nil {
				return trace.Wrap(err)
			}
			errOld := oldHostKeyCallback(hostname, remote, hostKey)
			if errOld != nil {
				return trace.NewAggregate(err, errOld)
			}
		}
		return nil
	}
	return nil
}

// onLogout deletes a "session certificate" from ~/.tsh for a given proxy
func onLogout(cf *CLIConf) error {
	// Extract all clusters the user is currently logged into.
	active, available, err := client.Status(cf.HomePath, "")
	if err != nil {
		if trace.IsNotFound(err) {
			fmt.Printf("All users logged out.\n")
			return nil
		} else if trace.IsAccessDenied(err) {
			fmt.Printf("%v: Logged in user does not have the correct permissions\n", err)
			return nil
		}
		return trace.Wrap(err)
	}
	profiles := append([]*client.ProfileStatus{}, available...)
	if active != nil {
		profiles = append(profiles, active)
	}

	// Extract the proxy name.
	proxyHost, _, err := net.SplitHostPort(cf.Proxy)
	if err != nil {
		proxyHost = cf.Proxy
	}

	switch {
	// Proxy and username for key to remove.
	case proxyHost != "" && cf.Username != "":
		tc, err := makeClient(cf, true)
		if err != nil {
			return trace.Wrap(err)
		}

		// Load profile for the requested proxy/user.
		profile, err := client.StatusFor(cf.HomePath, proxyHost, cf.Username)
		if err != nil && !trace.IsNotFound(err) {
			return trace.Wrap(err)
		}

		// Log out user from the databases.
		if profile != nil {
			for _, db := range profile.Databases {
				log.Debugf("Logging %v out of database %v.", profile.Name, db)
				err = dbprofile.Delete(tc, db)
				if err != nil {
					return trace.Wrap(err)
				}
			}
		}

		// Remove keys for this user from disk and running agent.
		err = tc.Logout()
		if err != nil {
			if trace.IsNotFound(err) {
				fmt.Printf("User %v already logged out from %v.\n", cf.Username, proxyHost)
				return trace.Wrap(&exitCodeError{code: 1})
			}
			return trace.Wrap(err)
		}

		// Get the address of the active Kubernetes proxy to find AuthInfos,
		// Clusters, and Contexts in kubeconfig.
		clusterName, _ := tc.KubeProxyHostPort()
		if tc.SiteName != "" {
			clusterName = fmt.Sprintf("%v.%v", tc.SiteName, clusterName)
		}

		// Remove Teleport related entries from kubeconfig.
		log.Debugf("Removing Teleport related entries for '%v' from kubeconfig.", clusterName)
		err = kubeconfig.Remove("", clusterName)
		if err != nil {
			return trace.Wrap(err)
		}

		fmt.Printf("Logged out %v from %v.\n", cf.Username, proxyHost)
	// Remove all keys.
	case proxyHost == "" && cf.Username == "":
		// The makeClient function requires a proxy. However this value is not used
		// because the user will be logged out from all proxies. Pass a dummy value
		// to allow creation of the TeleportClient.
		cf.Proxy = "dummy:1234"
		tc, err := makeClient(cf, true)
		if err != nil {
			return trace.Wrap(err)
		}

		// Remove Teleport related entries from kubeconfig for all clusters.
		for _, profile := range profiles {
			log.Debugf("Removing Teleport related entries for '%v' from kubeconfig.", profile.Cluster)
			err = kubeconfig.Remove("", profile.Cluster)
			if err != nil {
				return trace.Wrap(err)
			}
		}

		// Remove all database access related profiles as well such as Postgres
		// connection service file.
		for _, profile := range profiles {
			for _, db := range profile.Databases {
				log.Debugf("Logging %v out of database %v.", profile.Name, db)
				err = dbprofile.Delete(tc, db)
				if err != nil {
					return trace.Wrap(err)
				}
			}
		}

		// Remove all keys from disk and the running agent.
		err = tc.LogoutAll()
		if err != nil {
			return trace.Wrap(err)
		}

		fmt.Printf("Logged out all users from all proxies.\n")
	default:
		fmt.Printf("Specify --proxy and --user to remove keys for specific user ")
		fmt.Printf("from a proxy or neither to log out all users from all proxies.\n")
	}
	return nil
}

// onListNodes executes 'tsh ls' command.
func onListNodes(cf *CLIConf) error {
	if cf.ListAll {
		return trace.Wrap(listNodesAllClusters(cf))
	}

	tc, err := makeClient(cf, true)
	if err != nil {
		return trace.Wrap(err)
	}

	// Get list of all nodes in backend and sort by "Node Name".
	var nodes []types.Server
	err = client.RetryWithRelogin(cf.Context, tc, func() error {
		nodes, err = tc.ListNodesWithFilters(cf.Context)
		return err
	})
	if err != nil {
		return trace.Wrap(err)
	}
	sort.Slice(nodes, func(i, j int) bool {
		return nodes[i].GetHostname() < nodes[j].GetHostname()
	})

	if err := printNodes(nodes, cf.Format, cf.Verbose); err != nil {
		return trace.Wrap(err)
	}

	return nil
}

type nodeListing struct {
	Proxy   string       `json:"proxy"`
	Cluster string       `json:"cluster"`
	Node    types.Server `json:"node"`
}

type nodeListings []nodeListing

func (l nodeListings) Len() int {
	return len(l)
}

func (l nodeListings) Less(i, j int) bool {
	if l[i].Proxy != l[j].Proxy {
		return l[i].Proxy < l[j].Proxy
	}
	if l[i].Cluster != l[j].Cluster {
		return l[i].Cluster < l[j].Cluster
	}
	return l[i].Node.GetHostname() < l[j].Node.GetHostname()
}

func (l nodeListings) Swap(i, j int) {
	l[i], l[j] = l[j], l[i]
}

func listNodesAllClusters(cf *CLIConf) error {
	var listings nodeListings

	err := forEachProfile(cf, func(tc *client.TeleportClient, profile *client.ProfileStatus) error {
		result, err := tc.ListNodesWithFiltersAllClusters(cf.Context)
		if err != nil {
			return trace.Wrap(err)
		}
		for clusterName, nodes := range result {
			for _, node := range nodes {
				listings = append(listings, nodeListing{
					Proxy:   profile.ProxyURL.Host,
					Cluster: clusterName,
					Node:    node,
				})
			}
		}
		return nil
	})
	if err != nil {
		return trace.Wrap(err)
	}

	sort.Sort(listings)

	format := strings.ToLower(cf.Format)
	switch format {
	case teleport.Text, "":
		printNodesWithClusters(listings, cf.Verbose)
	case teleport.JSON, teleport.YAML:
		out, err := serializeNodesWithClusters(listings, format)
		if err != nil {
			return trace.Wrap(err)
		}
		fmt.Println(out)
	default:
		return trace.BadParameter("unsupported format %q", format)
	}

	// Sometimes a user won't see any nodes because they're missing principals.
	if len(listings) == 0 {
		fmt.Fprintln(os.Stderr, missingPrincipalsFooter)
	}

	return nil
}

func printNodesWithClusters(nodes []nodeListing, verbose bool) {
	var rows [][]string
	for _, n := range nodes {
		rows = append(rows, getNodeRow(n.Proxy, n.Cluster, n.Node, verbose))
	}
	var t asciitable.Table
	if verbose {
		t = asciitable.MakeTable([]string{"Proxy", "Cluster", "Node Name", "Node ID", "Address", "Labels"}, rows...)
	} else {
		t = asciitable.MakeTableWithTruncatedColumn([]string{"Proxy", "Cluster", "Node Name", "Address", "Labels"}, rows, "Labels")
	}
	fmt.Println(t.AsBuffer().String())
}

func serializeNodesWithClusters(nodes []nodeListing, format string) (string, error) {
	var out []byte
	var err error
	if format == teleport.JSON {
		out, err = utils.FastMarshalIndent(nodes, "", "  ")
	} else {
		out, err = yaml.Marshal(nodes)
	}
	return string(out), trace.Wrap(err)
}

func getAccessRequest(ctx context.Context, tc *client.TeleportClient, requestID, username string) (types.AccessRequest, error) {
	var req types.AccessRequest
	err := tc.WithRootClusterClient(ctx, func(clt auth.ClientI) error {
		reqs, err := clt.GetAccessRequests(ctx, types.AccessRequestFilter{
			ID:   requestID,
			User: username,
		})
		if err != nil {
			return trace.Wrap(err)
		}
		if len(reqs) != 1 {
			return trace.BadParameter(`invalid access request "%v"`, requestID)
		}
		req = reqs[0]
		return nil
	})
	return req, trace.Wrap(err)
}

func createAccessRequest(cf *CLIConf) (types.AccessRequest, error) {
	roles := utils.SplitIdentifiers(cf.DesiredRoles)
	reviewers := utils.SplitIdentifiers(cf.SuggestedReviewers)
	var requestedResourceIDs []types.ResourceID
	for _, resourceIDString := range cf.RequestedResourceIDs {
		resourceID, err := types.ResourceIDFromString(resourceIDString)
		if err != nil {
			return nil, trace.Wrap(err)
		}
		requestedResourceIDs = append(requestedResourceIDs, resourceID)
	}
	req, err := services.NewAccessRequestWithResources(cf.Username, roles, requestedResourceIDs)
	if err != nil {
		return nil, trace.Wrap(err)
	}
	req.SetRequestReason(cf.RequestReason)
	req.SetSuggestedReviewers(reviewers)
	return req, nil
}

func executeAccessRequest(cf *CLIConf, tc *client.TeleportClient) error {
	if cf.DesiredRoles == "" && cf.RequestID == "" && len(cf.RequestedResourceIDs) == 0 {
		return trace.BadParameter("at least one role or resource or a request ID must be specified")
	}
	if cf.Username == "" {
		cf.Username = tc.Username
	}

	var req types.AccessRequest
	var err error
	if cf.RequestID != "" {
		// This access request already exists, fetch it.
		req, err = getAccessRequest(cf.Context, tc, cf.RequestID, cf.Username)
		if err != nil {
			return trace.Wrap(err)
		}
		// If the request isn't pending, handle resolution
		if !req.GetState().IsPending() {
			err := onRequestResolution(cf, tc, req)
			return trace.Wrap(err)
		}
		fmt.Fprint(os.Stdout, "Request pending...\n")
	} else {
		// This is a new access request, create it. This just creates the local
		// object, it is not yet sent to the backend.
		req, err = createAccessRequest(cf)
		if err != nil {
			return trace.Wrap(err)
		}
	}

	// Watch for resolution events on the given request. Start watcher and wait
	// for it to be ready before creating the request to avoid a potential race.
	requestWatcher := newAccessRequestWatcher(req)
	defer requestWatcher.Close()
	if !cf.NoWait {
		// Don't initialize the watcher unless we'll actually use it.
		if err := requestWatcher.initialize(cf.Context, tc); err != nil {
			return trace.Wrap(err)
		}
	}

	// Upsert request if it doesn't already exist.
	if cf.RequestID == "" {
		cf.RequestID = req.GetName()
		fmt.Fprint(os.Stdout, "Creating request...\n")
		// always create access request against the root cluster
		if err := tc.WithRootClusterClient(cf.Context, func(clt auth.ClientI) error {
			err := clt.CreateAccessRequest(cf.Context, req)
			return trace.Wrap(err)
		}); err != nil {
			return trace.Wrap(err)
		}
	}

	onRequestShow(cf)
	fmt.Println("")

	// Don't wait for request to get resolved, just print out request info.
	if cf.NoWait {
		return nil
	}

	// Wait for the request to be resolved.
	fmt.Fprintf(os.Stdout, "Waiting for request approval...\n")
	resolvedReq, err := requestWatcher.awaitResolution()
	if err != nil {
		return trace.Wrap(err)
	}
	if err := requestWatcher.Close(); err != nil {
		// This was deferred above to catch all other error cases, here we
		// actually handle any errors from requestWatcher.Close().
		return trace.Wrap(err)
	}

	// Handle resolution and update client certs if approved.
	return trace.Wrap(onRequestResolution(cf, tc, resolvedReq))
}

func printNodes(nodes []types.Server, format string, verbose bool) error {
	format = strings.ToLower(format)
	switch format {
	case teleport.Text, "":
		printNodesAsText(nodes, verbose)
	case teleport.JSON, teleport.YAML:
		out, err := serializeNodes(nodes, format)
		if err != nil {
			return trace.Wrap(err)
		}
		fmt.Println(out)
	case teleport.Names:
		for _, n := range nodes {
			fmt.Println(n.GetHostname())
		}
	default:
		return trace.BadParameter("unsupported format %q", format)
	}

	// Sometimes a user won't see any nodes because they're missing principals.
	if len(nodes) == 0 {
		fmt.Fprintln(os.Stderr, missingPrincipalsFooter)
	}

	return nil
}

func serializeNodes(nodes []types.Server, format string) (string, error) {
	if nodes == nil {
		nodes = []types.Server{}
	}
	var out []byte
	var err error
	if format == teleport.JSON {
		out, err = utils.FastMarshalIndent(nodes, "", "  ")
	} else {
		out, err = yaml.Marshal(nodes)
	}
	return string(out), trace.Wrap(err)
}

func getNodeRow(proxy, cluster string, node types.Server, verbose bool) []string {
	// Reusable function to get addr or tunnel for each node
	getAddr := func(n types.Server) string {
		if n.GetUseTunnel() {
			return "⟵ Tunnel"
		}
		return n.GetAddr()
	}

	row := make([]string, 0)
	if proxy != "" && cluster != "" {
		row = append(row, proxy, cluster)
	}

	if verbose {
		row = append(row, node.GetHostname(), node.GetName(), getAddr(node), node.LabelsString())
	} else {
		row = append(row, node.GetHostname(), getAddr(node), sortedLabels(node.GetAllLabels()))
	}
	return row
}

func printNodesAsText(nodes []types.Server, verbose bool) {
	var rows [][]string
	for _, n := range nodes {
		rows = append(rows, getNodeRow("", "", n, verbose))
	}
	var t asciitable.Table
	switch verbose {
	// In verbose mode, print everything on a single line and include the Node
	// ID (UUID). Useful for machines that need to parse the output of "tsh ls".
	case true:
		t = asciitable.MakeTable([]string{"Node Name", "Node ID", "Address", "Labels"}, rows...)
	// In normal mode chunk the labels and print two per line and allow multiple
	// lines per node.
	case false:
		t = asciitable.MakeTableWithTruncatedColumn([]string{"Node Name", "Address", "Labels"}, rows, "Labels")
	}
	fmt.Println(t.AsBuffer().String())
}

func sortedLabels(labels map[string]string) string {
	var teleportNamespaced []string
	var namespaced []string
	var result []string
	for key, val := range labels {
		if strings.HasPrefix(key, types.TeleportNamespace+"/") {
			teleportNamespaced = append(teleportNamespaced, key)
			continue
		}
		if strings.Contains(key, "/") {
			namespaced = append(namespaced, fmt.Sprintf("%s=%s", key, val))
			continue
		}
		result = append(result, fmt.Sprintf("%s=%s", key, val))
	}
	sort.Strings(result)
	sort.Strings(namespaced)
	sort.Strings(teleportNamespaced)
	namespaced = append(namespaced, teleportNamespaced...)
	return strings.Join(append(result, namespaced...), ",")
}

func showApps(apps []types.Application, active []tlsca.RouteToApp, format string, verbose bool) error {
	format = strings.ToLower(format)
	switch format {
	case teleport.Text, "":
		showAppsAsText(apps, active, verbose)
	case teleport.JSON, teleport.YAML:
		out, err := serializeApps(apps, format)
		if err != nil {
			return trace.Wrap(err)
		}
		fmt.Println(out)
	default:
		return trace.BadParameter("unsupported format %q", format)
	}
	return nil
}

func serializeApps(apps []types.Application, format string) (string, error) {
	if apps == nil {
		apps = []types.Application{}
	}
	var out []byte
	var err error
	if format == teleport.JSON {
		out, err = utils.FastMarshalIndent(apps, "", "  ")
	} else {
		out, err = yaml.Marshal(apps)
	}
	return string(out), trace.Wrap(err)
}

func getAppRow(proxy, cluster string, app types.Application, active []tlsca.RouteToApp, verbose bool) []string {
	var row []string
	if proxy != "" && cluster != "" {
		row = append(row, proxy, cluster)
	}

	name := app.GetName()
	for _, a := range active {
		if name == a.Name {
			name = fmt.Sprintf("> %v", name)
			break
		}
	}

	if verbose {
		row = append(row, name, app.GetDescription(), app.GetProtocol(), app.GetPublicAddr(), app.GetURI(), sortedLabels(app.GetAllLabels()))
	} else {
		row = append(row, name, app.GetDescription(), app.GetProtocol(), app.GetPublicAddr(), sortedLabels(app.GetAllLabels()))
	}

	return row
}

func showAppsAsText(apps []types.Application, active []tlsca.RouteToApp, verbose bool) {
	var rows [][]string
	for _, app := range apps {
		rows = append(rows, getAppRow("", "", app, active, verbose))
	}
	// In verbose mode, print everything on a single line and include host UUID.
	// In normal mode, chunk the labels, print two per line and allow multiple
	// lines per node.
	var t asciitable.Table
	if verbose {
		t = asciitable.MakeTable([]string{"Application", "Description", "Type", "Public Address", "URI", "Labels"}, rows...)
	} else {
		t = asciitable.MakeTableWithTruncatedColumn(
			[]string{"Application", "Description", "Type", "Public Address", "Labels"}, rows, "Labels")
	}
	fmt.Println(t.AsBuffer().String())
}

func showDatabases(w io.Writer, clusterFlag string, databases []types.Database, active []tlsca.RouteToDatabase, roleSet services.RoleSet, format string, verbose bool) error {
	format = strings.ToLower(format)
	switch format {
	case teleport.Text, "":
		showDatabasesAsText(w, clusterFlag, databases, active, roleSet, verbose)
	case teleport.JSON, teleport.YAML:
		out, err := serializeDatabases(databases, format)
		if err != nil {
			return trace.Wrap(err)
		}
		fmt.Fprintln(w, out)
	default:
		return trace.BadParameter("unsupported format %q", format)
	}
	return nil
}

func serializeDatabases(databases []types.Database, format string) (string, error) {
	if databases == nil {
		databases = []types.Database{}
	}
	var out []byte
	var err error
	if format == teleport.JSON {
		out, err = utils.FastMarshalIndent(databases, "", "  ")
	} else {
		out, err = yaml.Marshal(databases)
	}
	return string(out), trace.Wrap(err)
}

func serializeDatabasesAllClusters(dbListings []databaseListing, format string) (string, error) {
	if dbListings == nil {
		dbListings = []databaseListing{}
	}
	var out []byte
	var err error
	if format == teleport.JSON {
		out, err = utils.FastMarshalIndent(dbListings, "", "  ")
	} else {
		out, err = yaml.Marshal(dbListings)
	}
	return string(out), trace.Wrap(err)
}

func getUsersForDb(database types.Database, roleSet services.RoleSet) string {
	// may happen if fetching the role set failed for any reason.
	if roleSet == nil {
		return "(unknown)"
	}

	dbUsers := roleSet.EnumerateDatabaseUsers(database)
	allowed := dbUsers.Allowed()

	if dbUsers.WildcardAllowed() {
		// start the list with *
		allowed = append([]string{types.Wildcard}, allowed...)
	}

	if len(allowed) == 0 {
		return "(none)"
	}

	denied := dbUsers.Denied()
	if len(denied) == 0 || !dbUsers.WildcardAllowed() {
		return fmt.Sprintf("%v", allowed)
	}
	return fmt.Sprintf("%v, except: %v", allowed, denied)
}

func getDatabaseRow(proxy, cluster, clusterFlag string, database types.Database, active []tlsca.RouteToDatabase, roleSet services.RoleSet, verbose bool) []string {
	name := database.GetName()
	var connect string
	for _, a := range active {
		if a.ServiceName == name {
			name = formatActiveDB(a)
			connect = formatDatabaseConnectCommand(clusterFlag, a)
		}
	}

	row := make([]string, 0)
	if proxy != "" && cluster != "" {
		row = append(row, proxy, cluster)
	}

	if verbose {
		row = append(row,
			name,
			database.GetDescription(),
			database.GetProtocol(),
			database.GetType(),
			database.GetURI(),
			getUsersForDb(database, roleSet),
			database.LabelsString(),
			connect,
			database.Expiry().Format(constants.HumanDateFormatSeconds),
		)
	} else {
		row = append(row,
			name,
			database.GetDescription(),
			getUsersForDb(database, roleSet),
			formatDatabaseLabels(database),
			connect,
		)
	}

	return row
}

func showDatabasesAsText(w io.Writer, clusterFlag string, databases []types.Database, active []tlsca.RouteToDatabase, roleSet services.RoleSet, verbose bool) {
	var rows [][]string
	for _, database := range databases {
		rows = append(rows, getDatabaseRow("", "",
			clusterFlag,
			database,
			active,
			roleSet,
			verbose))
	}
	var t asciitable.Table
	if verbose {
		t = asciitable.MakeTable([]string{"Name", "Description", "Protocol", "Type", "URI", "Allowed Users", "Labels", "Connect", "Expires"}, rows...)
	} else {
		t = asciitable.MakeTableWithTruncatedColumn([]string{"Name", "Description", "Allowed Users", "Labels", "Connect"}, rows, "Labels")
	}
	fmt.Fprintln(w, t.AsBuffer().String())
}

func printDatabasesWithClusters(clusterFlag string, dbListings []databaseListing, active []tlsca.RouteToDatabase, verbose bool) {
	var rows [][]string
	for _, listing := range dbListings {
		rows = append(rows, getDatabaseRow(
			listing.Proxy,
			listing.Cluster,
			clusterFlag,
			listing.Database,
			active,
			listing.roleSet,
			verbose))
	}
	var t asciitable.Table
	if verbose {
		t = asciitable.MakeTable([]string{"Proxy", "Cluster", "Name", "Description", "Protocol", "Type", "URI", "Allowed Users", "Labels", "Connect", "Expires"}, rows...)
	} else {
		t = asciitable.MakeTableWithTruncatedColumn(
			[]string{"Proxy", "Cluster", "Name", "Description", "Allowed Users", "Labels", "Connect"},
			rows,
			"Labels",
		)
	}
	fmt.Println(t.AsBuffer().String())
}

func formatDatabaseLabels(database types.Database) string {
	labels := database.GetAllLabels()
	// Hide the origin label unless printing verbose table.
	delete(labels, types.OriginLabel)
	return sortedLabels(labels)
}

func formatActiveDB(active tlsca.RouteToDatabase) string {
	switch {
	case active.Username != "" && active.Database != "":
		return fmt.Sprintf("> %v (user: %v, db: %v)", active.ServiceName, active.Username, active.Database)
	case active.Username != "":
		return fmt.Sprintf("> %v (user: %v)", active.ServiceName, active.Username)
	case active.Database != "":
		return fmt.Sprintf("> %v (db: %v)", active.ServiceName, active.Database)
	}
	return fmt.Sprintf("> %v", active.ServiceName)
}

// onListClusters executes 'tsh clusters' command
func onListClusters(cf *CLIConf) error {
	tc, err := makeClient(cf, true)
	if err != nil {
		return trace.Wrap(err)
	}

	var rootClusterName string
	var leafClusters []types.RemoteCluster
	err = client.RetryWithRelogin(cf.Context, tc, func() error {
		proxyClient, err := tc.ConnectToProxy(cf.Context)
		if err != nil {
			return err
		}
		defer proxyClient.Close()

		var rootErr, leafErr error
		rootClusterName, rootErr = proxyClient.RootClusterName(cf.Context)
		leafClusters, leafErr = proxyClient.GetLeafClusters(cf.Context)
		return trace.NewAggregate(rootErr, leafErr)
	})
	if err != nil {
		return trace.Wrap(err)
	}

	profile, _, err := client.Status(cf.HomePath, cf.Proxy)
	if err != nil {
		return trace.Wrap(err)
	}
	isSelected := func(clusterName string) bool {
		return profile != nil && clusterName == profile.Cluster
	}
	showSelected := func(clusterName string) string {
		if isSelected(clusterName) {
			return "*"
		}
		return ""
	}

	format := strings.ToLower(cf.Format)
	switch format {
	case teleport.Text, "":
		var t asciitable.Table
		if cf.Quiet {
			t = asciitable.MakeHeadlessTable(4)
		} else {
			t = asciitable.MakeTable([]string{"Cluster Name", "Status", "Cluster Type", "Labels", "Selected"})
		}

		t.AddRow([]string{
			rootClusterName, teleport.RemoteClusterStatusOnline, "root", "", showSelected(rootClusterName),
		})
		for _, cluster := range leafClusters {
			labels := sortedLabels(cluster.GetMetadata().Labels)
			t.AddRow([]string{
				cluster.GetName(), cluster.GetConnectionStatus(), "leaf", labels, showSelected(cluster.GetName()),
			})
		}
		fmt.Println(t.AsBuffer().String())
	case teleport.JSON, teleport.YAML:
		rootClusterInfo := clusterInfo{
			ClusterName: rootClusterName,
			Status:      teleport.RemoteClusterStatusOnline,
			ClusterType: "root",
			Selected:    isSelected(rootClusterName),
		}
		leafClusterInfo := make([]clusterInfo, 0, len(leafClusters))
		for _, leaf := range leafClusters {
			leafClusterInfo = append(leafClusterInfo, clusterInfo{
				ClusterName: leaf.GetName(),
				Status:      leaf.GetConnectionStatus(),
				ClusterType: "leaf",
				Labels:      leaf.GetMetadata().Labels,
				Selected:    isSelected(leaf.GetName()),
			})
		}
		out, err := serializeClusters(rootClusterInfo, leafClusterInfo, format)
		if err != nil {
			return trace.Wrap(err)
		}
		fmt.Println(out)
	default:
		return trace.BadParameter("unsupported format %q", cf.Format)
	}
	return nil
}

type clusterInfo struct {
	ClusterName string            `json:"cluster_name"`
	Status      string            `json:"status"`
	ClusterType string            `json:"cluster_type"`
	Labels      map[string]string `json:"labels"`
	Selected    bool              `json:"selected"`
}

func serializeClusters(rootCluster clusterInfo, leafClusters []clusterInfo, format string) (string, error) {
	clusters := []clusterInfo{rootCluster}
	clusters = append(clusters, leafClusters...)
	var out []byte
	var err error
	if format == teleport.JSON {
		out, err = utils.FastMarshalIndent(clusters, "", "  ")
	} else {
		out, err = yaml.Marshal(clusters)
	}
	return string(out), trace.Wrap(err)
}

// accessRequestForSSH attempts to create a resource access request for the case
// where "tsh ssh" was attempted and access was denied
func accessRequestForSSH(ctx context.Context, tc *client.TeleportClient) (types.AccessRequest, error) {
	proxyClient, err := tc.ConnectToProxy(ctx)
	if err != nil {
		return nil, trace.Wrap(err)
	}
	defer proxyClient.Close()

	// Match on hostname or host ID, user could have given either
	expr := fmt.Sprintf(hostnameOrIDPredicateTemplate, tc.Host)
	filter := proto.ListResourcesRequest{
		UseSearchAsRoles:    true,
		PredicateExpression: expr,
	}
	nodes, err := proxyClient.FindNodesByFilters(ctx, filter)
	if err != nil {
		return nil, trace.Wrap(err)
	}
	if len(nodes) > 1 {
		// Ambiguous hostname matches should have been handled by onSSH and
		// would not make it here, this is a sanity check. Ambiguous host ID
		// matches should be impossible.
		return nil, trace.NotFound("hostname %q is ambiguous and matches multiple nodes, unable to request access", tc.Host)
	}
	if len(nodes) == 0 {
		// Did not find any nodes by hostname or ID.
		return nil, trace.NotFound("node %q not found, unable to request access", tc.Host)
	}

	// At this point we have exactly 1 node.
	node := nodes[0]
	requestResourceIDs := []types.ResourceID{{
		ClusterName: tc.SiteName,
		Kind:        types.KindNode,
		Name:        node.GetName(),
	}}

	// Roles to request will be automatically determined on the backend.
	req, err := services.NewAccessRequestWithResources(tc.Username, nil /* roles */, requestResourceIDs)
	if err != nil {
		return nil, trace.Wrap(err)
	}
	req.SetLoginHint(tc.HostLogin)

	// Set the DryRun flag and send the request to auth for full validation. If
	// the user has no search_as_roles or is not allowed to SSH to the host with
	// the requested login, we will get an error here.
	req.SetDryRun(true)
	req.SetRequestReason("Dry run, this request will not be created. If you see this, there is a bug.")
	if err := tc.WithRootClusterClient(ctx, func(clt auth.ClientI) error {
		return trace.Wrap(clt.CreateAccessRequest(ctx, req))
	}); err != nil {
		return nil, trace.Wrap(err)
	}
	req.SetDryRun(false)
	req.SetRequestReason("")

	return req, nil
}

func retryWithAccessRequest(cf *CLIConf, tc *client.TeleportClient, fn func() error) error {
	origErr := fn()
	if cf.disableAccessRequest || !trace.IsAccessDenied(origErr) || tc.Host == "" {
		// Return if --disable-access-request was specified.
		// Return the original error if it's not AccessDenied.
		// Quit now if we don't have a hostname.
		return trace.Wrap(origErr)
	}

	// Try to construct an access request for this node.
	req, err := accessRequestForSSH(cf.Context, tc)
	if err != nil {
		// We can't request access to the node or it doesn't exist, return the
		// original error but put this one in the debug log.
		log.WithError(err).Debug("unable to request access to node")
		return trace.Wrap(origErr)
	}
	cf.RequestID = req.GetName()

	// Print and log the original AccessDenied error.
	fmt.Fprintln(os.Stderr, utils.UserMessageFromError(origErr))
	fmt.Fprintf(os.Stdout, "You do not currently have access to %s@%s, attempting to request access.\n\n", tc.HostLogin, tc.Host)

	requestReason := cf.RequestReason
	if requestReason == "" {
		// Prompt for a request reason.
		requestReason, err = prompt.Input(cf.Context, os.Stdout, prompt.Stdin(), "Enter request reason")
		if err != nil {
			return trace.Wrap(err)
		}
	}
	req.SetRequestReason(requestReason)

	// Watch for resolution events on the given request. Start watcher and wait
	// for it to be ready before creating the request to avoid a potential race.
	requestWatcher := newAccessRequestWatcher(req)
	defer requestWatcher.Close()
	if err := requestWatcher.initialize(cf.Context, tc); err != nil {
		return trace.Wrap(err)
	}

	fmt.Fprint(os.Stdout, "Creating request...\n")
	// Always create access request against the root cluster.
	if err := tc.WithRootClusterClient(cf.Context, func(clt auth.ClientI) error {
		return trace.Wrap(clt.CreateAccessRequest(cf.Context, req))
	}); err != nil {
		return trace.Wrap(err)
	}

	if cf.Username == "" {
		cf.Username = tc.Username
	}
	// re-fetch the request to display it with roles populated.
	onRequestShow(cf)
	fmt.Println("")

	// Wait for the request to be resolved.
	fmt.Fprintf(os.Stdout, "Waiting for request approval...\n")
	resolvedReq, err := requestWatcher.awaitResolution()
	if err != nil {
		return trace.Wrap(err)
	}
	if err := requestWatcher.Close(); err != nil {
		// This was deferred above to catch all other error cases, here we
		// actually handle any errors from requestWatcher.Close().
		return trace.Wrap(err)
	}

	// Handle resolution and update client certs if approved.
	if err := onRequestResolution(cf, tc, resolvedReq); err != nil {
		return trace.Wrap(err)
	}

	// Retry now that request has been approved and certs updated.
	// Clear the original exit status.
	tc.ExitStatus = 0
	return trace.Wrap(fn())
}

// onSSH executes 'tsh ssh' command
func onSSH(cf *CLIConf) error {
	tc, err := makeClient(cf, false)
	if err != nil {
		return trace.Wrap(err)
	}

	tc.Stdin = os.Stdin
	err = retryWithAccessRequest(cf, tc, func() error {
		err = client.RetryWithRelogin(cf.Context, tc, func() error {
			return tc.SSH(cf.Context, cf.RemoteCommand, cf.LocalExec)
		})
		if err != nil {
			if strings.Contains(utils.UserMessageFromError(err), teleport.NodeIsAmbiguous) {
				// Match on hostname or host ID, user could have given either
				expr := fmt.Sprintf(hostnameOrIDPredicateTemplate, tc.Host)
				tc.PredicateExpression = expr
				nodes, err := tc.ListNodesWithFilters(cf.Context)
				if err != nil {
					return trace.Wrap(err)
				}
				fmt.Fprintf(os.Stderr, "error: ambiguous host could match multiple nodes\n\n")
				printNodesAsText(nodes, true)
				fmt.Fprintf(os.Stderr, "Hint: try addressing the node by unique id (ex: tsh ssh user@node-id)\n")
				fmt.Fprintf(os.Stderr, "Hint: use 'tsh ls -v' to list all nodes with their unique ids\n")
				fmt.Fprintf(os.Stderr, "\n")
				return trace.Wrap(&exitCodeError{code: 1})
			}
			return trace.Wrap(err)
		}
		return nil
	})
	// Exit with the same exit status as the failed command.
	if tc.ExitStatus != 0 {
		var exitErr *exitCodeError
		if errors.As(err, &exitErr) {
			// Already have an exitCodeError, return that.
			return trace.Wrap(err)
		}
		if err != nil {
			// Print the error here so we don't lose it when returning the exitCodeError.
			fmt.Fprintln(os.Stderr, utils.UserMessageFromError(err))
		}
		err = &exitCodeError{code: tc.ExitStatus}
		return trace.Wrap(err)
	}
	return trace.Wrap(err)
}

// onBenchmark executes benchmark
func onBenchmark(cf *CLIConf) error {
	tc, err := makeClient(cf, false)
	if err != nil {
		return trace.Wrap(err)
	}
	cnf := benchmark.Config{
		Command:       cf.RemoteCommand,
		MinimumWindow: cf.BenchDuration,
		Rate:          cf.BenchRate,
	}
	result, err := cnf.Benchmark(cf.Context, tc)
	if err != nil {
		fmt.Fprintln(os.Stderr, utils.UserMessageFromError(err))
		return trace.Wrap(&exitCodeError{code: 255})
	}
	fmt.Printf("\n")
	fmt.Printf("* Requests originated: %v\n", result.RequestsOriginated)
	fmt.Printf("* Requests failed: %v\n", result.RequestsFailed)
	if result.LastError != nil {
		fmt.Printf("* Last error: %v\n", result.LastError)
	}
	fmt.Printf("\nHistogram\n\n")
	t := asciitable.MakeTable([]string{"Percentile", "Response Duration"})
	for _, quantile := range []float64{25, 50, 75, 90, 95, 99, 100} {
		t.AddRow([]string{
			fmt.Sprintf("%v", quantile),
			fmt.Sprintf("%v ms", result.Histogram.ValueAtQuantile(quantile)),
		})
	}
	if _, err := io.Copy(os.Stdout, t.AsBuffer()); err != nil {
		return trace.Wrap(err)
	}
	fmt.Printf("\n")
	if cf.BenchExport {
		path, err := benchmark.ExportLatencyProfile(cf.BenchExportPath, result.Histogram, cf.BenchTicks, cf.BenchValueScale)
		if err != nil {
			fmt.Fprintf(os.Stderr, "failed exporting latency profile: %s\n", utils.UserMessageFromError(err))
		} else {
			fmt.Printf("latency profile saved: %v\n", path)
		}
	}
	return nil
}

// onJoin executes 'ssh join' command
func onJoin(cf *CLIConf) error {
	if err := validateParticipantMode(types.SessionParticipantMode(cf.JoinMode)); err != nil {
		return trace.Wrap(err)
	}

	cf.NodeLogin = teleport.SSHSessionJoinPrincipal
	tc, err := makeClient(cf, true)
	if err != nil {
		return trace.Wrap(err)
	}
	sid, err := session.ParseID(cf.SessionID)
	if err != nil {
		return trace.BadParameter("'%v' is not a valid session ID (must be GUID)", cf.SessionID)
	}
	err = client.RetryWithRelogin(cf.Context, tc, func() error {
		return tc.Join(context.TODO(), types.SessionParticipantMode(cf.JoinMode), cf.Namespace, *sid, nil)
	})
	if err != nil {
		return trace.Wrap(err)
	}
	return nil
}

// onSCP executes 'tsh scp' command
func onSCP(cf *CLIConf) error {
	tc, err := makeClient(cf, false)
	if err != nil {
		return trace.Wrap(err)
	}
	flags := scp.Flags{
		Recursive:     cf.RecursiveCopy,
		PreserveAttrs: cf.PreserveAttrs,
	}
	err = client.RetryWithRelogin(cf.Context, tc, func() error {
		return tc.SCP(cf.Context, cf.CopySpec, int(cf.NodePort), flags, cf.Quiet)
	})
	if err == nil {
		return nil
	}
	// exit with the same exit status as the failed command:
	if tc.ExitStatus != 0 {
		fmt.Fprintln(os.Stderr, utils.UserMessageFromError(err))
		return trace.Wrap(&exitCodeError{code: tc.ExitStatus})
	}
	return trace.Wrap(err)
}

// makeClient takes the command-line configuration and constructs & returns
// a fully configured TeleportClient object
func makeClient(cf *CLIConf, useProfileLogin bool) (*client.TeleportClient, error) {
	tc, err := makeClientForProxy(cf, cf.Proxy, useProfileLogin)
	return tc, trace.Wrap(err)
}

// makeClient takes the command-line configuration and a proxy address and constructs & returns
// a fully configured TeleportClient object
func makeClientForProxy(cf *CLIConf, proxy string, useProfileLogin bool) (*client.TeleportClient, error) {
	// Parse OpenSSH style options.
	options, err := parseOptions(cf.Options)
	if err != nil {
		return nil, trace.Wrap(err)
	}

	// apply defaults
	if cf.MinsToLive == 0 {
		cf.MinsToLive = int32(apidefaults.CertDuration / time.Minute)
	}

	// split login & host
	hostLogin := cf.NodeLogin
	hostUser := cf.UserHost
	var labels map[string]string
	if hostUser != "" {
		parts := strings.Split(hostUser, "@")
		partsLength := len(parts)
		if partsLength > 1 {
			hostLogin = strings.Join(parts[:partsLength-1], "@")
			hostUser = parts[partsLength-1]
		}
		// see if remote host is specified as a set of labels
		if strings.Contains(hostUser, "=") {
			labels, err = client.ParseLabelSpec(hostUser)
			if err != nil {
				return nil, trace.Wrap(err)
			}
		}
	} else if cf.CopySpec != nil {
		for _, location := range cf.CopySpec {
			// Extract username and host from "username@host:file/path"
			parts := strings.Split(location, ":")
			parts = strings.Split(parts[0], "@")
			partsLength := len(parts)
			if partsLength > 1 {
				hostLogin = strings.Join(parts[:partsLength-1], "@")
				hostUser = parts[partsLength-1]
				break
			}
		}
	}
	fPorts, err := client.ParsePortForwardSpec(cf.LocalForwardPorts)
	if err != nil {
		return nil, trace.Wrap(err)
	}

	dPorts, err := client.ParseDynamicPortForwardSpec(cf.DynamicForwardedPorts)
	if err != nil {
		return nil, trace.Wrap(err)
	}

	// 1: start with the defaults
	c := client.MakeDefaultConfig()
	c.Host = hostUser
	if cf.TracingProvider == nil {
		cf.TracingProvider = tracing.NoopProvider()
	}
	c.Tracer = cf.TracingProvider.Tracer(teleport.ComponentTSH)

	// ProxyJump is an alias of Proxy flag
	if cf.ProxyJump != "" {
		proxyJump := cf.ProxyJump
		if strings.Contains(cf.ProxyJump, "{{proxy}}") {
			proxy, host, matched := cf.TshConfig.ProxyTemplates.Apply(c.Host)
			if !matched {
				return nil, trace.BadParameter("proxy jump contains {{proxy}} variable but did not match any of the templates in tsh config")
			}
			proxyJump = strings.ReplaceAll(proxyJump, "{{proxy}}", proxy)
			c.Host = host
			log.Debugf("Will connect to proxy %q and host %q according to proxy templates.", proxyJump, host)
		}
		hosts, err := utils.ParseProxyJump(proxyJump)
		if err != nil {
			return nil, trace.Wrap(err)
		}
		c.JumpHosts = hosts
	}

	// Look if a user identity was given via -i flag
	if cf.IdentityFileIn != "" {
		// Ignore local authentication methods when identity file is provided
		c.SkipLocalAuth = true
		// Force the use of the certificate principals so Unix
		// username does not get used when logging in
		c.UseKeyPrincipals = hostLogin == ""

		var (
			key          *client.Key
			identityAuth ssh.AuthMethod
			expiryDate   time.Time
			hostAuthFunc ssh.HostKeyCallback
		)
		// read the ID file and create an "auth method" from it:
		key, err = client.KeyFromIdentityFile(cf.IdentityFileIn)
		if err != nil {
			return nil, trace.Wrap(err)
		}

		rootCluster, err := key.RootClusterName()
		if err != nil {
			return nil, trace.Wrap(err)
		}
		clusters := []string{rootCluster}
		if cf.SiteName != "" {
			clusters = append(clusters, cf.SiteName)
		}
		hostAuthFunc, err = key.HostKeyCallbackForClusters(cf.InsecureSkipVerify, apiutils.Deduplicate(clusters))
		if err != nil {
			return nil, trace.Wrap(err)
		}

		if hostAuthFunc != nil {
			c.HostKeyCallback = hostAuthFunc
		} else {
			return nil, trace.BadParameter("missing trusted certificate authorities in the identity, upgrade to newer version of tctl, export identity and try again")
		}
		certUsername, err := key.CertUsername()
		if err != nil {
			return nil, trace.Wrap(err)
		}
		log.Debugf("Extracted username %q from the identity file %v.", certUsername, cf.IdentityFileIn)
		c.Username = certUsername

		// Also configure missing KeyIndex fields.
		key.ProxyHost, err = utils.Host(proxy)
		if err != nil {
			return nil, trace.Wrap(err)
		}
		key.ClusterName = rootCluster
		key.Username = certUsername

		// With the key index fields properly set, preload this key into a local store.
		c.PreloadKey = key

		identityAuth, err = authFromIdentity(key)
		if err != nil {
			return nil, trace.Wrap(err)
		}
		c.AuthMethods = []ssh.AuthMethod{identityAuth}

		// Also create an in-memory agent to hold the key. If cluster is in
		// proxy recording mode, agent forwarding will be required for
		// sessions.
		c.Agent = agent.NewKeyring()
		agentKeys, err := key.AsAgentKeys()
		if err != nil {
			return nil, trace.Wrap(err)
		}
		for _, k := range agentKeys {
			if err := c.Agent.Add(k); err != nil {
				return nil, trace.Wrap(err)
			}
		}

		if len(key.TLSCert) > 0 {
			c.TLS, err = key.TeleportClientTLSConfig(nil, clusters)
			if err != nil {
				return nil, trace.Wrap(err)
			}
		}
		// check the expiration date
		expiryDate, _ = key.CertValidBefore()
		if expiryDate.Before(time.Now()) {
			fmt.Fprintf(os.Stderr, "WARNING: the certificate has expired on %v\n", expiryDate)
		}
	} else {
		// load profile. if no --proxy is given the currently active profile is used, otherwise
		// fetch profile for exact proxy we are trying to connect to.
		err = c.LoadProfile(cf.HomePath, proxy)
		if err != nil {
			fmt.Printf("WARNING: Failed to load tsh profile for %q: %v\n", proxy, err)
		}
	}
	// 3: override with the CLI flags
	if cf.Namespace != "" {
		c.Namespace = cf.Namespace
	}
	if cf.Username != "" {
		c.Username = cf.Username
	}
	c.ExplicitUsername = cf.ExplicitUsername
	// if proxy is set, and proxy is not equal to profile's
	// loaded addresses, override the values
	if err := setClientWebProxyAddr(cf, c); err != nil {
		return nil, trace.Wrap(err)
	}

	if c.ExtraProxyHeaders == nil {
		c.ExtraProxyHeaders = map[string]string{}
	}
	for _, proxyHeaders := range cf.TshConfig.ExtraHeaders {
		proxyGlob := utils.GlobToRegexp(proxyHeaders.Proxy)
		proxyRegexp, err := regexp.Compile(proxyGlob)
		if err != nil {
			return nil, trace.Wrap(err, "invalid proxy glob %q in tsh configuration file", proxyGlob)
		}
		if proxyRegexp.MatchString(c.WebProxyAddr) {
			for k, v := range proxyHeaders.Headers {
				c.ExtraProxyHeaders[k] = v
			}
		}
	}

	if len(fPorts) > 0 {
		c.LocalForwardPorts = fPorts
	}
	if len(dPorts) > 0 {
		c.DynamicForwardedPorts = dPorts
	}
	profileSiteName := c.SiteName
	if cf.SiteName != "" {
		c.SiteName = cf.SiteName
	}
	if cf.KubernetesCluster != "" {
		c.KubernetesCluster = cf.KubernetesCluster
	}
	if cf.DatabaseService != "" {
		c.DatabaseService = cf.DatabaseService
	}
	// if host logins stored in profiles must be ignored...
	if !useProfileLogin {
		c.HostLogin = ""
	}
	if hostLogin != "" {
		c.HostLogin = hostLogin
	}
	c.HostPort = int(cf.NodePort)
	c.Labels = labels
	c.KeyTTL = time.Minute * time.Duration(cf.MinsToLive)
	c.InsecureSkipVerify = cf.InsecureSkipVerify
	c.PredicateExpression = cf.PredicateExpression

	if cf.SearchKeywords != "" {
		c.SearchKeywords = client.ParseSearchKeywords(cf.SearchKeywords, ',')
	}

	// If a TTY was requested, make sure to allocate it. Note this applies to
	// "exec" command because a shell always has a TTY allocated.
	if cf.Interactive || options.RequestTTY {
		c.Interactive = true
	}

	if !cf.NoCache {
		c.CachePolicy = &client.CachePolicy{}
	}

	// check version compatibility of the server and client
	c.CheckVersions = !cf.SkipVersionCheck

	// parse compatibility parameter
	certificateFormat, err := parseCertificateCompatibilityFlag(cf.Compatibility, cf.CertificateFormat)
	if err != nil {
		return nil, trace.Wrap(err)
	}
	c.CertificateFormat = certificateFormat

	// copy the authentication connector over
	if cf.AuthConnector != "" {
		c.AuthConnector = cf.AuthConnector
	}
	mfaOpts, err := parseMFAMode(cf.MFAMode)
	if err != nil {
		return nil, trace.Wrap(err)
	}
	c.AuthenticatorAttachment = mfaOpts.AuthenticatorAttachment
	c.PreferOTP = mfaOpts.PreferOTP

	// If agent forwarding was specified on the command line enable it.
	c.ForwardAgent = options.ForwardAgent
	if cf.ForwardAgent {
		c.ForwardAgent = client.ForwardAgentYes
	}

	if err := setX11Config(c, cf, options, os.Getenv); err != nil {
		log.WithError(err).Info("X11 forwarding is not properly configured, continuing without it.")
	}

	// If the caller does not want to check host keys, pass in a insecure host
	// key checker.
	if !options.StrictHostKeyChecking {
		c.HostKeyCallback = client.InsecureSkipHostKeyChecking
	}
	c.BindAddr = cf.BindAddr

	// Don't execute remote command, used when port forwarding.
	c.NoRemoteExec = cf.NoRemoteExec

	// Allow the default browser used to open tsh login links to be overridden
	// (not currently implemented) or set to 'none' to suppress browser opening entirely.
	c.Browser = cf.Browser

	c.AddKeysToAgent = cf.AddKeysToAgent
	if !cf.UseLocalSSHAgent {
		c.AddKeysToAgent = client.AddKeysToAgentNo
	}

	c.EnableEscapeSequences = cf.EnableEscapeSequences

	// pass along mock sso login if provided (only used in tests)
	c.MockSSOLogin = cf.mockSSOLogin

	// Set tsh home directory
	c.HomePath = cf.HomePath

	if c.KeysDir == "" {
		c.KeysDir = c.HomePath
	}

	tc, err := client.NewClient(c)
	if err != nil {
		return nil, trace.Wrap(err)
	}
	// Load SSH key for the cluster indicated in the profile.
	// Handle gracefully if the profile is empty or if the key cannot be found.
	if profileSiteName != "" {
		if err := tc.LoadKeyForCluster(profileSiteName); err != nil {
			log.Debug(err)
			if !trace.IsNotFound(err) {
				return nil, trace.Wrap(err)
			}
		}
	}

	// If identity file was provided, we skip loading the local profile info
	// (above). This profile info provides the proxy-advertised listening
	// addresses.
	// To compensate, when using an identity file, explicitly fetch these
	// addresses from the proxy (this is what Ping does).
	if cf.IdentityFileIn != "" {
		log.Debug("Pinging the proxy to fetch listening addresses for non-web ports.")
		if _, err := tc.Ping(cf.Context); err != nil {
			return nil, trace.Wrap(err)
		}
	}

	tc.Config.Stderr = cf.Stderr()
	tc.Config.Stdout = cf.Stdout()

	tc.Config.Reason = cf.Reason
	tc.Config.Invited = cf.Invited
	tc.Config.DisplayParticipantRequirements = cf.displayParticipantRequirements
	return tc, nil
}

type mfaModeOpts struct {
	AuthenticatorAttachment wancli.AuthenticatorAttachment
	PreferOTP               bool
}

func parseMFAMode(mode string) (*mfaModeOpts, error) {
	opts := &mfaModeOpts{}
	switch mode {
	case "", mfaModeAuto:
	case mfaModeCrossPlatform:
		opts.AuthenticatorAttachment = wancli.AttachmentCrossPlatform
	case mfaModePlatform:
		opts.AuthenticatorAttachment = wancli.AttachmentPlatform
	case mfaModeOTP:
		opts.PreferOTP = true
	default:
		return nil, fmt.Errorf("invalid MFA mode: %q", mode)
	}
	return opts, nil
}

// setX11Config sets X11 config using CLI and SSH option flags.
func setX11Config(c *client.Config, cf *CLIConf, o Options, fn envGetter) error {
	// X11 forwarding can be enabled with -X, -Y, or -oForwardX11=yes
	c.EnableX11Forwarding = cf.X11ForwardingUntrusted || cf.X11ForwardingTrusted || o.ForwardX11

	if c.EnableX11Forwarding && fn(x11.DisplayEnv) == "" {
		c.EnableX11Forwarding = false
		return trace.BadParameter("$DISPLAY must be set for X11 forwarding")
	}

	c.X11ForwardingTrusted = cf.X11ForwardingTrusted
	if o.ForwardX11Trusted != nil && *o.ForwardX11Trusted {
		c.X11ForwardingTrusted = true
	}

	// Set X11 forwarding timeout, prioritizing the SSH option if set.
	c.X11ForwardingTimeout = o.ForwardX11Timeout
	if c.X11ForwardingTimeout == 0 {
		c.X11ForwardingTimeout = cf.X11ForwardingTimeout
	}

	return nil
}

// defaultWebProxyPorts is the order of default proxy ports to try, in order that
// they will be tried.
var defaultWebProxyPorts = []int{
	defaults.HTTPListenPort, teleport.StandardHTTPSPort,
}

// setClientWebProxyAddr configures the client WebProxyAddr and SSHProxyAddr
// configuration values. Values that are not fully specified via configuration
// or command-line options will be deduced if necessary.
//
// If successful, setClientWebProxyAddr will modify the client Config in-place.
func setClientWebProxyAddr(cf *CLIConf, c *client.Config) error {
	// If the user has specified a proxy on the command line, and one has not
	// already been specified from configuration...

	if cf.Proxy != "" && c.WebProxyAddr == "" {
		parsedAddrs, err := client.ParseProxyHost(cf.Proxy)
		if err != nil {
			return trace.Wrap(err)
		}

		proxyAddress := parsedAddrs.WebProxyAddr
		if parsedAddrs.UsingDefaultWebProxyPort {
			log.Debug("Web proxy port was not set. Attempting to detect port number to use.")
			timeout, cancel := context.WithTimeout(context.Background(), proxyDefaultResolutionTimeout)
			defer cancel()

			proxyAddress, err = pickDefaultAddr(
				timeout, cf.InsecureSkipVerify, parsedAddrs.Host, defaultWebProxyPorts)
			if err != nil {
				return trace.Wrap(err)
			}
		}

		c.WebProxyAddr = proxyAddress
		c.SSHProxyAddr = parsedAddrs.SSHProxyAddr
	}

	return nil
}

func parseCertificateCompatibilityFlag(compatibility string, certificateFormat string) (string, error) {
	switch {
	// if nothing is passed in, the role will decide
	case compatibility == "" && certificateFormat == "":
		return teleport.CertificateFormatUnspecified, nil
	// supporting the old --compat format for backward compatibility
	case compatibility != "" && certificateFormat == "":
		return utils.CheckCertificateFormatFlag(compatibility)
	// new documented flag --cert-format
	case compatibility == "" && certificateFormat != "":
		return utils.CheckCertificateFormatFlag(certificateFormat)
	// can not use both
	default:
		return "", trace.BadParameter("--compat or --cert-format must be specified")
	}
}

// refuseArgs helper makes sure that 'args' (list of CLI arguments)
// does not contain anything other than command
func refuseArgs(command string, args []string) error {
	for _, arg := range args {
		if arg == command || strings.HasPrefix(arg, "-") {
			continue
		} else {
			return trace.BadParameter("unexpected argument: %s", arg)
		}
	}
	return nil
}

// authFromIdentity returns a standard ssh.Authmethod for a given identity file
func authFromIdentity(k *client.Key) (ssh.AuthMethod, error) {
	signer, err := sshutils.NewSigner(k.Priv, k.Cert)
	if err != nil {
		return nil, trace.Wrap(err)
	}
	return ssh.PublicKeys(signer), nil
}

// onShow reads an identity file (a public SSH key or a cert) and dumps it to stdout
func onShow(cf *CLIConf) error {
	key, err := client.KeyFromIdentityFile(cf.IdentityFileIn)
	if err != nil {
		return trace.Wrap(err)
	}

	// unmarshal certificate bytes into a ssh.PublicKey
	cert, _, _, _, err := ssh.ParseAuthorizedKey(key.Cert)
	if err != nil {
		return trace.Wrap(err)
	}

	// unmarshal private key bytes into a *rsa.PrivateKey
	priv, err := ssh.ParseRawPrivateKey(key.Priv)
	if err != nil {
		return trace.Wrap(err)
	}

	pub, err := ssh.ParsePublicKey(key.Pub)
	if err != nil {
		return trace.Wrap(err)
	}

	fmt.Printf("Cert: %#v\nPriv: %#v\nPub: %#v\n",
		cert, priv, pub)

	fmt.Printf("Fingerprint: %s\n", ssh.FingerprintSHA256(pub))
	return nil
}

// printStatus prints the status of the profile.
func printStatus(debug bool, p *profileInfo, env map[string]string, isActive bool) {
	var prefix string
	duration := time.Until(p.ValidUntil)
	humanDuration := "EXPIRED"
	if duration.Nanoseconds() > 0 {
		humanDuration = fmt.Sprintf("valid for %v", duration.Round(time.Minute))
	}

	proxyURL := p.getProxyURLLine(isActive, env)
	cluster := p.getClusterLine(isActive, env)
	kubeCluster := p.getKubeClusterLine(isActive, env, cluster)
	if isActive {
		prefix = "> "
	} else {
		prefix = "  "
	}

	fmt.Printf("%vProfile URL:        %v\n", prefix, proxyURL)
	fmt.Printf("  Logged in as:       %v\n", p.Username)
	if len(p.ActiveRequests) != 0 {
		fmt.Printf("  Active requests:    %v\n", strings.Join(p.ActiveRequests, ", "))
	}

	if cluster != "" {
		fmt.Printf("  Cluster:            %v\n", cluster)
	}
	fmt.Printf("  Roles:              %v\n", strings.Join(p.Roles, ", "))
	if debug {
		var count int
		for k, v := range p.Traits {
			if count == 0 {
				fmt.Printf("  Traits:             %v: %v\n", k, v)
			} else {
				fmt.Printf("                      %v: %v\n", k, v)
			}
			count = count + 1
		}
	}
	fmt.Printf("  Logins:             %v\n", strings.Join(p.Logins, ", "))
	if p.KubernetesEnabled {
		fmt.Printf("  Kubernetes:         enabled\n")
		if kubeCluster != "" {
			fmt.Printf("  Kubernetes cluster: %q\n", kubeCluster)
		}
		if len(p.KubernetesUsers) > 0 {
			fmt.Printf("  Kubernetes users:   %v\n", strings.Join(p.KubernetesUsers, ", "))
		}
		if len(p.KubernetesGroups) > 0 {
			fmt.Printf("  Kubernetes groups:  %v\n", strings.Join(p.KubernetesGroups, ", "))
		}
	} else {
		fmt.Printf("  Kubernetes:         disabled\n")
	}
	if len(p.Databases) != 0 {
		fmt.Printf("  Databases:          %v\n", strings.Join(p.Databases, ", "))
	}
	if len(p.AllowedResourceIDs) > 0 {
		allowedResourcesStr, err := types.ResourceIDsToString(p.AllowedResourceIDs)
		if err != nil {
			log.Warnf("failed to marshal allowed resource IDs to string: %v", err)
		} else {
			fmt.Printf("  Allowed Resources:  %s\n", allowedResourcesStr)
		}
	}
	fmt.Printf("  Valid until:        %v [%v]\n", p.ValidUntil, humanDuration)
	fmt.Printf("  Extensions:         %v\n", strings.Join(p.Extensions, ", "))

	if debug {
		first := true
		for k, v := range p.CriticalOptions {
			if first {
				fmt.Printf("  Critical options:   %v: %v\n", k, v)
			} else {
				fmt.Printf("                      %v: %v\n", k, v)
			}
			first = false
		}
	}

	fmt.Printf("\n")
}

// onStatus command shows which proxy the user is logged into and metadata
// about the certificate.
func onStatus(cf *CLIConf) error {
	// Get the status of the active profile as well as the status
	// of any other proxies the user is logged into.
	//
	// Return error if not logged in, no active profile, or expired.
	profile, profiles, err := client.Status(cf.HomePath, cf.Proxy)
	if err != nil {
		if trace.IsNotFound(err) {
			return trace.NotFound("Not logged in.")
		}
		return trace.Wrap(err)
	}

	env := getTshEnv()
	active, others := makeAllProfileInfo(profile, profiles, env)

	format := strings.ToLower(cf.Format)
	switch format {
	case teleport.JSON, teleport.YAML:
		out, err := serializeProfiles(active, others, env, format)
		if err != nil {
			return trace.Wrap(err)
		}
		fmt.Println(out)
	default:
		printProfiles(cf.Debug, active, others, env, cf.Verbose)
	}

	if profile == nil {
		return trace.NotFound("Not logged in.")
	}

	duration := time.Until(profile.ValidUntil)
	if !profile.ValidUntil.IsZero() && duration.Nanoseconds() <= 0 {
		return trace.NotFound("Active profile expired.")
	}

	return nil
}

type profileInfo struct {
	ProxyURL           string             `json:"profile_url"`
	Username           string             `json:"username"`
	ActiveRequests     []string           `json:"active_requests,omitempty"`
	Cluster            string             `json:"cluster"`
	Roles              []string           `json:"roles,omitempty"`
	Traits             wrappers.Traits    `json:"traits,omitempty"`
	Logins             []string           `json:"logins,omitempty"`
	KubernetesEnabled  bool               `json:"kubernetes_enabled"`
	KubernetesCluster  string             `json:"kubernetes_cluster,omitempty"`
	KubernetesUsers    []string           `json:"kubernetes_users,omitempty"`
	KubernetesGroups   []string           `json:"kubernetes_groups,omitempty"`
	Databases          []string           `json:"databases,omitempty"`
	ValidUntil         time.Time          `json:"valid_until"`
	Extensions         []string           `json:"extensions,omitempty"`
	CriticalOptions    map[string]string  `json:"critical_options,omitempty"`
	AllowedResourceIDs []types.ResourceID `json:"allowed_resources,omitempty"`
}

func makeAllProfileInfo(active *client.ProfileStatus, others []*client.ProfileStatus, env map[string]string) (*profileInfo, []*profileInfo) {
	activeInfo := makeProfileInfo(active, env, true)
	var othersInfo []*profileInfo
	for _, p := range others {
		othersInfo = append(othersInfo, makeProfileInfo(p, env, false))
	}
	return activeInfo, othersInfo
}

func makeProfileInfo(p *client.ProfileStatus, env map[string]string, isActive bool) *profileInfo {
	if p == nil {
		return nil
	}
	out := &profileInfo{
		ProxyURL:           p.ProxyURL.String(),
		Username:           p.Username,
		ActiveRequests:     p.ActiveRequests.AccessRequests,
		Cluster:            p.Cluster,
		Roles:              p.Roles,
		Traits:             p.Traits,
		Logins:             p.Logins,
		KubernetesEnabled:  p.KubeEnabled,
		KubernetesCluster:  selectedKubeCluster(p.Cluster),
		KubernetesUsers:    p.KubeUsers,
		KubernetesGroups:   p.KubeGroups,
		Databases:          p.DatabaseServices(),
		ValidUntil:         p.ValidUntil,
		Extensions:         p.Extensions,
		CriticalOptions:    p.CriticalOptions,
		AllowedResourceIDs: p.AllowedResourceIDs,
	}

	// update active profile info from env
	if isActive {
		if proxy, ok := env[proxyEnvVar]; ok {
			proxyURL := url.URL{
				Scheme: "https",
				Host:   proxy,
			}
			out.ProxyURL = proxyURL.String()
		}

		if cluster, ok := env[clusterEnvVar]; ok {
			out.Cluster = cluster
		} else if siteName, ok := env[siteEnvVar]; ok {
			out.Cluster = siteName
		}

		if kubeCluster, ok := env[kubeClusterEnvVar]; ok {
			out.KubernetesCluster = kubeCluster
		}
	}
	return out
}

func (p *profileInfo) getProxyURLLine(isActive bool, env map[string]string) string {
	// indicate if active profile proxy url is shadowed by env vars.
	if isActive {
		if _, ok := env[proxyEnvVar]; ok {
			return fmt.Sprintf("%v (%v)", p.ProxyURL, proxyEnvVar)
		}
	}
	return p.ProxyURL
}

func (p *profileInfo) getClusterLine(isActive bool, env map[string]string) string {
	// indicate if active profile cluster is shadowed by env vars.
	if isActive {
		if _, ok := env[clusterEnvVar]; ok {
			return fmt.Sprintf("%v (%v)", p.Cluster, clusterEnvVar)
		} else if _, ok := env[siteEnvVar]; ok {
			return fmt.Sprintf("%v (%v)", p.Cluster, siteEnvVar)
		}
	}
	return p.Cluster
}

func (p *profileInfo) getKubeClusterLine(isActive bool, env map[string]string, cluster string) string {
	// indicate if active profile kube cluster is shadowed by env vars.
	if isActive {
		// check if kube cluster env var is set and no cluster was selected by kube config
		if _, ok := env[kubeClusterEnvVar]; ok {
			return fmt.Sprintf("%v (%v)", p.KubernetesCluster, kubeClusterEnvVar)
		}
	}
	return p.KubernetesCluster
}

func serializeProfiles(profile *profileInfo, profiles []*profileInfo, env map[string]string, format string) (string, error) {
	profileData := struct {
		Active   *profileInfo      `json:"active,omitempty"`
		Profiles []*profileInfo    `json:"profiles"`
		Env      map[string]string `json:"environment,omitempty"`
	}{profile, []*profileInfo{}, env}
	profileData.Profiles = append(profileData.Profiles, profiles...)
	var out []byte
	var err error
	if format == teleport.JSON {
		out, err = utils.FastMarshalIndent(profileData, "", "  ")
	} else {
		out, err = yaml.Marshal(profileData)
	}
	if err != nil {
		return "", trace.Wrap(err)
	}
	return string(out), nil
}

func getTshEnv() map[string]string {
	env := map[string]string{}
	for _, envVar := range tshStatusEnvVars {
		if envVal, isSet := os.LookupEnv(envVar); isSet {
			env[envVar] = envVal
		}
	}
	return env
}

func printProfiles(debug bool, profile *profileInfo, profiles []*profileInfo, env map[string]string, verbose bool) {
	if profile == nil && len(profiles) == 0 {
		return
	}

	// Print the active profile.
	if profile != nil {
		printStatus(debug, profile, env, true)
	}

	// Print all other profiles.
	for _, p := range profiles {
		printStatus(debug, p, env, false)
	}

	// Print relevant active env vars, if they are set.
	if verbose {
		if len(env) > 0 {
			fmt.Println("Active Environment:")
		}
		for k, v := range env {
			fmt.Printf("\t%s=%s\n", k, v)
		}
	}
}

// host is a utility function that extracts
// host from the host:port pair, in case of any error
// returns the original value
func host(in string) string {
	out, err := utils.Host(in)
	if err != nil {
		return in
	}
	return out
}

// accessRequestWatcher is a helper to wait for an access request to be resolved.
type accessRequestWatcher struct {
	req     types.AccessRequest
	watcher types.Watcher
	closers []io.Closer
	sync.RWMutex
}

// newAccessRequestWatcher returns a new accessRequestWatcher. Callers should
// always defer (*accessRequestWatcher).Close().
func newAccessRequestWatcher(req types.AccessRequest) *accessRequestWatcher {
	return &accessRequestWatcher{
		req: req,
	}
}

// initialize sets up the underlying event watcher, when this returns without
// error the watcher is guaranteed to be in a ready state. Call this before
// creating the request to prevent a race.
func (w *accessRequestWatcher) initialize(ctx context.Context, tc *client.TeleportClient) error {
	w.Lock()
	defer w.Unlock()

	if w.watcher != nil {
		return trace.BadParameter("cannot re-initialize accessRequestWatcher")
	}

	proxyClient, err := tc.ConnectToProxy(ctx)
	if err != nil {
		return trace.Wrap(err)
	}
	w.closers = append(w.closers, proxyClient)

	rootClient, err := proxyClient.ConnectToRootCluster(ctx)
	if err != nil {
		return trace.Wrap(err)
	}
	w.closers = append(w.closers, rootClient)

	filter := types.AccessRequestFilter{
		User: w.req.GetUser(),
		ID:   w.req.GetName(),
	}
	w.watcher, err = rootClient.NewWatcher(ctx, types.Watch{
		Name: "await-request-approval",
		Kinds: []types.WatchKind{{
			Kind:   types.KindAccessRequest,
			Filter: filter.IntoMap(),
		}},
	})
	if err != nil {
		return trace.Wrap(err)
	}
	w.closers = append(w.closers, w.watcher)

	// Wait for OpInit event so that returned watcher is ready.
	select {
	case event := <-w.watcher.Events():
		if event.Type != types.OpInit {
			return trace.BadParameter("failed to watch for access requests: received an unexpected event while waiting for the initial OpInit")
		}
	case <-w.watcher.Done():
		return trace.Wrap(w.watcher.Error())
	case <-ctx.Done():
		// This should be the same as w.watcher.Done(), including for completeness.
		return trace.Wrap(ctx.Err())
	}

	return nil
}

// awaitResolution waits for the request to be resolved (state != PENDING).
func (w *accessRequestWatcher) awaitResolution() (types.AccessRequest, error) {
	w.RLock()
	defer w.RUnlock()

	if w.watcher == nil {
		return nil, trace.BadParameter("must initialize accessRequestWatcher before calling awaitResolution()")
	}

	for {
		select {
		case event := <-w.watcher.Events():
			switch event.Type {
			case types.OpPut:
				r, ok := event.Resource.(*types.AccessRequestV3)
				if !ok {
					return nil, trace.BadParameter("unexpected resource type %T", event.Resource)
				}
				if !r.GetState().IsPending() {
					return r, nil
				}
			case types.OpDelete:
				return nil, trace.Errorf("request %s has expired or been deleted...", event.Resource.GetName())
			default:
				log.Warnf("Skipping unknown event type %s", event.Type)
			}
		case <-w.watcher.Done():
			return nil, trace.Wrap(w.watcher.Error())
		}
	}
}

// Close closes the clients held by the watcher.
func (w *accessRequestWatcher) Close() error {
	var errs []error
	// Close in reverse order, like defer.
	w.RLock()
	for i := len(w.closers) - 1; i >= 0; i-- {
		errs = append(errs, w.closers[i].Close())
	}
	w.RUnlock()

	// Closed the watcher above, awaitResolution should now terminate and we can
	// grab the lock.
	w.Lock()
	w.closers = nil
	w.Unlock()

	return trace.NewAggregate(errs...)
}

func onRequestResolution(cf *CLIConf, tc *client.TeleportClient, req types.AccessRequest) error {
	if !req.GetState().IsApproved() {
		msg := fmt.Sprintf("request %s has been set to %s", req.GetName(), req.GetState().String())
		if reason := req.GetResolveReason(); reason != "" {
			msg = fmt.Sprintf("%s, reason=%q", msg, reason)
		}
		return trace.Errorf(msg)
	}

	msg := "\nApproval received, getting updated certificates...\n\n"
	if reason := req.GetResolveReason(); reason != "" {
		msg = fmt.Sprintf("\nApproval received, reason=%q\nGetting updated certificates...\n\n", reason)
	}
	fmt.Fprint(os.Stderr, msg)

	err := reissueWithRequests(cf, tc, []string{req.GetName()}, nil /*dropRequests*/)
	return trace.Wrap(err)
}

// reissueWithRequests handles a certificate reissue, applying new requests by ID,
// and saving the updated profile.
func reissueWithRequests(cf *CLIConf, tc *client.TeleportClient, newRequests []string, dropRequests []string) error {
	profile, err := client.StatusCurrent(cf.HomePath, cf.Proxy, cf.IdentityFileIn)
	if err != nil {
		return trace.Wrap(err)
	}
	if profile.IsVirtual {
		return trace.BadParameter("cannot reissue certificates while using an identity file (-i)")
	}
	params := client.ReissueParams{
		AccessRequests:     newRequests,
		DropAccessRequests: dropRequests,
		RouteToCluster:     cf.SiteName,
	}
	// If the certificate already had active requests, add them to our inputs parameters.
	for _, reqID := range profile.ActiveRequests.AccessRequests {
		if !apiutils.SliceContainsStr(dropRequests, reqID) {
			params.AccessRequests = append(params.AccessRequests, reqID)
		}
	}
	if params.RouteToCluster == "" {
		params.RouteToCluster = profile.Cluster
	}
	if err := tc.ReissueUserCerts(cf.Context, client.CertCacheDrop, params); err != nil {
		return trace.Wrap(err)
	}
	if err := tc.SaveProfile(cf.HomePath, true); err != nil {
		return trace.Wrap(err)
	}
	if err := updateKubeConfig(cf, tc, ""); err != nil {
		return trace.Wrap(err)
	}
	return nil
}

func onApps(cf *CLIConf) error {
	if cf.ListAll {
		return trace.Wrap(listAppsAllClusters(cf))
	}
	tc, err := makeClient(cf, false)
	if err != nil {
		return trace.Wrap(err)
	}

	// Get a list of all applications.
	var apps []types.Application
	err = client.RetryWithRelogin(cf.Context, tc, func() error {
		apps, err = tc.ListApps(cf.Context, nil /* custom filter */)
		return err
	})
	if err != nil {
		return trace.Wrap(err)
	}

	// Retrieve profile to be able to show which apps user is logged into.
	profile, err := client.StatusCurrent(cf.HomePath, cf.Proxy, cf.IdentityFileIn)
	if err != nil {
		return trace.Wrap(err)
	}

	// Sort by app name.
	sort.Slice(apps, func(i, j int) bool {
		return apps[i].GetName() < apps[j].GetName()
	})

	return trace.Wrap(showApps(apps, profile.Apps, cf.Format, cf.Verbose))
}

type appListing struct {
	Proxy   string            `json:"proxy"`
	Cluster string            `json:"cluster"`
	App     types.Application `json:"app"`
}

type appListings []appListing

func (l appListings) Len() int {
	return len(l)
}

func (l appListings) Less(i, j int) bool {
	if l[i].Proxy != l[j].Proxy {
		return l[i].Proxy < l[j].Proxy
	}
	if l[i].Cluster != l[j].Cluster {
		return l[i].Cluster < l[j].Cluster
	}
	return l[i].App.GetName() < l[j].App.GetName()
}

func (l appListings) Swap(i, j int) {
	l[i], l[j] = l[j], l[i]
}

func listAppsAllClusters(cf *CLIConf) error {
	var listings appListings
	err := forEachProfile(cf, func(tc *client.TeleportClient, profile *client.ProfileStatus) error {
		result, err := tc.ListAppsAllClusters(cf.Context, nil /* custom filter */)
		if err != nil {
			return trace.Wrap(err)
		}
		for clusterName, apps := range result {
			for _, app := range apps {
				listings = append(listings, appListing{
					Proxy:   profile.ProxyURL.Host,
					Cluster: clusterName,
					App:     app,
				})
			}
		}
		return nil
	})
	if err != nil {
		return trace.Wrap(err)
	}

	sort.Sort(listings)

	profile, err := client.StatusCurrent(cf.HomePath, cf.Proxy, cf.IdentityFileIn)
	if err != nil {
		return trace.Wrap(err)
	}
	var active []tlsca.RouteToApp
	if profile != nil {
		active = profile.Apps
	}

	format := strings.ToLower(cf.Format)
	switch format {
	case teleport.Text, "":
		printAppsWithClusters(listings, active, cf.Verbose)
	case teleport.JSON, teleport.YAML:
		out, err := serializeAppsWithClusters(listings, format)
		if err != nil {
			return trace.Wrap(err)
		}
		fmt.Println(out)
	default:
		return trace.BadParameter("unsupported format %q", format)
	}
	return nil
}

func printAppsWithClusters(apps []appListing, active []tlsca.RouteToApp, verbose bool) {
	var rows [][]string
	for _, app := range apps {
		rows = append(rows, getAppRow(app.Proxy, app.Cluster, app.App, active, verbose))
	}
	// In verbose mode, print everything on a single line and include host UUID.
	// In normal mode, chunk the labels, print two per line and allow multiple
	// lines per node.
	var t asciitable.Table
	if verbose {
		t = asciitable.MakeTable([]string{"Proxy", "Cluster", "Application", "Description", "Type", "Public Address", "URI", "Labels"}, rows...)
	} else {
		t = asciitable.MakeTableWithTruncatedColumn(
			[]string{"Proxy", "Cluster", "Application", "Description", "Type", "Public Address", "Labels"}, rows, "Labels")
	}
	fmt.Println(t.AsBuffer().String())
}

func serializeAppsWithClusters(apps []appListing, format string) (string, error) {
	var out []byte
	var err error
	if format == teleport.JSON {
		out, err = utils.FastMarshalIndent(apps, "", "  ")
	} else {
		out, err = yaml.Marshal(apps)
	}
	return string(out), trace.Wrap(err)
}

func onRecordings(cf *CLIConf) error {
	fromUTC, toUTC, err := defaults.SearchSessionRange(clockwork.NewRealClock(), cf.FromUTC, cf.ToUTC, cf.recordingsSince)
	if err != nil {
		return trace.Errorf("cannot request recordings: %v", err)
	}
	tc, err := makeClient(cf, false)
	if err != nil {
		return trace.Wrap(err)
	}
	// Max number of days is limited to prevent too many requests being sent if dynamo is used as a backend.
	if days := toUTC.Sub(fromUTC).Hours() / 24; days > defaults.TshTctlSessionDayLimit {
		return trace.Errorf("date range for recordings listing too large: %v days specified: limit %v days",
			days, defaults.TshTctlSessionDayLimit)
	}
	var sessions []apievents.AuditEvent
	if err := client.RetryWithRelogin(cf.Context, tc, func() error {
		sessions, err = tc.SearchSessionEvents(cf.Context,
			fromUTC, toUTC, apidefaults.DefaultChunkSize,
			types.EventOrderDescending, cf.maxRecordingsToShow)
		return err
	}); err != nil {
		return trace.Wrap(err)
	}

	if err := common.ShowSessions(sessions, cf.Format, os.Stdout); err != nil {
		return trace.Wrap(err)
	}
	return nil
}

// onEnvironment handles "tsh env" command.
func onEnvironment(cf *CLIConf) error {
	profile, err := client.StatusCurrent(cf.HomePath, cf.Proxy, cf.IdentityFileIn)
	if err != nil {
		return trace.Wrap(err)
	}

	format := strings.ToLower(cf.Format)
	switch format {
	case teleport.Text, "":
		// Print shell built-in commands to set (or unset) environment.
		switch {
		case cf.unsetEnvironment:
			fmt.Printf("unset %v\n", proxyEnvVar)
			fmt.Printf("unset %v\n", clusterEnvVar)
			fmt.Printf("unset %v\n", kubeClusterEnvVar)
			fmt.Printf("unset %v\n", teleport.EnvKubeConfig)
		case !cf.unsetEnvironment:
			kubeName := selectedKubeCluster(profile.Cluster)
			fmt.Printf("export %v=%v\n", proxyEnvVar, profile.ProxyURL.Host)
			fmt.Printf("export %v=%v\n", clusterEnvVar, profile.Cluster)
			if kubeName != "" {
				fmt.Printf("export %v=%v\n", kubeClusterEnvVar, kubeName)
				fmt.Printf("# set %v to a standalone kubeconfig for the selected kube cluster\n", teleport.EnvKubeConfig)
				fmt.Printf("export %v=%v\n", teleport.EnvKubeConfig, profile.KubeConfigPath(kubeName))
			}
		}
	case teleport.JSON, teleport.YAML:
		out, err := serializeEnvironment(profile, format)
		if err != nil {
			return trace.Wrap(err)
		}
		fmt.Println(out)
	}

	return nil
}

func serializeEnvironment(profile *client.ProfileStatus, format string) (string, error) {
	env := map[string]string{
		proxyEnvVar:   profile.ProxyURL.Host,
		clusterEnvVar: profile.Cluster,
	}
	kubeName := selectedKubeCluster(profile.Cluster)
	if kubeName != "" {
		env[kubeClusterEnvVar] = kubeName
		env[teleport.EnvKubeConfig] = profile.KubeConfigPath(kubeName)
	}
	var out []byte
	var err error
	if format == teleport.JSON {
		out, err = utils.FastMarshalIndent(env, "", "  ")
	} else {
		out, err = yaml.Marshal(env)
	}
	return string(out), trace.Wrap(err)
}

// envGetter is used to read in the environment. In production "os.Getenv"
// is used.
type envGetter func(string) string

// setEnvFlags sets flags that can be set via environment variables.
func setEnvFlags(cf *CLIConf, fn envGetter) {
	// prioritize CLI input
	if cf.SiteName == "" {
		setSiteNameFromEnv(cf, fn)
	}
	// prioritize CLI input
	if cf.KubernetesCluster == "" {
		setKubernetesClusterFromEnv(cf, fn)
	}

	// these can only be set with env vars.
	setTeleportHomeFromEnv(cf, fn)
	setGlobalTshConfigPathFromEnv(cf, fn)
}

// setSiteNameFromEnv sets teleport site name from environment if configured.
// First try reading TELEPORT_CLUSTER, then the legacy term TELEPORT_SITE.
func setSiteNameFromEnv(cf *CLIConf, fn envGetter) {
	if clusterName := fn(siteEnvVar); clusterName != "" {
		cf.SiteName = clusterName
	}
	if clusterName := fn(clusterEnvVar); clusterName != "" {
		cf.SiteName = clusterName
	}
}

// setTeleportHomeFromEnv sets home directory from environment if configured.
func setTeleportHomeFromEnv(cf *CLIConf, fn envGetter) {
	if homeDir := fn(types.HomeEnvVar); homeDir != "" {
		cf.HomePath = path.Clean(homeDir)
	}
}

// setKubernetesClusterFromEnv sets teleport kube cluster from environment if configured.
func setKubernetesClusterFromEnv(cf *CLIConf, fn envGetter) {
	if kubeName := fn(kubeClusterEnvVar); kubeName != "" {
		cf.KubernetesCluster = kubeName
	}
}

// setGlobalTshConfigPathFromEnv sets path to global tsh config file.
func setGlobalTshConfigPathFromEnv(cf *CLIConf, fn envGetter) {
	if configPath := fn(globalTshConfigEnvVar); configPath != "" {
		cf.GlobalTshConfigPath = path.Clean(configPath)
	}
}

func handleUnimplementedError(ctx context.Context, perr error, cf CLIConf) error {
	const (
		errMsgFormat         = "This server does not implement this feature yet. Likely the client version you are using is newer than the server. The server version: %v, the client version: %v. Please upgrade the server."
		unknownServerVersion = "unknown"
	)
	tc, err := makeClient(&cf, false)
	if err != nil {
		log.WithError(err).Warning("Failed to create client.")
		return trace.WrapWithMessage(perr, errMsgFormat, unknownServerVersion, teleport.Version)
	}
	pr, err := tc.Ping(ctx)
	if err != nil {
		log.WithError(err).Warning("Failed to call ping.")
		return trace.WrapWithMessage(perr, errMsgFormat, unknownServerVersion, teleport.Version)
	}
	return trace.WrapWithMessage(perr, errMsgFormat, pr.ServerVersion, teleport.Version)
}

func validateParticipantMode(mode types.SessionParticipantMode) error {
	switch mode {
	case types.SessionPeerMode, types.SessionObserverMode, types.SessionModeratorMode:
		return nil
	default:
		return trace.BadParameter("invalid participant mode %v", mode)
	}
}

// forEachProfile performs an action for each profile a user is currently logged in to.
func forEachProfile(cf *CLIConf, fn func(tc *client.TeleportClient, profile *client.ProfileStatus) error) error {
	profile, profiles, err := client.Status(cf.HomePath, "")
	if err != nil {
		return trace.Wrap(err)
	}
	if profile != nil {
		profiles = append(profiles, profile)
	}

	clock := clockwork.NewRealClock()
	errors := make([]error, 0)
	for _, p := range profiles {
		proxyAddr := p.ProxyURL.Host
		if p.IsExpired(clock) {
			fmt.Fprintf(os.Stderr, "Credentials expired for proxy %q, skipping...\n", proxyAddr)
			continue
		}
		tc, err := makeClientForProxy(cf, proxyAddr, true)
		if err != nil {
			errors = append(errors, err)
			continue
		}
		if err := fn(tc, p); err != nil {
			errors = append(errors, err)
		}
	}

	return trace.NewAggregate(errors...)
}<|MERGE_RESOLUTION|>--- conflicted
+++ resolved
@@ -368,14 +368,12 @@
 	// maxRecordingsToShow is the maximum number of session recordings to show per page of results
 	maxRecordingsToShow int
 
-<<<<<<< HEAD
 	// recordingsSince is a duration which sets the time into the past in which to list session recordings
 	recordingsSince string
-=======
+
 	// command is the selected command (and subcommands) parsed from command
 	// line args. Note that this command does not contain the binary (e.g. tsh).
 	command string
->>>>>>> 72e3f90b
 }
 
 // Stdout returns the stdout writer.
