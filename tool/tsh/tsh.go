/*
Copyright 2016-2021 Gravitational, Inc.

Licensed under the Apache License, Version 2.0 (the "License");
you may not use this file except in compliance with the License.
You may obtain a copy of the License at

    http://www.apache.org/licenses/LICENSE-2.0

Unless required by applicable law or agreed to in writing, software
distributed under the License is distributed on an "AS IS" BASIS,
WITHOUT WARRANTIES OR CONDITIONS OF ANY KIND, either express or implied.
See the License for the specific language governing permissions and
limitations under the License.
*/

package main

import (
	"context"
	"errors"
	"fmt"
	"io"
	"net"
	"os"
	"os/signal"
	"path"
	"path/filepath"
	"regexp"
	"runtime"
	"runtime/pprof"
	"sort"
	"strings"
	"sync"
	"syscall"
	"time"

	"github.com/gravitational/teleport"
	"github.com/gravitational/teleport/api/client/proto"
	"github.com/gravitational/teleport/api/constants"
	apidefaults "github.com/gravitational/teleport/api/defaults"
	apitracing "github.com/gravitational/teleport/api/observability/tracing"
	"github.com/gravitational/teleport/api/types"
	"github.com/gravitational/teleport/api/types/wrappers"
	apiutils "github.com/gravitational/teleport/api/utils"
	apisshutils "github.com/gravitational/teleport/api/utils/sshutils"
	"github.com/gravitational/teleport/lib/asciitable"
	"github.com/gravitational/teleport/lib/auth"
	wancli "github.com/gravitational/teleport/lib/auth/webauthncli"
	"github.com/gravitational/teleport/lib/benchmark"
	"github.com/gravitational/teleport/lib/client"
	dbprofile "github.com/gravitational/teleport/lib/client/db"
	"github.com/gravitational/teleport/lib/client/identityfile"
	"github.com/gravitational/teleport/lib/defaults"
	"github.com/gravitational/teleport/lib/events"
	"github.com/gravitational/teleport/lib/kube/kubeconfig"
	"github.com/gravitational/teleport/lib/modules"
	"github.com/gravitational/teleport/lib/observability/tracing"
	"github.com/gravitational/teleport/lib/services"
	"github.com/gravitational/teleport/lib/session"
	"github.com/gravitational/teleport/lib/sshutils"
	"github.com/gravitational/teleport/lib/sshutils/scp"
	"github.com/gravitational/teleport/lib/sshutils/x11"
	"github.com/gravitational/teleport/lib/tlsca"
	"github.com/gravitational/teleport/lib/utils"
	"github.com/gravitational/teleport/lib/utils/prompt"

	"github.com/ghodss/yaml"
	"github.com/gravitational/kingpin"
	"github.com/gravitational/trace"
	"github.com/jonboulle/clockwork"
	"github.com/sirupsen/logrus"
	oteltrace "go.opentelemetry.io/otel/trace"
	"golang.org/x/crypto/ssh"
	"golang.org/x/crypto/ssh/agent"
)

var log = logrus.WithFields(logrus.Fields{
	trace.Component: teleport.ComponentTSH,
})

const (
	// mfaModeAuto, mfaModeCrossPlatform and mfaModePlatform correspond to
	// wancli.AuthenticatorAttachment values.
	mfaModeAuto          = "auto"
	mfaModeCrossPlatform = "cross-platform"
	mfaModePlatform      = "platform"

	hostnameOrIDPredicateTemplate = `resource.spec.hostname == "%[1]s" || name == "%[1]s"`
)

// CLIConf stores command line arguments and flags:
type CLIConf struct {
	// UserHost contains "[login]@hostname" argument to SSH command
	UserHost string
	// Commands to execute on a remote host
	RemoteCommand []string
	// DesiredRoles indicates one or more roles which should be requested.
	DesiredRoles string
	// RequestReason indicates the reason for an access request.
	RequestReason string
	// SuggestedReviewers is a list of suggested request reviewers.
	SuggestedReviewers string
	// NoWait can be used with an access request to exit without waiting for a request resolution.
	NoWait bool
	// RequestedResourceIDs is a list of resources to request access to.
	RequestedResourceIDs []string
	// RequestID is an access request ID
	RequestID string
	// ReviewReason indicates the reason for an access review.
	ReviewReason string
	// ReviewableRequests indicates that only requests which can be reviewed should
	// be listed.
	ReviewableRequests bool
	// SuggestedRequests indicates that only requests which suggest the current user
	// as a reviewer should be listed.
	SuggestedRequests bool
	// MyRequests indicates that only requests created by the current user
	// should be listed.
	MyRequests bool
	// Approve/Deny indicates the desired review kind.
	Approve, Deny bool
	// ResourcKind is the resource kind to search for
	ResourceKind string
	// Username is the Teleport user's username (to login into proxies)
	Username string
	// ExplicitUsername is true if Username was initially set by the end-user
	// (for example, using command-line flags).
	ExplicitUsername bool
	// Proxy keeps the hostname:port of the SSH proxy to use
	Proxy string
	// TTL defines how long a session must be active (in minutes)
	MinsToLive int32
	// SSH Port on a remote SSH host
	NodePort int32
	// Login on a remote SSH host
	NodeLogin string
	// InsecureSkipVerify bypasses verification of HTTPS certificate when talking to web proxy
	InsecureSkipVerify bool
	// SessionID identifies the session tsh is operating on.
	// For `tsh join`, it is the ID of the session to join.
	// For `tsh play`, it is either the ID of the session to play,
	// or the path to a local session file which has already been
	// downloaded.
	SessionID string
	// Src:dest parameter for SCP
	CopySpec []string
	// -r flag for scp
	RecursiveCopy bool
	// -L flag for ssh. Local port forwarding like 'ssh -L 80:remote.host:80 -L 443:remote.host:443'
	LocalForwardPorts []string
	// DynamicForwardedPorts is port forwarding using SOCKS5. It is similar to
	// "ssh -D 8080 example.com".
	DynamicForwardedPorts []string
	// ForwardAgent agent to target node. Equivalent of -A for OpenSSH.
	ForwardAgent bool
	// ProxyJump is an optional -J flag pointing to the list of jumphosts,
	// it is an equivalent of --proxy flag in tsh interpretation
	ProxyJump string
	// --local flag for ssh
	LocalExec bool
	// SiteName specifies remote site go login to
	SiteName string
	// KubernetesCluster specifies the kubernetes cluster to login to.
	KubernetesCluster string
	// DaemonAddr is the daemon listening address.
	DaemonAddr string
	// DatabaseService specifies the database proxy server to log into.
	DatabaseService string
	// DatabaseUser specifies database user to embed in the certificate.
	DatabaseUser string
	// DatabaseName specifies database name to embed in the certificate.
	DatabaseName string
	// AppName specifies proxied application name.
	AppName string
	// Interactive, when set to true, launches remote command with the terminal attached
	Interactive bool
	// Quiet mode, -q command (disables progress printing)
	Quiet bool
	// Namespace is used to select cluster namespace
	Namespace string
	// NoCache is used to turn off client cache for nodes discovery
	NoCache bool
	// BenchDuration is a duration for the benchmark
	BenchDuration time.Duration
	// BenchRate is a requests per second rate to mantain
	BenchRate int
	// BenchInteractive indicates that we should create interactive session
	BenchInteractive bool
	// BenchExport exports the latency profile
	BenchExport bool
	// BenchExportPath saves the latency profile in provided path
	BenchExportPath string
	// BenchTicks ticks per half distance
	BenchTicks int32
	// BenchValueScale value at which to scale the values recorded
	BenchValueScale float64
	// Context is a context to control execution
	Context context.Context
	// IdentityFileIn is an argument to -i flag (path to the private key+cert file)
	IdentityFileIn string
	// Compatibility flags, --compat, specifies OpenSSH compatibility flags.
	Compatibility string
	// CertificateFormat defines the format of the user SSH certificate.
	CertificateFormat string
	// IdentityFileOut is an argument to -out flag
	IdentityFileOut string
	// IdentityFormat (used for --format flag for 'tsh login') defines which
	// format to use with --out to store a fershly retreived certificate
	IdentityFormat identityfile.Format
	// IdentityOverwrite when true will overwrite any existing identity file at
	// IdentityFileOut. When false, user will be prompted before overwriting
	// any files.
	IdentityOverwrite bool

	// BindAddr is an address in the form of host:port to bind to
	// during `tsh login` command
	BindAddr string

	// AuthConnector is the name of the connector to use.
	AuthConnector string

	// MFAMode is the preferred mode for MFA/Passwordless assertions.
	MFAMode string

	// SkipVersionCheck skips version checking for client and server
	SkipVersionCheck bool

	// Options is a list of OpenSSH options in the format used in the
	// configuration file.
	Options []string

	// Verbose is used to print extra output.
	Verbose bool

	// Format is used to change the format of output
	Format string

	// SearchKeywords is a list of search keywords to match against resource field values.
	SearchKeywords string

	// PredicateExpression defines boolean conditions that will be matched against the resource.
	PredicateExpression string

	// NoRemoteExec will not execute a remote command after connecting to a host,
	// will block instead. Useful when port forwarding. Equivalent of -N for OpenSSH.
	NoRemoteExec bool

	// X11ForwardingUntrusted will set up untrusted X11 forwarding for the session ('ssh -X')
	X11ForwardingUntrusted bool

	// X11Forwarding will set up trusted X11 forwarding for the session ('ssh -Y')
	X11ForwardingTrusted bool

	// X11ForwardingTimeout can optionally set to set a timeout for untrusted X11 forwarding.
	X11ForwardingTimeout time.Duration

	// Debug sends debug logs to stdout.
	Debug bool

	// Browser can be used to pass the name of a browser to override the system default
	// (not currently implemented), or set to 'none' to suppress browser opening entirely.
	Browser string

	// UseLocalSSHAgent set to false will prevent this client from attempting to
	// connect to the local ssh-agent (or similar) socket at $SSH_AUTH_SOCK.
	//
	// Deprecated in favor of `AddKeysToAgent`.
	UseLocalSSHAgent bool

	// AddKeysToAgent specifies the behaviour of how certs are handled.
	AddKeysToAgent string

	// EnableEscapeSequences will scan stdin for SSH escape sequences during
	// command/shell execution. This also requires stdin to be an interactive
	// terminal.
	EnableEscapeSequences bool

	// PreserveAttrs preserves access/modification times from the original file.
	PreserveAttrs bool

	// executablePath is the absolute path to the current executable.
	executablePath string

	// unsetEnvironment unsets Teleport related environment variables.
	unsetEnvironment bool

	// overrideStdout allows to switch standard output source for resource command. Used in tests.
	overrideStdout io.Writer
	// overrideStderr allows to switch standard error source for resource command. Used in tests.
	overrideStderr io.Writer

	// mockSSOLogin used in tests to override sso login handler in teleport client.
	mockSSOLogin client.SSOLoginFunc

	// HomePath is where tsh stores profiles
	HomePath string

	// GlobalTshConfigPath is a path to global TSH config. Can be overridden with TELEPORT_GLOBAL_TSH_CONFIG.
	GlobalTshConfigPath string

	// LocalProxyPort is a port used by local proxy listener.
	LocalProxyPort string
	// LocalProxyCertFile is the client certificate used by local proxy.
	LocalProxyCertFile string
	// LocalProxyKeyFile is the client key used by local proxy.
	LocalProxyKeyFile string
	// LocalProxyTunnel specifies whether local proxy will open auth'd tunnel.
	LocalProxyTunnel bool

	// AWSRole is Amazon Role ARN or role name that will be used for AWS CLI access.
	AWSRole string
	// AWSCommandArgs contains arguments that will be forwarded to AWS CLI binary.
	AWSCommandArgs []string

	// Reason is the reason for starting an ssh or kube session.
	Reason string

	// Invited is a list of invited users to an ssh or kube session.
	Invited []string

	// JoinMode is the participant mode someone is joining a session as.
	JoinMode string

	// displayParticipantRequirements is set if verbose participant requirement information should be printed for moderated sessions.
	displayParticipantRequirements bool

	// ExtraProxyHeaders is configuration read from the .tsh/config/config.yaml file.
	ExtraProxyHeaders []ExtraProxyHeaders

	// SampleTraces indicates whether traces should be sampled.
	SampleTraces bool

	// TracingProvider is the provider to use to create tracers, from which spans can be created.
	TracingProvider oteltrace.TracerProvider

	// doRequest is set if access request should be automatically created on
	// access denied errors.
	doRequest bool
}

// Stdout returns the stdout writer.
func (c *CLIConf) Stdout() io.Writer {
	if c.overrideStdout != nil {
		return c.overrideStdout
	}
	return os.Stdout
}

// Stderr returns the stderr writer.
func (c *CLIConf) Stderr() io.Writer {
	if c.overrideStderr != nil {
		return c.overrideStderr
	}
	return os.Stderr
}

type exitCodeError struct {
	code int
}

func (e *exitCodeError) Error() string {
	return fmt.Sprintf("exit code %d", e.code)
}

func main() {
	cmdLineOrig := os.Args[1:]
	var cmdLine []string

	ctx, cancel := signal.NotifyContext(context.Background(), syscall.SIGTERM, syscall.SIGINT)
	defer cancel()

	// lets see: if the executable name is 'ssh' or 'scp' we convert
	// that to "tsh ssh" or "tsh scp"
	switch path.Base(os.Args[0]) {
	case "ssh":
		cmdLine = append([]string{"ssh"}, cmdLineOrig...)
	case "scp":
		cmdLine = append([]string{"scp"}, cmdLineOrig...)
	default:
		cmdLine = cmdLineOrig
	}
	if err := Run(ctx, cmdLine); err != nil {
		var exitError *exitCodeError
		if errors.As(err, &exitError) {
			os.Exit(exitError.code)
		}
		utils.FatalError(err)
	}
}

const (
	authEnvVar        = "TELEPORT_AUTH"
	clusterEnvVar     = "TELEPORT_CLUSTER"
	kubeClusterEnvVar = "TELEPORT_KUBE_CLUSTER"
	loginEnvVar       = "TELEPORT_LOGIN"
	bindAddrEnvVar    = "TELEPORT_LOGIN_BIND_ADDR"
	proxyEnvVar       = "TELEPORT_PROXY"
	// TELEPORT_SITE uses the older deprecated "site" terminology to refer to a
	// cluster. All new code should use TELEPORT_CLUSTER instead.
	siteEnvVar             = "TELEPORT_SITE"
	userEnvVar             = "TELEPORT_USER"
	addKeysToAgentEnvVar   = "TELEPORT_ADD_KEYS_TO_AGENT"
	useLocalSSHAgentEnvVar = "TELEPORT_USE_LOCAL_SSH_AGENT"
	globalTshConfigEnvVar  = "TELEPORT_GLOBAL_TSH_CONFIG"

	clusterHelp = "Specify the Teleport cluster to connect"
	browserHelp = "Set to 'none' to suppress browser opening on login"
	searchHelp  = `List of comma separated search keywords or phrases enclosed in quotations (e.g. --search=foo,bar,"some phrase")`
	queryHelp   = `Query by predicate language enclosed in single quotes. Supports ==, !=, &&, and || (e.g. --query='labels["key1"] == "value1" && labels["key2"] != "value2"')`
	labelHelp   = "List of comma separated labels to filter by labels (e.g. key1=value1,key2=value2)"
	// proxyDefaultResolutionTimeout is how long to wait for an unknown proxy
	// port to be resolved.
	//
	// Originally based on the RFC-8305 "Maximum Connection Attempt Delay"
	// recommended default value of 2s. In the RFC this value is for the
	// establishment of a TCP connection, rather than the full HTTP round-
	// trip that we measure against, so some tweaking may be needed.
	proxyDefaultResolutionTimeout = 2 * time.Second
)

// cliOption is used in tests to inject/override configuration within Run
type cliOption func(*CLIConf) error

// defaultFormats is the default set of formats to use for commands that have the --format flag.
var defaultFormats = []string{teleport.Text, teleport.JSON, teleport.YAML}

// Run executes TSH client. same as main() but easier to test
func Run(ctx context.Context, args []string, opts ...cliOption) error {
	cf := CLIConf{
		Context:         ctx,
		TracingProvider: tracing.NoopProvider(),
	}
	utils.InitLogger(utils.LoggingForCLI, logrus.WarnLevel)

	moduleCfg := modules.GetModules()
	var cpuProfile, memProfile string

	// configure CLI argument parser:
	app := utils.InitCLIParser("tsh", "Teleport Command Line Client").Interspersed(false)
	app.Flag("login", "Remote host login").Short('l').Envar(loginEnvVar).StringVar(&cf.NodeLogin)
	localUser, _ := client.Username()
	app.Flag("proxy", "SSH proxy address").Envar(proxyEnvVar).StringVar(&cf.Proxy)
	app.Flag("nocache", "do not cache cluster discovery locally").Hidden().BoolVar(&cf.NoCache)
	app.Flag("user", fmt.Sprintf("SSH proxy user [%s]", localUser)).Envar(userEnvVar).StringVar(&cf.Username)
	app.Flag("mem-profile", "Write memory profile to file").Hidden().StringVar(&memProfile)
	app.Flag("cpu-profile", "Write CPU profile to file").Hidden().StringVar(&cpuProfile)
	app.Flag("option", "").Short('o').Hidden().AllowDuplicate().PreAction(func(ctx *kingpin.ParseContext) error {
		return trace.BadParameter("invalid flag, perhaps you want to use this flag as tsh ssh -o?")
	}).String()

	app.Flag("ttl", "Minutes to live for a SSH session").Int32Var(&cf.MinsToLive)
	app.Flag("identity", "Identity file").Short('i').StringVar(&cf.IdentityFileIn)
	app.Flag("compat", "OpenSSH compatibility flag").Hidden().StringVar(&cf.Compatibility)
	app.Flag("cert-format", "SSH certificate format").StringVar(&cf.CertificateFormat)
	app.Flag("trace", "Capture and export distributed traces").Hidden().BoolVar(&cf.SampleTraces)

	if !moduleCfg.IsBoringBinary() {
		// The user is *never* allowed to do this in FIPS mode.
		app.Flag("insecure", "Do not verify server's certificate and host name. Use only in test environments").
			Default("false").
			BoolVar(&cf.InsecureSkipVerify)
	}

	app.Flag("auth", "Specify the name of authentication connector to use.").Envar(authEnvVar).StringVar(&cf.AuthConnector)
	app.Flag("namespace", "Namespace of the cluster").Default(apidefaults.Namespace).Hidden().StringVar(&cf.Namespace)
	app.Flag("skip-version-check", "Skip version checking between server and client.").BoolVar(&cf.SkipVersionCheck)
	app.Flag("debug", "Verbose logging to stdout").Short('d').BoolVar(&cf.Debug)
	app.Flag("add-keys-to-agent", fmt.Sprintf("Controls how keys are handled. Valid values are %v.", client.AllAddKeysOptions)).Short('k').Envar(addKeysToAgentEnvVar).Default(client.AddKeysToAgentAuto).StringVar(&cf.AddKeysToAgent)
	app.Flag("use-local-ssh-agent", "Deprecated in favor of the add-keys-to-agent flag.").
		Hidden().
		Envar(useLocalSSHAgentEnvVar).
		Default("true").
		BoolVar(&cf.UseLocalSSHAgent)
	app.Flag("enable-escape-sequences", "Enable support for SSH escape sequences. Type '~?' during an SSH session to list supported sequences. Default is enabled.").
		Default("true").
		BoolVar(&cf.EnableEscapeSequences)
	app.Flag("bind-addr", "Override host:port used when opening a browser for cluster logins").Envar(bindAddrEnvVar).StringVar(&cf.BindAddr)
	modes := []string{mfaModeAuto, mfaModeCrossPlatform, mfaModePlatform}
	app.Flag("mfa-mode", fmt.Sprintf("Preferred mode for MFA and Passwordless assertions (%v)", strings.Join(modes, ", "))).
		Default(mfaModeAuto).
		EnumVar(&cf.MFAMode, modes...)
	app.HelpFlag.Short('h')

	ver := app.Command("version", "Print the version")
	ver.Flag("format", formatFlagDescription(defaultFormats...)).Short('f').Default(teleport.Text).EnumVar(&cf.Format, defaultFormats...)
	// ssh
	ssh := app.Command("ssh", "Run shell or execute a command on a remote SSH node")
	ssh.Arg("[user@]host", "Remote hostname and the login to use").Required().StringVar(&cf.UserHost)
	ssh.Arg("command", "Command to execute on a remote host").StringsVar(&cf.RemoteCommand)
	app.Flag("jumphost", "SSH jumphost").Short('J').StringVar(&cf.ProxyJump)
	ssh.Flag("port", "SSH port on a remote host").Short('p').Int32Var(&cf.NodePort)
	ssh.Flag("forward-agent", "Forward agent to target node").Short('A').BoolVar(&cf.ForwardAgent)
	ssh.Flag("forward", "Forward localhost connections to remote server").Short('L').StringsVar(&cf.LocalForwardPorts)
	ssh.Flag("dynamic-forward", "Forward localhost connections to remote server using SOCKS5").Short('D').StringsVar(&cf.DynamicForwardedPorts)
	ssh.Flag("local", "Execute command on localhost after connecting to SSH node").Default("false").BoolVar(&cf.LocalExec)
	ssh.Flag("tty", "Allocate TTY").Short('t').BoolVar(&cf.Interactive)
	ssh.Flag("cluster", clusterHelp).StringVar(&cf.SiteName)
	ssh.Flag("option", "OpenSSH options in the format used in the configuration file").Short('o').AllowDuplicate().StringsVar(&cf.Options)
	ssh.Flag("no-remote-exec", "Don't execute remote command, useful for port forwarding").Short('N').BoolVar(&cf.NoRemoteExec)
	ssh.Flag("x11-untrusted", "Requests untrusted (secure) X11 forwarding for this session").Short('X').BoolVar(&cf.X11ForwardingUntrusted)
	ssh.Flag("x11-trusted", "Requests trusted (insecure) X11 forwarding for this session. This can make your local displays vulnerable to attacks, use with caution").Short('Y').BoolVar(&cf.X11ForwardingTrusted)
	ssh.Flag("x11-untrusted-timeout", "Sets a timeout for untrusted X11 forwarding, after which the client will reject any forwarding requests from the server").Default("10m").DurationVar((&cf.X11ForwardingTimeout))
	ssh.Flag("participant-req", "Displays a verbose list of required participants in a moderated session.").BoolVar(&cf.displayParticipantRequirements)
	ssh.Flag("request", "Attempt to request access to host if access is denied").BoolVar(&cf.doRequest)
	ssh.Flag("request-reason", "Reason for requesting access").StringVar(&cf.RequestReason)

	// Daemon service for teleterm client
	daemon := app.Command("daemon", "Daemon is the tsh daemon service").Hidden()
	daemonStart := daemon.Command("start", "Starts tsh daemon service").Hidden()
	daemonStart.Flag("addr", "Addr is the daemon listening address.").StringVar(&cf.DaemonAddr)

	// AWS.
	aws := app.Command("aws", "Access AWS API.")
	aws.Arg("command", "AWS command and subcommands arguments that are going to be forwarded to AWS CLI").StringsVar(&cf.AWSCommandArgs)
	aws.Flag("app", "Optional Name of the AWS application to use if logged into multiple.").StringVar(&cf.AppName)

	// Applications.
	apps := app.Command("apps", "View and control proxied applications.").Alias("app")
	lsApps := apps.Command("ls", "List available applications.")
	lsApps.Flag("verbose", "Show extra application fields.").Short('v').BoolVar(&cf.Verbose)
	lsApps.Flag("cluster", clusterHelp).StringVar(&cf.SiteName)
	lsApps.Flag("search", searchHelp).StringVar(&cf.SearchKeywords)
	lsApps.Flag("query", queryHelp).StringVar(&cf.PredicateExpression)
	lsApps.Flag("format", formatFlagDescription(defaultFormats...)).Short('f').Default(teleport.Text).EnumVar(&cf.Format, defaultFormats...)
	lsApps.Arg("labels", labelHelp).StringVar(&cf.UserHost)
	appLogin := apps.Command("login", "Retrieve short-lived certificate for an app.")
	appLogin.Arg("app", "App name to retrieve credentials for. Can be obtained from `tsh apps ls` output.").Required().StringVar(&cf.AppName)
	appLogin.Flag("aws-role", "(For AWS CLI access only) Amazon IAM role ARN or role name.").StringVar(&cf.AWSRole)
	appLogout := apps.Command("logout", "Remove app certificate.")
	appLogout.Arg("app", "App to remove credentials for.").StringVar(&cf.AppName)
	appConfig := apps.Command("config", "Print app connection information.")
	appConfig.Arg("app", "App to print information for. Required when logged into multiple apps.").StringVar(&cf.AppName)
	appConfig.Flag("format", fmt.Sprintf("Optional print format, one of: %q to print app address, %q to print CA cert path, %q to print cert path, %q print key path, %q to print example curl command, %q or %q to print everything as JSON or YAML.",
		appFormatURI, appFormatCA, appFormatCert, appFormatKey, appFormatCURL, appFormatJSON, appFormatYAML),
	).Short('f').StringVar(&cf.Format)

	// Local TLS proxy.
	proxy := app.Command("proxy", "Run local TLS proxy allowing connecting to Teleport in single-port mode")
	proxySSH := proxy.Command("ssh", "Start local TLS proxy for ssh connections when using Teleport in single-port mode")
	proxySSH.Arg("[user@]host", "Remote hostname and the login to use").Required().StringVar(&cf.UserHost)
	proxySSH.Flag("cluster", clusterHelp).StringVar(&cf.SiteName)
	proxyDB := proxy.Command("db", "Start local TLS proxy for database connections when using Teleport in single-port mode")
	proxyDB.Arg("db", "The name of the database to start local proxy for").Required().StringVar(&cf.DatabaseService)
	proxyDB.Flag("port", " Specifies the source port used by proxy db listener").Short('p').StringVar(&cf.LocalProxyPort)
	proxyDB.Flag("cert-file", "Certificate file for proxy client TLS configuration").StringVar(&cf.LocalProxyCertFile)
	proxyDB.Flag("key-file", "Key file for proxy client TLS configuration").StringVar(&cf.LocalProxyKeyFile)
	proxyDB.Flag("tunnel", "Open authenticated tunnel using database's client certificate so clients don't need to authenticate").BoolVar(&cf.LocalProxyTunnel)
	proxyApp := proxy.Command("app", "Start local TLS proxy for app connection when using Teleport in single-port mode")
	proxyApp.Arg("app", "The name of the application to start local proxy for").Required().StringVar(&cf.AppName)
	proxyApp.Flag("port", "Specifies the source port used by by the proxy app listener").Short('p').StringVar(&cf.LocalProxyPort)

	// Databases.
	db := app.Command("db", "View and control proxied databases.")
	db.Flag("cluster", clusterHelp).StringVar(&cf.SiteName)
	dbList := db.Command("ls", "List all available databases.")
	dbList.Flag("verbose", "Show extra database fields.").Short('v').BoolVar(&cf.Verbose)
	dbList.Flag("search", searchHelp).StringVar(&cf.SearchKeywords)
	dbList.Flag("query", queryHelp).StringVar(&cf.PredicateExpression)
	dbList.Flag("format", formatFlagDescription(defaultFormats...)).Short('f').Default(teleport.Text).EnumVar(&cf.Format, defaultFormats...)
	dbList.Arg("labels", labelHelp).StringVar(&cf.UserHost)
	dbLogin := db.Command("login", "Retrieve credentials for a database.")
	dbLogin.Arg("db", "Database to retrieve credentials for. Can be obtained from 'tsh db ls' output.").Required().StringVar(&cf.DatabaseService)
	dbLogin.Flag("db-user", "Optional database user to configure as default.").StringVar(&cf.DatabaseUser)
	dbLogin.Flag("db-name", "Optional database name to configure as default.").StringVar(&cf.DatabaseName)
	dbLogout := db.Command("logout", "Remove database credentials.")
	dbLogout.Arg("db", "Database to remove credentials for.").StringVar(&cf.DatabaseService)
	dbEnv := db.Command("env", "Print environment variables for the configured database.")
	dbEnv.Flag("format", formatFlagDescription(defaultFormats...)).Short('f').Default(teleport.Text).EnumVar(&cf.Format, defaultFormats...)
	dbEnv.Arg("db", "Print environment for the specified database").StringVar(&cf.DatabaseService)
	// --db flag is deprecated in favor of positional argument for consistency with other commands.
	dbEnv.Flag("db", "Print environment for the specified database.").Hidden().StringVar(&cf.DatabaseService)
	dbConfig := db.Command("config", "Print database connection information. Useful when configuring GUI clients.")
	dbConfig.Arg("db", "Print information for the specified database.").StringVar(&cf.DatabaseService)
	// --db flag is deprecated in favor of positional argument for consistency with other commands.
	dbConfig.Flag("db", "Print information for the specified database.").Hidden().StringVar(&cf.DatabaseService)
	dbConfig.Flag("format", fmt.Sprintf("Print format: %q to print in table format (default), %q to print connect command, %q or %q to print in JSON or YAML.",
		dbFormatText, dbFormatCommand, dbFormatJSON, dbFormatYAML)).Short('f').EnumVar(&cf.Format, dbFormatText, dbFormatCommand, dbFormatJSON, dbFormatYAML)
	dbConnect := db.Command("connect", "Connect to a database.")
	dbConnect.Arg("db", "Database service name to connect to.").StringVar(&cf.DatabaseService)
	dbConnect.Flag("db-user", "Optional database user to log in as.").StringVar(&cf.DatabaseUser)
	dbConnect.Flag("db-name", "Optional database name to log in to.").StringVar(&cf.DatabaseName)

	// join
	join := app.Command("join", "Join the active SSH session")
	join.Flag("cluster", clusterHelp).StringVar(&cf.SiteName)
	join.Flag("mode", "Mode of joining the session, valid modes are observer and moderator").Short('m').Default("peer").StringVar(&cf.JoinMode)
	join.Flag("reason", "The purpose of the session.").StringVar(&cf.Reason)
	join.Flag("invite", "A comma separated list of people to mark as invited for the session.").StringsVar(&cf.Invited)
	join.Arg("session-id", "ID of the session to join").Required().StringVar(&cf.SessionID)
	// play
	play := app.Command("play", "Replay the recorded SSH session")
	play.Flag("cluster", clusterHelp).StringVar(&cf.SiteName)
	play.Flag("format", formatFlagDescription(
		teleport.PTY, teleport.JSON, teleport.YAML,
	)).Short('f').Default(teleport.PTY).EnumVar(&cf.Format, teleport.PTY, teleport.JSON, teleport.YAML)
	play.Arg("session-id", "ID of the session to play").Required().StringVar(&cf.SessionID)

	// scp
	scp := app.Command("scp", "Secure file copy")
	scp.Flag("cluster", clusterHelp).StringVar(&cf.SiteName)
	scp.Arg("from, to", "Source and destination to copy").Required().StringsVar(&cf.CopySpec)
	scp.Flag("recursive", "Recursive copy of subdirectories").Short('r').BoolVar(&cf.RecursiveCopy)
	scp.Flag("port", "Port to connect to on the remote host").Short('P').Int32Var(&cf.NodePort)
	scp.Flag("preserve", "Preserves access and modification times from the original file").Short('p').BoolVar(&cf.PreserveAttrs)
	scp.Flag("quiet", "Quiet mode").Short('q').BoolVar(&cf.Quiet)
	// ls
	ls := app.Command("ls", "List remote SSH nodes")
	ls.Flag("cluster", clusterHelp).StringVar(&cf.SiteName)
	ls.Flag("verbose", "One-line output (for text format), including node UUIDs").Short('v').BoolVar(&cf.Verbose)
	ls.Flag("format", formatFlagDescription(
		teleport.Text, teleport.JSON, teleport.YAML, teleport.Names,
	)).Short('f').Default(teleport.Text).EnumVar(&cf.Format, teleport.Text, teleport.JSON, teleport.YAML, teleport.Names)
	ls.Arg("labels", labelHelp).StringVar(&cf.UserHost)
	ls.Flag("search", searchHelp).StringVar(&cf.SearchKeywords)
	ls.Flag("query", queryHelp).StringVar(&cf.PredicateExpression)
	// clusters
	clusters := app.Command("clusters", "List available Teleport clusters")
	clusters.Flag("format", formatFlagDescription(defaultFormats...)).Short('f').Default(teleport.Text).EnumVar(&cf.Format, defaultFormats...)
	clusters.Flag("quiet", "Quiet mode").Short('q').BoolVar(&cf.Quiet)

	// login logs in with remote proxy and obtains a "session certificate" which gets
	// stored in ~/.tsh directory
	login := app.Command("login", "Log in to a cluster and retrieve the session certificate")
	login.Flag("out", "Identity output").Short('o').AllowDuplicate().StringVar(&cf.IdentityFileOut)
	login.Flag("format", fmt.Sprintf("Identity format: %s, %s (for OpenSSH compatibility) or %s (for kubeconfig)",
		identityfile.DefaultFormat,
		identityfile.FormatOpenSSH,
		identityfile.FormatKubernetes,
	)).Default(string(identityfile.DefaultFormat)).Short('f').StringVar((*string)(&cf.IdentityFormat))
	login.Flag("overwrite", "Whether to overwrite the existing identity file.").BoolVar(&cf.IdentityOverwrite)
	login.Flag("request-roles", "Request one or more extra roles").StringVar(&cf.DesiredRoles)
	login.Flag("request-reason", "Reason for requesting additional roles").StringVar(&cf.RequestReason)
	login.Flag("request-reviewers", "Suggested reviewers for role request").StringVar(&cf.SuggestedReviewers)
	login.Flag("request-nowait", "Finish without waiting for request resolution").BoolVar(&cf.NoWait)
	login.Flag("request-id", "Login with the roles requested in the given request").StringVar(&cf.RequestID)
	login.Arg("cluster", clusterHelp).StringVar(&cf.SiteName)
	login.Flag("browser", browserHelp).StringVar(&cf.Browser)
	login.Flag("kube-cluster", "Name of the Kubernetes cluster to login to").StringVar(&cf.KubernetesCluster)
	login.Alias(loginUsageFooter)

	// logout deletes obtained session certificates in ~/.tsh
	logout := app.Command("logout", "Delete a cluster certificate")

	// bench
	bench := app.Command("bench", "Run shell or execute a command on a remote SSH node").Hidden()
	bench.Flag("cluster", clusterHelp).StringVar(&cf.SiteName)
	bench.Arg("[user@]host", "Remote hostname and the login to use").Required().StringVar(&cf.UserHost)
	bench.Arg("command", "Command to execute on a remote host").Required().StringsVar(&cf.RemoteCommand)
	bench.Flag("port", "SSH port on a remote host").Short('p').Int32Var(&cf.NodePort)
	bench.Flag("duration", "Test duration").Default("1s").DurationVar(&cf.BenchDuration)
	bench.Flag("rate", "Requests per second rate").Default("10").IntVar(&cf.BenchRate)
	bench.Flag("interactive", "Create interactive SSH session").BoolVar(&cf.BenchInteractive)
	bench.Flag("export", "Export the latency profile").BoolVar(&cf.BenchExport)
	bench.Flag("path", "Directory to save the latency profile to, default path is the current directory").Default(".").StringVar(&cf.BenchExportPath)
	bench.Flag("ticks", "Ticks per half distance").Default("100").Int32Var(&cf.BenchTicks)
	bench.Flag("scale", "Value scale in which to scale the recorded values").Default("1.0").Float64Var(&cf.BenchValueScale)

	// show key
	show := app.Command("show", "Read an identity from file and print to stdout").Hidden()
	show.Arg("identity_file", "The file containing a public key or a certificate").Required().StringVar(&cf.IdentityFileIn)

	// The status command shows which proxy the user is logged into and metadata
	// about the certificate.
	status := app.Command("status", "Display the list of proxy servers and retrieved certificates")
	status.Flag("format", formatFlagDescription(defaultFormats...)).Short('f').Default(teleport.Text).EnumVar(&cf.Format, defaultFormats...)

	// The environment command prints out environment variables for the configured
	// proxy and cluster. Can be used to create sessions "sticky" to a terminal
	// even if the user runs "tsh login" again in another window.
	environment := app.Command("env", "Print commands to set Teleport session environment variables")
	environment.Flag("format", formatFlagDescription(defaultFormats...)).Short('f').Default(teleport.Text).EnumVar(&cf.Format, defaultFormats...)
	environment.Flag("unset", "Print commands to clear Teleport session environment variables").BoolVar(&cf.unsetEnvironment)

	req := app.Command("request", "Manage access requests").Alias("requests")

	reqList := req.Command("ls", "List access requests").Alias("list")
	reqList.Flag("format", formatFlagDescription(defaultFormats...)).Short('f').Default(teleport.Text).EnumVar(&cf.Format, defaultFormats...)
	reqList.Flag("reviewable", "Only show requests reviewable by current user").BoolVar(&cf.ReviewableRequests)
	reqList.Flag("suggested", "Only show requests that suggest current user as reviewer").BoolVar(&cf.SuggestedRequests)
	reqList.Flag("my-requests", "Only show requests created by current user").BoolVar(&cf.MyRequests)

	reqShow := req.Command("show", "Show request details").Alias("details")
	reqShow.Flag("format", formatFlagDescription(defaultFormats...)).Short('f').Default(teleport.Text).EnumVar(&cf.Format, defaultFormats...)
	reqShow.Arg("request-id", "ID of the target request").Required().StringVar(&cf.RequestID)

	reqCreate := req.Command("new", "Create a new access request").Alias("create")
	reqCreate.Flag("roles", "Roles to be requested").StringVar(&cf.DesiredRoles)
	reqCreate.Flag("reason", "Reason for requesting").StringVar(&cf.RequestReason)
	reqCreate.Flag("reviewers", "Suggested reviewers").StringVar(&cf.SuggestedReviewers)
	reqCreate.Flag("nowait", "Finish without waiting for request resolution").BoolVar(&cf.NoWait)
	reqCreate.Flag("resource", "Resource ID to be requested").StringsVar(&cf.RequestedResourceIDs)

	reqReview := req.Command("review", "Review an access request")
	reqReview.Arg("request-id", "ID of target request").Required().StringVar(&cf.RequestID)
	reqReview.Flag("approve", "Review proposes approval").BoolVar(&cf.Approve)
	reqReview.Flag("deny", "Review proposes denial").BoolVar(&cf.Deny)
	reqReview.Flag("reason", "Review reason message").StringVar(&cf.ReviewReason)

	reqSearch := req.Command("search", "Search for resources to request access to")
	reqSearch.Flag("kind",
		fmt.Sprintf("Resource kind to search for (%s)",
			strings.Join(types.RequestableResourceKinds, ", ")),
	).Required().EnumVar(&cf.ResourceKind, types.RequestableResourceKinds...)
	reqSearch.Flag("search", searchHelp).StringVar(&cf.SearchKeywords)
	reqSearch.Flag("query", queryHelp).StringVar(&cf.PredicateExpression)
	reqSearch.Flag("labels", labelHelp).StringVar(&cf.UserHost)

	// Kubernetes subcommands.
	kube := newKubeCommand(app)
	// MFA subcommands.
	mfa := newMFACommand(app)

	config := app.Command("config", "Print OpenSSH configuration details")

	f2 := app.Command("fido2", "FIDO2 commands").Hidden()
	f2Diag := f2.Command("diag", "Run FIDO2 diagnostics").Hidden()

	// touchid subcommands.
	tid := newTouchIDCommand(app)

	if runtime.GOOS == constants.WindowsOS {
		bench.Hidden()
	}

	// parse CLI commands+flags:
	utils.UpdateAppUsageTemplate(app, args)
	command, err := app.Parse(args)
	if err != nil {
		app.Usage(args)
		return trace.Wrap(err)
	}
	// Did we initially get the Username from flags/env?
	cf.ExplicitUsername = cf.Username != ""

	// apply any options after parsing of arguments to ensure
	// that defaults don't overwrite options.
	for _, opt := range opts {
		if err := opt(&cf); err != nil {
			return trace.Wrap(err)
		}
	}

	// While in debug mode, send logs to stdout.
	if cf.Debug {
		utils.InitLogger(utils.LoggingForCLI, logrus.DebugLevel)
	}

	// Connect to the span exporter and initialize the trace provider only if
	// the --trace flag was set.
	if cf.SampleTraces {
		provider, err := newTraceProvider(&cf, command, []string{login.FullCommand()})
		if err != nil {
			log.WithError(err).Debug("failed to set up span forwarding.")
		} else {
			// only update the provider if we successfully set it up
			cf.TracingProvider = provider

			// ensure that the provider is shutdown on exit to flush any spans
			// that haven't been forwarded yet.
			defer func() {
				shutdownCtx, cancel := context.WithTimeout(cf.Context, 1*time.Second)
				defer cancel()
				err := provider.Shutdown(shutdownCtx)
				if err != nil && !strings.Contains(err.Error(), context.DeadlineExceeded.Error()) {
					log.WithError(err).Debugf("failed to shutdown trace provider")
				}
			}()
		}
	}

	// start the span for the command and update the config context so that all spans created
	// in the future will be rooted at this span.
	ctx, span := cf.TracingProvider.Tracer(teleport.ComponentTSH).Start(cf.Context, command)
	cf.Context = ctx
	defer span.End()

	cf.executablePath, err = os.Executable()
	if err != nil {
		return trace.Wrap(err)
	}

	if err := client.ValidateAgentKeyOption(cf.AddKeysToAgent); err != nil {
		return trace.Wrap(err)
	}

	setEnvFlags(&cf, os.Getenv)

	confOptions, err := loadAllConfigs(cf)
	if err != nil {
		return trace.Wrap(err)
	}

	if cpuProfile != "" {
		log.Debugf("writing CPU profile to %v", cpuProfile)
		f, err := os.Create(cpuProfile)
		if err != nil {
			return trace.Wrap(err)
		}
		defer f.Close()
		if err := pprof.StartCPUProfile(f); err != nil {
			return trace.Wrap(err)
		}
		defer pprof.StopCPUProfile()
	}

	if memProfile != "" {
		log.Debugf("writing memory profile to %v", memProfile)
		defer func() {
			f, err := os.Create(memProfile)
			if err != nil {
				log.Errorf("could not open memory profile: %v", err)
				return
			}
			defer f.Close()
			runtime.GC()
			if err := pprof.WriteHeapProfile(f); err != nil {
				log.Errorf("could not write memory profile: %v", err)
				return
			}
		}()
	}

	cf.ExtraProxyHeaders = confOptions.ExtraHeaders

	switch command {
	case ver.FullCommand():
		err = onVersion(&cf)
	case ssh.FullCommand():
		err = onSSH(&cf)
	case bench.FullCommand():
		err = onBenchmark(&cf)
	case join.FullCommand():
		err = onJoin(&cf)
	case scp.FullCommand():
		err = onSCP(&cf)
	case play.FullCommand():
		err = onPlay(&cf)
	case ls.FullCommand():
		err = onListNodes(&cf)
	case clusters.FullCommand():
		err = onListClusters(&cf)
	case login.FullCommand():
		err = onLogin(&cf)
	case logout.FullCommand():
		if err := refuseArgs(logout.FullCommand(), args); err != nil {
			return trace.Wrap(err)
		}
		err = onLogout(&cf)
	case show.FullCommand():
		err = onShow(&cf)
	case status.FullCommand():
		err = onStatus(&cf)
	case lsApps.FullCommand():
		err = onApps(&cf)
	case appLogin.FullCommand():
		err = onAppLogin(&cf)
	case appLogout.FullCommand():
		err = onAppLogout(&cf)
	case appConfig.FullCommand():
		err = onAppConfig(&cf)
	case kube.credentials.FullCommand():
		err = kube.credentials.run(&cf)
	case kube.ls.FullCommand():
		err = kube.ls.run(&cf)
	case kube.login.FullCommand():
		err = kube.login.run(&cf)
	case kube.sessions.FullCommand():
		err = kube.sessions.run(&cf)
	case kube.exec.FullCommand():
		err = kube.exec.run(&cf)
	case kube.join.FullCommand():
		err = kube.join.run(&cf)

	case proxySSH.FullCommand():
		err = onProxyCommandSSH(&cf)
	case proxyDB.FullCommand():
		err = onProxyCommandDB(&cf)
	case proxyApp.FullCommand():
		err = onProxyCommandApp(&cf)

	case dbList.FullCommand():
		err = onListDatabases(&cf)
	case dbLogin.FullCommand():
		err = onDatabaseLogin(&cf)
	case dbLogout.FullCommand():
		err = onDatabaseLogout(&cf)
	case dbEnv.FullCommand():
		err = onDatabaseEnv(&cf)
	case dbConfig.FullCommand():
		err = onDatabaseConfig(&cf)
	case dbConnect.FullCommand():
		err = onDatabaseConnect(&cf)
	case environment.FullCommand():
		err = onEnvironment(&cf)
	case mfa.ls.FullCommand():
		err = mfa.ls.run(&cf)
	case mfa.add.FullCommand():
		err = mfa.add.run(&cf)
	case mfa.rm.FullCommand():
		err = mfa.rm.run(&cf)
	case reqList.FullCommand():
		err = onRequestList(&cf)
	case reqShow.FullCommand():
		err = onRequestShow(&cf)
	case reqCreate.FullCommand():
		err = onRequestCreate(&cf)
	case reqReview.FullCommand():
		err = onRequestReview(&cf)
	case reqSearch.FullCommand():
		err = onRequestSearch(&cf)
	case config.FullCommand():
		err = onConfig(&cf)
	case aws.FullCommand():
		err = onAWS(&cf)
	case daemonStart.FullCommand():
		err = onDaemonStart(&cf)
	case f2Diag.FullCommand():
		err = onFIDO2Diag(&cf)
	case tid.diag.FullCommand():
		err = tid.diag.run(&cf)
	default:
		// Handle commands that might not be available.
		switch {
		case tid.ls != nil && command == tid.ls.FullCommand():
			err = tid.ls.run(&cf)
		case tid.rm != nil && command == tid.rm.FullCommand():
			err = tid.rm.run(&cf)
		default:
			// This should only happen when there's a missing switch case above.
			err = trace.BadParameter("command %q not configured", command)
		}
	}

	if trace.IsNotImplemented(err) {
		return handleUnimplementedError(ctx, err, cf)
	}

	return trace.Wrap(err)
}

// newTraceProvider initializes the tracing provider and exports all recorded spans
// to the auth server to be forwarded to the telemetry backend. The whitelist allows
// certain commands to have exporting spans be a no-op. Since the provider requires
// connecting to the auth server, this means a user may have to log in first before
// the provider can be created. By whitelisting the login command we can avoid having
// users logging in twice at the expense of not exporting spans for the login command.
func newTraceProvider(cf *CLIConf, command string, whitelist []string) (*tracing.Provider, error) {
	// don't record any spans for commands that have been whitelisted
	for _, c := range whitelist {
		if strings.EqualFold(command, c) {
			return tracing.NoopProvider(), nil
		}
	}

	tc, err := makeClient(cf, true)
	if err != nil {
		return nil, trace.Wrap(err)
	}

	var traceclt *apitracing.Client
	err = client.RetryWithRelogin(cf.Context, tc, func() error {
		traceclt, err = tc.NewTracingClient(cf.Context)
		return err
	})
	if err != nil {
		return nil, trace.Wrap(err)
	}

	provider, err := tracing.NewTraceProvider(cf.Context,
		tracing.Config{
			Service: teleport.ComponentTSH,
			Client:  traceclt,
			// We are using 1 here to record all spans as a result of this tsh command. Teleport
			// will respect the recording flag of remote spans even if the spans it generates
			// wouldn't otherwise be recorded due to its configured sampling rate.
			SamplingRate: 1.0,
		})
	if err != nil {
		return nil, trace.NewAggregate(err, traceclt.Close())
	}

	return provider, nil
}

// onVersion prints version info.
func onVersion(cf *CLIConf) error {
	proxyVersion, err := fetchProxyVersion(cf)
	if err != nil {
		fmt.Fprintf(cf.Stderr(), "Failed to fetch proxy version: %s\n", err)
	}

	format := strings.ToLower(cf.Format)
	switch format {
	case teleport.Text, "":
		utils.PrintVersion()
		if proxyVersion != "" {
			fmt.Printf("Proxy version: %s\n", proxyVersion)
		}
	case teleport.JSON, teleport.YAML:
		out, err := serializeVersion(format, proxyVersion)
		if err != nil {
			return trace.Wrap(err)
		}
		fmt.Println(out)
	default:
		return trace.BadParameter("unsupported format %q", cf.Format)
	}

	return nil
}

// fetchProxyVersion returns the current version of the Teleport Proxy.
func fetchProxyVersion(cf *CLIConf) (string, error) {
	profile, _, err := client.Status(cf.HomePath, cf.Proxy)
	if err != nil {
		if trace.IsNotFound(err) {
			return "", nil
		}
		return "", trace.Wrap(err)
	}

	if profile == nil {
		return "", nil
	}

	tc, err := makeClient(cf, false)
	if err != nil {
		return "", trace.Wrap(err)
	}

	ctx, cancel := context.WithTimeout(cf.Context, time.Second*5)
	defer cancel()
	pingRes, err := tc.Ping(ctx)
	if err != nil {
		return "", trace.Wrap(err)
	}

	return pingRes.ServerVersion, nil
}

func serializeVersion(format string, proxyVersion string) (string, error) {
	versionInfo := struct {
		Version      string `json:"version"`
		Gitref       string `json:"gitref"`
		Runtime      string `json:"runtime"`
		ProxyVersion string `json:"proxyVersion,omitempty"`
	}{
		teleport.Version,
		teleport.Gitref,
		runtime.Version(),
		proxyVersion,
	}
	var out []byte
	var err error
	if format == teleport.JSON {
		out, err = utils.FastMarshalIndent(versionInfo, "", "  ")
	} else {
		out, err = yaml.Marshal(versionInfo)
	}
	return string(out), trace.Wrap(err)
}

// onPlay is used to interact with recorded sessions.
// It has several modes:
//
// 1. If --format is "pty" (the default), then the recorded
//    session is played back in the user's terminal.
// 2. Otherwise, `tsh play` is used to export a session from the
//    binary protobuf format into YAML or JSON.
//
// Each of these modes has two subcases:
// a) --session-id ends with ".tar" - tsh operates on a local file
//    containing a previously downloaded session
// b) --session-id is the ID of a session - tsh operates on the session
//    recording by connecting to the Teleport cluster
func onPlay(cf *CLIConf) error {
	if format := strings.ToLower(cf.Format); format == teleport.PTY {
		return playSession(cf)
	}
	return exportSession(cf)
}

func exportSession(cf *CLIConf) error {
	format := strings.ToLower(cf.Format)
	isLocalFile := path.Ext(cf.SessionID) == ".tar"
	if isLocalFile {
		return trace.Wrap(exportFile(cf.Context, cf.SessionID, format))
	}

	tc, err := makeClient(cf, true)
	if err != nil {
		return trace.Wrap(err)
	}
	events, err := tc.GetSessionEvents(cf.Context, cf.Namespace, cf.SessionID)
	if err != nil {
		return trace.Wrap(err)
	}
	for _, event := range events {
		// when playing from a file, id is not included, this
		// makes the outputs otherwise identical
		delete(event, "id")
		var e []byte
		var err error
		if format == teleport.JSON {
			e, err = utils.FastMarshal(event)
		} else {
			e, err = yaml.Marshal(event)
		}
		if err != nil {
			return trace.Wrap(err)
		}
		fmt.Println(string(e))
	}
	return nil
}

func playSession(cf *CLIConf) error {
	isLocalFile := path.Ext(cf.SessionID) == ".tar"
	if isLocalFile {
		sid := sessionIDFromPath(cf.SessionID)
		tarFile, err := os.Open(cf.SessionID)
		if err != nil {
			return trace.ConvertSystemError(err)
		}
		defer tarFile.Close()
		if err := client.PlayFile(cf.Context, tarFile, sid); err != nil {
			return trace.Wrap(err)
		}
		return nil
	}
	tc, err := makeClient(cf, true)
	if err != nil {
		return trace.Wrap(err)
	}
	if err := tc.Play(cf.Context, cf.Namespace, cf.SessionID); err != nil {
		return trace.Wrap(err)
	}
	return nil
}

func sessionIDFromPath(path string) string {
	fileName := filepath.Base(path)
	return strings.TrimSuffix(fileName, ".tar")
}

// exportFile converts the binary protobuf events from the file
// identified by path to text (JSON/YAML) and writes the converted
// events to standard out.
func exportFile(ctx context.Context, path string, format string) error {
	f, err := os.Open(path)
	if err != nil {
		return trace.ConvertSystemError(err)
	}
	defer f.Close()
	err = events.Export(ctx, f, os.Stdout, format)
	if err != nil {
		return trace.Wrap(err)
	}
	return nil
}

// onLogin logs in with remote proxy and gets signed certificates
func onLogin(cf *CLIConf) error {
	autoRequest := true
	// special case: --request-roles=no disables auto-request behavior.
	if cf.DesiredRoles == "no" {
		autoRequest = false
		cf.DesiredRoles = ""
	}

	if cf.IdentityFileIn != "" {
		return trace.BadParameter("-i flag cannot be used here")
	}

	switch cf.IdentityFormat {
	case identityfile.FormatFile, identityfile.FormatOpenSSH, identityfile.FormatKubernetes:
	default:
		return trace.BadParameter("invalid identity format: %s", cf.IdentityFormat)
	}

	// Get the status of the active profile as well as the status
	// of any other proxies the user is logged into.
	profile, profiles, err := client.Status(cf.HomePath, cf.Proxy)
	if err != nil {
		if !trace.IsNotFound(err) {
			return trace.Wrap(err)
		}
	}

	// make the teleport client and retrieve the certificate from the proxy:
	tc, err := makeClient(cf, true)
	if err != nil {
		return trace.Wrap(err)
	}
	tc.HomePath = cf.HomePath
	// client is already logged in and profile is not expired
	if profile != nil && !profile.IsExpired(clockwork.NewRealClock()) {
		switch {
		// in case if nothing is specified, re-fetch kube clusters and print
		// current status
		case cf.Proxy == "" && cf.SiteName == "" && cf.DesiredRoles == "" && cf.RequestID == "" && cf.IdentityFileOut == "":
			_, err := tc.PingAndShowMOTD(cf.Context)
			if err != nil {
				return trace.Wrap(err)
			}
			if err := updateKubeConfig(cf, tc, ""); err != nil {
				return trace.Wrap(err)
			}
			printProfiles(cf.Debug, profile, profiles)

			return nil
		// in case if parameters match, re-fetch kube clusters and print
		// current status
		case host(cf.Proxy) == host(profile.ProxyURL.Host) && cf.SiteName == profile.Cluster && cf.DesiredRoles == "" && cf.RequestID == "":
			_, err := tc.PingAndShowMOTD(cf.Context)
			if err != nil {
				return trace.Wrap(err)
			}
			if err := updateKubeConfig(cf, tc, ""); err != nil {
				return trace.Wrap(err)
			}
			printProfiles(cf.Debug, profile, profiles)

			return nil
		// proxy is unspecified or the same as the currently provided proxy,
		// but cluster is specified, treat this as selecting a new cluster
		// for the same proxy
		case (cf.Proxy == "" || host(cf.Proxy) == host(profile.ProxyURL.Host)) && cf.SiteName != "":
			_, err := tc.PingAndShowMOTD(cf.Context)
			if err != nil {
				return trace.Wrap(err)
			}
			// trigger reissue, preserving any active requests.
			err = tc.ReissueUserCerts(cf.Context, client.CertCacheKeep, client.ReissueParams{
				AccessRequests: profile.ActiveRequests.AccessRequests,
				RouteToCluster: cf.SiteName,
			})
			if err != nil {
				return trace.Wrap(err)
			}
			if err := tc.SaveProfile(cf.HomePath, true); err != nil {
				return trace.Wrap(err)
			}
			if err := updateKubeConfig(cf, tc, ""); err != nil {
				return trace.Wrap(err)
			}

			return trace.Wrap(onStatus(cf))
		// proxy is unspecified or the same as the currently provided proxy,
		// but desired roles or request ID is specified, treat this as a
		// privilege escalation request for the same login session.
		case (cf.Proxy == "" || host(cf.Proxy) == host(profile.ProxyURL.Host)) && (cf.DesiredRoles != "" || cf.RequestID != "") && cf.IdentityFileOut == "":
			_, err := tc.PingAndShowMOTD(cf.Context)
			if err != nil {
				return trace.Wrap(err)
			}
			if err := executeAccessRequest(cf, tc); err != nil {
				return trace.Wrap(err)
			}
			if err := updateKubeConfig(cf, tc, ""); err != nil {
				return trace.Wrap(err)
			}
			return trace.Wrap(onStatus(cf))
		// otherwise just passthrough to standard login
		default:
		}
	}

	if cf.Username == "" {
		cf.Username = tc.Username
	}

	// -i flag specified? save the retrieved cert into an identity file
	makeIdentityFile := (cf.IdentityFileOut != "")

	key, err := tc.Login(cf.Context)
	if err != nil {
		return trace.Wrap(err)
	}

	// the login operation may update the username and should be considered the more
	// "authoritative" source.
	cf.Username = tc.Username

	// TODO(fspmarshall): Refactor access request & cert reissue logic to allow
	// access requests to be applied to identity files.

	if makeIdentityFile {
		if err := setupNoninteractiveClient(tc, key); err != nil {
			return trace.Wrap(err)
		}
		// key.TrustedCA at this point only has the CA of the root cluster we
		// logged into. We need to fetch all the CAs for leaf clusters too, to
		// make them available in the identity file.
		rootClusterName := key.TrustedCA[0].ClusterName
		authorities, err := tc.GetTrustedCA(cf.Context, rootClusterName)
		if err != nil {
			return trace.Wrap(err)
		}
		key.TrustedCA = auth.AuthoritiesToTrustedCerts(authorities)

		filesWritten, err := identityfile.Write(identityfile.WriteConfig{
			OutputPath:           cf.IdentityFileOut,
			Key:                  key,
			Format:               cf.IdentityFormat,
			KubeProxyAddr:        tc.KubeClusterAddr(),
			OverwriteDestination: cf.IdentityOverwrite,
		})
		if err != nil {
			return trace.Wrap(err)
		}
		fmt.Printf("\nThe certificate has been written to %s\n", strings.Join(filesWritten, ","))
		return nil
	}

	if err := tc.ActivateKey(cf.Context, key); err != nil {
		return trace.Wrap(err)
	}

	// If the proxy is advertising that it supports Kubernetes, update kubeconfig.
	if tc.KubeProxyAddr != "" {
		if err := updateKubeConfig(cf, tc, ""); err != nil {
			return trace.Wrap(err)
		}
	}

	// Regular login without -i flag.
	if err := tc.SaveProfile(cf.HomePath, true); err != nil {
		return trace.Wrap(err)
	}

	if autoRequest && cf.DesiredRoles == "" && cf.RequestID == "" {
		var requireReason, auto bool
		var prompt string
		roleNames, err := key.CertRoles()
		if err != nil {
			logoutErr := tc.Logout()
			return trace.NewAggregate(err, logoutErr)
		}
		// load all roles from root cluster and collect relevant options.
		// the normal one-off TeleportClient methods don't re-use the auth server
		// connection, so we use WithRootClusterClient to speed things up.
		err = tc.WithRootClusterClient(cf.Context, func(clt auth.ClientI) error {
			for _, roleName := range roleNames {
				role, err := clt.GetRole(cf.Context, roleName)
				if err != nil {
					return trace.Wrap(err)
				}
				requireReason = requireReason || role.GetOptions().RequestAccess.RequireReason()
				auto = auto || role.GetOptions().RequestAccess.ShouldAutoRequest()
				if prompt == "" {
					prompt = role.GetOptions().RequestPrompt
				}
			}
			return nil
		})
		if err != nil {
			logoutErr := tc.Logout()
			return trace.NewAggregate(err, logoutErr)
		}
		if requireReason && cf.RequestReason == "" {
			msg := "--request-reason must be specified"
			if prompt != "" {
				msg = msg + ", prompt=" + prompt
			}
			err := trace.BadParameter(msg)
			logoutErr := tc.Logout()
			return trace.NewAggregate(err, logoutErr)
		}
		if auto {
			cf.DesiredRoles = "*"
		}
	}

	if cf.DesiredRoles != "" || cf.RequestID != "" {
		fmt.Println("") // visually separate access request output
		if err := executeAccessRequest(cf, tc); err != nil {
			logoutErr := tc.Logout()
			return trace.NewAggregate(err, logoutErr)
		}
	}

	// Update the command line flag for the proxy to make sure any advertised
	// settings are picked up.
	webProxyHost, _ := tc.WebProxyHostPort()
	cf.Proxy = webProxyHost

	// Print status to show information of the logged in user.
	return trace.Wrap(onStatus(cf))
}

// setupNoninteractiveClient sets up existing client to use
// non-interactive authentication methods
func setupNoninteractiveClient(tc *client.TeleportClient, key *client.Key) error {
	certUsername, err := key.CertUsername()
	if err != nil {
		return trace.Wrap(err)
	}
	tc.Username = certUsername

	// Extract and set the HostLogin to be the first principal. It doesn't
	// matter what the value is, but some valid principal has to be set
	// otherwise the certificate won't be validated.
	certPrincipals, err := key.CertPrincipals()
	if err != nil {
		return trace.Wrap(err)
	}
	if len(certPrincipals) == 0 {
		return trace.BadParameter("no principals found")
	}
	tc.HostLogin = certPrincipals[0]

	identityAuth, err := authFromIdentity(key)
	if err != nil {
		return trace.Wrap(err)
	}

	rootCluster, err := key.RootClusterName()
	if err != nil {
		return trace.Wrap(err)
	}
	tc.TLS, err = key.TeleportClientTLSConfig(nil, []string{rootCluster})
	if err != nil {
		return trace.Wrap(err)
	}
	tc.AuthMethods = []ssh.AuthMethod{identityAuth}
	tc.Interactive = false
	tc.SkipLocalAuth = true

	// When user logs in for the first time without a CA in ~/.tsh/known_hosts,
	// and specifies the -out flag, we need to avoid writing anything to
	// ~/.tsh/ but still validate the proxy cert. Because the existing
	// client.Client methods have a side-effect of persisting the CA on disk,
	// we do all of this by hand.
	//
	// Wrap tc.HostKeyCallback with a another checker. This outer checker uses
	// key.TrustedCA to validate the remote host cert first, before falling
	// back to the original HostKeyCallback.
	oldHostKeyCallback := tc.HostKeyCallback
	tc.HostKeyCallback = func(hostname string, remote net.Addr, hostKey ssh.PublicKey) error {
		checker := ssh.CertChecker{
			// ssh.CertChecker will parse hostKey, extract public key of the
			// signer (CA) and call IsHostAuthority. IsHostAuthority in turn
			// has to match hostCAKey to any known trusted CA.
			IsHostAuthority: func(hostCAKey ssh.PublicKey, address string) bool {
				for _, ca := range key.TrustedCA {
					caKeys, err := ca.SSHCertPublicKeys()
					if err != nil {
						return false
					}
					for _, caKey := range caKeys {
						if apisshutils.KeysEqual(caKey, hostCAKey) {
							return true
						}
					}
				}
				return false
			},
		}
		err := checker.CheckHostKey(hostname, remote, hostKey)
		if err != nil {
			if oldHostKeyCallback == nil {
				return trace.Wrap(err)
			}
			errOld := oldHostKeyCallback(hostname, remote, hostKey)
			if errOld != nil {
				return trace.NewAggregate(err, errOld)
			}
		}
		return nil
	}
	return nil
}

// onLogout deletes a "session certificate" from ~/.tsh for a given proxy
func onLogout(cf *CLIConf) error {
	// Extract all clusters the user is currently logged into.
	active, available, err := client.Status(cf.HomePath, "")
	if err != nil {
		if trace.IsNotFound(err) {
			fmt.Printf("All users logged out.\n")
			return nil
		} else if trace.IsAccessDenied(err) {
			fmt.Printf("%v: Logged in user does not have the correct permissions\n", err)
			return nil
		}
		return trace.Wrap(err)
	}
	profiles := append([]*client.ProfileStatus{}, available...)
	if active != nil {
		profiles = append(profiles, active)
	}

	// Extract the proxy name.
	proxyHost, _, err := net.SplitHostPort(cf.Proxy)
	if err != nil {
		proxyHost = cf.Proxy
	}

	switch {
	// Proxy and username for key to remove.
	case proxyHost != "" && cf.Username != "":
		tc, err := makeClient(cf, true)
		if err != nil {
			return trace.Wrap(err)
		}

		// Load profile for the requested proxy/user.
		profile, err := client.StatusFor(cf.HomePath, proxyHost, cf.Username)
		if err != nil && !trace.IsNotFound(err) {
			return trace.Wrap(err)
		}

		// Log out user from the databases.
		if profile != nil {
			for _, db := range profile.Databases {
				log.Debugf("Logging %v out of database %v.", profile.Name, db)
				err = dbprofile.Delete(tc, db)
				if err != nil {
					return trace.Wrap(err)
				}
			}
		}

		// Remove keys for this user from disk and running agent.
		err = tc.Logout()
		if err != nil {
			if trace.IsNotFound(err) {
				fmt.Printf("User %v already logged out from %v.\n", cf.Username, proxyHost)
				return trace.Wrap(&exitCodeError{code: 1})
			}
			return trace.Wrap(err)
		}

		// Get the address of the active Kubernetes proxy to find AuthInfos,
		// Clusters, and Contexts in kubeconfig.
		clusterName, _ := tc.KubeProxyHostPort()
		if tc.SiteName != "" {
			clusterName = fmt.Sprintf("%v.%v", tc.SiteName, clusterName)
		}

		// Remove Teleport related entries from kubeconfig.
		log.Debugf("Removing Teleport related entries for '%v' from kubeconfig.", clusterName)
		err = kubeconfig.Remove("", clusterName)
		if err != nil {
			return trace.Wrap(err)
		}

		fmt.Printf("Logged out %v from %v.\n", cf.Username, proxyHost)
	// Remove all keys.
	case proxyHost == "" && cf.Username == "":
		// The makeClient function requires a proxy. However this value is not used
		// because the user will be logged out from all proxies. Pass a dummy value
		// to allow creation of the TeleportClient.
		cf.Proxy = "dummy:1234"
		tc, err := makeClient(cf, true)
		if err != nil {
			return trace.Wrap(err)
		}

		// Remove Teleport related entries from kubeconfig for all clusters.
		for _, profile := range profiles {
			log.Debugf("Removing Teleport related entries for '%v' from kubeconfig.", profile.Cluster)
			err = kubeconfig.Remove("", profile.Cluster)
			if err != nil {
				return trace.Wrap(err)
			}
		}

		// Remove all database access related profiles as well such as Postgres
		// connection service file.
		for _, profile := range profiles {
			for _, db := range profile.Databases {
				log.Debugf("Logging %v out of database %v.", profile.Name, db)
				err = dbprofile.Delete(tc, db)
				if err != nil {
					return trace.Wrap(err)
				}
			}
		}

		// Remove all keys from disk and the running agent.
		err = tc.LogoutAll()
		if err != nil {
			return trace.Wrap(err)
		}

		fmt.Printf("Logged out all users from all proxies.\n")
	default:
		fmt.Printf("Specify --proxy and --user to remove keys for specific user ")
		fmt.Printf("from a proxy or neither to log out all users from all proxies.\n")
	}
	return nil
}

// onListNodes executes 'tsh ls' command.
func onListNodes(cf *CLIConf) error {
	tc, err := makeClient(cf, true)
	if err != nil {
		return trace.Wrap(err)
	}

	// Get list of all nodes in backend and sort by "Node Name".
	var nodes []types.Server
	err = client.RetryWithRelogin(cf.Context, tc, func() error {
		nodes, err = tc.ListNodesWithFilters(cf.Context)
		return err
	})
	if err != nil {
		if utils.IsPredicateError(err) {
			return trace.Wrap(utils.PredicateError{Err: err})
		}
		return trace.Wrap(err)
	}
	sort.Slice(nodes, func(i, j int) bool {
		return nodes[i].GetHostname() < nodes[j].GetHostname()
	})

	if err := printNodes(nodes, cf.Format, cf.Verbose); err != nil {
		return trace.Wrap(err)
	}

	return nil
}

func getAccessRequest(ctx context.Context, tc *client.TeleportClient, requestID, username string) (types.AccessRequest, error) {
	var req types.AccessRequest
	err := tc.WithRootClusterClient(ctx, func(clt auth.ClientI) error {
		reqs, err := clt.GetAccessRequests(ctx, types.AccessRequestFilter{
			ID:   requestID,
			User: username,
		})
		if err != nil {
			return trace.Wrap(err)
		}
		if len(reqs) != 1 {
			return trace.BadParameter(`invalid access request "%v"`, requestID)
		}
		req = reqs[0]
		return nil
	})
	return req, trace.Wrap(err)
}

func createAccessRequest(cf *CLIConf) (types.AccessRequest, error) {
	roles := utils.SplitIdentifiers(cf.DesiredRoles)
	reviewers := utils.SplitIdentifiers(cf.SuggestedReviewers)
	requestedResourceIDs, err := types.ResourceIDsFromString(cf.RequestedResourceIDs)
	if err != nil {
		return nil, trace.Wrap(err)
	}
	req, err := services.NewAccessRequestWithResources(cf.Username, roles, requestedResourceIDs)
	if err != nil {
		return nil, trace.Wrap(err)
	}
	req.SetRequestReason(cf.RequestReason)
	req.SetSuggestedReviewers(reviewers)
	return req, nil
}

func executeAccessRequest(cf *CLIConf, tc *client.TeleportClient) error {
	if cf.DesiredRoles == "" && cf.RequestID == "" && len(cf.RequestedResourceIDs) == 0 {
		return trace.BadParameter("at least one role or resource or a request ID must be specified")
	}
	if cf.Username == "" {
		cf.Username = tc.Username
	}

	var req types.AccessRequest
	var err error
	if cf.RequestID != "" {
		// This access request already exists, fetch it.
		req, err = getAccessRequest(cf.Context, tc, cf.RequestID, cf.Username)
		if err != nil {
			return trace.Wrap(err)
		}
		// If the request isn't pending, handle resolution
		if !req.GetState().IsPending() {
			err := onRequestResolution(cf, tc, req)
			return trace.Wrap(err)
		}
		fmt.Fprint(os.Stdout, "Request pending...\n")
	} else {
<<<<<<< HEAD
		// This is a new access request, create it. This just creates the local
		// object, it is not yet sent to the backend.
		req, err = createAccessRequest(cf)
=======
		roles := utils.SplitIdentifiers(cf.DesiredRoles)
		reviewers := utils.SplitIdentifiers(cf.SuggestedReviewers)
		requestedResourceIDs := []types.ResourceID{}
		for _, resourceIDString := range cf.RequestedResourceIDs {
			resourceID, err := types.ResourceIDFromString(resourceIDString)
			if err != nil {
				return trace.Wrap(err)
			}
			requestedResourceIDs = append(requestedResourceIDs, resourceID)
		}
		req, err = services.NewAccessRequestWithResources(cf.Username, roles, requestedResourceIDs)
>>>>>>> 6045b692
		if err != nil {
			return trace.Wrap(err)
		}
	}

	// Watch for resolution events on the given request. Start watcher and wait
	// for it to be ready before creating the request to avoid a potential race.
	requestWatcher := newAccessRequestWatcher(req)
	defer requestWatcher.Close()
	if !cf.NoWait {
		// Don't initialize the watcher unless we'll actually use it.
		if err := requestWatcher.initialize(cf.Context, tc); err != nil {
			return trace.Wrap(err)
		}
	}

	// Upsert request if it doesn't already exist.
	if cf.RequestID == "" {
		cf.RequestID = req.GetName()
		fmt.Fprint(os.Stdout, "Creating request...\n")
		// always create access request against the root cluster
		if err := tc.WithRootClusterClient(cf.Context, func(clt auth.ClientI) error {
			err := clt.CreateAccessRequest(cf.Context, req)
			return trace.Wrap(err)
		}); err != nil {
			return trace.Wrap(err)
		}
	}

	onRequestShow(cf)
	fmt.Println("")

	// Don't wait for request to get resolved, just print out request info.
	if cf.NoWait {
		return nil
	}

	// Wait for the request to be resolved.
	fmt.Fprintf(os.Stdout, "Waiting for request approval...\n")
	resolvedReq, err := requestWatcher.awaitResolution()
	if err != nil {
		return trace.Wrap(err)
	}
	if err := requestWatcher.Close(); err != nil {
		// This was deferred above to catch all other error cases, here we
		// actually handle any errors from requestWatcher.Close().
		return trace.Wrap(err)
	}

	// Handle resolution and update client certs if approved.
	return trace.Wrap(onRequestResolution(cf, tc, resolvedReq))
}

func printNodes(nodes []types.Server, format string, verbose bool) error {
	format = strings.ToLower(format)
	switch format {
	case teleport.Text, "":
		printNodesAsText(nodes, verbose)
	case teleport.JSON, teleport.YAML:
		out, err := serializeNodes(nodes, format)
		if err != nil {
			return trace.Wrap(err)
		}
		fmt.Println(out)
	case teleport.Names:
		for _, n := range nodes {
			fmt.Println(n.GetHostname())
		}
	default:
		return trace.BadParameter("unsupported format %q", format)
	}

	return nil
}

func serializeNodes(nodes []types.Server, format string) (string, error) {
	if nodes == nil {
		nodes = []types.Server{}
	}
	var out []byte
	var err error
	if format == teleport.JSON {
		out, err = utils.FastMarshalIndent(nodes, "", "  ")
	} else {
		out, err = yaml.Marshal(nodes)
	}
	return string(out), trace.Wrap(err)
}

func printNodesAsText(nodes []types.Server, verbose bool) {
	// Reusable function to get addr or tunnel for each node
	getAddr := func(n types.Server) string {
		if n.GetUseTunnel() {
			return "⟵ Tunnel"
		}
		return n.GetAddr()
	}

	var t asciitable.Table
	switch verbose {
	// In verbose mode, print everything on a single line and include the Node
	// ID (UUID). Useful for machines that need to parse the output of "tsh ls".
	case true:
		t = asciitable.MakeTable([]string{"Node Name", "Node ID", "Address", "Labels"})
		for _, n := range nodes {
			t.AddRow([]string{
				n.GetHostname(), n.GetName(), getAddr(n), n.LabelsString(),
			})
		}
	// In normal mode chunk the labels and print two per line and allow multiple
	// lines per node.
	case false:
		var rows [][]string
		for _, n := range nodes {
			rows = append(rows,
				[]string{n.GetHostname(), getAddr(n), sortedLabels(n.GetAllLabels())})
		}
		t = asciitable.MakeTableWithTruncatedColumn([]string{"Node Name", "Address", "Labels"}, rows, "Labels")
	}
	fmt.Println(t.AsBuffer().String())
}

func sortedLabels(labels map[string]string) string {
	var teleportNamespaced []string
	var namespaced []string
	var result []string
	for key, val := range labels {
		if strings.HasPrefix(key, types.TeleportNamespace+"/") {
			teleportNamespaced = append(teleportNamespaced, key)
			continue
		}
		if strings.Contains(key, "/") {
			namespaced = append(namespaced, fmt.Sprintf("%s=%s", key, val))
			continue
		}
		result = append(result, fmt.Sprintf("%s=%s", key, val))
	}
	sort.Strings(result)
	sort.Strings(namespaced)
	sort.Strings(teleportNamespaced)
	namespaced = append(namespaced, teleportNamespaced...)
	return strings.Join(append(result, namespaced...), ",")
}

func showApps(apps []types.Application, active []tlsca.RouteToApp, format string, verbose bool) error {
	format = strings.ToLower(format)
	switch format {
	case teleport.Text, "":
		showAppsAsText(apps, active, verbose)
	case teleport.JSON, teleport.YAML:
		out, err := serializeApps(apps, format)
		if err != nil {
			return trace.Wrap(err)
		}
		fmt.Println(out)
	default:
		return trace.BadParameter("unsupported format %q", format)
	}
	return nil
}

func serializeApps(apps []types.Application, format string) (string, error) {
	if apps == nil {
		apps = []types.Application{}
	}
	var out []byte
	var err error
	if format == teleport.JSON {
		out, err = utils.FastMarshalIndent(apps, "", "  ")
	} else {
		out, err = yaml.Marshal(apps)
	}
	return string(out), trace.Wrap(err)
}

func showAppsAsText(apps []types.Application, active []tlsca.RouteToApp, verbose bool) {
	// In verbose mode, print everything on a single line and include host UUID.
	// In normal mode, chunk the labels, print two per line and allow multiple
	// lines per node.
	if verbose {
		t := asciitable.MakeTable([]string{"Application", "Description", "Public Address", "URI", "Labels"})
		for _, app := range apps {
			name := app.GetName()
			for _, a := range active {
				if name == a.Name {
					name = fmt.Sprintf("> %v", name)
				}
			}
			t.AddRow([]string{
				name,
				app.GetDescription(),
				app.GetPublicAddr(),
				app.GetURI(),
				sortedLabels(app.GetAllLabels()),
			})
		}
		fmt.Println(t.AsBuffer().String())
	} else {
		var rows [][]string
		for _, app := range apps {
			name := app.GetName()
			for _, a := range active {
				if name == a.Name {
					name = fmt.Sprintf("> %v", name)
				}
			}
			desc := app.GetDescription()
			addr := app.GetPublicAddr()
			labels := sortedLabels(app.GetAllLabels())
			rows = append(rows, []string{name, desc, addr, labels})
		}
		t := asciitable.MakeTableWithTruncatedColumn(
			[]string{"Application", "Description", "Public Address", "Labels"}, rows, "Labels")
		fmt.Println(t.AsBuffer().String())
	}
}

func showDatabases(clusterFlag string, databases []types.Database, active []tlsca.RouteToDatabase, roleSet services.RoleSet, format string, verbose bool) error {
	format = strings.ToLower(format)
	switch format {
	case teleport.Text, "":
		showDatabasesAsText(clusterFlag, databases, active, roleSet, verbose)
	case teleport.JSON, teleport.YAML:
		out, err := serializeDatabases(databases, format)
		if err != nil {
			return trace.Wrap(err)
		}
		fmt.Println(out)
	default:
		return trace.BadParameter("unsupported format %q", format)
	}
	return nil
}

func serializeDatabases(databases []types.Database, format string) (string, error) {
	if databases == nil {
		databases = []types.Database{}
	}
	var out []byte
	var err error
	if format == teleport.JSON {
		out, err = utils.FastMarshalIndent(databases, "", "  ")
	} else {
		out, err = yaml.Marshal(databases)
	}
	return string(out), trace.Wrap(err)
}

func getUsersForDb(database types.Database, roleSet services.RoleSet) string {
	// may happen if fetching the role set failed for any reason.
	if roleSet == nil {
		return "(unknown)"
	}

	dbUsers := roleSet.EnumerateDatabaseUsers(database)
	allowed := dbUsers.Allowed()

	if dbUsers.WildcardAllowed() {
		// start the list with *
		allowed = append([]string{types.Wildcard}, allowed...)
	}

	if len(allowed) == 0 {
		return "(none)"
	}

	denied := dbUsers.Denied()
	if len(denied) == 0 || !dbUsers.WildcardAllowed() {
		return fmt.Sprintf("%v", allowed)
	}
	return fmt.Sprintf("%v, except: %v", allowed, denied)
}

func showDatabasesAsText(clusterFlag string, databases []types.Database, active []tlsca.RouteToDatabase, roleSet services.RoleSet, verbose bool) {
	if verbose {
		t := asciitable.MakeTable([]string{"Name", "Description", "Protocol", "Type", "URI", "Allowed Users", "Labels", "Connect", "Expires"})
		for _, database := range databases {
			name := database.GetName()
			var connect string
			for _, a := range active {
				if a.ServiceName == name {
					name = formatActiveDB(a)
					connect = formatConnectCommand(clusterFlag, a)
				}
			}

			t.AddRow([]string{
				name,
				database.GetDescription(),
				database.GetProtocol(),
				database.GetType(),
				database.GetURI(),
				getUsersForDb(database, roleSet),
				database.LabelsString(),
				connect,
				database.Expiry().Format(constants.HumanDateFormatSeconds),
			})
		}
		fmt.Println(t.AsBuffer().String())
	} else {
		var rows [][]string
		for _, database := range databases {
			name := database.GetName()
			var connect string
			for _, a := range active {
				if a.ServiceName == name {
					name = formatActiveDB(a)
					connect = formatConnectCommand(clusterFlag, a)
				}
			}
			rows = append(rows, []string{
				name,
				database.GetDescription(),
				getUsersForDb(database, roleSet),
				formatDatabaseLabels(database),
				connect,
			})
		}
		t := asciitable.MakeTableWithTruncatedColumn([]string{"Name", "Description", "Allowed Users", "Labels", "Connect"}, rows, "Labels")
		fmt.Println(t.AsBuffer().String())
	}
}

func formatDatabaseLabels(database types.Database) string {
	labels := database.GetAllLabels()
	// Hide the origin label unless printing verbose table.
	delete(labels, types.OriginLabel)
	return sortedLabels(labels)
}

// formatConnectCommand formats an appropriate database connection command
// for a user based on the provided database parameters.
func formatConnectCommand(clusterFlag string, active tlsca.RouteToDatabase) string {
	cmdTokens := []string{"tsh", "db", "connect"}

	if clusterFlag != "" {
		cmdTokens = append(cmdTokens, fmt.Sprintf("--cluster=%s", clusterFlag))
	}
	if active.Username == "" {
		cmdTokens = append(cmdTokens, "--db-user=<user>")
	}
	if active.Database == "" {
		cmdTokens = append(cmdTokens, "--db-name=<name>")
	}

	cmdTokens = append(cmdTokens, active.ServiceName)
	return strings.Join(cmdTokens, " ")
}

func formatActiveDB(active tlsca.RouteToDatabase) string {
	switch {
	case active.Username != "" && active.Database != "":
		return fmt.Sprintf("> %v (user: %v, db: %v)", active.ServiceName, active.Username, active.Database)
	case active.Username != "":
		return fmt.Sprintf("> %v (user: %v)", active.ServiceName, active.Username)
	case active.Database != "":
		return fmt.Sprintf("> %v (db: %v)", active.ServiceName, active.Database)
	}
	return fmt.Sprintf("> %v", active.ServiceName)
}

// onListClusters executes 'tsh clusters' command
func onListClusters(cf *CLIConf) error {
	tc, err := makeClient(cf, true)
	if err != nil {
		return trace.Wrap(err)
	}

	var rootClusterName string
	var leafClusters []types.RemoteCluster
	err = client.RetryWithRelogin(cf.Context, tc, func() error {
		proxyClient, err := tc.ConnectToProxy(cf.Context)
		if err != nil {
			return err
		}
		defer proxyClient.Close()

		var rootErr, leafErr error
		rootClusterName, rootErr = proxyClient.RootClusterName()
		leafClusters, leafErr = proxyClient.GetLeafClusters(cf.Context)
		return trace.NewAggregate(rootErr, leafErr)
	})
	if err != nil {
		return trace.Wrap(err)
	}

	profile, _, err := client.Status(cf.HomePath, cf.Proxy)
	if err != nil {
		return trace.Wrap(err)
	}
	isSelected := func(clusterName string) bool {
		return profile != nil && clusterName == profile.Cluster
	}
	showSelected := func(clusterName string) string {
		if isSelected(clusterName) {
			return "*"
		}
		return ""
	}

	format := strings.ToLower(cf.Format)
	switch format {
	case teleport.Text, "":
		var t asciitable.Table
		if cf.Quiet {
			t = asciitable.MakeHeadlessTable(4)
		} else {
			t = asciitable.MakeTable([]string{"Cluster Name", "Status", "Cluster Type", "Labels", "Selected"})
		}

		t.AddRow([]string{
			rootClusterName, teleport.RemoteClusterStatusOnline, "root", "", showSelected(rootClusterName),
		})
		for _, cluster := range leafClusters {
			labels := sortedLabels(cluster.GetMetadata().Labels)
			t.AddRow([]string{
				cluster.GetName(), cluster.GetConnectionStatus(), "leaf", labels, showSelected(cluster.GetName()),
			})
		}
		fmt.Println(t.AsBuffer().String())
	case teleport.JSON, teleport.YAML:
		rootClusterInfo := clusterInfo{
			ClusterName: rootClusterName,
			Status:      teleport.RemoteClusterStatusOnline,
			ClusterType: "root",
			Selected:    isSelected(rootClusterName)}
		leafClusterInfo := make([]clusterInfo, 0, len(leafClusters))
		for _, leaf := range leafClusters {
			leafClusterInfo = append(leafClusterInfo, clusterInfo{
				ClusterName: leaf.GetName(),
				Status:      leaf.GetConnectionStatus(),
				ClusterType: "leaf",
				Labels:      leaf.GetMetadata().Labels,
				Selected:    isSelected(leaf.GetName())})
		}
		out, err := serializeClusters(rootClusterInfo, leafClusterInfo, format)
		if err != nil {
			return trace.Wrap(err)
		}
		fmt.Println(out)
	default:
		return trace.BadParameter("unsupported format %q", cf.Format)
	}
	return nil
}

type clusterInfo struct {
	ClusterName string            `json:"cluster_name"`
	Status      string            `json:"status"`
	ClusterType string            `json:"cluster_type"`
	Labels      map[string]string `json:"labels"`
	Selected    bool              `json:"selected"`
}

func serializeClusters(rootCluster clusterInfo, leafClusters []clusterInfo, format string) (string, error) {
	clusters := []clusterInfo{rootCluster}
	clusters = append(clusters, leafClusters...)
	var out []byte
	var err error
	if format == teleport.JSON {
		out, err = utils.FastMarshalIndent(clusters, "", "  ")
	} else {
		out, err = yaml.Marshal(clusters)
	}
	return string(out), trace.Wrap(err)
}

// accessRequestForSSH attempts to create a search-based access request for the
// case where "tsh ssh" was attempted and access was denied
func accessRequestForSSH(ctx context.Context, tc *client.TeleportClient) (types.AccessRequest, error) {
	proxyClient, err := tc.ConnectToProxy(ctx)
	if err != nil {
		return nil, trace.Wrap(err)
	}
	defer proxyClient.Close()

	// Match on hostname or host ID, user could have given either
	expr := fmt.Sprintf(hostnameOrIDPredicateTemplate, tc.Host)
	filter := proto.ListResourcesRequest{
		UseSearchAsRoles:    true,
		PredicateExpression: expr,
	}
	nodes, err := proxyClient.FindNodesByFilters(ctx, filter)
	if err != nil {
		return nil, trace.Wrap(err)
	}
	if len(nodes) > 1 {
		// Ambiguous hostname matches should have been handled by onSSH and
		// would not make it here, this is a sanity check. Ambiguous host ID
		// matches should be impossible.
		return nil, trace.NotFound("hostname %q is ambiguous and matches multiple nodes, unable to request access", tc.Host)
	}
	if len(nodes) == 0 {
		// Did not find any nodes by hostname or ID.
		return nil, trace.NotFound("node %q not found, unable to request access", tc.Host)
	}

	// At this point we have exactly 1 node.
	node := nodes[0]
	requestResourceIDs := []types.ResourceID{{
		ClusterName: tc.SiteName,
		Kind:        types.KindNode,
		Name:        node.GetName(),
	}}

	// Roles to request will be automatically determined on the backend.
	req, err := services.NewAccessRequestWithResources(tc.Username, nil /* roles */, requestResourceIDs)
	if err != nil {
		return nil, trace.Wrap(err)
	}
	return req, nil
}

func retryWithAccessRequest(cf *CLIConf, tc *client.TeleportClient, fn func() error) error {
	origErr := fn()
	if !cf.doRequest || !trace.IsAccessDenied(origErr) || tc.Host == "" {
		// Don't retry unless --request flag was set.
		// Return the original error if it's not AccessDenied.
		// Quit now if we don't have a hostname.
		return trace.Wrap(origErr)
	}

	// Print and log the AccessDenied error first.
	fmt.Fprintln(os.Stderr, utils.UserMessageFromError(origErr))
	fmt.Fprintf(os.Stdout, "You do not currently have access to %s@%s, attempting to request access.\n\n", tc.HostLogin, tc.Host)

	// Try to construct an access request for this node.
	req, err := accessRequestForSSH(cf.Context, tc)
	if err != nil {
		return trace.Wrap(err)
	}
	cf.RequestID = req.GetName()

	requestReason := cf.RequestReason
	if requestReason == "" {
		// Prompt for a request reason.
		requestReason, err = prompt.Input(cf.Context, os.Stdout, prompt.Stdin(), "Enter request reason")
		if err != nil {
			return trace.Wrap(err)
		}
	}
	req.SetRequestReason(requestReason)

	// Watch for resolution events on the given request. Start watcher and wait
	// for it to be ready before creating the request to avoid a potential race.
	requestWatcher := newAccessRequestWatcher(req)
	defer requestWatcher.Close()
	if err := requestWatcher.initialize(cf.Context, tc); err != nil {
		return trace.Wrap(err)
	}

	fmt.Fprint(os.Stdout, "Creating request...\n")
	// Always create access request against the root cluster.
	if err := tc.WithRootClusterClient(cf.Context, func(clt auth.ClientI) error {
		err := clt.CreateAccessRequest(cf.Context, req)
		return trace.Wrap(err)
	}); err != nil {
		return trace.Wrap(err)
	}

	if cf.Username == "" {
		cf.Username = tc.Username
	}
	// re-fetch the request to display it with roles populated.
	onRequestShow(cf)
	fmt.Println("")

	// Wait for the request to be resolved.
	fmt.Fprintf(os.Stdout, "Waiting for request approval...\n")
	resolvedReq, err := requestWatcher.awaitResolution()
	if err != nil {
		return trace.Wrap(err)
	}
	if err := requestWatcher.Close(); err != nil {
		// This was deferred above to catch all other error cases, here we
		// actually handle any errors from requestWatcher.Close().
		return trace.Wrap(err)
	}

	// Handle resolution and update client certs if approved.
	if err := onRequestResolution(cf, tc, resolvedReq); err != nil {
		return trace.Wrap(err)
	}

	// Retry now that request has been approved and certs updated.
	// Clear the original exit status.
	tc.ExitStatus = 0
	return trace.Wrap(fn())
}

// onSSH executes 'tsh ssh' command
func onSSH(cf *CLIConf) error {
	tc, err := makeClient(cf, false)
	if err != nil {
		return trace.Wrap(err)
	}

	tc.Stdin = os.Stdin
	err = retryWithAccessRequest(cf, tc, func() error {
		err = client.RetryWithRelogin(cf.Context, tc, func() error {
			return tc.SSH(cf.Context, cf.RemoteCommand, cf.LocalExec)
		})
		if err != nil {
			if strings.Contains(utils.UserMessageFromError(err), teleport.NodeIsAmbiguous) {
				// Match on hostname or host ID, user could have given either
				expr := fmt.Sprintf(hostnameOrIDPredicateTemplate, tc.Host)
				tc.PredicateExpression = expr
				nodes, err := tc.ListNodesWithFilters(cf.Context)
				if err != nil {
					return trace.Wrap(err)
				}
				fmt.Fprintf(os.Stderr, "error: ambiguous host could match multiple nodes\n\n")
				printNodesAsText(nodes, true)
				fmt.Fprintf(os.Stderr, "Hint: try addressing the node by unique id (ex: tsh ssh user@node-id)\n")
				fmt.Fprintf(os.Stderr, "Hint: use 'tsh ls -v' to list all nodes with their unique ids\n")
				fmt.Fprintf(os.Stderr, "\n")
				return trace.Wrap(&exitCodeError{code: 1})
			}
			return trace.Wrap(err)
		}
		return nil
	})
	// Exit with the same exit status as the failed command.
	if tc.ExitStatus != 0 {
		var exitErr *exitCodeError
		if errors.As(err, &exitErr) {
			// Already have an exitCodeError, return that.
			return trace.Wrap(err)
		}
		if err != nil {
			// Print the error here so we don't lose it when returning the exitCodeError.
			fmt.Fprintln(os.Stderr, utils.UserMessageFromError(err))
		}
		err = &exitCodeError{code: tc.ExitStatus}
		return trace.Wrap(err)
	}
	return trace.Wrap(err)
}

// onBenchmark executes benchmark
func onBenchmark(cf *CLIConf) error {
	tc, err := makeClient(cf, false)
	if err != nil {
		return trace.Wrap(err)
	}
	cnf := benchmark.Config{
		Command:       cf.RemoteCommand,
		MinimumWindow: cf.BenchDuration,
		Rate:          cf.BenchRate,
	}
	result, err := cnf.Benchmark(cf.Context, tc)
	if err != nil {
		fmt.Fprintln(os.Stderr, utils.UserMessageFromError(err))
		return trace.Wrap(&exitCodeError{code: 255})
	}
	fmt.Printf("\n")
	fmt.Printf("* Requests originated: %v\n", result.RequestsOriginated)
	fmt.Printf("* Requests failed: %v\n", result.RequestsFailed)
	if result.LastError != nil {
		fmt.Printf("* Last error: %v\n", result.LastError)
	}
	fmt.Printf("\nHistogram\n\n")
	t := asciitable.MakeTable([]string{"Percentile", "Response Duration"})
	for _, quantile := range []float64{25, 50, 75, 90, 95, 99, 100} {
		t.AddRow([]string{
			fmt.Sprintf("%v", quantile),
			fmt.Sprintf("%v ms", result.Histogram.ValueAtQuantile(quantile)),
		})
	}
	if _, err := io.Copy(os.Stdout, t.AsBuffer()); err != nil {
		return trace.Wrap(err)
	}
	fmt.Printf("\n")
	if cf.BenchExport {
		path, err := benchmark.ExportLatencyProfile(cf.BenchExportPath, result.Histogram, cf.BenchTicks, cf.BenchValueScale)
		if err != nil {
			fmt.Fprintf(os.Stderr, "failed exporting latency profile: %s\n", utils.UserMessageFromError(err))
		} else {
			fmt.Printf("latency profile saved: %v\n", path)
		}
	}
	return nil
}

// onJoin executes 'ssh join' command
func onJoin(cf *CLIConf) error {
	if err := validateParticipantMode(types.SessionParticipantMode(cf.JoinMode)); err != nil {
		return trace.Wrap(err)
	}

	cf.NodeLogin = teleport.SSHSessionJoinPrincipal
	tc, err := makeClient(cf, true)
	if err != nil {
		return trace.Wrap(err)
	}
	sid, err := session.ParseID(cf.SessionID)
	if err != nil {
		return trace.BadParameter("'%v' is not a valid session ID (must be GUID)", cf.SessionID)
	}
	err = client.RetryWithRelogin(cf.Context, tc, func() error {
		return tc.Join(context.TODO(), types.SessionParticipantMode(cf.JoinMode), cf.Namespace, *sid, nil)
	})
	if err != nil {
		return trace.Wrap(err)
	}
	return nil
}

// onSCP executes 'tsh scp' command
func onSCP(cf *CLIConf) error {
	tc, err := makeClient(cf, false)
	if err != nil {
		return trace.Wrap(err)
	}
	flags := scp.Flags{
		Recursive:     cf.RecursiveCopy,
		PreserveAttrs: cf.PreserveAttrs,
	}
	err = client.RetryWithRelogin(cf.Context, tc, func() error {
		return tc.SCP(cf.Context, cf.CopySpec, int(cf.NodePort), flags, cf.Quiet)
	})
	if err == nil {
		return nil
	}
	// exit with the same exit status as the failed command:
	if tc.ExitStatus != 0 {
		fmt.Fprintln(os.Stderr, utils.UserMessageFromError(err))
		return trace.Wrap(&exitCodeError{code: tc.ExitStatus})
	}
	return trace.Wrap(err)
}

// makeClient takes the command-line configuration and constructs & returns
// a fully configured TeleportClient object
func makeClient(cf *CLIConf, useProfileLogin bool) (*client.TeleportClient, error) {
	// Parse OpenSSH style options.
	options, err := parseOptions(cf.Options)
	if err != nil {
		return nil, trace.Wrap(err)
	}

	// apply defaults
	if cf.MinsToLive == 0 {
		cf.MinsToLive = int32(apidefaults.CertDuration / time.Minute)
	}

	// split login & host
	hostLogin := cf.NodeLogin
	var labels map[string]string
	if cf.UserHost != "" {
		parts := strings.Split(cf.UserHost, "@")
		partsLength := len(parts)
		if partsLength > 1 {
			hostLogin = strings.Join(parts[:partsLength-1], "@")
			cf.UserHost = parts[partsLength-1]
		}
		// see if remote host is specified as a set of labels
		if strings.Contains(cf.UserHost, "=") {
			labels, err = client.ParseLabelSpec(cf.UserHost)
			if err != nil {
				return nil, err
			}
		}
	} else if cf.CopySpec != nil {
		for _, location := range cf.CopySpec {
			// Extract username and host from "username@host:file/path"
			parts := strings.Split(location, ":")
			parts = strings.Split(parts[0], "@")
			partsLength := len(parts)
			if partsLength > 1 {
				hostLogin = strings.Join(parts[:partsLength-1], "@")
				cf.UserHost = parts[partsLength-1]
				break
			}
		}
	}
	fPorts, err := client.ParsePortForwardSpec(cf.LocalForwardPorts)
	if err != nil {
		return nil, err
	}

	dPorts, err := client.ParseDynamicPortForwardSpec(cf.DynamicForwardedPorts)
	if err != nil {
		return nil, err
	}

	// 1: start with the defaults
	c := client.MakeDefaultConfig()

	// ProxyJump is an alias of Proxy flag
	if cf.ProxyJump != "" {
		hosts, err := utils.ParseProxyJump(cf.ProxyJump)
		if err != nil {
			return nil, trace.Wrap(err)
		}
		c.JumpHosts = hosts
	}

	// Look if a user identity was given via -i flag
	if cf.IdentityFileIn != "" {
		// Ignore local authentication methods when identity file is provided
		c.SkipLocalAuth = true
		// Force the use of the certificate principals so Unix
		// username does not get used when logging in
		c.UseKeyPrincipals = hostLogin == ""

		var (
			key          *client.Key
			identityAuth ssh.AuthMethod
			expiryDate   time.Time
			hostAuthFunc ssh.HostKeyCallback
		)
		// read the ID file and create an "auth method" from it:
		key, err = client.KeyFromIdentityFile(cf.IdentityFileIn)
		if err != nil {
			return nil, trace.Wrap(err)
		}

		rootCluster, err := key.RootClusterName()
		if err != nil {
			return nil, trace.Wrap(err)
		}
		clusters := []string{rootCluster}
		if cf.SiteName != "" {
			clusters = append(clusters, cf.SiteName)
		}
		hostAuthFunc, err = key.HostKeyCallbackForClusters(cf.InsecureSkipVerify, apiutils.Deduplicate(clusters))
		if err != nil {
			return nil, trace.Wrap(err)
		}

		if hostAuthFunc != nil {
			c.HostKeyCallback = hostAuthFunc
		} else {
			return nil, trace.BadParameter("missing trusted certificate authorities in the identity, upgrade to newer version of tctl, export identity and try again")
		}
		certUsername, err := key.CertUsername()
		if err != nil {
			return nil, trace.Wrap(err)
		}
		log.Debugf("Extracted username %q from the identity file %v.", certUsername, cf.IdentityFileIn)
		c.Username = certUsername

		// Also configure missing KeyIndex fields.
		key.ProxyHost, err = utils.Host(cf.Proxy)
		if err != nil {
			return nil, trace.Wrap(err)
		}
		key.ClusterName = rootCluster
		key.Username = certUsername

		// With the key index fields properly set, preload this key into a local store.
		c.PreloadKey = key

		identityAuth, err = authFromIdentity(key)
		if err != nil {
			return nil, trace.Wrap(err)
		}
		c.AuthMethods = []ssh.AuthMethod{identityAuth}

		// Also create an in-memory agent to hold the key. If cluster is in
		// proxy recording mode, agent forwarding will be required for
		// sessions.
		c.Agent = agent.NewKeyring()
		agentKeys, err := key.AsAgentKeys()
		if err != nil {
			return nil, trace.Wrap(err)
		}
		for _, k := range agentKeys {
			if err := c.Agent.Add(k); err != nil {
				return nil, trace.Wrap(err)
			}
		}

		if len(key.TLSCert) > 0 {
			c.TLS, err = key.TeleportClientTLSConfig(nil, clusters)
			if err != nil {
				return nil, trace.Wrap(err)
			}
		}
		// check the expiration date
		expiryDate, _ = key.CertValidBefore()
		if expiryDate.Before(time.Now()) {
			fmt.Fprintf(os.Stderr, "WARNING: the certificate has expired on %v\n", expiryDate)
		}
	} else {
		// load profile. if no --proxy is given the currently active profile is used, otherwise
		// fetch profile for exact proxy we are trying to connect to.
		err = c.LoadProfile(cf.HomePath, cf.Proxy)
		if err != nil {
			fmt.Printf("WARNING: Failed to load tsh profile for %q: %v\n", cf.Proxy, err)
		}
	}
	// 3: override with the CLI flags
	if cf.Namespace != "" {
		c.Namespace = cf.Namespace
	}
	if cf.Username != "" {
		c.Username = cf.Username
	}
	c.ExplicitUsername = cf.ExplicitUsername
	// if proxy is set, and proxy is not equal to profile's
	// loaded addresses, override the values
	if err := setClientWebProxyAddr(cf, c); err != nil {
		return nil, trace.Wrap(err)
	}

	if c.ExtraProxyHeaders == nil {
		c.ExtraProxyHeaders = map[string]string{}
	}
	for _, proxyHeaders := range cf.ExtraProxyHeaders {
		proxyGlob := utils.GlobToRegexp(proxyHeaders.Proxy)
		proxyRegexp, err := regexp.Compile(proxyGlob)
		if err != nil {
			return nil, trace.Wrap(err, "invalid proxy glob %q in tsh configuration file", proxyGlob)
		}
		if proxyRegexp.MatchString(c.WebProxyAddr) {
			for k, v := range proxyHeaders.Headers {
				c.ExtraProxyHeaders[k] = v
			}
		}
	}

	if len(fPorts) > 0 {
		c.LocalForwardPorts = fPorts
	}
	if len(dPorts) > 0 {
		c.DynamicForwardedPorts = dPorts
	}
	profileSiteName := c.SiteName
	if cf.SiteName != "" {
		c.SiteName = cf.SiteName
	}
	if cf.KubernetesCluster != "" {
		c.KubernetesCluster = cf.KubernetesCluster
	}
	if cf.DatabaseService != "" {
		c.DatabaseService = cf.DatabaseService
	}
	// if host logins stored in profiles must be ignored...
	if !useProfileLogin {
		c.HostLogin = ""
	}
	if hostLogin != "" {
		c.HostLogin = hostLogin
	}
	c.Host = cf.UserHost
	c.HostPort = int(cf.NodePort)
	c.Labels = labels
	c.KeyTTL = time.Minute * time.Duration(cf.MinsToLive)
	c.InsecureSkipVerify = cf.InsecureSkipVerify
	c.PredicateExpression = cf.PredicateExpression

	if cf.SearchKeywords != "" {
		c.SearchKeywords = client.ParseSearchKeywords(cf.SearchKeywords, ',')
	}

	// If a TTY was requested, make sure to allocate it. Note this applies to
	// "exec" command because a shell always has a TTY allocated.
	if cf.Interactive || options.RequestTTY {
		c.Interactive = true
	}

	if !cf.NoCache {
		c.CachePolicy = &client.CachePolicy{}
	}

	// check version compatibility of the server and client
	c.CheckVersions = !cf.SkipVersionCheck

	// parse compatibility parameter
	certificateFormat, err := parseCertificateCompatibilityFlag(cf.Compatibility, cf.CertificateFormat)
	if err != nil {
		return nil, trace.Wrap(err)
	}
	c.CertificateFormat = certificateFormat

	// copy the authentication connector over
	if cf.AuthConnector != "" {
		c.AuthConnector = cf.AuthConnector
	}
	c.AuthenticatorAttachment, err = mfaModeToAttachment(cf.MFAMode)
	if err != nil {
		return nil, trace.Wrap(err)
	}

	// If agent forwarding was specified on the command line enable it.
	c.ForwardAgent = options.ForwardAgent
	if cf.ForwardAgent {
		c.ForwardAgent = client.ForwardAgentYes
	}

	if err := setX11Config(c, cf, options, os.Getenv); err != nil {
		log.WithError(err).Info("X11 forwarding is not properly configured, continuing without it.")
	}

	// If the caller does not want to check host keys, pass in a insecure host
	// key checker.
	if !options.StrictHostKeyChecking {
		c.HostKeyCallback = client.InsecureSkipHostKeyChecking
	}
	c.BindAddr = cf.BindAddr

	// Don't execute remote command, used when port forwarding.
	c.NoRemoteExec = cf.NoRemoteExec

	// Allow the default browser used to open tsh login links to be overridden
	// (not currently implemented) or set to 'none' to suppress browser opening entirely.
	c.Browser = cf.Browser

	c.AddKeysToAgent = cf.AddKeysToAgent
	if !cf.UseLocalSSHAgent {
		c.AddKeysToAgent = client.AddKeysToAgentNo
	}

	c.EnableEscapeSequences = cf.EnableEscapeSequences

	// pass along mock sso login if provided (only used in tests)
	c.MockSSOLogin = cf.mockSSOLogin

	// Set tsh home directory
	c.HomePath = cf.HomePath

	if c.KeysDir == "" {
		c.KeysDir = c.HomePath
	}

	tc, err := client.NewClient(c)
	if err != nil {
		return nil, trace.Wrap(err)
	}
	// Load SSH key for the cluster indicated in the profile.
	// Handle gracefully if the profile is empty or if the key cannot be found.
	if profileSiteName != "" {
		if err := tc.LoadKeyForCluster(profileSiteName); err != nil {
			log.Debug(err)
			if !trace.IsNotFound(err) {
				return nil, trace.Wrap(err)
			}
		}
	}

	// If identity file was provided, we skip loading the local profile info
	// (above). This profile info provides the proxy-advertised listening
	// addresses.
	// To compensate, when using an identity file, explicitly fetch these
	// addresses from the proxy (this is what Ping does).
	if cf.IdentityFileIn != "" {
		log.Debug("Pinging the proxy to fetch listening addresses for non-web ports.")
		if _, err := tc.Ping(cf.Context); err != nil {
			return nil, trace.Wrap(err)
		}
	}

	tc.Config.Stderr = cf.Stderr()
	tc.Config.Stdout = cf.Stdout()

	tc.Config.Reason = cf.Reason
	tc.Config.Invited = cf.Invited
	tc.Config.DisplayParticipantRequirements = cf.displayParticipantRequirements
	return tc, nil
}

func mfaModeToAttachment(val string) (wancli.AuthenticatorAttachment, error) {
	switch val {
	case "", mfaModeAuto:
		return wancli.AttachmentAuto, nil
	case mfaModeCrossPlatform:
		return wancli.AttachmentCrossPlatform, nil
	case mfaModePlatform:
		return wancli.AttachmentPlatform, nil
	default:
		return wancli.AttachmentAuto, fmt.Errorf("invalid MFA mode: %q", val)
	}
}

// setX11Config sets X11 config using CLI and SSH option flags.
func setX11Config(c *client.Config, cf *CLIConf, o Options, fn envGetter) error {
	// X11 forwarding can be enabled with -X, -Y, or -oForwardX11=yes
	c.EnableX11Forwarding = cf.X11ForwardingUntrusted || cf.X11ForwardingTrusted || o.ForwardX11

	if c.EnableX11Forwarding && fn(x11.DisplayEnv) == "" {
		c.EnableX11Forwarding = false
		return trace.BadParameter("$DISPLAY must be set for X11 forwarding")
	}

	c.X11ForwardingTrusted = cf.X11ForwardingTrusted
	if o.ForwardX11Trusted != nil && *o.ForwardX11Trusted {
		c.X11ForwardingTrusted = true
	}

	// Set X11 forwarding timeout, prioritizing the SSH option if set.
	c.X11ForwardingTimeout = o.ForwardX11Timeout
	if c.X11ForwardingTimeout == 0 {
		c.X11ForwardingTimeout = cf.X11ForwardingTimeout
	}

	return nil
}

// defaultWebProxyPorts is the order of default proxy ports to try, in order that
// they will be tried.
var defaultWebProxyPorts = []int{
	defaults.HTTPListenPort, teleport.StandardHTTPSPort,
}

// setClientWebProxyAddr configures the client WebProxyAddr and SSHProxyAddr
// configuration values. Values that are not fully specified via configuration
// or command-line options will be deduced if necessary.
//
// If successful, setClientWebProxyAddr will modify the client Config in-place.
func setClientWebProxyAddr(cf *CLIConf, c *client.Config) error {
	// If the user has specified a proxy on the command line, and one has not
	// already been specified from configuration...

	if cf.Proxy != "" && c.WebProxyAddr == "" {
		parsedAddrs, err := client.ParseProxyHost(cf.Proxy)
		if err != nil {
			return trace.Wrap(err)
		}

		proxyAddress := parsedAddrs.WebProxyAddr
		if parsedAddrs.UsingDefaultWebProxyPort {
			log.Debug("Web proxy port was not set. Attempting to detect port number to use.")
			timeout, cancel := context.WithTimeout(context.Background(), proxyDefaultResolutionTimeout)
			defer cancel()

			proxyAddress, err = pickDefaultAddr(
				timeout, cf.InsecureSkipVerify, parsedAddrs.Host, defaultWebProxyPorts)

			// On error, fall back to the legacy behaviour
			if err != nil {
				log.WithError(err).Debug("Proxy port resolution failed, falling back to legacy default.")
				return c.ParseProxyHost(cf.Proxy)
			}
		}

		c.WebProxyAddr = proxyAddress
		c.SSHProxyAddr = parsedAddrs.SSHProxyAddr
	}

	return nil
}

func parseCertificateCompatibilityFlag(compatibility string, certificateFormat string) (string, error) {
	switch {
	// if nothing is passed in, the role will decide
	case compatibility == "" && certificateFormat == "":
		return teleport.CertificateFormatUnspecified, nil
	// supporting the old --compat format for backward compatibility
	case compatibility != "" && certificateFormat == "":
		return utils.CheckCertificateFormatFlag(compatibility)
	// new documented flag --cert-format
	case compatibility == "" && certificateFormat != "":
		return utils.CheckCertificateFormatFlag(certificateFormat)
	// can not use both
	default:
		return "", trace.BadParameter("--compat or --cert-format must be specified")
	}
}

// refuseArgs helper makes sure that 'args' (list of CLI arguments)
// does not contain anything other than command
func refuseArgs(command string, args []string) error {
	for _, arg := range args {
		if arg == command || strings.HasPrefix(arg, "-") {
			continue
		} else {
			return trace.BadParameter("unexpected argument: %s", arg)
		}
	}
	return nil
}

// authFromIdentity returns a standard ssh.Authmethod for a given identity file
func authFromIdentity(k *client.Key) (ssh.AuthMethod, error) {
	signer, err := sshutils.NewSigner(k.Priv, k.Cert)
	if err != nil {
		return nil, trace.Wrap(err)
	}
	return ssh.PublicKeys(signer), nil
}

// onShow reads an identity file (a public SSH key or a cert) and dumps it to stdout
func onShow(cf *CLIConf) error {
	key, err := client.KeyFromIdentityFile(cf.IdentityFileIn)
	if err != nil {
		return trace.Wrap(err)
	}

	// unmarshal certificate bytes into a ssh.PublicKey
	cert, _, _, _, err := ssh.ParseAuthorizedKey(key.Cert)
	if err != nil {
		return trace.Wrap(err)
	}

	// unmarshal private key bytes into a *rsa.PrivateKey
	priv, err := ssh.ParseRawPrivateKey(key.Priv)
	if err != nil {
		return trace.Wrap(err)
	}

	pub, err := ssh.ParsePublicKey(key.Pub)
	if err != nil {
		return trace.Wrap(err)
	}

	fmt.Printf("Cert: %#v\nPriv: %#v\nPub: %#v\n",
		cert, priv, pub)

	fmt.Printf("Fingerprint: %s\n", ssh.FingerprintSHA256(pub))
	return nil
}

// printStatus prints the status of the profile.
func printStatus(debug bool, p *client.ProfileStatus, isActive bool) {
	var count int
	var prefix string
	if isActive {
		prefix = "> "
	} else {
		prefix = "  "
	}
	duration := time.Until(p.ValidUntil)
	humanDuration := "EXPIRED"
	if duration.Nanoseconds() > 0 {
		humanDuration = fmt.Sprintf("valid for %v", duration.Round(time.Minute))
	}

	fmt.Printf("%vProfile URL:        %v\n", prefix, p.ProxyURL.String())
	fmt.Printf("  Logged in as:       %v\n", p.Username)
	if len(p.ActiveRequests.AccessRequests) != 0 {
		fmt.Printf("  Active requests:    %v\n", strings.Join(p.ActiveRequests.AccessRequests, ", "))
	}
	if p.Cluster != "" {
		fmt.Printf("  Cluster:            %v\n", p.Cluster)
	}
	fmt.Printf("  Roles:              %v\n", strings.Join(p.Roles, ", "))
	if debug {
		for k, v := range p.Traits {
			if count == 0 {
				fmt.Printf("  Traits:             %v: %v\n", k, v)
			} else {
				fmt.Printf("                      %v: %v\n", k, v)
			}
			count = count + 1
		}
	}
	fmt.Printf("  Logins:             %v\n", strings.Join(p.Logins, ", "))
	if p.KubeEnabled {
		fmt.Printf("  Kubernetes:         enabled\n")
		if kubeCluster := selectedKubeCluster(p.Cluster); kubeCluster != "" {
			fmt.Printf("  Kubernetes cluster: %q\n", kubeCluster)
		}
		if len(p.KubeUsers) > 0 {
			fmt.Printf("  Kubernetes users:   %v\n", strings.Join(p.KubeUsers, ", "))
		}
		if len(p.KubeGroups) > 0 {
			fmt.Printf("  Kubernetes groups:  %v\n", strings.Join(p.KubeGroups, ", "))
		}
	} else {
		fmt.Printf("  Kubernetes:         disabled\n")
	}
	if len(p.Databases) != 0 {
		fmt.Printf("  Databases:          %v\n", strings.Join(p.DatabaseServices(), ", "))
	}
	if len(p.AllowedResourceIDs) > 0 {
		allowedResourcesStr, err := types.ResourceIDsToString(p.AllowedResourceIDs)
		if err != nil {
			log.Warnf("failed to marshal allowed resource IDs to string: %v", err)
		} else {
			fmt.Printf("  Allowed Resources:  %s\n", allowedResourcesStr)
		}
	}
	fmt.Printf("  Valid until:        %v [%v]\n", p.ValidUntil, humanDuration)
	fmt.Printf("  Extensions:         %v\n", strings.Join(p.Extensions, ", "))

	fmt.Printf("\n")
}

// onStatus command shows which proxy the user is logged into and metadata
// about the certificate.
func onStatus(cf *CLIConf) error {
	// Get the status of the active profile as well as the status
	// of any other proxies the user is logged into.
	//
	// Return error if not logged in, no active profile, or expired.
	profile, profiles, err := client.Status(cf.HomePath, cf.Proxy)
	if err != nil {
		return trace.Wrap(err)
	}

	format := strings.ToLower(cf.Format)
	switch format {
	case teleport.JSON, teleport.YAML:
		out, err := serializeProfiles(profile, profiles, format)
		if err != nil {
			return trace.Wrap(err)
		}
		fmt.Println(out)
	default:
		printProfiles(cf.Debug, profile, profiles)
	}

	if profile == nil {
		return trace.NotFound("Not logged in.")
	}

	duration := time.Until(profile.ValidUntil)
	if !profile.ValidUntil.IsZero() && duration.Nanoseconds() <= 0 {
		return trace.NotFound("Active profile expired.")
	}

	return nil
}

type profileInfo struct {
	ProxyURL           string             `json:"profile_url"`
	Username           string             `json:"username"`
	ActiveRequests     []string           `json:"active_requests,omitempty"`
	Cluster            string             `json:"cluster"`
	Roles              []string           `json:"roles,omitempty"`
	Traits             wrappers.Traits    `json:"traits,omitempty"`
	Logins             []string           `json:"logins,omitempty"`
	KubernetesEnabled  bool               `json:"kubernetes_enabled"`
	KubernetesCluster  string             `json:"kubernetes_cluster,omitempty"`
	KubernetesUsers    []string           `json:"kubernetes_users,omitempty"`
	KubernetesGroups   []string           `json:"kubernetes_groups,omitempty"`
	Databases          []string           `json:"databases,omitempty"`
	ValidUntil         time.Time          `json:"valid_until"`
	Extensions         []string           `json:"extensions,omitempty"`
	AllowedResourceIDs []types.ResourceID `json:"allowed_resources,omitempty"`
}

func makeProfileInfo(p *client.ProfileStatus) *profileInfo {
	if p == nil {
		return nil
	}
	return &profileInfo{
		ProxyURL:           p.ProxyURL.String(),
		Username:           p.Username,
		ActiveRequests:     p.ActiveRequests.AccessRequests,
		Cluster:            p.Cluster,
		Roles:              p.Roles,
		Traits:             p.Traits,
		Logins:             p.Logins,
		KubernetesEnabled:  p.KubeEnabled,
		KubernetesCluster:  selectedKubeCluster(p.Cluster),
		KubernetesUsers:    p.KubeUsers,
		KubernetesGroups:   p.KubeGroups,
		Databases:          p.DatabaseServices(),
		ValidUntil:         p.ValidUntil,
		Extensions:         p.Extensions,
		AllowedResourceIDs: p.AllowedResourceIDs,
	}
}

func serializeProfiles(profile *client.ProfileStatus, profiles []*client.ProfileStatus, format string) (string, error) {
	profileData := struct {
		Active   *profileInfo   `json:"active,omitempty"`
		Profiles []*profileInfo `json:"profiles"`
	}{makeProfileInfo(profile), []*profileInfo{}}
	for _, prof := range profiles {
		profileData.Profiles = append(profileData.Profiles, makeProfileInfo(prof))
	}
	var out []byte
	var err error
	if format == teleport.JSON {
		out, err = utils.FastMarshalIndent(profileData, "", "  ")
	} else {
		out, err = yaml.Marshal(profileData)
	}
	if err != nil {
		return "", trace.Wrap(err)
	}
	return string(out), nil
}

func printProfiles(debug bool, profile *client.ProfileStatus, profiles []*client.ProfileStatus) {
	if profile == nil && len(profiles) == 0 {
		return
	}

	// Print the active profile.
	if profile != nil {
		printStatus(debug, profile, true)
	}

	// Print all other profiles.
	for _, p := range profiles {
		printStatus(debug, p, false)
	}
}

// host is a utility function that extracts
// host from the host:port pair, in case of any error
// returns the original value
func host(in string) string {
	out, err := utils.Host(in)
	if err != nil {
		return in
	}
	return out
}

// accessRequestWatcher is a helper to wait for an access request to be resolved.
type accessRequestWatcher struct {
	req     types.AccessRequest
	watcher types.Watcher
	closers []io.Closer
	sync.RWMutex
}

// newAccessRequestWatcher returns a new accessRequestWatcher. Callers should
// always defer (*accessRequestWatcher).Close().
func newAccessRequestWatcher(req types.AccessRequest) *accessRequestWatcher {
	return &accessRequestWatcher{
		req: req,
	}
}

// initialize sets up the underlying event watcher, when this returns without
// error the watcher is guaranteed to be in a ready state. Call this before
// creating the request to prevent a race.
func (w *accessRequestWatcher) initialize(ctx context.Context, tc *client.TeleportClient) error {
	w.Lock()
	defer w.Unlock()

	if w.watcher != nil {
		return trace.BadParameter("cannot re-initialize accessRequestWatcher")
	}

	proxyClient, err := tc.ConnectToProxy(ctx)
	if err != nil {
		return trace.Wrap(err)
	}
	w.closers = append(w.closers, proxyClient)

	rootClient, err := proxyClient.ConnectToRootCluster(ctx, false)
	if err != nil {
		return trace.Wrap(err)
	}
	w.closers = append(w.closers, rootClient)

	filter := types.AccessRequestFilter{
		User: w.req.GetUser(),
		ID:   w.req.GetName(),
	}
	w.watcher, err = rootClient.NewWatcher(ctx, types.Watch{
		Name: "await-request-approval",
		Kinds: []types.WatchKind{{
			Kind:   types.KindAccessRequest,
			Filter: filter.IntoMap(),
		}},
	})
	if err != nil {
		return trace.Wrap(err)
	}
	w.closers = append(w.closers, w.watcher)

	// Wait for OpInit event so that returned watcher is ready.
	select {
	case event := <-w.watcher.Events():
		if event.Type != types.OpInit {
			return trace.BadParameter("failed to watch for access requests: received an unexpected event while waiting for the initial OpInit")
		}
	case <-w.watcher.Done():
		return trace.Wrap(w.watcher.Error())
	case <-ctx.Done():
		// This should be the same as w.watcher.Done(), including for completeness.
		return trace.Wrap(ctx.Err())
	}

	return nil
}

// awaitResolution waits for the request to be resolved (state != PENDING).
func (w *accessRequestWatcher) awaitResolution() (types.AccessRequest, error) {
	w.RLock()
	defer w.RUnlock()

	if w.watcher == nil {
		return nil, trace.BadParameter("must initialize accessRequestWatcher before calling awaitResolution()")
	}

	for {
		select {
		case event := <-w.watcher.Events():
			switch event.Type {
			case types.OpPut:
				r, ok := event.Resource.(*types.AccessRequestV3)
				if !ok {
					return nil, trace.BadParameter("unexpected resource type %T", event.Resource)
				}
				if !r.GetState().IsPending() {
					return r, nil
				}
			case types.OpDelete:
				return nil, trace.Errorf("request %s has expired or been deleted...", event.Resource.GetName())
			default:
				log.Warnf("Skipping unknown event type %s", event.Type)
			}
		case <-w.watcher.Done():
			return nil, trace.Wrap(w.watcher.Error())
		}
	}
}

// Close closes the clients held by the watcher.
func (w *accessRequestWatcher) Close() error {
	var errs []error
	// Close in reverse order, like defer.
	w.RLock()
	for i := len(w.closers) - 1; i >= 0; i-- {
		errs = append(errs, w.closers[i].Close())
	}
	w.RUnlock()

	// Closed the watcher above, awaitResolution should now terminate and we can
	// grab the lock.
	w.Lock()
	w.closers = nil
	w.Unlock()

	return trace.NewAggregate(errs...)
}

func onRequestResolution(cf *CLIConf, tc *client.TeleportClient, req types.AccessRequest) error {
	if !req.GetState().IsApproved() {
		msg := fmt.Sprintf("request %s has been set to %s", req.GetName(), req.GetState().String())
		if reason := req.GetResolveReason(); reason != "" {
			msg = fmt.Sprintf("%s, reason=%q", msg, reason)
		}
		return trace.Errorf(msg)
	}

	msg := "\nApproval received, getting updated certificates...\n\n"
	if reason := req.GetResolveReason(); reason != "" {
		msg = fmt.Sprintf("\nApproval received, reason=%q\nGetting updated certificates...\n\n", reason)
	}
	fmt.Fprint(os.Stderr, msg)

	err := reissueWithRequests(cf, tc, req.GetName())
	return trace.Wrap(err)
}

// reissueWithRequests handles a certificate reissue, applying new requests by ID,
// and saving the updated profile.
func reissueWithRequests(cf *CLIConf, tc *client.TeleportClient, reqIDs ...string) error {
	profile, err := client.StatusCurrent(cf.HomePath, cf.Proxy, cf.IdentityFileIn)
	if err != nil {
		return trace.Wrap(err)
	}
	if profile.IsVirtual {
		return trace.BadParameter("cannot reissue certificates while using an identity file (-i)")
	}
	params := client.ReissueParams{
		AccessRequests: reqIDs,
		RouteToCluster: cf.SiteName,
	}
	// if the certificate already had active requests, add them to our inputs parameters.
	if len(profile.ActiveRequests.AccessRequests) > 0 {
		params.AccessRequests = append(params.AccessRequests, profile.ActiveRequests.AccessRequests...)
	}
	if params.RouteToCluster == "" {
		params.RouteToCluster = profile.Cluster
	}
	if err := tc.ReissueUserCerts(cf.Context, client.CertCacheDrop, params); err != nil {
		return trace.Wrap(err)
	}
	if err := tc.SaveProfile(cf.HomePath, true); err != nil {
		return trace.Wrap(err)
	}
	if err := updateKubeConfig(cf, tc, ""); err != nil {
		return trace.Wrap(err)
	}
	return nil
}

func onApps(cf *CLIConf) error {
	tc, err := makeClient(cf, false)
	if err != nil {
		return trace.Wrap(err)
	}

	// Get a list of all applications.
	var apps []types.Application
	err = client.RetryWithRelogin(cf.Context, tc, func() error {
		apps, err = tc.ListApps(cf.Context, nil /* custom filter */)
		return err
	})
	if err != nil {
		if utils.IsPredicateError(err) {
			return trace.Wrap(utils.PredicateError{Err: err})
		}
		return trace.Wrap(err)
	}

	// Retrieve profile to be able to show which apps user is logged into.
	profile, err := client.StatusCurrent(cf.HomePath, cf.Proxy, cf.IdentityFileIn)
	if err != nil {
		return trace.Wrap(err)
	}

	// Sort by app name.
	sort.Slice(apps, func(i, j int) bool {
		return apps[i].GetName() < apps[j].GetName()
	})

	return trace.Wrap(showApps(apps, profile.Apps, cf.Format, cf.Verbose))
}

// onEnvironment handles "tsh env" command.
func onEnvironment(cf *CLIConf) error {
	profile, err := client.StatusCurrent(cf.HomePath, cf.Proxy, cf.IdentityFileIn)
	if err != nil {
		return trace.Wrap(err)
	}

	format := strings.ToLower(cf.Format)
	switch format {
	case teleport.Text, "":
		// Print shell built-in commands to set (or unset) environment.
		switch {
		case cf.unsetEnvironment:
			fmt.Printf("unset %v\n", proxyEnvVar)
			fmt.Printf("unset %v\n", clusterEnvVar)
			fmt.Printf("unset %v\n", kubeClusterEnvVar)
			fmt.Printf("unset %v\n", teleport.EnvKubeConfig)
		case !cf.unsetEnvironment:
			kubeName := selectedKubeCluster(profile.Cluster)
			fmt.Printf("export %v=%v\n", proxyEnvVar, profile.ProxyURL.Host)
			fmt.Printf("export %v=%v\n", clusterEnvVar, profile.Cluster)
			if kubeName != "" {
				fmt.Printf("export %v=%v\n", kubeClusterEnvVar, kubeName)
				fmt.Printf("# set %v to a standalone kubeconfig for the selected kube cluster\n", teleport.EnvKubeConfig)
				fmt.Printf("export %v=%v\n", teleport.EnvKubeConfig, profile.KubeConfigPath(kubeName))
			}
		}
	case teleport.JSON, teleport.YAML:
		out, err := serializeEnvironment(profile, format)
		if err != nil {
			return trace.Wrap(err)
		}
		fmt.Println(out)
	}

	return nil
}

func serializeEnvironment(profile *client.ProfileStatus, format string) (string, error) {
	env := map[string]string{
		proxyEnvVar:   profile.ProxyURL.Host,
		clusterEnvVar: profile.Cluster,
	}
	kubeName := selectedKubeCluster(profile.Cluster)
	if kubeName != "" {
		env[kubeClusterEnvVar] = kubeName
		env[teleport.EnvKubeConfig] = profile.KubeConfigPath(kubeName)
	}
	var out []byte
	var err error
	if format == teleport.JSON {
		out, err = utils.FastMarshalIndent(env, "", "  ")
	} else {
		out, err = yaml.Marshal(env)
	}
	return string(out), trace.Wrap(err)
}

// envGetter is used to read in the environment. In production "os.Getenv"
// is used.
type envGetter func(string) string

// setEnvFlags sets flags that can be set via environment variables.
func setEnvFlags(cf *CLIConf, fn envGetter) {
	// prioritize CLI input
	if cf.SiteName == "" {
		setSiteNameFromEnv(cf, fn)
	}
	// prioritize CLI input
	if cf.KubernetesCluster == "" {
		setKubernetesClusterFromEnv(cf, fn)
	}

	// these can only be set with env vars.
	setTeleportHomeFromEnv(cf, fn)
	setGlobalTshConfigPathFromEnv(cf, fn)
}

// setSiteNameFromEnv sets teleport site name from environment if configured.
// First try reading TELEPORT_CLUSTER, then the legacy term TELEPORT_SITE.
func setSiteNameFromEnv(cf *CLIConf, fn envGetter) {
	if clusterName := fn(siteEnvVar); clusterName != "" {
		cf.SiteName = clusterName
	}
	if clusterName := fn(clusterEnvVar); clusterName != "" {
		cf.SiteName = clusterName
	}
}

// setTeleportHomeFromEnv sets home directory from environment if configured.
func setTeleportHomeFromEnv(cf *CLIConf, fn envGetter) {
	if homeDir := fn(types.HomeEnvVar); homeDir != "" {
		cf.HomePath = path.Clean(homeDir)
	}
}

// setKubernetesClusterFromEnv sets teleport kube cluster from environment if configured.
func setKubernetesClusterFromEnv(cf *CLIConf, fn envGetter) {
	if kubeName := fn(kubeClusterEnvVar); kubeName != "" {
		cf.KubernetesCluster = kubeName
	}
}

// setGlobalTshConfigPathFromEnv sets path to global tsh config file.
func setGlobalTshConfigPathFromEnv(cf *CLIConf, fn envGetter) {
	if configPath := fn(globalTshConfigEnvVar); configPath != "" {
		cf.GlobalTshConfigPath = path.Clean(configPath)
	}
}

func handleUnimplementedError(ctx context.Context, perr error, cf CLIConf) error {
	const (
		errMsgFormat         = "This server does not implement this feature yet. Likely the client version you are using is newer than the server. The server version: %v, the client version: %v. Please upgrade the server."
		unknownServerVersion = "unknown"
	)
	tc, err := makeClient(&cf, false)
	if err != nil {
		log.WithError(err).Warning("Failed to create client.")
		return trace.WrapWithMessage(perr, errMsgFormat, unknownServerVersion, teleport.Version)
	}
	pr, err := tc.Ping(ctx)
	if err != nil {
		log.WithError(err).Warning("Failed to call ping.")
		return trace.WrapWithMessage(perr, errMsgFormat, unknownServerVersion, teleport.Version)
	}
	return trace.WrapWithMessage(perr, errMsgFormat, pr.ServerVersion, teleport.Version)
}

func validateParticipantMode(mode types.SessionParticipantMode) error {
	switch mode {
	case types.SessionPeerMode, types.SessionObserverMode, types.SessionModeratorMode:
		return nil
	default:
		return trace.BadParameter("invalid participant mode %v", mode)
	}
}<|MERGE_RESOLUTION|>--- conflicted
+++ resolved
@@ -1646,9 +1646,13 @@
 func createAccessRequest(cf *CLIConf) (types.AccessRequest, error) {
 	roles := utils.SplitIdentifiers(cf.DesiredRoles)
 	reviewers := utils.SplitIdentifiers(cf.SuggestedReviewers)
-	requestedResourceIDs, err := types.ResourceIDsFromString(cf.RequestedResourceIDs)
-	if err != nil {
-		return nil, trace.Wrap(err)
+	var requestedResourceIDs []types.ResourceID
+	for _, resourceIDString := range cf.RequestedResourceIDs {
+		resourceID, err := types.ResourceIDFromString(resourceIDString)
+		if err != nil {
+			return nil, trace.Wrap(err)
+		}
+		requestedResourceIDs = append(requestedResourceIDs, resourceID)
 	}
 	req, err := services.NewAccessRequestWithResources(cf.Username, roles, requestedResourceIDs)
 	if err != nil {
@@ -1682,23 +1686,9 @@
 		}
 		fmt.Fprint(os.Stdout, "Request pending...\n")
 	} else {
-<<<<<<< HEAD
 		// This is a new access request, create it. This just creates the local
 		// object, it is not yet sent to the backend.
 		req, err = createAccessRequest(cf)
-=======
-		roles := utils.SplitIdentifiers(cf.DesiredRoles)
-		reviewers := utils.SplitIdentifiers(cf.SuggestedReviewers)
-		requestedResourceIDs := []types.ResourceID{}
-		for _, resourceIDString := range cf.RequestedResourceIDs {
-			resourceID, err := types.ResourceIDFromString(resourceIDString)
-			if err != nil {
-				return trace.Wrap(err)
-			}
-			requestedResourceIDs = append(requestedResourceIDs, resourceID)
-		}
-		req, err = services.NewAccessRequestWithResources(cf.Username, roles, requestedResourceIDs)
->>>>>>> 6045b692
 		if err != nil {
 			return trace.Wrap(err)
 		}
