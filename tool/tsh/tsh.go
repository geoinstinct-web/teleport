--- conflicted
+++ resolved
@@ -339,10 +339,8 @@
 	// ExtraProxyHeaders is configuration read from the .tsh/config/config.yaml file.
 	ExtraProxyHeaders []ExtraProxyHeaders
 
-<<<<<<< HEAD
 	// ListAll specifies if an ls command should return results from all clusters and proxies.
 	ListAll bool
-=======
 	// SampleTraces indicates whether traces should be sampled.
 	SampleTraces bool
 
@@ -352,7 +350,6 @@
 	// doRequest is set if access request should be automatically created on
 	// access denied errors.
 	doRequest bool
->>>>>>> cecf9dce
 }
 
 // Stdout returns the stdout writer.
@@ -1664,7 +1661,6 @@
 	return nil
 }
 
-<<<<<<< HEAD
 type nodeListing struct {
 	Proxy   string       `json:"proxy"`
 	Cluster string       `json:"cluster"`
@@ -1755,7 +1751,6 @@
 		out, err = yaml.Marshal(nodes)
 	}
 	return string(out), trace.Wrap(err)
-=======
 func getAccessRequest(ctx context.Context, tc *client.TeleportClient, requestID, username string) (types.AccessRequest, error) {
 	var req types.AccessRequest
 	err := tc.WithRootClusterClient(ctx, func(clt auth.ClientI) error {
@@ -1793,7 +1788,6 @@
 	req.SetRequestReason(cf.RequestReason)
 	req.SetSuggestedReviewers(reviewers)
 	return req, nil
->>>>>>> cecf9dce
 }
 
 func executeAccessRequest(cf *CLIConf, tc *client.TeleportClient) error {
