--- conflicted
+++ resolved
@@ -613,19 +613,13 @@
 	// certificate's DNS names. As such, connecting to 127.0.0.1 will fail
 	// validation, so connect to localhost.
 	host := "localhost"
-<<<<<<< HEAD
-	return []dbcmd.ConnectCommandFunc{
+	cmdOpts := []dbcmd.ConnectCommandFunc{
 		dbcmd.WithLocalProxy(host, addr.Port(0), profile.CACertPathForCluster(rootClusterName)),
-	}, nil
-=======
-	cmdOpts := []dbcmd.ConnectCommandFunc{
-		dbcmd.WithLocalProxy(host, addr.Port(0), profile.CACertPathForCluster(cluster)),
 	}
 	if localProxyTunnel {
 		cmdOpts = append(cmdOpts, dbcmd.WithNoTLS())
 	}
 	return cmdOpts, nil
->>>>>>> f4333ece
 }
 
 // localProxyConfig is an argument pack used in prepareLocalProxyOptions().
