--- conflicted
+++ resolved
@@ -88,13 +88,10 @@
 - proxy forwards message to web browser
 - web browser loads bitmap from the in-memory cache
 
-<<<<<<< HEAD
 #### session recordings
 
 Since we no longer send every bitmap over the wire and to keep session recordings to work we'll also need to keep the cache of the bitmaps at the proxy. When we encounter the `save bitmap message` we'll need to store that bitmap at the proxy and then whenver `load bitmap message` will be sent we'll need to load bitmap from the cache and generate appropriate event with the bitmap data.
 
-=======
->>>>>>> 3bf268cf
 ### Process bitmaps in Rust library
 
 While interacting with the remote desktop using the RDP protocol, most of the protocol messages exchanged between the server and a client are related to rendering bitmaps. Messages almost always contain compressed data to reduce bandwidth usage and latency. Rendering compressed bitmaps on the screen requires uncompressing data first using decompress algorithm and encoding bitmaps into PNG.
@@ -103,7 +100,24 @@
 The best performance can be achieved by moving the PNG encoding procedure from the Go client to the Rust library. It'll also simplify the way we encode and decode PNG TDP messages.
 During the tests, the average time it took to process messages (read, process, decompress, and encode) when the encoding took place in the Go side was around 500μs. After moving the encoding of bitmaps into PNGs to the Rust library, the time it took to process a message went down to 50μs.
 
-<<<<<<< HEAD
+### Remote Desktop Protocol: Graphics Pipeline Extension [MS-RDPEGFX](https://learn.microsoft.com/en-us/openspecs/windows_protocols/ms-rdpegfx/da5c75f9-cd99-450c-98c4-014a496942b0)
+
+The [MS-RDPEGFX] extension introduces a new way of drawing data by creating surfaces and using commands that utilize these surfaces to draw frames rather than just rendering bitmap data on the screen. This extension efficiently encode and transmit graphic display data from the server to the client. It alsow allows caching data locally to improve performance, can use different, newer, and more performant codecs to encode data e.g:
+
+- RemoteFX
+- ClearCodec
+- MPEG-4 AVC/H.264
+
+In essence, this protocol works in this way:
+
+- create surfaces
+- associate surfaces to the portions of graphics output buffer (this is what an user sees) that can be of different sizes
+- decode graphic data for surface and render it on the graphics output buffer
+
+There is already one implementation of the extension in the Rust language: [ironrdp-gui-client](https://github.com/Devolutions/IronRDP/tree/master/ironrdp-gui-client), but it is using native gui for rendering by utilising opengl.
+
+We could implement it in the Desktop Access by creating a renderer that is responsible for maintaining the surfaces mapping and decoding of graphic data, and then it would utilise the png messages to render that data in the browser.
+
 ### IronRDP
 
 #### Background
@@ -236,25 +250,4 @@
 to improving UX at this point in the feature's maturity.
 
 Contrast that with the clear improvements demonstrated in the performance comparison videos using `IronRDP` above. As such, we've decided to move forward with swapping out `rdp-rs` with `IronRDP`.
-Given the relative technical difficulty and related security risks of attempting to unmask RDP at the WDS were we to run IronRDP in browser, we are going to use architecture Option 1.
-=======
-
-
-### Remote Desktop Protocol: Graphics Pipeline Extension  [MS-RDPEGFX](https://learn.microsoft.com/en-us/openspecs/windows_protocols/ms-rdpegfx/da5c75f9-cd99-450c-98c4-014a496942b0)
-
-
-The [MS-RDPEGFX] extension introduces a new way of drawing data by creating surfaces and using commands that utilize these surfaces to draw frames rather than just rendering bitmap data on the screen. This extension efficiently encode and transmit graphic display data from the server to the client. It alsow allows caching data locally to improve performance, can use different, newer, and more performant codecs to encode data e.g:
-- RemoteFX
-- ClearCodec
-- MPEG-4 AVC/H.264
-
-
-In essence, this protocol works in this way:
-- create surfaces
-- associate surfaces to the portions of graphics output buffer (this is what an user sees) that can be of different sizes
-- decode graphic data for surface and render it on the graphics output buffer
-
-There is already one implementation of the extension in the Rust language: [ironrdp-gui-client](https://github.com/Devolutions/IronRDP/tree/master/ironrdp-gui-client), but it is using native gui for rendering by utilising opengl. 
-
-We could implement it in the Desktop Access by creating a renderer that is responsible for maintaining the surfaces mapping and decoding of graphic data, and then it would utilise the png messages to render that data in the browser.
->>>>>>> 3bf268cf
+Given the relative technical difficulty and related security risks of attempting to unmask RDP at the WDS were we to run IronRDP in browser, we are going to use architecture Option 1.