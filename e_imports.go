--- conflicted
+++ resolved
@@ -43,24 +43,13 @@
 */
 
 import (
-<<<<<<< HEAD
-	_ "github.com/beevik/etree"          // hold for e/
-	_ "github.com/coreos/go-oidc/oidc"   // hold for e/
-	_ "github.com/crewjam/saml/samlidp"  // hold for e/
-	_ "github.com/go-piv/piv-go/piv"     // hold for e/
-	_ "github.com/gravitational/form"    // hold for e/
-	_ "github.com/gravitational/license" // hold for e/
-	_ "gopkg.in/check.v1"                // hold for e/
-=======
 	_ "github.com/beevik/etree"
 	_ "github.com/coreos/go-oidc/oidc"
 	_ "github.com/crewjam/saml/samlidp"
-	_ "github.com/crewjam/saml/samlsp"
 	_ "github.com/go-piv/piv-go/piv"
 	_ "github.com/gravitational/form"
 	_ "google.golang.org/api/admin/directory/v1"
 	_ "google.golang.org/api/cloudidentity/v1"
 	_ "google.golang.org/genproto/googleapis/rpc/status"
 	_ "gopkg.in/check.v1"
->>>>>>> bd5e9cd6
 )